--- conflicted
+++ resolved
@@ -22,19 +22,11 @@
 
 namespace LambdaEngine
 {
-<<<<<<< HEAD
 	GraphicsDevice* RenderAPI::s_pGraphicsDevice = nullptr;
 	
 	TSharedRef<CommandQueue> RenderAPI::s_GraphicsQueue	= nullptr;
 	TSharedRef<CommandQueue> RenderAPI::s_ComputeQueue	= nullptr;
 	TSharedRef<CommandQueue> RenderAPI::s_CopyQueue		= nullptr;
-=======
-	GraphicsDevice*				RenderAPI::s_pGraphicsDevice = nullptr;
-
-	TSharedRef<CommandQueue>	RenderAPI::s_GraphicsQueue	= nullptr;
-	TSharedRef<CommandQueue>	RenderAPI::s_ComputeQueue	= nullptr;
-	TSharedRef<CommandQueue>	RenderAPI::s_CopyQueue		= nullptr;
->>>>>>> fb61b879
 
 	/*
 	* RenderAPI
