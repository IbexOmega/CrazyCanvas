#include "Log/Log.h"

#include <mutex>
#include <string>

#include "Math/MathUtilities.h"

#include "Rendering/Core/Vulkan/DeviceAllocatorVK.h"
#include "Rendering/Core/Vulkan/GraphicsDeviceVK.h"
#include "Rendering/Core/Vulkan/VulkanHelpers.h"

namespace LambdaEngine
{
	/*
	 * DeviceMemoryBlockVK
	 */
	struct DeviceMemoryBlockVK
	{
		DeviceMemoryPageVK* pPage = nullptr;

		// Linked list of blocks
		DeviceMemoryBlockVK* pNext = nullptr;
		DeviceMemoryBlockVK* pPrevious = nullptr;

		// Size of the allocation
		uint64 SizeInBytes = 0;

		// Totoal size of the block (TotalSizeInBytes - SizeInBytes = AlignmentOffset)
		uint64 TotalSizeInBytes = 0;

		// Offset of the DeviceMemory
		uint64	Offset = 0;
		bool	IsFree = true;
	};

	/*
	 * DeviceMemoryPageVK
	 */
	class DeviceMemoryPageVK
	{
	public:
		DECL_UNIQUE_CLASS(DeviceMemoryPageVK);

		DeviceMemoryPageVK(const GraphicsDeviceVK* pDevice, DeviceAllocatorVK* pOwner, const uint32 id, const uint32 memoryIndex)
			: m_pDevice(pDevice)
			, m_pOwningAllocator(pOwner)
			, m_MemoryIndex(memoryIndex)
			, m_ID(id)
		{
		}

		~DeviceMemoryPageVK()
		{
			VALIDATE(ValidateBlock(m_pHead));
			VALIDATE(ValidateNoOverlap());

#ifdef LAMBDA_DEVELOPMENT
			if (m_pHead->pNext != nullptr)
			{
				LOG_WARNING("[DeviceMemoryPageVK]: Memoryleak detected, m_pHead->pNext is not nullptr");
			}

			if (m_pHead->pPrevious != nullptr)
			{
				LOG_WARNING("[DeviceMemoryPageVK]: Memoryleak detected, m_pHead->pPrevious is not nullptr");
			}
#endif
			DeviceMemoryBlockVK* pIterator = m_pHead;
			while (pIterator != nullptr)
			{
				DeviceMemoryBlockVK* pBlock = pIterator;
				pIterator = pBlock->pNext;

				SAFEDELETE(pBlock);
			}

			if (m_MappingCount > 0)
			{
				vkUnmapMemory(m_pDevice->Device, m_DeviceMemory);
				m_DeviceMemory = VK_NULL_HANDLE;

				m_pHostMemory = nullptr;
				m_MappingCount = 0;
			}

			vkFreeMemory(m_pDevice->Device, m_DeviceMemory, nullptr);
			m_DeviceMemory = VK_NULL_HANDLE;
		}

		bool Init(uint64 sizeInBytes)
		{
			std::scoped_lock<SpinLock> lock(m_Lock);

			VkResult result = m_pDevice->AllocateMemory(&m_DeviceMemory, sizeInBytes, m_MemoryIndex);
			if (result != VK_SUCCESS)
			{
				LOG_VULKAN_ERROR(result, "[DeviceMemoryPageVK]: Failed to allocate memory");
				return false;
			}
			else
			{
				m_pHead = DBG_NEW DeviceMemoryBlockVK();
				m_pHead->pPage = this;
				m_pHead->TotalSizeInBytes = sizeInBytes;
				m_pHead->SizeInBytes = sizeInBytes;

#ifdef LAMBDA_DEBUG
				AllBlocks.EmplaceBack(m_pHead);
#endif
				return true;
			}
		}

		bool Allocate(AllocationVK* pAllocation, VkDeviceSize sizeInBytes, VkDeviceSize alignment, VkDeviceSize pageGranularity)
		{
			std::scoped_lock<SpinLock> lock(m_Lock);

			VALIDATE(pAllocation != nullptr);

			uint64 paddedOffset = 0;
			uint64 padding = 0;

			// Find a suitable block
			DeviceMemoryBlockVK* pBestFit = nullptr;
			VALIDATE(ValidateBlock(m_pHead));

			for (DeviceMemoryBlockVK* pIterator = m_pHead; pIterator != nullptr; pIterator = pIterator->pNext)
			{
				if (!pIterator->IsFree)
				{
					continue;
				}

				if (pIterator->SizeInBytes < sizeInBytes)
				{
					continue;
				}

				paddedOffset = AlignUp(pIterator->Offset, alignment);
				if (pageGranularity > 1)
				{
					DeviceMemoryBlockVK* pNext = pIterator->pNext;
					DeviceMemoryBlockVK* pPrevious = pIterator->pPrevious;

					if (pPrevious)
					{
						if (IsAliasing(pPrevious->Offset, pPrevious->TotalSizeInBytes, paddedOffset, pageGranularity))
						{
							paddedOffset = AlignUp(paddedOffset, pageGranularity);
						}
					}

					if (pNext)
					{
						if (IsAliasing(paddedOffset, sizeInBytes, pNext->Offset, pageGranularity))
						{
							continue;
						}
					}
				}

				padding = paddedOffset - pIterator->Offset;
				if (pIterator->SizeInBytes >= (sizeInBytes + padding))
				{
					pBestFit = pIterator;
					break;
				}
			}

			if (pBestFit == nullptr)
			{
				pAllocation->pBlock = nullptr;
				pAllocation->pAllocator = nullptr;
				pAllocation->Offset = 0;
				pAllocation->Memory = 0;
				return false;
			}

			// Divide block
			const uint64 paddedSizeInBytes = (padding + sizeInBytes);
			if (pBestFit->SizeInBytes > paddedSizeInBytes)
			{
				DeviceMemoryBlockVK* pNewBlock = DBG_NEW DeviceMemoryBlockVK();
				pNewBlock->Offset = pBestFit->Offset + paddedSizeInBytes;
				pNewBlock->pPage = this;
				pNewBlock->pNext = pBestFit->pNext;
				pNewBlock->pPrevious = pBestFit;
				pNewBlock->SizeInBytes = pBestFit->SizeInBytes - paddedSizeInBytes;
				pNewBlock->TotalSizeInBytes = pNewBlock->SizeInBytes;
				pNewBlock->IsFree = true;

				if (pBestFit->pNext)
				{
					pBestFit->pNext->pPrevious = pNewBlock;
				}

				pBestFit->pNext = pNewBlock;
				VALIDATE(ValidateChain());
				VALIDATE(ValidateBlock(pNewBlock));

#ifdef LAMBDA_DEBUG
				AllBlocks.EmplaceBack(pNewBlock);
#endif
			}

			// Set new attributes of block
			pBestFit->SizeInBytes = sizeInBytes;
			pBestFit->TotalSizeInBytes = paddedSizeInBytes;
			pBestFit->IsFree = false;

			VALIDATE(ValidateChain());
			VALIDATE(ValidateBlock(pBestFit));

			// Setup allocation
			pAllocation->Memory = m_DeviceMemory;
			pAllocation->Offset = paddedOffset;
			pAllocation->pBlock = pBestFit;
			pAllocation->pAllocator = m_pOwningAllocator;

			VALIDATE(ValidateNoOverlap());
			return true;
		}

		bool Free(AllocationVK* pAllocation)
		{
			std::scoped_lock<SpinLock> lock(m_Lock);
			VALIDATE(pAllocation != nullptr);

			DeviceMemoryBlockVK* pBlock = pAllocation->pBlock;
			VALIDATE(pBlock != nullptr);
			VALIDATE(ValidateChain());
			VALIDATE(ValidateBlock(pBlock));

			pBlock->IsFree = true;
			DeviceMemoryBlockVK* pPrevious = pBlock->pPrevious;
			if (pPrevious)
			{
				if (pPrevious->IsFree)
				{
					pPrevious->pNext = pBlock->pNext;
					if (pBlock->pNext)
					{
						pBlock->pNext->pPrevious = pPrevious;
					}

					pPrevious->SizeInBytes += pBlock->TotalSizeInBytes;
					pPrevious->TotalSizeInBytes += pBlock->TotalSizeInBytes;

					SAFEDELETE(pBlock);
					pBlock = pPrevious;
				}
			}

			VALIDATE(ValidateChain());

			DeviceMemoryBlockVK* pNext = pBlock->pNext;
			if (pNext)
			{
				if (pNext->IsFree)
				{
					if (pNext->pNext)
					{
						pNext->pNext->pPrevious = pBlock;
					}
					pBlock->pNext = pNext->pNext;

					pBlock->SizeInBytes += pNext->TotalSizeInBytes;
					pBlock->TotalSizeInBytes += pNext->TotalSizeInBytes;

					SAFEDELETE(pNext);
				}
			}

			VALIDATE(ValidateChain());
			VALIDATE(ValidateNoOverlap());

			pAllocation->Memory = VK_NULL_HANDLE;
			pAllocation->Offset = 0;
			pAllocation->pBlock = nullptr;
			pAllocation->pAllocator = nullptr;

			return true;
		}

		void* Map(const AllocationVK* pAllocation)
		{
			std::scoped_lock<SpinLock> lock(m_Lock);

			VALIDATE(pAllocation != nullptr);
			VALIDATE(pAllocation->pBlock != nullptr);
			VALIDATE(ValidateBlock(pAllocation->pBlock));

			if (m_MappingCount == 0)
			{
				vkMapMemory(m_pDevice->Device, m_DeviceMemory, 0, VK_WHOLE_SIZE, 0, (void**)&m_pHostMemory);
			}

			VALIDATE(m_pHostMemory != nullptr);

			m_MappingCount++;
			return m_pHostMemory + pAllocation->Offset;
		}

		void Unmap(const AllocationVK* pAllocation)
		{
			std::scoped_lock<SpinLock> lock(m_Lock);

			VALIDATE(pAllocation != nullptr);
			VALIDATE(pAllocation->pBlock != nullptr);
			VALIDATE(ValidateBlock(pAllocation->pBlock));

			UNREFERENCED_VARIABLE(pAllocation);

			m_MappingCount--;
			if (m_MappingCount == 0)
			{
				vkUnmapMemory(m_pDevice->Device, m_DeviceMemory);
				m_MappingCount = 0;
			}
		}

		void SetName(const String& debugName)
		{
			std::scoped_lock<SpinLock> lock(m_Lock);
			m_pDevice->SetVulkanObjectName(debugName, reinterpret_cast<uint64>(m_DeviceMemory), VK_OBJECT_TYPE_DEVICE_MEMORY);
		}

		FORCEINLINE uint32 GetMemoryIndex() const
		{
			return m_MemoryIndex;
		}

		FORCEINLINE uint32 GetID() const
		{
			return m_ID;
		}

	private:
		bool IsAliasing(VkDeviceSize aOffset, VkDeviceSize aSize, VkDeviceSize bOffset, VkDeviceSize pageGranularity)
		{
			VALIDATE(aSize > 0);
			VALIDATE(pageGranularity > 0);
<<<<<<< HEAD
			//VALIDATE(aOffset + aSize <= bOffset);
=======
>>>>>>> ae8c3c1d

			VkDeviceSize aEnd = aOffset + (aSize - 1);
			VkDeviceSize aEndPage = aEnd & ~(pageGranularity - 1);
			VkDeviceSize bStart = bOffset;
			VkDeviceSize bStartPage = bStart & ~(pageGranularity - 1);
			return aEndPage >= bStartPage;
		}

		/*
		 * Debug tools
		 */
		bool ValidateBlock(DeviceMemoryBlockVK* pBlock) const
		{
			DeviceMemoryBlockVK* pIterator = m_pHead;
			while (pIterator != nullptr)
			{
				if (pIterator == pBlock)
				{
					return true;
				}
				pIterator = pIterator->pNext;
			}

#ifdef LAMBDA_DEBUG
			for (DeviceMemoryBlockVK* pBlockIt : AllBlocks)
			{
				if (pBlock == pBlockIt)
				{
					DEBUGBREAK();
				}
			}
#endif

			return false;
		}

		bool ValidateNoOverlap() const
		{
			DeviceMemoryBlockVK* pIterator = m_pHead;
			while (pIterator != nullptr)
			{
				if (pIterator->pNext)
				{
					if ((pIterator->Offset + pIterator->TotalSizeInBytes) > (pIterator->pNext->Offset))
					{
						D_LOG_WARNING("[DeviceMemoryPageVK]: Overlap found");
						return false;
					}
				}

				pIterator = pIterator->pNext;
			}

			return true;
		}

		bool ValidateChain() const
		{
			TArray<DeviceMemoryBlockVK*> traversedBlocks;

			// Traverse all the blocks and put them into an array in order
			DeviceMemoryBlockVK* pIterator = m_pHead;
			DeviceMemoryBlockVK* pTail = nullptr;
			while (pIterator != nullptr)
			{
				traversedBlocks.EmplaceBack(pIterator);
				pTail = pIterator;
				pIterator = pIterator->pNext;
			}

			/* When we have reached the tail we start going backwards and check so 
			that the order in the array is the same as when we traversed forward*/
			while (pTail != nullptr)
			{
				// In case this fails our chain is not valid
				if (pTail != traversedBlocks.GetBack())
				{
					return false;
				}

				traversedBlocks.PopBack();
				pTail = pTail->pPrevious;
			}

			return true;
		}

	private:
		const GraphicsDeviceVK* const m_pDevice;
		DeviceAllocatorVK* const m_pOwningAllocator;
		const uint32 m_MemoryIndex;
		const uint32 m_ID;

		DeviceMemoryBlockVK* m_pHead = nullptr;
		byte* m_pHostMemory = nullptr;
		VkDeviceMemory m_DeviceMemory = VK_NULL_HANDLE;
		uint32 m_MappingCount = 0;

		SpinLock m_Lock;
#ifdef LAMBDA_DEBUG
		TArray<DeviceMemoryBlockVK*> AllBlocks;
#endif
	};

	/*
	 * DeviceAllocatorVK
	 */

	DeviceAllocatorVK::DeviceAllocatorVK(const GraphicsDeviceVK* pDevice)
		: TDeviceChild(pDevice)
		, m_Pages()
		, m_DeviceProperties()
		, m_PageSize()
		, m_DebugName()
		, m_Lock()
	{
	}

	DeviceAllocatorVK::~DeviceAllocatorVK()
	{
		for (DeviceMemoryPageVK* pMemoryPage : m_Pages)
		{
			SAFEDELETE(pMemoryPage);
		}
	}

	bool DeviceAllocatorVK::Init(const String& debugName, VkDeviceSize pageSize)
	{
		SetName(debugName);

		m_PageSize = pageSize;
		m_DeviceProperties = m_pDevice->GetPhysicalDeviceProperties();

		return true;
	}

	bool DeviceAllocatorVK::Allocate(AllocationVK* pAllocation, uint64 sizeInBytes, uint64 alignment, uint32 memoryIndex)
	{
		VALIDATE(pAllocation != nullptr);
		VALIDATE(sizeInBytes > 0);

		std::scoped_lock<SpinLock> lock(m_Lock);

		// Check if this size every will be possible with this allocator
		VkDeviceSize alignedSize = AlignUp(sizeInBytes, alignment);
		if (alignedSize >= m_PageSize)
		{
			pAllocation->pBlock = nullptr;
			pAllocation->pAllocator = nullptr;
			pAllocation->Offset = 0;
			pAllocation->Memory = 0;
			return false;
		}

		if (!m_Pages.IsEmpty())
		{
			for (DeviceMemoryPageVK* pMemoryPage : m_Pages)
			{
				VALIDATE(pMemoryPage != nullptr);

				if (pMemoryPage->GetMemoryIndex() == memoryIndex)
				{
					// Try and allocate otherwise we continue the search
					if (pMemoryPage->Allocate(pAllocation, sizeInBytes, alignment, m_DeviceProperties.limits.bufferImageGranularity))
					{
						return true;
					}
				}
			}
		}

		DeviceMemoryPageVK* pNewMemoryPage = DBG_NEW DeviceMemoryPageVK(m_pDevice, this, uint32(m_Pages.GetSize()), memoryIndex);
		if (!pNewMemoryPage->Init(m_PageSize))
		{
			pAllocation->pBlock = nullptr;
			pAllocation->pAllocator = nullptr;
			pAllocation->Offset = 0;
			pAllocation->Memory = 0;
			SAFEDELETE(pNewMemoryPage);
			return false;
		}
		else
		{
			SetPageName(pNewMemoryPage);
		}

		m_Pages.EmplaceBack(pNewMemoryPage);
		return pNewMemoryPage->Allocate(pAllocation, sizeInBytes, alignment, m_DeviceProperties.limits.bufferImageGranularity);
	}

	bool DeviceAllocatorVK::Free(AllocationVK* pAllocation)
	{
		std::scoped_lock<SpinLock> lock(m_Lock);

		VALIDATE(pAllocation != nullptr);
		DeviceMemoryBlockVK* pBlock = pAllocation->pBlock;

		VALIDATE(pBlock != nullptr);
		DeviceMemoryPageVK* pPage = pBlock->pPage;

		VALIDATE(pPage != nullptr);
		return pPage->Free(pAllocation);
	}

	void* DeviceAllocatorVK::Map(const AllocationVK* pAllocation)
	{
		std::scoped_lock<SpinLock> lock(m_Lock);

		VALIDATE(pAllocation != nullptr);
		DeviceMemoryBlockVK* pBlock = pAllocation->pBlock;

		VALIDATE(pBlock != nullptr);
		DeviceMemoryPageVK* pPage = pBlock->pPage;

		VALIDATE(pPage != nullptr);
		return pPage->Map(pAllocation);
	}

	void DeviceAllocatorVK::Unmap(const AllocationVK* pAllocation)
	{
		std::scoped_lock<SpinLock> lock(m_Lock);

		VALIDATE(pAllocation != nullptr);
		DeviceMemoryBlockVK* pBlock = pAllocation->pBlock;

		VALIDATE(pBlock != nullptr);
		DeviceMemoryPageVK* pPage = pBlock->pPage;

		VALIDATE(pPage != nullptr);
		return pPage->Unmap(pAllocation);
	}

	void DeviceAllocatorVK::SetPageName(DeviceMemoryPageVK* pMemoryPage)
	{
		VALIDATE(pMemoryPage != nullptr);

		String name = m_DebugName + "[PageID=" + std::to_string(pMemoryPage->GetID()) + "]";
		pMemoryPage->SetName(name);
	}

	void DeviceAllocatorVK::SetName(const String& debugName)
	{
		if (!debugName.empty())
		{
			std::scoped_lock<SpinLock> lock(m_Lock);

			m_DebugName = debugName;
			for (DeviceMemoryPageVK* pMemoryPage : m_Pages)
			{
				SetPageName(pMemoryPage);
			}
		}
	}
}<|MERGE_RESOLUTION|>--- conflicted
+++ resolved
@@ -340,10 +340,6 @@
 		{
 			VALIDATE(aSize > 0);
 			VALIDATE(pageGranularity > 0);
-<<<<<<< HEAD
-			//VALIDATE(aOffset + aSize <= bOffset);
-=======
->>>>>>> ae8c3c1d
 
 			VkDeviceSize aEnd = aOffset + (aSize - 1);
 			VkDeviceSize aEndPage = aEnd & ~(pageGranularity - 1);
