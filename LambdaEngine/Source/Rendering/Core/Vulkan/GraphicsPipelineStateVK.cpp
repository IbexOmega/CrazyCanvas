--- conflicted
+++ resolved
@@ -191,8 +191,6 @@
 		dynamicState.pNext              = nullptr;
 		dynamicState.pDynamicStates     = dynamicStates;
 		dynamicState.dynamicStateCount  = 2;
-<<<<<<< HEAD
-=======
 
 		m_pColorBlendAttachmentStates = DBG_NEW VkPipelineColorBlendAttachmentState[pDesc->BlendAttachmentStateCount];
 
@@ -218,7 +216,6 @@
 
         const PipelineLayoutVK* pPipelineLayoutVk  = reinterpret_cast<const PipelineLayoutVK*>(pDesc->pPipelineLayout);
         const RenderPassVK*     pRenderPassVk      = reinterpret_cast<const RenderPassVK*>(pDesc->pRenderPass);
->>>>>>> 6dd9008a
         
 		VkGraphicsPipelineCreateInfo pipelineInfo = {};
 		pipelineInfo.sType                  = VK_STRUCTURE_TYPE_GRAPHICS_PIPELINE_CREATE_INFO;
