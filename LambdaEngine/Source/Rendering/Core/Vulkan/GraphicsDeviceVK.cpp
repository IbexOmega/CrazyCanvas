#include <set>
#include <map>

#include "Log/Log.h"

#include "Application/API/PlatformConsole.h"

#include "Rendering/Core/Vulkan/GraphicsDeviceVK.h"
#include "Rendering/Core/Vulkan/FenceVK.h"
#include "Rendering/Core/Vulkan/FenceTimelineVK.h"
#include "Rendering/Core/Vulkan/SamplerVK.h"
#include "Rendering/Core/Vulkan/CommandAllocatorVK.h"
#include "Rendering/Core/Vulkan/CommandListVK.h"
#include "Rendering/Core/Vulkan/CommandQueueVK.h"
#include "Rendering/Core/Vulkan/GraphicsPipelineStateVK.h"
#include "Rendering/Core/Vulkan/ComputePipelineStateVK.h"
#include "Rendering/Core/Vulkan/RayTracingPipelineStateVK.h"
#include "Rendering/Core/Vulkan/BufferVK.h"
#include "Rendering/Core/Vulkan/TextureVK.h"
#include "Rendering/Core/Vulkan/SwapChainVK.h"
#include "Rendering/Core/Vulkan/AccelerationStructureVK.h"
#include "Rendering/Core/Vulkan/TextureViewVK.h"
#include "Rendering/Core/Vulkan/RenderPassVK.h"
#include "Rendering/Core/Vulkan/PipelineLayoutVK.h"
#include "Rendering/Core/Vulkan/DescriptorHeapVK.h"
#include "Rendering/Core/Vulkan/DescriptorSetVK.h"
#include "Rendering/Core/Vulkan/FrameBufferCacheVK.h"
#include "Rendering/Core/Vulkan/QueryHeapVK.h"
#include "Rendering/Core/Vulkan/ShaderVK.h"
#include "Rendering/Core/Vulkan/VulkanHelpers.h"
#include "Rendering/Core/Vulkan/SBTVK.h"

namespace LambdaEngine
{
	/*
	 * ValidationLayers and Extensions
	 */
	constexpr ValidationLayer REQUIRED_VALIDATION_LAYERS[]
	{
		ValidationLayer("REQ_V_L_BASE"),
		ValidationLayer("VK_LAYER_KHRONOS_validation"),
	};

	constexpr ValidationLayer OPTIONAL_VALIDATION_LAYERS[]
	{
		ValidationLayer("OPT_V_L_BASE"),
	};

	constexpr Extension REQUIRED_INSTANCE_EXTENSIONS[]
	{
		Extension("REQ_I_E_BASE"),
		Extension(VK_KHR_SURFACE_EXTENSION_NAME),
		Extension(VK_EXT_DEBUG_UTILS_EXTENSION_NAME),
#if defined(LAMBDA_PLATFORM_MACOS)
		Extension(VK_MVK_MACOS_SURFACE_EXTENSION_NAME),
#elif defined(LAMBDA_PLATFORM_WINDOWS)
		Extension(VK_KHR_WIN32_SURFACE_EXTENSION_NAME),
#endif
	};

	constexpr Extension OPTIONAL_INSTANCE_EXTENSIONS[]
	{
		Extension("OPT_I_E_BASE"),
	};

	constexpr Extension REQUIRED_DEVICE_EXTENSIONS[]
	{
		Extension("REQ_D_E_BASE"),
		Extension(VK_KHR_SWAPCHAIN_EXTENSION_NAME),
	};

	constexpr Extension OPTIONAL_DEVICE_EXTENSIONS[]
	{
		Extension("OPT_D_E_BASE"),
		Extension(VK_KHR_DEFERRED_HOST_OPERATIONS_EXTENSION_NAME),
		Extension(VK_KHR_PIPELINE_LIBRARY_EXTENSION_NAME),
		Extension(VK_KHR_RAY_TRACING_EXTENSION_NAME),
		Extension(VK_KHR_TIMELINE_SEMAPHORE_EXTENSION_NAME),
		Extension(VK_NV_MESH_SHADER_EXTENSION_NAME),
		Extension(VK_EXT_MEMORY_BUDGET_EXTENSION_NAME),
		//Extension(VK_KHR_SHADER_NON_SEMANTIC_INFO_EXTENSION_NAME)
	};

	/*
	 * GraphicsDeviceVK
	 */
	GraphicsDeviceVK::GraphicsDeviceVK()
		: GraphicsDevice()
		, RayTracingProperties()
		, m_DeviceQueueFamilyIndices()
		, m_DeviceLimits()
		, m_QueueFamilyProperties()
		, m_EnabledValidationLayers()
		, m_EnabledInstanceExtensions()
		, m_EnabledDeviceExtensions()
	{
	}

	GraphicsDeviceVK::~GraphicsDeviceVK()
	{
		SAFEDELETE(m_pFrameBufferCache);

		SAFERELEASE(m_pAccelerationStructureAllocator);
		SAFERELEASE(m_pTextureAllocator);
		SAFERELEASE(m_pVBAllocator);
		SAFERELEASE(m_pIBAllocator);
		SAFERELEASE(m_pCBAllocator);
		SAFERELEASE(m_pUAAllocator);
		SAFERELEASE(m_pBufferAllocator);

		if (Device != VK_NULL_HANDLE)
		{
			vkDestroyDevice(Device, nullptr);
			Device = VK_NULL_HANDLE;
		}

		if (m_DebugMessenger != VK_NULL_HANDLE)
		{
			vkDestroyDebugUtilsMessengerEXT(Instance, m_DebugMessenger, nullptr);
			m_DebugMessenger = VK_NULL_HANDLE;
		}

		if (Instance != VK_NULL_HANDLE)
		{
			vkDestroyInstance(Instance, nullptr);
			Instance = VK_NULL_HANDLE;
		}
	}

	bool GraphicsDeviceVK::Init(const GraphicsDeviceDesc* pDesc)
	{
		VALIDATE(pDesc != nullptr);

		// Application and instance
		if (!InitInstance(pDesc))
		{
			LOG_ERROR("[GraphicsDeviceVK]: Vulkan Instance could not be initialized!");
			return false;
		}
		else
		{
			LOG_MESSAGE("[GraphicsDeviceVK]: Vulkan Instance initialized!");
		}

		// Logical and physical device
		if (!InitDevice(pDesc))
		{
			LOG_ERROR("[GraphicsDeviceVK]: Vulkan Device could not be initialized!");
			return false;
		}
		else
		{
			LOG_MESSAGE("[GraphicsDeviceVK]: Vulkan Device initialized!");
		}

		// FrameBufferCache
		m_pFrameBufferCache = DBG_NEW FrameBufferCacheVK(this);

		// Allocators
		if (!InitAllocators())
		{
			LOG_ERROR("[GraphicsDeviceVK]: Could not create deviceallocators!");
			return false;
		}
		else
		{
			LOG_MESSAGE("[GraphicsDeviceVK]: Created vulkan allocators!");
		}

		// Setup desc
		VkPhysicalDeviceProperties properties = GetPhysicalDeviceProperties();
		m_Desc				= *pDesc;
		m_Desc.RenderApi	= "Vulkan";
		m_Desc.AdapterName	= properties.deviceName;
		m_Desc.ApiVersion	= 
			std::to_string(VK_VERSION_MAJOR(properties.apiVersion)) + "." + 
			std::to_string(VK_VERSION_MINOR(properties.apiVersion)) + "." +
			std::to_string(VK_VERSION_PATCH(properties.apiVersion)) + "(" + 
			std::to_string(properties.apiVersion) + ")";
		m_Desc.DriverVersion =
			std::to_string(VK_VERSION_MAJOR(properties.driverVersion)) + "." +
			std::to_string(VK_VERSION_MINOR(properties.driverVersion)) + "." +
			std::to_string(VK_VERSION_PATCH(properties.driverVersion)) + "(" +
			std::to_string(properties.driverVersion) + ")";

		return true;
	}

	bool GraphicsDeviceVK::AllocateBufferMemory(AllocationVK* pAllocation, FBufferFlags bufferFlags, uint64 sizeInBytes, uint64 alignment, uint32 memoryIndex) const
	{
		VkDeviceSize alignedSize = AlignUp(sizeInBytes, alignment);
		if (alignedSize < LARGE_BUFFER_ALLOCATION_SIZE)
		{
			// Mask out buffer flags that does not describe a type
			const FBufferFlags discardedFlagsMask = ~(FBufferFlag::BUFFER_FLAG_COPY_DST | FBufferFlag::BUFFER_FLAG_COPY_SRC);
			const FBufferFlags flags = bufferFlags & discardedFlagsMask;

			DeviceAllocatorVK* pAllocator = nullptr;
			if (flags == FBufferFlag::BUFFER_FLAG_VERTEX_BUFFER)
			{
				pAllocator = m_pVBAllocator;
			}
			else if (flags == FBufferFlag::BUFFER_FLAG_INDEX_BUFFER)
			{
				pAllocator = m_pIBAllocator;
			}
			else if (flags == FBufferFlag::BUFFER_FLAG_UNORDERED_ACCESS_BUFFER)
			{
				pAllocator = m_pUAAllocator;
			}
			else if (flags == FBufferFlag::BUFFER_FLAG_CONSTANT_BUFFER)
			{
				pAllocator = m_pCBAllocator;
			}
			else
			{
				pAllocator = m_pBufferAllocator;
			}

			VALIDATE(pAllocator != nullptr);
			return pAllocator->Allocate(pAllocation, sizeInBytes, alignment, memoryIndex);
		}
		else
		{
			pAllocation->Offset = 0;
			pAllocation->pAllocator = nullptr;
			pAllocation->pBlock = nullptr;
			return (AllocateMemory(&pAllocation->Memory, sizeInBytes, memoryIndex) == VK_SUCCESS);
		}
	}

	bool GraphicsDeviceVK::AllocateAccelerationStructureMemory(AllocationVK* pAllocation, uint64 sizeInBytes, uint64 alignment, uint32 memoryIndex) const
	{
		VALIDATE(m_pAccelerationStructureAllocator != nullptr);
		VALIDATE(pAllocation != nullptr);

		VkDeviceSize alignedSize = AlignUp(sizeInBytes, alignment);
		if (alignedSize >= LARGE_ACCELERATION_STRUCTURE_ALLOCATION_SIZE)
		{
			pAllocation->Offset = 0;
			pAllocation->pAllocator = nullptr;
			pAllocation->pBlock = nullptr;
			return (AllocateMemory(&pAllocation->Memory, sizeInBytes, memoryIndex) == VK_SUCCESS);
		}
		else
		{
			return m_pAccelerationStructureAllocator->Allocate(pAllocation, sizeInBytes, alignment, memoryIndex);
		}
	}

	bool GraphicsDeviceVK::AllocateTextureMemory(AllocationVK* pAllocation, uint64 sizeInBytes, uint64 alignment, uint32 memoryIndex) const
	{
		VALIDATE(m_pTextureAllocator != nullptr);
		VALIDATE(pAllocation != nullptr);
		
		VkDeviceSize alignedSize = AlignUp(sizeInBytes, alignment);
		if (alignedSize >= LARGE_TEXTURE_ALLOCATION_SIZE)
		{
			pAllocation->Offset = 0;
			pAllocation->pAllocator = nullptr;
			pAllocation->pBlock = nullptr;
			return (AllocateMemory(&pAllocation->Memory, sizeInBytes, memoryIndex) == VK_SUCCESS);
		}
		else
		{
			return m_pTextureAllocator->Allocate(pAllocation, sizeInBytes, alignment, memoryIndex);
		}
	}

	bool GraphicsDeviceVK::FreeMemory(AllocationVK* pAllocation) const
	{
		VALIDATE(pAllocation != nullptr);

		// If the memory block is nullptr assume that the allocation is dedicated
		if (pAllocation->pBlock != nullptr)
		{
			DeviceAllocatorVK* pAllocator = pAllocation->pAllocator;
			VALIDATE(pAllocator != nullptr);
			return pAllocator->Free(pAllocation);
		}
		else
		{
			FreeMemory(pAllocation->Memory);
			return true;
		}
	}

	void* GraphicsDeviceVK::MapBufferMemory(AllocationVK* pAllocation) const
	{
		VALIDATE(pAllocation != nullptr);

		if (pAllocation->pBlock != nullptr)
		{
			DeviceAllocatorVK* pAllocator = pAllocation->pAllocator;
			
			VALIDATE(pAllocator != nullptr);
			VALIDATE(pAllocator != m_pTextureAllocator);

			return pAllocator->Map(pAllocation);
		}
		else
		{
			void* pHostMemory = nullptr;
			vkMapMemory(Device, pAllocation->Memory, 0, VK_WHOLE_SIZE, 0, &pHostMemory);
			return pHostMemory;
		}
	}

	void GraphicsDeviceVK::UnmapBufferMemory(AllocationVK* pAllocation) const
	{
		VALIDATE(pAllocation != nullptr);

		if (pAllocation->pBlock != nullptr)
		{
			DeviceAllocatorVK* pAllocator = pAllocation->pAllocator;
			
			VALIDATE(pAllocator != nullptr);
			VALIDATE(pAllocator != m_pTextureAllocator);

			pAllocator->Unmap(pAllocation);
		}
		else
		{
			vkUnmapMemory(Device, pAllocation->Memory);
		}
	}

	VkResult GraphicsDeviceVK::AllocateMemory(VkDeviceMemory* pDeviceMemory, VkDeviceSize sizeInBytes, int32 memoryIndex) const
	{
		VALIDATE(pDeviceMemory      !=  nullptr);
		VALIDATE(m_UsedAllocations  <   m_DeviceLimits.maxMemoryAllocationCount);

		VkMemoryAllocateFlagsInfo allocateFlagsInfo = {};
		allocateFlagsInfo.sType = VK_STRUCTURE_TYPE_MEMORY_ALLOCATE_FLAGS_INFO;
		allocateFlagsInfo.flags = VK_MEMORY_ALLOCATE_DEVICE_ADDRESS_BIT;

		VkMemoryAllocateInfo allocateInfo = { };
		allocateInfo.sType              = VK_STRUCTURE_TYPE_MEMORY_ALLOCATE_INFO;
		allocateInfo.pNext              = &allocateFlagsInfo;
		allocateInfo.memoryTypeIndex    = memoryIndex;
		allocateInfo.allocationSize     = sizeInBytes;

		VkResult result = vkAllocateMemory(Device, &allocateInfo, nullptr, pDeviceMemory);
		if (result == VK_SUCCESS)
		{
			m_UsedAllocations++;
			D_LOG_INFO("[GraphicsDeviceVK]: Allocated %u bytes. Allocations %u/%u", sizeInBytes, m_UsedAllocations, m_DeviceLimits.maxMemoryAllocationCount);
		}
		else
		{
			LOG_VULKAN_ERROR(result, "[GraphicsDeviceVK]: Failed to allocate memory");
		}

		return result;
	}

	void GraphicsDeviceVK::FreeMemory(VkDeviceMemory deviceMemory) const
	{
		VALIDATE(deviceMemory != VK_NULL_HANDLE);

		vkFreeMemory(Device, deviceMemory, nullptr);

		m_UsedAllocations--;
		D_LOG_INFO("[GraphicsDeviceVK]: Freed memoryblock. Allocations %u/%u", m_UsedAllocations, m_DeviceLimits.maxMemoryAllocationCount);
	}

	void GraphicsDeviceVK::DestroyRenderPass(VkRenderPass* pRenderPass) const
	{
		VALIDATE(m_pFrameBufferCache != nullptr);

		if (*pRenderPass != VK_NULL_HANDLE)
		{
			m_pFrameBufferCache->DestroyRenderPass(*pRenderPass);

			vkDestroyRenderPass(Device, *pRenderPass, nullptr);
			*pRenderPass = VK_NULL_HANDLE;
		}
	}

	void GraphicsDeviceVK::DestroyImageView(VkImageView* pImageView) const
	{
		VALIDATE(m_pFrameBufferCache != nullptr);

		if (*pImageView != VK_NULL_HANDLE)
		{
			m_pFrameBufferCache->DestroyImageView(*pImageView);

			vkDestroyImageView(Device, *pImageView, nullptr);
			*pImageView = VK_NULL_HANDLE;
		}
	}

	VkFramebuffer GraphicsDeviceVK::GetFrameBuffer(const RenderPass* pRenderPass, const TextureView* const* ppRenderTargets, uint32 renderTargetCount, const TextureView* pDepthStencil, uint32 width, uint32 height) const
	{
		FrameBufferCacheKey key = { };
		for (uint32 i = 0; i < renderTargetCount; i++)
		{
			const TextureViewVK* pRenderTargetVk = reinterpret_cast<const TextureViewVK*>(ppRenderTargets[i]);
			key.ColorAttachmentsViews[i] = pRenderTargetVk->GetImageView();
		}

		key.ColorAttachmentViewCount	= renderTargetCount;

		if (pDepthStencil)
		{
			const TextureViewVK* pDepthStencilVk = reinterpret_cast<const TextureViewVK*>(pDepthStencil);
			key.DepthStencilView = pDepthStencilVk->GetImageView();
		}
		else
		{
			key.DepthStencilView = VK_NULL_HANDLE;
		}

		VALIDATE(pRenderPass != nullptr);

		const RenderPassVK* pRenderPassVk = reinterpret_cast<const RenderPassVK*>(pRenderPass);
		key.RenderPass = pRenderPassVk->GetRenderPass();

		return m_pFrameBufferCache->GetFrameBuffer(key, width, height);
	}

	/*
	 * Release
	 */

	void GraphicsDeviceVK::Release()
	{
		delete this;
	}

	/*
	 * Create functions
	 */

	void GraphicsDeviceVK::QueryDeviceFeatures(GraphicsDeviceFeatureDesc* pFeatures) const
	{
		memcpy(pFeatures, &m_DeviceFeatures, sizeof(m_DeviceFeatures));
	}

	void GraphicsDeviceVK::QueryDeviceMemoryStatistics(uint32* statCount, TArray<GraphicsDeviceMemoryStatistics>& pMemoryStat) const
	{
		// Queries each time function is called to get that _fresh_ information
		VkPhysicalDeviceMemoryBudgetPropertiesEXT memBudgetProp = {};
		memBudgetProp.sType = VK_STRUCTURE_TYPE_PHYSICAL_DEVICE_MEMORY_BUDGET_PROPERTIES_EXT;

		VkPhysicalDeviceMemoryProperties2 memProp2 = {};
		memProp2.sType = VK_STRUCTURE_TYPE_PHYSICAL_DEVICE_MEMORY_PROPERTIES_2;
		memProp2.pNext = (void*)(&memBudgetProp);

		vkGetPhysicalDeviceMemoryProperties2(PhysicalDevice, &memProp2);

		if (*statCount == 0)
		{
			*statCount = memProp2.memoryProperties.memoryHeapCount;
		}
		else
		{
			for (uint32 i = 0; i < *statCount; i++)
			{
				pMemoryStat[i].TotalBytesReserved = memBudgetProp.heapBudget[i];
				pMemoryStat[i].TotalBytesAllocated = memBudgetProp.heapUsage[i];

				// Only set if name has not been set yet
				if (pMemoryStat[i].MemoryTypeName == "")
				{
					// Set memory type name
					for (uint32 typeIdx = 0; typeIdx < memProp2.memoryProperties.memoryTypeCount; typeIdx++)
					{
						if (memProp2.memoryProperties.memoryTypes[typeIdx].heapIndex == i)
						{
							VkMemoryPropertyFlags propFlag = memProp2.memoryProperties.memoryTypes[typeIdx].propertyFlags;
							if ((propFlag & VK_MEMORY_PROPERTY_DEVICE_LOCAL_BIT) && (propFlag & VK_MEMORY_PROPERTY_HOST_VISIBLE_BIT) && (propFlag & VK_MEMORY_PROPERTY_HOST_COHERENT_BIT))
							{
								pMemoryStat[i].MemoryType		= EMemoryType::MEMORY_TYPE_GPU;
								pMemoryStat[i].MemoryTypeName 	= "Special Memory"; // Memory that is directly mappable on the GPU
							}
							else if ((propFlag & VK_MEMORY_PROPERTY_HOST_COHERENT_BIT) && (propFlag & VK_MEMORY_PROPERTY_HOST_VISIBLE_BIT))
							{
								pMemoryStat[i].MemoryType		= EMemoryType::MEMORY_TYPE_CPU_VISIBLE;
								pMemoryStat[i].MemoryTypeName 	= "Shared GPU Memory"; // Memory that is mappable on the CPU
							}
							else if (propFlag & VK_MEMORY_PROPERTY_DEVICE_LOCAL_BIT)
							{
								pMemoryStat[i].MemoryType		= EMemoryType::MEMORY_TYPE_GPU;
								pMemoryStat[i].MemoryTypeName 	= "Dedicated GPU Memory"; // Non-mappable memory on the GPU (VRAM)
							}
							else
							{
								pMemoryStat[i].MemoryTypeName = "Memory heap does not match known memory types";
							}
						}
					}
				}
			}
		}
	}

	QueryHeap* GraphicsDeviceVK::CreateQueryHeap(const QueryHeapDesc* pDesc) const
	{
		VALIDATE(pDesc != nullptr);

		QueryHeapVK* pQueryHeap = DBG_NEW QueryHeapVK(this);
		if (!pQueryHeap->Init(pDesc))
		{
			pQueryHeap->Release();
			return nullptr;
		}
		else
		{
			return pQueryHeap;
		}
	}

	PipelineLayout* GraphicsDeviceVK::CreatePipelineLayout(const PipelineLayoutDesc* pDesc) const
	{
		VALIDATE(pDesc != nullptr);

		PipelineLayoutVK* pPipelineLayout = DBG_NEW PipelineLayoutVK(this);
		if (!pPipelineLayout->Init(pDesc))
		{
			pPipelineLayout->Release();
			return nullptr;
		}
		else
		{
			return pPipelineLayout;
		}
	}

	DescriptorHeap* GraphicsDeviceVK::CreateDescriptorHeap(const DescriptorHeapDesc* pDesc) const
	{
		VALIDATE(pDesc != nullptr);

		DescriptorHeapVK* pDescriptorHeap = DBG_NEW DescriptorHeapVK(this);
		if (!pDescriptorHeap->Init(pDesc))
		{
			pDescriptorHeap->Release();
			return nullptr;
		}
		else
		{
			return pDescriptorHeap;
		}
	}

	DescriptorSet* GraphicsDeviceVK::CreateDescriptorSet(const String& debugname, const PipelineLayout* pPipelineLayout, uint32 descriptorLayoutIndex, DescriptorHeap* pDescriptorHeap) const
	{
		VALIDATE(pPipelineLayout != nullptr);
		VALIDATE(pDescriptorHeap != nullptr);

		DescriptorSetVK* pDescriptorSet = DBG_NEW DescriptorSetVK(this);
		if (!pDescriptorSet->Init(debugname, pPipelineLayout, descriptorLayoutIndex, pDescriptorHeap))
		{
			pDescriptorSet->Release();
			return nullptr;
		}
		else
		{
			return pDescriptorSet;
		}
	}

	RenderPass* GraphicsDeviceVK::CreateRenderPass(const RenderPassDesc* pDesc) const
	{
		VALIDATE(pDesc != nullptr);

		RenderPassVK* pRenderPass = DBG_NEW RenderPassVK(this);
		if (!pRenderPass->Init(pDesc))
		{
			pRenderPass->Release();
			return nullptr;
		}
		else
		{
			return pRenderPass;
		}
	}

	PipelineState* GraphicsDeviceVK::CreateGraphicsPipelineState(const GraphicsPipelineStateDesc* pDesc) const
	{
		VALIDATE(pDesc != nullptr);

		GraphicsPipelineStateVK* pPipelineState = DBG_NEW GraphicsPipelineStateVK(this);
		if (!pPipelineState->Init(pDesc))
		{
			pPipelineState->Release();
			return nullptr;
		}
		else
		{
			return pPipelineState;
		}
	}

	PipelineState* GraphicsDeviceVK::CreateComputePipelineState(const ComputePipelineStateDesc* pDesc) const
	{
		VALIDATE(pDesc != nullptr);

		ComputePipelineStateVK* pPipelineState = DBG_NEW ComputePipelineStateVK(this);
		if (!pPipelineState->Init(pDesc))
		{
			pPipelineState->Release();
			return nullptr;
		}
		else
		{
			return pPipelineState;
		}
	}

	PipelineState* GraphicsDeviceVK::CreateRayTracingPipelineState(const RayTracingPipelineStateDesc* pDesc) const
	{
		VALIDATE(pDesc != nullptr);

		RayTracingPipelineStateVK* pPipelineState = DBG_NEW RayTracingPipelineStateVK(this);
		if (!pPipelineState->Init(pDesc))
		{
			pPipelineState->Release();
			return nullptr;
		}
		else
		{
			return pPipelineState;
		}
	}

	SBT* GraphicsDeviceVK::CreateSBT(CommandQueue* pCommandQueue, const SBTDesc* pDesc) const
	{
		VALIDATE(pDesc != nullptr);

		SBTVK* pSBT = DBG_NEW SBTVK(this);
		if (!pSBT->Init(pCommandQueue, pDesc))
		{
			pSBT->Release();
			return nullptr;
		}
		else
		{
			return pSBT;
		}
	}

	AccelerationStructure* GraphicsDeviceVK::CreateAccelerationStructure(const AccelerationStructureDesc* pDesc) const
	{
		VALIDATE(pDesc != nullptr);

		if (!m_DeviceFeatures.RayTracing)
		{
			return nullptr;
		}

		AccelerationStructureVK* pAccelerationStructure = DBG_NEW AccelerationStructureVK(this);
		if (!pAccelerationStructure->Init(pDesc))
		{
			pAccelerationStructure->Release();
			return nullptr;
		}
		else
		{
			return pAccelerationStructure;
		}
	}

	CommandList* GraphicsDeviceVK::CreateCommandList(CommandAllocator* pAllocator, const CommandListDesc* pDesc) const
	{
		VALIDATE(pDesc != nullptr);

		CommandListVK* pCommandListVK = DBG_NEW CommandListVK(this);
		if (!pCommandListVK->Init(pAllocator, pDesc))
		{
			pCommandListVK->Release();
			return nullptr;
		}
		else
		{
			return pCommandListVK;
		}
	}

	CommandAllocator* GraphicsDeviceVK::CreateCommandAllocator(const String& debugname, ECommandQueueType queueType) const
	{
		CommandAllocatorVK* pCommandAllocator = DBG_NEW CommandAllocatorVK(this);
		if (!pCommandAllocator->Init(debugname, queueType))
		{
			pCommandAllocator->Release();
			return nullptr;
		}
		else
		{
			return pCommandAllocator;
		}
	}

	CommandQueue* GraphicsDeviceVK::CreateCommandQueue(const String& debugname, ECommandQueueType queueType) const
	{
		uint32  index               = 0;
		int32   queueFamilyIndex    = 0;
		if (queueType == ECommandQueueType::COMMAND_QUEUE_TYPE_GRAPHICS)
		{
			queueFamilyIndex    = m_DeviceQueueFamilyIndices.GraphicsFamily;
			index               = m_NextGraphicsQueue++;
		}
		else if (queueType == ECommandQueueType::COMMAND_QUEUE_TYPE_COMPUTE)
		{
			queueFamilyIndex    = m_DeviceQueueFamilyIndices.ComputeFamily;
			index               = m_NextComputeQueue++;
		}
		else if (queueType == ECommandQueueType::COMMAND_QUEUE_TYPE_COPY)
		{
			queueFamilyIndex    = m_DeviceQueueFamilyIndices.TransferFamily;
			index               = m_NextTransferQueue++;
		}
		else
		{
			return nullptr;
		}

		VALIDATE(queueFamilyIndex < int32(m_QueueFamilyProperties.GetSize()));
		VALIDATE(index            < m_QueueFamilyProperties[queueFamilyIndex].queueCount);

		CommandQueueVK* pQueue = DBG_NEW CommandQueueVK(this);
		if (!pQueue->Init(debugname, queueFamilyIndex, index))
		{
			pQueue->Release();
			return nullptr;
		}
		else
		{
			return pQueue;
		}
	}

	Fence* GraphicsDeviceVK::CreateFence(const FenceDesc* pDesc) const
	{
		VALIDATE(pDesc != nullptr);

		if (UseTimelineFences())
		{
			FenceTimelineVK* pFenceTimelineVk = DBG_NEW FenceTimelineVK(this);
			if (!pFenceTimelineVk->Init(pDesc))
			{
				pFenceTimelineVk->Release();
				return nullptr;
			}
			else
			{
				return pFenceTimelineVk;
			}
		}
		else
		{
			FenceVK* pFenceVk = DBG_NEW FenceVK(this);
			if (!pFenceVk->Init(pDesc))
			{
				pFenceVk->Release();
				return nullptr;
			}
			else
			{
				return pFenceVk;
			}
		}
	}

	Buffer* GraphicsDeviceVK::CreateBuffer(const BufferDesc* pDesc) const
	{
		VALIDATE(pDesc != nullptr);

		BufferVK* pBuffer = DBG_NEW BufferVK(this);
		if (!pBuffer->Init(pDesc))
		{
			pBuffer->Release();
			return nullptr;
		}
		else
		{
			return pBuffer;
		}
	}

	Texture* GraphicsDeviceVK::CreateTexture(const TextureDesc* pDesc) const
	{
		VALIDATE(pDesc != nullptr);

		TextureVK* pTexture = DBG_NEW TextureVK(this);
		if (!pTexture->Init(pDesc))
		{
			pTexture->Release();
			return nullptr;
		}
		else
		{
			return pTexture;
		}
	}

	Sampler* GraphicsDeviceVK::CreateSampler(const SamplerDesc* pDesc) const
	{
		VALIDATE(pDesc != nullptr);

		SamplerVK* pSampler = DBG_NEW SamplerVK(this);
		if (!pSampler->Init(pDesc))
		{
			pSampler->Release();
			return nullptr;
		}
		else
		{
			return pSampler;
		}
	}

	TextureView* GraphicsDeviceVK::CreateTextureView(const TextureViewDesc* pDesc) const
	{
		VALIDATE(pDesc != nullptr);

		TextureViewVK* pTextureView = DBG_NEW TextureViewVK(this);
		if (!pTextureView->Init(pDesc))
		{
			pTextureView->Release();
			return nullptr;
		}
		else
		{
			return pTextureView;
		}
	}

	Shader* GraphicsDeviceVK::CreateShader(const ShaderDesc* pDesc) const
	{
		VALIDATE(pDesc != nullptr);

		ShaderVK* pShader = DBG_NEW ShaderVK(this);
		if (!pShader->Init(pDesc))
		{
			pShader->Release();
			return nullptr;
		}
		else
		{
			return pShader;
		}
	}

	SwapChain* GraphicsDeviceVK::CreateSwapChain(const SwapChainDesc* pDesc) const
	{
		VALIDATE(pDesc			!= nullptr);
		VALIDATE(pDesc->pWindow	!= nullptr);
		VALIDATE(pDesc->pQueue	!= nullptr);

		SwapChainVK* pSwapChain = DBG_NEW SwapChainVK(this);
		if (!pSwapChain->Init(pDesc))
		{
			pSwapChain->Release();
			return nullptr;
		}
		else
		{
			return pSwapChain;
		}
	}

	/*
	 * Copy Descriptor sets
	 */

	void GraphicsDeviceVK::CopyDescriptorSet(const DescriptorSet* pSrc, DescriptorSet* pDst) const
	{
		DescriptorSetVK*		pDstVk			= reinterpret_cast<DescriptorSetVK*>(pDst);
		const DescriptorSetVK*	pSrcVk			= reinterpret_cast<const DescriptorSetVK*>(pSrc);
		uint32					bindingCount	= pSrcVk->GetDescriptorBindingDescCount();

		VkCopyDescriptorSet copyDescriptorSet = {};
		copyDescriptorSet.sType				= VK_STRUCTURE_TYPE_COPY_DESCRIPTOR_SET;
		copyDescriptorSet.pNext				= nullptr;
		copyDescriptorSet.dstSet			= pDstVk->GetDescriptorSet();
		copyDescriptorSet.srcSet			= pSrcVk->GetDescriptorSet();
		copyDescriptorSet.srcArrayElement	= 0;
		copyDescriptorSet.dstArrayElement	= 0;

		TArray<VkCopyDescriptorSet> descriptorSetCopies;
		descriptorSetCopies.Reserve(bindingCount);
		for (uint32 i = 0; i < bindingCount; i++)
		{
			DescriptorBindingDesc binding = pSrcVk->GetDescriptorBindingDesc(i);

			copyDescriptorSet.descriptorCount	= binding.DescriptorCount;
			copyDescriptorSet.srcBinding		= binding.Binding;
			copyDescriptorSet.dstBinding		= copyDescriptorSet.srcBinding;

			descriptorSetCopies.PushBack(copyDescriptorSet);
		}

		vkUpdateDescriptorSets(Device, 0, nullptr, uint32(descriptorSetCopies.GetSize()), descriptorSetCopies.GetData());
	}

	void GraphicsDeviceVK::CopyDescriptorSet(const DescriptorSet* pSrc, DescriptorSet* pDst, const CopyDescriptorBindingDesc* pCopyBindings, uint32 copyBindingCount) const
	{
		DescriptorSetVK*		pDstVk = reinterpret_cast<DescriptorSetVK*>(pDst);
		const DescriptorSetVK*	pSrcVk = reinterpret_cast<const DescriptorSetVK*>(pSrc);

		VkCopyDescriptorSet copyDescriptorSet = {};
		copyDescriptorSet.sType				= VK_STRUCTURE_TYPE_COPY_DESCRIPTOR_SET;
		copyDescriptorSet.pNext				= nullptr;
		copyDescriptorSet.dstSet			= pDstVk->GetDescriptorSet();
		copyDescriptorSet.srcSet			= pSrcVk->GetDescriptorSet();
		copyDescriptorSet.srcArrayElement	= 0;
		copyDescriptorSet.dstArrayElement	= 0;

		TArray<VkCopyDescriptorSet> descriptorSetCopies;
		descriptorSetCopies.Reserve(copyBindingCount);
		for (uint32 i = 0; i < copyBindingCount; i++)
		{
			copyDescriptorSet.descriptorCount	= pCopyBindings[i].DescriptorCount;
			copyDescriptorSet.dstBinding		= pCopyBindings[i].DstBinding;
			copyDescriptorSet.srcBinding		= pCopyBindings[i].SrcBinding;

			descriptorSetCopies.PushBack(copyDescriptorSet);
		}

		vkUpdateDescriptorSets(Device, 0, nullptr, uint32(descriptorSetCopies.GetSize()), descriptorSetCopies.GetData());
	}

	/*
	 * Helpers
	 */

	void GraphicsDeviceVK::SetVulkanObjectName(const String& debugname, uint64 objectHandle, VkObjectType type) const
	{
		if (!debugname.empty())
		{
			if (vkSetDebugUtilsObjectNameEXT)
			{
				VkDebugUtilsObjectNameInfoEXT info = {};
				info.sType			= VK_STRUCTURE_TYPE_DEBUG_UTILS_OBJECT_NAME_INFO_EXT;
				info.pNext			= nullptr;
				info.objectType		= type;
				info.objectHandle	= objectHandle;
				info.pObjectName	= debugname.c_str();
				vkSetDebugUtilsObjectNameEXT(Device, &info);
			}
		}
	}

	uint32 GraphicsDeviceVK::GetQueueFamilyIndexFromQueueType(ECommandQueueType type) const
	{
		if (type == ECommandQueueType::COMMAND_QUEUE_TYPE_GRAPHICS)
		{
			return m_DeviceQueueFamilyIndices.GraphicsFamily;
		}
		else if (type == ECommandQueueType::COMMAND_QUEUE_TYPE_COMPUTE)
		{
			return m_DeviceQueueFamilyIndices.ComputeFamily;
		}
		else if (type == ECommandQueueType::COMMAND_QUEUE_TYPE_COPY)
		{
			return m_DeviceQueueFamilyIndices.TransferFamily;
		}
		else if (type == ECommandQueueType::COMMAND_QUEUE_TYPE_NONE)
		{
			return VK_QUEUE_FAMILY_IGNORED;
		}
		else
		{
			return 0xffffffff;
		}
	}

	ECommandQueueType GraphicsDeviceVK::GetCommandQueueTypeFromQueueIndex(uint32 queueFamilyIndex) const
	{
		if (queueFamilyIndex == uint32(m_DeviceQueueFamilyIndices.GraphicsFamily))
		{
			return ECommandQueueType::COMMAND_QUEUE_TYPE_GRAPHICS;
		}
		else if (queueFamilyIndex == uint32(m_DeviceQueueFamilyIndices.ComputeFamily))
		{
			return ECommandQueueType::COMMAND_QUEUE_TYPE_COMPUTE;
		}
		else if (queueFamilyIndex == uint32(m_DeviceQueueFamilyIndices.TransferFamily))
		{
			return ECommandQueueType::COMMAND_QUEUE_TYPE_COPY;
		}

		return ECommandQueueType::COMMAND_QUEUE_TYPE_UNKNOWN;
	}

	VkFormatProperties GraphicsDeviceVK::GetFormatProperties(VkFormat format) const
	{
		VkFormatProperties properties = {};
		vkGetPhysicalDeviceFormatProperties(PhysicalDevice, format, &properties);

		return properties;
	}

	VkPhysicalDeviceProperties GraphicsDeviceVK::GetPhysicalDeviceProperties() const
	{
		VkPhysicalDeviceProperties physicalDeviceProperties = {};
		vkGetPhysicalDeviceProperties(PhysicalDevice, &physicalDeviceProperties);

		return physicalDeviceProperties;
	}

	/*
	 * Init GraphicsDevice
	 */

	bool GraphicsDeviceVK::InitInstance(const GraphicsDeviceDesc* pDesc)
	{
		if (pDesc->Debug)
		{
			if (!SetEnabledValidationLayers())
			{
				LOG_ERROR("[GraphicsDeviceVK]: Validation Layers not supported");
				return false;
			}
		}

		if (!SetEnabledInstanceExtensions())
		{
			LOG_ERROR("[GraphicsDeviceVK]: Required Instance Extensions not supported");
			return false;
		}

		// USE API VERSION 1.2 for now, maybe change to 1.0 later
		VkApplicationInfo appInfo = {};
		appInfo.sType				= VK_STRUCTURE_TYPE_APPLICATION_INFO;
		appInfo.pNext				= nullptr;
		appInfo.pApplicationName	= "Lambda Engine";
		appInfo.applicationVersion	= VK_MAKE_VERSION(1, 0, 0);
		appInfo.pEngineName			= "Lambda Engine";
		appInfo.engineVersion		= VK_MAKE_VERSION(1, 0, 0);
		appInfo.apiVersion			= VK_API_VERSION_1_2;

		LOG_MESSAGE("[GraphicsDeviceVK]: Requsted API Version: %u.%u.%u (%u)", VK_VERSION_MAJOR(appInfo.apiVersion), VK_VERSION_MINOR(appInfo.apiVersion), VK_VERSION_PATCH(appInfo.apiVersion), appInfo.apiVersion);

		VkInstanceCreateInfo instanceCreateInfo = {};
		instanceCreateInfo.sType					= VK_STRUCTURE_TYPE_INSTANCE_CREATE_INFO;
		instanceCreateInfo.flags					= 0;
		instanceCreateInfo.pApplicationInfo			= &appInfo;
		instanceCreateInfo.enabledExtensionCount	= (uint32)m_EnabledInstanceExtensions.GetSize();
		instanceCreateInfo.ppEnabledExtensionNames	= m_EnabledInstanceExtensions.GetData();

		VkValidationFeaturesEXT validationFeatures	= {};
		validationFeatures.sType					= VK_STRUCTURE_TYPE_VALIDATION_FEATURES_EXT;

		VkValidationFeatureEnableEXT enabledValidationFeatures[] =
		{
			VK_VALIDATION_FEATURE_ENABLE_BEST_PRACTICES_EXT,
			VK_VALIDATION_FEATURE_ENABLE_DEBUG_PRINTF_EXT
		};

		if (pDesc->Debug)
		{
			validationFeatures.pEnabledValidationFeatures		= enabledValidationFeatures;
			validationFeatures.enabledValidationFeatureCount	= ARR_SIZE(enabledValidationFeatures);
		}

		VkDebugUtilsMessengerCreateInfoEXT debugCreateInfo = {};
		const char* pKhronosValidationLayerName = "VK_LAYER_KHRONOS_validation";

		if (pDesc->Debug)
		{
			PopulateDebugMessengerCreateInfo(debugCreateInfo);

			debugCreateInfo.pNext = &validationFeatures;

			instanceCreateInfo.enabledLayerCount	= 1;
			instanceCreateInfo.ppEnabledLayerNames	= &pKhronosValidationLayerName;
			instanceCreateInfo.pNext				= &debugCreateInfo;
		}
		else
		{
			instanceCreateInfo.enabledLayerCount	= 0;
			instanceCreateInfo.ppEnabledLayerNames	= nullptr;
			instanceCreateInfo.pNext				= nullptr;
		}

		VkResult result = vkCreateInstance(&instanceCreateInfo, nullptr, &Instance);
		if (result != VK_SUCCESS)
		{
			LOG_VULKAN_ERROR(result, "[GraphicsDeviceVK]: Failed to create Vulkan Instance!");
			return false;
		}

		RegisterInstanceExtensionData();

		if (pDesc->Debug)
		{
			VkDebugUtilsMessengerCreateInfoEXT createInfo = {};
			PopulateDebugMessengerCreateInfo(createInfo);

			createInfo.pNext = &validationFeatures;

			result = vkCreateDebugUtilsMessengerEXT(Instance, &createInfo, nullptr, &m_DebugMessenger);
			if (result != VK_SUCCESS)
			{
				LOG_VULKAN_ERROR(result, "[GraphicsDeviceVK]: Failed to set up Debug Messenger!");
				return false;
			}
		}

		return true;
	}

	bool GraphicsDeviceVK::InitDevice(const GraphicsDeviceDesc* pDesc)
	{
		if (!InitPhysicalDevice())
		{
			LOG_ERROR("[GraphicsDeviceVK]: Could not initialize Physical Device!");
			return false;
		}

		if (!InitLogicalDevice(pDesc))
		{
			LOG_ERROR("[GraphicsDeviceVK]: Could not initialize Logical Device!");
			return false;
		}

		// Set up device features
		m_DeviceFeatures.MeshShaders		= IsDeviceExtensionEnabled(VK_NV_MESH_SHADER_EXTENSION_NAME);
		m_DeviceFeatures.RayTracing			= IsDeviceExtensionEnabled(VK_KHR_RAY_TRACING_EXTENSION_NAME);
		m_DeviceFeatures.GeometryShaders	= m_DeviceFeaturesVk.geometryShader;
		m_DeviceFeatures.TimestampPeriod	= m_DeviceLimits.timestampPeriod;
		memcpy(&m_DeviceFeatures.MaxComputeWorkGroupSize, m_DeviceLimits.maxComputeWorkGroupSize, sizeof(uint32) * 3);

		RegisterDeviceExtensionData();
		return true;
	}

	bool GraphicsDeviceVK::InitPhysicalDevice()
	{
		uint32 deviceCount = 0;
		vkEnumeratePhysicalDevices(Instance, &deviceCount, nullptr);
		if (deviceCount == 0)
		{
			LOG_ERROR("[GraphicsDeviceVK]: No Vulkan supported devices found");
			return false;
		}

		TArray<VkPhysicalDevice> physicalDevices(deviceCount);
		vkEnumeratePhysicalDevices(Instance, &deviceCount, physicalDevices.GetData());

		std::multimap<int32, VkPhysicalDevice> physicalDeviceCandidates;
		for (VkPhysicalDevice physicalDevice : physicalDevices)
		{
			int32 score = RatePhysicalDevice(physicalDevice);
			physicalDeviceCandidates.insert(std::make_pair(score, physicalDevice));
		}

		// Check if the best candidate is suitable at all
		if (physicalDeviceCandidates.rbegin()->first <= 0)
		{
			LOG_ERROR("[GraphicsDeviceVK]: Failed to find a suitable GPU!");
			return false;
		}

		PhysicalDevice = physicalDeviceCandidates.rbegin()->second;
		SetEnabledDeviceExtensions();
		m_DeviceQueueFamilyIndices = FindQueueFamilies(PhysicalDevice);

		// Store the properties of each queuefamily
		uint32 queueFamilyCount = 0;
		vkGetPhysicalDeviceQueueFamilyProperties(PhysicalDevice, &queueFamilyCount, nullptr);

		m_QueueFamilyProperties.Resize(queueFamilyCount);
		vkGetPhysicalDeviceQueueFamilyProperties(PhysicalDevice, &queueFamilyCount, m_QueueFamilyProperties.GetData());

		// Save device's limits
		VkPhysicalDeviceProperties deviceProperties = GetPhysicalDeviceProperties();
		m_DeviceLimits = deviceProperties.limits;
		vkGetPhysicalDeviceFeatures(PhysicalDevice, &m_DeviceFeaturesVk);


		LOG_MESSAGE("[GraphicsDeviceVK]: Chosen device: %s", deviceProperties.deviceName);
		LOG_MESSAGE("[GraphicsDeviceVK]: API Version: %u.%u.%u (%u)", VK_VERSION_MAJOR(deviceProperties.apiVersion), VK_VERSION_MINOR(deviceProperties.apiVersion), VK_VERSION_PATCH(deviceProperties.apiVersion), deviceProperties.apiVersion);
		return true;
	}

	bool GraphicsDeviceVK::InitLogicalDevice(const GraphicsDeviceDesc* pDesc)
	{
		TArray<VkDeviceQueueCreateInfo> queueCreateInfos;
		std::set<int32> uniqueQueueFamilies =
		{
			m_DeviceQueueFamilyIndices.GraphicsFamily,
			m_DeviceQueueFamilyIndices.ComputeFamily,
			m_DeviceQueueFamilyIndices.TransferFamily
		};

		float queuePriority = 1.0f;
		for (int32 queueFamily : uniqueQueueFamilies)
		{
			VkDeviceQueueCreateInfo queueCreateInfo = {};
			queueCreateInfo.sType               = VK_STRUCTURE_TYPE_DEVICE_QUEUE_CREATE_INFO;
			queueCreateInfo.queueFamilyIndex    = uint32(queueFamily);
			queueCreateInfo.queueCount          = 1;
			queueCreateInfo.pQueuePriorities    = &queuePriority;
			queueCreateInfos.PushBack(queueCreateInfo);
		}

		// Query support for features
		VkPhysicalDeviceMeshShaderFeaturesNV supportedMeshShaderFeatures = { };
		supportedMeshShaderFeatures.sType = VK_STRUCTURE_TYPE_PHYSICAL_DEVICE_MESH_SHADER_FEATURES_NV;
		supportedMeshShaderFeatures.pNext = nullptr;

		VkPhysicalDeviceRayTracingFeaturesKHR supportedRayTracingFeatures = { };
		supportedRayTracingFeatures.sType = VK_STRUCTURE_TYPE_PHYSICAL_DEVICE_RAY_TRACING_FEATURES_KHR;
		supportedRayTracingFeatures.pNext = &supportedMeshShaderFeatures;

		VkPhysicalDeviceVulkan12Features supportedDeviceFeatures12 = { };
		supportedDeviceFeatures12.sType = VK_STRUCTURE_TYPE_PHYSICAL_DEVICE_VULKAN_1_2_FEATURES;
		supportedDeviceFeatures12.pNext = &supportedRayTracingFeatures;

		VkPhysicalDeviceVulkan11Features supportedDeviceFeatures11 = { };
		supportedDeviceFeatures11.sType = VK_STRUCTURE_TYPE_PHYSICAL_DEVICE_VULKAN_1_1_FEATURES;
		supportedDeviceFeatures11.pNext = &supportedDeviceFeatures12;

		VkPhysicalDeviceFeatures2 deviceFeatures2 = { };
		deviceFeatures2.sType = VK_STRUCTURE_TYPE_PHYSICAL_DEVICE_FEATURES_2;
		deviceFeatures2.pNext = &supportedDeviceFeatures11;
		vkGetPhysicalDeviceFeatures2(PhysicalDevice, &deviceFeatures2);

		// Enabled features
		VkPhysicalDeviceMeshShaderFeaturesNV enabledMeshShaderFeatures = {};
		enabledMeshShaderFeatures.sType			= VK_STRUCTURE_TYPE_PHYSICAL_DEVICE_MESH_SHADER_FEATURES_NV;
		enabledMeshShaderFeatures.pNext			= nullptr;
		enabledMeshShaderFeatures.meshShader	= supportedMeshShaderFeatures.meshShader;
		enabledMeshShaderFeatures.taskShader	= supportedMeshShaderFeatures.taskShader;

		VkPhysicalDeviceRayTracingFeaturesKHR enabledRayTracingFeatures = {};
		enabledRayTracingFeatures.sType			= VK_STRUCTURE_TYPE_PHYSICAL_DEVICE_RAY_TRACING_FEATURES_KHR;
		enabledRayTracingFeatures.pNext			= &enabledMeshShaderFeatures;
		enabledRayTracingFeatures.rayTracing	= supportedRayTracingFeatures.rayTracing;

		VkPhysicalDeviceVulkan12Features enabledDeviceFeatures12 = {};
		enabledDeviceFeatures12.sType							= VK_STRUCTURE_TYPE_PHYSICAL_DEVICE_VULKAN_1_2_FEATURES;
		enabledDeviceFeatures12.pNext							= &enabledRayTracingFeatures;
		enabledDeviceFeatures12.bufferDeviceAddress				= supportedDeviceFeatures12.bufferDeviceAddress;
		enabledDeviceFeatures12.timelineSemaphore				= supportedDeviceFeatures12.timelineSemaphore;
		enabledDeviceFeatures12.descriptorIndexing				= supportedDeviceFeatures12.descriptorIndexing;
		enabledDeviceFeatures12.descriptorBindingPartiallyBound = supportedDeviceFeatures12.descriptorBindingPartiallyBound;
		enabledDeviceFeatures12.runtimeDescriptorArray			= supportedDeviceFeatures12.runtimeDescriptorArray;
		enabledDeviceFeatures12.shaderInt8						= supportedDeviceFeatures12.shaderInt8;
		enabledDeviceFeatures12.shaderFloat16					= supportedDeviceFeatures12.shaderFloat16;
		enabledDeviceFeatures12.storageBuffer8BitAccess			= supportedDeviceFeatures12.storageBuffer8BitAccess;

		VkPhysicalDeviceVulkan11Features enabledDeviceFeatures11 = {};
		enabledDeviceFeatures11.sType	= VK_STRUCTURE_TYPE_PHYSICAL_DEVICE_VULKAN_1_1_FEATURES;
		enabledDeviceFeatures11.pNext	= &enabledDeviceFeatures12;

		VkPhysicalDeviceFeatures supportedDeviceFeatures10;
		supportedDeviceFeatures10 = deviceFeatures2.features;

		VkPhysicalDeviceFeatures enabledDeviceFeatures10 = {};
		enabledDeviceFeatures10.fillModeNonSolid				= supportedDeviceFeatures10.fillModeNonSolid;
		enabledDeviceFeatures10.vertexPipelineStoresAndAtomics	= supportedDeviceFeatures10.vertexPipelineStoresAndAtomics;
		enabledDeviceFeatures10.fragmentStoresAndAtomics		= supportedDeviceFeatures10.fragmentStoresAndAtomics;
		enabledDeviceFeatures10.multiDrawIndirect				= supportedDeviceFeatures10.multiDrawIndirect;
		enabledDeviceFeatures10.pipelineStatisticsQuery			= supportedDeviceFeatures10.pipelineStatisticsQuery;
		enabledDeviceFeatures10.imageCubeArray					= supportedDeviceFeatures10.imageCubeArray;
		enabledDeviceFeatures10.shaderInt16						= supportedDeviceFeatures10.shaderInt16;

		VkPhysicalDeviceFeatures2 enabledDeviceFeatures2 = {};
		enabledDeviceFeatures2.sType		= VK_STRUCTURE_TYPE_PHYSICAL_DEVICE_FEATURES_2;
		enabledDeviceFeatures2.pNext		= &enabledDeviceFeatures11;
		enabledDeviceFeatures2.features		= enabledDeviceFeatures10;

		VkDeviceCreateInfo createInfo = {};
		createInfo.sType					= VK_STRUCTURE_TYPE_DEVICE_CREATE_INFO;
		createInfo.pNext					= &enabledDeviceFeatures2;
		createInfo.flags					= 0;
		createInfo.queueCreateInfoCount		= (uint32)queueCreateInfos.GetSize();
		createInfo.pQueueCreateInfos		= queueCreateInfos.GetData();
		createInfo.enabledExtensionCount    = (uint32)m_EnabledDeviceExtensions.GetSize();
		createInfo.ppEnabledExtensionNames  = m_EnabledDeviceExtensions.GetData();

		if (pDesc->Debug)
		{
			createInfo.enabledLayerCount    = (uint32)m_EnabledValidationLayers.GetSize();
			createInfo.ppEnabledLayerNames  = m_EnabledValidationLayers.GetData();
		}
		else
		{
			createInfo.enabledLayerCount = 0;
		}

		VkResult result = vkCreateDevice(PhysicalDevice, &createInfo, nullptr, &Device);
		if (result != VK_SUCCESS)
		{
			LOG_VULKAN_ERROR(result, "[GraphicsDeviceVK]: Failed to create logical device!");
			return false;
		}
		else
		{
			D_LOG_MESSAGE("[GraphicsDeviceVK]: Created Device");
			return true;
		}
	}

	bool GraphicsDeviceVK::InitAllocators()
	{
		m_pTextureAllocator = DBG_NEW DeviceAllocatorVK(this);
		if (!m_pTextureAllocator->Init("Device Texture Allocator", LARGE_TEXTURE_ALLOCATION_SIZE))
		{
			return false;
		}

		m_pBufferAllocator = DBG_NEW DeviceAllocatorVK(this);
		if (!m_pBufferAllocator->Init("Default Device Buffer Allocator", LARGE_BUFFER_ALLOCATION_SIZE))
		{
			return false;
		}

		m_pCBAllocator = DBG_NEW DeviceAllocatorVK(this);
		if (!m_pCBAllocator->Init("Device ConstantBuffer Allocator", LARGE_BUFFER_ALLOCATION_SIZE))
		{
			return false;
		}

		m_pUAAllocator = DBG_NEW DeviceAllocatorVK(this);
		if (!m_pUAAllocator->Init("Device UnorderedAccessBuffer Allocator", LARGE_BUFFER_ALLOCATION_SIZE))
		{
			return false;
		}

		m_pVBAllocator = DBG_NEW DeviceAllocatorVK(this);
		if (!m_pVBAllocator->Init("Device VertexBuffer Allocator", LARGE_BUFFER_ALLOCATION_SIZE))
		{
			return false;
		}

		m_pIBAllocator = DBG_NEW DeviceAllocatorVK(this);
		if (!m_pIBAllocator->Init("Device IndexBuffer Allocator", LARGE_BUFFER_ALLOCATION_SIZE))
		{
			return false;
		}

		m_pAccelerationStructureAllocator = DBG_NEW DeviceAllocatorVK(this);
		if (!m_pAccelerationStructureAllocator->Init("Device AccelerationStructure Allocator", LARGE_ACCELERATION_STRUCTURE_ALLOCATION_SIZE))
		{
			return false;
		}

		return true;
	}

	bool GraphicsDeviceVK::SetEnabledValidationLayers()
	{
		uint32 layerCount = 0;
		vkEnumerateInstanceLayerProperties(&layerCount, nullptr);

		TArray<VkLayerProperties> availableValidationLayers(layerCount);
		vkEnumerateInstanceLayerProperties(&layerCount, availableValidationLayers.GetData());

		TArray<ValidationLayer> requiredValidationLayers(REQUIRED_VALIDATION_LAYERS + 1, REQUIRED_VALIDATION_LAYERS + sizeof(REQUIRED_VALIDATION_LAYERS) / sizeof(ValidationLayer));
		TArray<ValidationLayer> optionalValidationLayers(OPTIONAL_VALIDATION_LAYERS + 1, OPTIONAL_VALIDATION_LAYERS + sizeof(OPTIONAL_VALIDATION_LAYERS) / sizeof(ValidationLayer));

		for (const VkLayerProperties& availableValidationLayerProperties : availableValidationLayers)
		{
			uint32 availableValidationLayerHash = HashString<const char*>(availableValidationLayerProperties.layerName);
			for (auto requiredValidationLayer = requiredValidationLayers.begin(); requiredValidationLayer != requiredValidationLayers.end(); requiredValidationLayer++)
			{
				if (availableValidationLayerHash == requiredValidationLayer->Hash)
				{
					m_EnabledValidationLayers.PushBack(requiredValidationLayer->Name);
					requiredValidationLayers.Erase(requiredValidationLayer);
					break;
				}
			}

			for (auto optionalValidationLayer = optionalValidationLayers.begin(); optionalValidationLayer != optionalValidationLayers.end(); optionalValidationLayer++)
			{
				if (availableValidationLayerHash == optionalValidationLayer->Hash)
				{
					m_EnabledValidationLayers.PushBack(optionalValidationLayer->Name);
					optionalValidationLayers.Erase(optionalValidationLayer);
					break;
				}
			}
		}

		if (requiredValidationLayers.GetSize() > 0)
		{
			for (const ValidationLayer& requiredValidationLayer : requiredValidationLayers)
			{
				LOG_ERROR("[GraphicsDeviceVK]: Required Validation Layer %s not supported", requiredValidationLayer.Name);
			}

			return false;
		}

		if (optionalValidationLayers.GetSize() > 0)
		{
			for (const ValidationLayer& optionalValidationLayer : optionalValidationLayers)
			{
				LOG_WARNING("[GraphicsDeviceVK]: Optional Validation Layer %s not supported", optionalValidationLayer.Name);
			}
		}

		return true;
	}

	bool GraphicsDeviceVK::SetEnabledInstanceExtensions()
	{
		uint32 extensionCount = 0;
		vkEnumerateInstanceExtensionProperties(nullptr, &extensionCount, nullptr);

		TArray<VkExtensionProperties> availableInstanceExtensions(extensionCount);
		vkEnumerateInstanceExtensionProperties(nullptr, &extensionCount, availableInstanceExtensions.GetData());

		TArray<Extension> requiredInstanceExtensions(REQUIRED_INSTANCE_EXTENSIONS + 1, REQUIRED_INSTANCE_EXTENSIONS + sizeof(REQUIRED_INSTANCE_EXTENSIONS) / sizeof(Extension));
		TArray<Extension> optionalInstanceExtensions(OPTIONAL_INSTANCE_EXTENSIONS + 1, OPTIONAL_INSTANCE_EXTENSIONS + sizeof(OPTIONAL_INSTANCE_EXTENSIONS) / sizeof(Extension));

		for (const VkExtensionProperties& extension : availableInstanceExtensions)
		{
			uint32 availableInstanceExtensionHash = HashString<const char*>(extension.extensionName);
			for (auto requiredInstanceExtension = requiredInstanceExtensions.begin(); requiredInstanceExtension != requiredInstanceExtensions.end(); requiredInstanceExtension++)
			{
				if (requiredInstanceExtension->Hash == availableInstanceExtensionHash)
				{
					m_EnabledInstanceExtensions.PushBack(requiredInstanceExtension->Name);
					requiredInstanceExtensions.Erase(requiredInstanceExtension);
					break;
				}
			}

			for (auto optionalInstanceExtension = optionalInstanceExtensions.begin(); optionalInstanceExtension != optionalInstanceExtensions.end(); optionalInstanceExtension++)
			{
				if (optionalInstanceExtension->Hash == availableInstanceExtensionHash)
				{
					m_EnabledInstanceExtensions.PushBack(optionalInstanceExtension->Name);
					optionalInstanceExtensions.Erase(optionalInstanceExtension);
					break;
				}
			}
		}

		if (requiredInstanceExtensions.GetSize() > 0)
		{
			for (const Extension& requiredInstanceExtension : requiredInstanceExtensions)
			{
				LOG_ERROR("[GraphicsDeviceVK]: Required Instance Extension %s not supported", requiredInstanceExtension.Name);
			}

			return false;
		}

		if (optionalInstanceExtensions.GetSize() > 0)
		{
			for (const Extension& optionalInstanceExtension : optionalInstanceExtensions)
			{
				LOG_WARNING("[GraphicsDeviceVK]: Optional Instance Extension %s not supported", optionalInstanceExtension.Name);
			}
		}

		return true;
	}

	int32 GraphicsDeviceVK::RatePhysicalDevice(VkPhysicalDevice physicalDevice)
	{
		VkPhysicalDeviceProperties deviceProperties;
		vkGetPhysicalDeviceProperties(physicalDevice, &deviceProperties);

		VkPhysicalDeviceFeatures deviceFeatures;
		vkGetPhysicalDeviceFeatures(physicalDevice, &deviceFeatures);

		bool		requiredExtensionsSupported			= false;
		uint32	numOfOptionalExtensionsSupported	= 0;
		CheckDeviceExtensionsSupport(physicalDevice, requiredExtensionsSupported, numOfOptionalExtensionsSupported);

		if (!requiredExtensionsSupported)
		{
			return 0;
		}

		QueueFamilyIndices indices = FindQueueFamilies(physicalDevice);
		if (!indices.IsComplete())
		{
			return 0;
		}

		int32 score = 1 + numOfOptionalExtensionsSupported;
		if (deviceProperties.deviceType == VK_PHYSICAL_DEVICE_TYPE_DISCRETE_GPU)
		{
			score += 1000;
		}

		return score;
	}

	void GraphicsDeviceVK::CheckDeviceExtensionsSupport(VkPhysicalDevice physicalDevice, bool& requiredExtensionsSupported, uint32& numOfOptionalExtensionsSupported)
	{
		uint32 extensionCount = 0;
		vkEnumerateDeviceExtensionProperties(physicalDevice, nullptr, &extensionCount, nullptr);

		TArray<VkExtensionProperties> availableDeviceExtensions(extensionCount);
		vkEnumerateDeviceExtensionProperties(physicalDevice, nullptr, &extensionCount, availableDeviceExtensions.GetData());

		TArray<Extension> requiredDeviceExtensions(REQUIRED_DEVICE_EXTENSIONS + 1, REQUIRED_DEVICE_EXTENSIONS + sizeof(REQUIRED_DEVICE_EXTENSIONS) / sizeof(Extension));
		TArray<Extension> optionalDeviceExtensions(OPTIONAL_DEVICE_EXTENSIONS + 1, OPTIONAL_DEVICE_EXTENSIONS + sizeof(OPTIONAL_DEVICE_EXTENSIONS) / sizeof(Extension));

		for (const VkExtensionProperties& extension : availableDeviceExtensions)
		{
			uint32 availableDeviceExtensionHash = HashString<const char*>(extension.extensionName);
			for (auto requiredDeviceExtension = requiredDeviceExtensions.begin(); requiredDeviceExtension != requiredDeviceExtensions.end(); requiredDeviceExtension++)
			{
				if (requiredDeviceExtension->Hash == availableDeviceExtensionHash)
				{
					requiredDeviceExtensions.Erase(requiredDeviceExtension);
					break;
				}
			}

			for (auto optionalDeviceExtension = optionalDeviceExtensions.begin(); optionalDeviceExtension != optionalDeviceExtensions.end(); optionalDeviceExtension++)
			{
				if (optionalDeviceExtension->Hash == availableDeviceExtensionHash)
				{
					optionalDeviceExtensions.Erase(optionalDeviceExtension);
					break;
				}
			}
		}

		requiredExtensionsSupported			= requiredDeviceExtensions.IsEmpty();
		numOfOptionalExtensionsSupported	= ARR_SIZE(OPTIONAL_DEVICE_EXTENSIONS) - (uint32)optionalDeviceExtensions.GetSize();
	}

	QueueFamilyIndices GraphicsDeviceVK::FindQueueFamilies(VkPhysicalDevice physicalDevice)
	{
		QueueFamilyIndices indices = {};

		uint32 queueFamilyCount = 0;
		vkGetPhysicalDeviceQueueFamilyProperties(physicalDevice, &queueFamilyCount, nullptr);

		TArray<VkQueueFamilyProperties> queueFamilies(queueFamilyCount);
		vkGetPhysicalDeviceQueueFamilyProperties(physicalDevice, &queueFamilyCount, queueFamilies.GetData());

		indices.GraphicsFamily  = GetQueueFamilyIndex(VK_QUEUE_GRAPHICS_BIT, queueFamilies);
		indices.ComputeFamily   = GetQueueFamilyIndex(VK_QUEUE_COMPUTE_BIT, queueFamilies);
		indices.TransferFamily  = GetQueueFamilyIndex(VK_QUEUE_TRANSFER_BIT, queueFamilies);

		return indices;
	}

	void GraphicsDeviceVK::SetEnabledDeviceExtensions()
	{
		//We know all requried device extensions are supported
		for (uint32 i = 1; i < ARR_SIZE(REQUIRED_DEVICE_EXTENSIONS); i++)
		{
			m_EnabledDeviceExtensions.EmplaceBack(REQUIRED_DEVICE_EXTENSIONS[i].Name);
		}

		uint32 extensionCount = 0;
		vkEnumerateDeviceExtensionProperties(PhysicalDevice, nullptr, &extensionCount, nullptr);

		TArray<VkExtensionProperties> availableDeviceExtensions(extensionCount);
		vkEnumerateDeviceExtensionProperties(PhysicalDevice, nullptr, &extensionCount, availableDeviceExtensions.GetData());

		TArray<Extension> optionalDeviceExtensions(OPTIONAL_DEVICE_EXTENSIONS + 1, OPTIONAL_DEVICE_EXTENSIONS + sizeof(OPTIONAL_DEVICE_EXTENSIONS) / sizeof(Extension));
		for (const VkExtensionProperties& extension : availableDeviceExtensions)
		{
			uint32 availableDeviceExtensionHash = HashString<const char*>(extension.extensionName);
			for (auto optionalDeviceExtension = optionalDeviceExtensions.begin(); optionalDeviceExtension != optionalDeviceExtensions.end(); optionalDeviceExtension++)
			{
				if (optionalDeviceExtension->Hash == availableDeviceExtensionHash)
				{
					m_EnabledDeviceExtensions.EmplaceBack(optionalDeviceExtension->Name);
					optionalDeviceExtensions.Erase(optionalDeviceExtension);
					break;
				}
			}
		}

		if (optionalDeviceExtensions.GetSize() > 0)
		{
			for (const Extension& optionalDeviceExtension : optionalDeviceExtensions)
			{
				LOG_WARNING("[GraphicsDeviceVK]: Optional Device Extension %s not supported", optionalDeviceExtension.Name);
			}
		}
	}

	bool GraphicsDeviceVK::IsInstanceExtensionEnabled(const char* pExtensionName) const
	{
		uint32 extensionHash = HashString<const char*>(pExtensionName);
		for (const char* pEnabledExtensionName : m_EnabledInstanceExtensions)
		{
			uint32 enabledExtensionHash = HashString<const char*>(pEnabledExtensionName);
			if (extensionHash == enabledExtensionHash)
			{
				return true;
			}
		}

		return false;
	}

	bool GraphicsDeviceVK::IsDeviceExtensionEnabled(const char* pExtensionName) const
	{
		uint32 extensionHash = HashString<const char*>(pExtensionName);
		for (const char* pEnabledExtensionName : m_EnabledDeviceExtensions)
		{
			uint32 enabledExtensionHash = HashString<const char*>(pEnabledExtensionName);
			if (extensionHash == enabledExtensionHash)
			{
				return true;
			}
		}

		return false;
	}

	bool GraphicsDeviceVK::UseTimelineFences() const
	{
		return (vkWaitSemaphores != nullptr);
	}

	void GraphicsDeviceVK::RegisterInstanceExtensionData()
	{
		//Required
		{
			GET_INSTANCE_PROC_ADDR(Instance, vkCreateDebugUtilsMessengerEXT);
			GET_INSTANCE_PROC_ADDR(Instance, vkDestroyDebugUtilsMessengerEXT);
			GET_INSTANCE_PROC_ADDR(Instance, vkSetDebugUtilsObjectNameEXT);
		}
	}

	void GraphicsDeviceVK::RegisterDeviceExtensionData()
	{
		// RayTracing
		if (IsDeviceExtensionEnabled(VK_KHR_RAY_TRACING_EXTENSION_NAME))
		{
			GET_DEVICE_PROC_ADDR(Device, vkCreateAccelerationStructureKHR);
			GET_DEVICE_PROC_ADDR(Device, vkDestroyAccelerationStructureKHR);
			GET_DEVICE_PROC_ADDR(Device, vkBindAccelerationStructureMemoryKHR);
			GET_DEVICE_PROC_ADDR(Device, vkGetAccelerationStructureDeviceAddressKHR);
			GET_DEVICE_PROC_ADDR(Device, vkGetAccelerationStructureMemoryRequirementsKHR);
			GET_DEVICE_PROC_ADDR(Device, vkCmdBuildAccelerationStructureKHR);
			GET_DEVICE_PROC_ADDR(Device, vkCreateRayTracingPipelinesKHR);
			GET_DEVICE_PROC_ADDR(Device, vkGetRayTracingShaderGroupHandlesKHR);
			GET_DEVICE_PROC_ADDR(Device, vkCmdTraceRaysKHR);
			GET_DEVICE_PROC_ADDR(Device, vkCopyAccelerationStructureToMemoryKHR);
			GET_DEVICE_PROC_ADDR(Device, vkCmdCopyAccelerationStructureToMemoryKHR);

			// Query Ray Tracing properties
			RayTracingProperties.sType = VK_STRUCTURE_TYPE_PHYSICAL_DEVICE_RAY_TRACING_PROPERTIES_KHR;
			RayTracingProperties.pNext = nullptr;

			VkPhysicalDeviceProperties2 deviceProps2 = {};
			deviceProps2.sType = VK_STRUCTURE_TYPE_PHYSICAL_DEVICE_PROPERTIES_2;
			deviceProps2.pNext = &RayTracingProperties;

			vkGetPhysicalDeviceProperties2(PhysicalDevice, &deviceProps2);

			m_DeviceFeatures.MaxRecursionDepth = RayTracingProperties.maxRecursionDepth;
		}

		//PushDescriptorSet
		if (IsDeviceExtensionEnabled(VK_KHR_PUSH_DESCRIPTOR_EXTENSION_NAME))
		{
			GET_DEVICE_PROC_ADDR(Device, vkCmdPushDescriptorSetKHR);
		}
		
		// Timeline semaphores
		if (IsDeviceExtensionEnabled(VK_KHR_TIMELINE_SEMAPHORE_EXTENSION_NAME))
		{
			GET_DEVICE_PROC_ADDR(Device, vkWaitSemaphores);
			GET_DEVICE_PROC_ADDR(Device, vkSignalSemaphore);
			GET_DEVICE_PROC_ADDR(Device, vkGetSemaphoreCounterValue);
		}

		// Mesh Shaders
		if (IsDeviceExtensionEnabled(VK_NV_MESH_SHADER_EXTENSION_NAME))
		{
			GET_DEVICE_PROC_ADDR(Device, vkCmdDrawMeshTasksNV);
			GET_DEVICE_PROC_ADDR(Device, vkCmdDrawMeshTasksIndirectNV);
			GET_DEVICE_PROC_ADDR(Device, vkCmdDrawMeshTasksIndirectCountNV);

			MeshShaderProperties.sType = VK_STRUCTURE_TYPE_PHYSICAL_DEVICE_MESH_SHADER_PROPERTIES_NV;
			MeshShaderProperties.pNext = nullptr;

			VkPhysicalDeviceProperties2 deviceProperties2;
			deviceProperties2.sType = VK_STRUCTURE_TYPE_PHYSICAL_DEVICE_PROPERTIES_2;
			deviceProperties2.pNext = &MeshShaderProperties;
			vkGetPhysicalDeviceProperties2(PhysicalDevice, &deviceProperties2);

			memcpy(&m_DeviceFeatures.MaxMeshWorkGroupSize, MeshShaderProperties.maxMeshWorkGroupSize, sizeof(uint32) * 3);
			memcpy(&m_DeviceFeatures.MaxTaskWorkGroupSize, MeshShaderProperties.maxTaskWorkGroupSize, sizeof(uint32) * 3);

			m_DeviceFeatures.MaxMeshViewCount				= MeshShaderProperties.maxMeshMultiviewViewCount;
			m_DeviceFeatures.MaxMeshOutputVertices			= MeshShaderProperties.maxMeshOutputVertices;
			m_DeviceFeatures.MaxMeshOutputPrimitives		= MeshShaderProperties.maxMeshOutputPrimitives;
			m_DeviceFeatures.MaxDrawMeshTasksCount			= MeshShaderProperties.maxDrawMeshTasksCount;
			m_DeviceFeatures.MaxTaskOutputCount				= MeshShaderProperties.maxTaskOutputCount;
			m_DeviceFeatures.MaxMeshWorkGroupInvocations	= MeshShaderProperties.maxMeshWorkGroupInvocations;
			m_DeviceFeatures.MaxTaskWorkGroupInvocations	= MeshShaderProperties.maxTaskWorkGroupInvocations;
		}
	}

	void GraphicsDeviceVK::PopulateDebugMessengerCreateInfo(VkDebugUtilsMessengerCreateInfoEXT& createInfo)
	{
		createInfo.sType			= VK_STRUCTURE_TYPE_DEBUG_UTILS_MESSENGER_CREATE_INFO_EXT;
		createInfo.messageSeverity	= VK_DEBUG_UTILS_MESSAGE_SEVERITY_VERBOSE_BIT_EXT | VK_DEBUG_UTILS_MESSAGE_SEVERITY_INFO_BIT_EXT | VK_DEBUG_UTILS_MESSAGE_SEVERITY_WARNING_BIT_EXT | VK_DEBUG_UTILS_MESSAGE_SEVERITY_ERROR_BIT_EXT;
		createInfo.messageType		= VK_DEBUG_UTILS_MESSAGE_TYPE_GENERAL_BIT_EXT | VK_DEBUG_UTILS_MESSAGE_TYPE_VALIDATION_BIT_EXT | VK_DEBUG_UTILS_MESSAGE_TYPE_PERFORMANCE_BIT_EXT;
		createInfo.pfnUserCallback	= DebugCallback;
		createInfo.pUserData		= nullptr;
	}

	uint32 GraphicsDeviceVK::GetQueueFamilyIndex(VkQueueFlagBits queueFlags, const TArray<VkQueueFamilyProperties>& queueFamilies)
	{
		if (queueFlags & VK_QUEUE_COMPUTE_BIT)
		{
			for (uint32 i = 0; i < uint32(queueFamilies.GetSize()); i++)
			{
				if ((queueFamilies[i].queueFlags & queueFlags) && ((queueFamilies[i].queueFlags & VK_QUEUE_GRAPHICS_BIT) == 0))
				{
					return i;
				}
			}
		}

		if (queueFlags & VK_QUEUE_TRANSFER_BIT)
		{
			for (uint32 i = 0; i < uint32(queueFamilies.GetSize()); i++)
			{
				if ((queueFamilies[i].queueFlags & queueFlags) && ((queueFamilies[i].queueFlags & VK_QUEUE_GRAPHICS_BIT) == 0) && ((queueFamilies[i].queueFlags & VK_QUEUE_COMPUTE_BIT) == 0))
				{
					return i;
				}
			}
		}

		for (uint32 i = 0; i < uint32(queueFamilies.GetSize()); i++)
		{
			if (queueFamilies[i].queueFlags & queueFlags)
			{
				return i;
			}
		}

		return UINT32_MAX;
	}

	VKAPI_ATTR VkBool32 VKAPI_CALL GraphicsDeviceVK::DebugCallback(VkDebugUtilsMessageSeverityFlagBitsEXT messageSeverity, VkDebugUtilsMessageTypeFlagsEXT messageType, const VkDebugUtilsMessengerCallbackDataEXT* pCallbackData, void* pUserData)
	{
		UNREFERENCED_VARIABLE(messageType);
		UNREFERENCED_VARIABLE(pCallbackData);
		UNREFERENCED_VARIABLE(pUserData);

		if (messageSeverity & VK_DEBUG_UTILS_MESSAGE_SEVERITY_INFO_BIT_EXT)
		{
<<<<<<< HEAD
			/*LOG_MESSAGE("[Validation Layer]: %s", pCallbackData->pMessage);
			PlatformConsole::Print("\n");*/
=======
			// MessageID 0x8928392f corresponds to the vKGetQueryPoolResults with VK_NOT_READY result, which is handled
			// as the best practice info message says.
			if (pCallbackData->messageIdNumber != 0x8928392F)
			{
				LOG_MESSAGE("[Validation Layer]: %s", pCallbackData->pMessage);
				PlatformConsole::Print("\n");
			}
>>>>>>> 46a598a4
		}
		else if (messageSeverity & VK_DEBUG_UTILS_MESSAGE_SEVERITY_VERBOSE_BIT_EXT)
		{
			LOG_MESSAGE("[Validation Layer]: %s", pCallbackData->pMessage);
			PlatformConsole::Print("\n");
		}
		else if (messageSeverity & VK_DEBUG_UTILS_MESSAGE_SEVERITY_WARNING_BIT_EXT)
		{
			LOG_WARNING("[Validation Layer]: %s", pCallbackData->pMessage);
			PlatformConsole::Print("\n");
		}
		else if (messageSeverity & VK_DEBUG_UTILS_MESSAGE_SEVERITY_ERROR_BIT_EXT)
		{
			LOG_ERROR("[Validation Layer]: %s", pCallbackData->pMessage);
			PlatformConsole::Print("\n");
		}

		return VK_FALSE;
	}
}<|MERGE_RESOLUTION|>--- conflicted
+++ resolved
@@ -1748,10 +1748,6 @@
 
 		if (messageSeverity & VK_DEBUG_UTILS_MESSAGE_SEVERITY_INFO_BIT_EXT)
 		{
-<<<<<<< HEAD
-			/*LOG_MESSAGE("[Validation Layer]: %s", pCallbackData->pMessage);
-			PlatformConsole::Print("\n");*/
-=======
 			// MessageID 0x8928392f corresponds to the vKGetQueryPoolResults with VK_NOT_READY result, which is handled
 			// as the best practice info message says.
 			if (pCallbackData->messageIdNumber != 0x8928392F)
@@ -1759,7 +1755,6 @@
 				LOG_MESSAGE("[Validation Layer]: %s", pCallbackData->pMessage);
 				PlatformConsole::Print("\n");
 			}
->>>>>>> 46a598a4
 		}
 		else if (messageSeverity & VK_DEBUG_UTILS_MESSAGE_SEVERITY_VERBOSE_BIT_EXT)
 		{
