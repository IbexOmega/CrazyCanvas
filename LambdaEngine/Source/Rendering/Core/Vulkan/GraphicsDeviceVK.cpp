--- conflicted
+++ resolved
@@ -615,15 +615,9 @@
 	SwapChain* GraphicsDeviceVK::CreateSwapChain(const SwapChainDesc* pDesc) const
 	{
 		VALIDATE(pDesc			!= nullptr);
-<<<<<<< HEAD
-		VALIDATE(pDesc->Window	!= nullptr);
-		VALIDATE(pDesc->Queue	!= nullptr);
-
-=======
 		VALIDATE(pDesc->pWindow	!= nullptr);
 		VALIDATE(pDesc->pQueue	!= nullptr);
-		
->>>>>>> 4e0e0f61
+
 		SwapChainVK* pSwapChain = DBG_NEW SwapChainVK(this);
 		if (!pSwapChain->Init(pDesc))
 		{
