--- conflicted
+++ resolved
@@ -73,20 +73,10 @@
 			for (const DescriptorBindingDesc& binding : descriptorSetLayout.DescriptorBindings)
 			{
 				VkFlags bindingFlags = 0;
-<<<<<<< HEAD
-				uint32 descriptorCount = binding.DescriptorCount;
-=======
->>>>>>> 52e6468c
 
 				if (binding.Flags & FDescriptorSetLayoutBindingFlag::DESCRIPTOR_SET_LAYOUT_BINDING_FLAG_PARTIALLY_BOUND)
 				{
 					bindingFlags |= VK_DESCRIPTOR_BINDING_PARTIALLY_BOUND_BIT;
-<<<<<<< HEAD
-
-					//Partially Bound overrides descriptor count
-					descriptorCount = PARTIALLY_BOUND_DESCRIPTOR_COUNT;
-=======
->>>>>>> 52e6468c
 				}
 
 				layoutBindingFlags.PushBack(bindingFlags);
@@ -108,36 +98,36 @@
 
 				if (binding.DescriptorType == EDescriptorType::DESCRIPTOR_TYPE_ACCELERATION_STRUCTURE)
 				{
-					heapInfo.AccelerationStructureDescriptorCount += descriptorCount;
+					heapInfo.AccelerationStructureDescriptorCount += binding.DescriptorCount;
 				}
 				else if (binding.DescriptorType == EDescriptorType::DESCRIPTOR_TYPE_CONSTANT_BUFFER)
 				{
-					heapInfo.ConstantBufferDescriptorCount += descriptorCount;
+					heapInfo.ConstantBufferDescriptorCount += binding.DescriptorCount;
 				}
 				else if (binding.DescriptorType == EDescriptorType::DESCRIPTOR_TYPE_SAMPLER)
 				{
-					heapInfo.SamplerDescriptorCount += descriptorCount;
+					heapInfo.SamplerDescriptorCount += binding.DescriptorCount;
 				}
 				else if (binding.DescriptorType == EDescriptorType::DESCRIPTOR_TYPE_SHADER_RESOURCE_COMBINED_SAMPLER)
 				{
-					heapInfo.TextureCombinedSamplerDescriptorCount += descriptorCount;
+					heapInfo.TextureCombinedSamplerDescriptorCount += binding.DescriptorCount;
 				}
 				else if (binding.DescriptorType == EDescriptorType::DESCRIPTOR_TYPE_SHADER_RESOURCE_TEXTURE)
 				{
-					heapInfo.TextureDescriptorCount += descriptorCount;
+					heapInfo.TextureDescriptorCount += binding.DescriptorCount;
 				}
 				else if (binding.DescriptorType == EDescriptorType::DESCRIPTOR_TYPE_UNORDERED_ACCESS_BUFFER)
 				{
-					heapInfo.UnorderedAccessBufferDescriptorCount += descriptorCount;
+					heapInfo.UnorderedAccessBufferDescriptorCount += binding.DescriptorCount;
 				}
 				else if (binding.DescriptorType == EDescriptorType::DESCRIPTOR_TYPE_UNORDERED_ACCESS_TEXTURE)
 				{
-					heapInfo.UnorderedAccessTextureDescriptorCount += descriptorCount;
+					heapInfo.UnorderedAccessTextureDescriptorCount += binding.DescriptorCount;
 				}
 
 				bindingVk.descriptorType		= ConvertDescriptorType(binding.DescriptorType);
 				bindingVk.binding				= binding.Binding;
-				bindingVk.descriptorCount		= descriptorCount;
+				bindingVk.descriptorCount		= binding.DescriptorCount;
 				bindingVk.pImmutableSamplers	= binding.ImmutableSamplers.IsEmpty() ? nullptr : (immutableSamplers.GetData() + immutableSamplerOffset);
 				bindingVk.stageFlags			= ConvertShaderStageMask(binding.ShaderStageMask);
 				
