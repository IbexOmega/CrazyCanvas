--- conflicted
+++ resolved
@@ -112,7 +112,6 @@
 			const RenderPassVK*	pRenderPassVk = reinterpret_cast<const RenderPassVK*>(pBeginDesc->pRenderPass);
 
 			VALIDATE(pRenderPassVk != nullptr);
-<<<<<<< HEAD
 			
 			inheritanceInfo.sType = VK_STRUCTURE_TYPE_COMMAND_BUFFER_INHERITANCE_INFO;
 			inheritanceInfo.pNext = nullptr;
@@ -126,12 +125,6 @@
 				inheritanceInfo.framebuffer = VK_NULL_HANDLE;
 			}
 
-=======
-
-			inheritanceInfo.sType					= VK_STRUCTURE_TYPE_COMMAND_BUFFER_INHERITANCE_INFO;
-			inheritanceInfo.pNext					= nullptr;
-			inheritanceInfo.framebuffer				= m_pDevice->GetFrameBuffer(pRenderPassVk, pBeginDesc->ppRenderTargets, pBeginDesc->RenderTargetCount, pBeginDesc->pDepthStencilView, pBeginDesc->Width, pBeginDesc->Height);
->>>>>>> fb61b879
 			inheritanceInfo.renderPass				= pRenderPassVk->GetRenderPass();
 			inheritanceInfo.subpass					= pBeginDesc->SubPass;
 			inheritanceInfo.occlusionQueryEnable	= VK_FALSE;
