#include "Rendering/PaintMaskRenderer.h"
#include "Rendering/RenderAPI.h"
#include "Rendering/PipelineStateManager.h"
#include "Rendering/RenderGraph.h"

#include "Rendering/Core/API/CommandAllocator.h"
#include "Rendering/Core/API/GraphicsDevice.h"
#include "Rendering/Core/API/PipelineLayout.h"
#include "Rendering/Core/API/DescriptorHeap.h"
#include "Rendering/Core/API/DescriptorSet.h"
#include "Rendering/Core/API/PipelineState.h"
#include "Rendering/Core/API/CommandQueue.h"
#include "Rendering/Core/API/CommandList.h"
#include "Rendering/Core/API/TextureView.h"
#include "Rendering/Core/API/RenderPass.h"
#include "Rendering/Core/API/Texture.h"
#include "Rendering/Core/API/Sampler.h"
#include "Rendering/Core/API/Shader.h"
#include "Rendering/Core/API/Buffer.h"
#include "Rendering/EntityMaskManager.h"

#include "Game/ECS/Systems/Rendering/RenderSystem.h"
#include "Game/ECS/Components/Rendering/MeshPaintComponent.h"
#include "Game/Multiplayer/MultiplayerUtils.h"

#include "Application/API/Window.h"
#include "Application/API/CommonApplication.h"

#include "Resources/ResourceManager.h"

#include "Game/GameConsole.h"

namespace LambdaEngine
{
	TArray<Entity>							PaintMaskRenderer::s_ServerResets;
	TArray<PaintMaskRenderer::UnwrapData>	PaintMaskRenderer::s_ServerCollisions;
	TArray<PaintMaskRenderer::UnwrapData>	PaintMaskRenderer::s_ClientCollisions;

	PaintMaskRenderer::PaintMaskRenderer(GraphicsDevice* pGraphicsDevice, uint32 backBufferCount)
	{
		m_BackBuffers.Resize(backBufferCount);
		m_BackBufferCount = backBufferCount;

		m_VerticesInstanceDescriptorSets.Resize(backBufferCount);
		m_pDeviceResourcesToDestroy.Resize(backBufferCount);

		m_pGraphicsDevice = pGraphicsDevice;
	}

	PaintMaskRenderer::~PaintMaskRenderer()
	{
		if (m_ppRenderCommandLists && m_ppRenderCommandAllocators)
		{
			for (uint32 b = 0; b < m_BackBufferCount; b++)
			{
				SAFERELEASE(m_ppRenderCommandLists[b]);
				SAFERELEASE(m_ppRenderCommandAllocators[b]);
			}

			SAFEDELETE_ARRAY(m_ppRenderCommandLists);
			SAFEDELETE_ARRAY(m_ppRenderCommandAllocators);
		}
	}

	bool PaintMaskRenderer::Init()
	{
		if (!m_pGraphicsDevice)
		{
			LOG_ERROR("[PaintMaskRenderer]: Graphic Device is null.");
			return false;
		}

		if (!CreateCopyCommandList())
		{
			LOG_ERROR("[PaintMaskRenderer]: Failed to create copy command list");
			return false;
		}

		if (!CreateBuffers())
		{
			LOG_ERROR("[PaintMaskRenderer]: Failed to create buffers");
			return false;
		}

		if (!CreatePipelineLayout())
		{
			LOG_ERROR("[PaintMaskRenderer]: Failed to create PipelineLayout");
			return false;
		}

		if (!CreateDescriptorSet())
		{
			LOG_ERROR("[PaintMaskRenderer]: Failed to create DescriptorSet");
			return false;
		}

		if (!CreateShaders())
		{
			LOG_ERROR("[PaintMaskRenderer]: Failed to create Shaders");
			return false;
		}

		ConsoleCommand cmdHitTest;
		cmdHitTest.Init("add_hit_point", true);
		cmdHitTest.AddFlag("p", Arg::EType::FLOAT, 3);
		cmdHitTest.AddFlag("d", Arg::EType::FLOAT, 3);
		cmdHitTest.AddFlag("paint", Arg::EType::INT);
		cmdHitTest.AddDescription("Add a hitpoint for the paint mask renderer\n\t[-p] position of point in world\n\t[-d] direction of point in world\n\t[-paint] true to paint, false to remove paint\n\t'add_hit_point <-p x y z> [-d x y z] [-paint true/false]'");
		GameConsole::Get().BindCommand(cmdHitTest, [&, this](GameConsole::CallbackInput& input)->void {
			if (!input.Flags.contains("p"))
			{
				GameConsole::Get().PushError("-p (position) is required");
				return;
			}
			else if (input.Flags["p"].NumUsedArgs != 3)
			{
				GameConsole::Get().PushError("-p (position) requires three coordinates, but only " + std::to_string(input.Flags["p"].NumUsedArgs) + " were given");
				return;
			}

			glm::vec3 pos = {input.Flags["p"].Args[0].Value.Float32, input.Flags["p"].Args[1].Value.Float32, input.Flags["p"].Args[2].Value.Float32};
			glm::vec3 dir = {1.0f, 0.0f, 0.0f};

			if (input.Flags.contains("d") && input.Flags["d"].NumUsedArgs == 3)
			{
				dir = {input.Flags["d"].Args[0].Value.Float32, input.Flags["d"].Args[1].Value.Float32, input.Flags["d"].Args[2].Value.Float32};
			}
			else
			{
				GameConsole::Get().PushMsg("Direction not given or too few positions for flag", {0.8f, 0.8f, 0.0f, 1.0f});
			}

			EPaintMode paintMode = EPaintMode::PAINT;
			if (input.Flags.contains("paint") && input.Flags["paint"].Arg.Value.Int32 >= 0)
			{
				int32 mode = input.Flags["paint"].Arg.Value.Int32;
				paintMode = mode == 0 ? EPaintMode::REMOVE : EPaintMode::PAINT;
			}

			PaintMaskRenderer::AddHitPoint(pos, dir, paintMode, ERemoteMode::SERVER, ETeam::RED, 0);
			});

		return false;
	}

	bool PaintMaskRenderer::RenderGraphInit(const CustomRendererRenderGraphInitDesc* pPreInitDesc)
	{
		VALIDATE(pPreInitDesc);

		m_BackBufferCount = pPreInitDesc->BackBufferCount;

		if (!CreateCommandLists())
		{
			LOG_ERROR("[PaintMaskRenderer]: Failed to create render command lists");
			return false;
		}

		if (!CreateRenderPass(pPreInitDesc))
		{
			LOG_ERROR("[PaintMaskRenderer]: Failed to create RenderPass");
			return false;
		}

		if (!CreatePipelineState())
		{
			LOG_ERROR("[PaintMaskRenderer]: Failed to create PipelineState");
			return false;
		}

		uint64 offset = 0;
		uint64 size = sizeof(UnwrapData) * MAX_PAINT_PER_FRAME;
		Buffer* buffer = m_UnwrapDataBuffer.Get();
		UpdateBufferResource("UNWRAP_DATA_BUFFER", &buffer, &offset, &size, 1, false);

		return true;
	}

	void PaintMaskRenderer::UpdateTextureResource(
		const String& resourceName, 
		const TextureView* const * ppPerImageTextureViews, 
		const TextureView* const* ppPerSubImageTextureViews,
		const Sampler* const* ppPerImageSamplers,
		uint32 imageCount, 
		uint32 subImageCount, 
		bool backBufferBound)
	{
		UNREFERENCED_VARIABLE(ppPerSubImageTextureViews);
		UNREFERENCED_VARIABLE(ppPerImageSamplers);
		UNREFERENCED_VARIABLE(subImageCount);

		if (resourceName == RENDER_GRAPH_BACK_BUFFER_ATTACHMENT)
		{
			for (uint32 i = 0; i < imageCount; i++)
			{
				m_BackBuffers[i] = MakeSharedRef(ppPerImageTextureViews[i]);
			}
		}

		if (resourceName == "BRUSH_MASK")
		{
			VALIDATE(imageCount == 1);
			VALIDATE(backBufferBound == false);

			// This should not be necessary, because we already know that the brush mask texture is not back buffer bound.
			Sampler* sampler = Sampler::GetLinearSampler();
			if (!m_BrushMaskDescriptorSet.Get())
			{
				m_BrushMaskDescriptorSet = m_pGraphicsDevice->CreateDescriptorSet("Paint Mask Renderer Custom Buffer Descriptor Set", m_PipelineLayout.Get(), 1, m_DescriptorHeap.Get());
				m_BrushMaskDescriptorSet->WriteTextureDescriptors(&ppPerImageTextureViews[0], &sampler, ETextureState::TEXTURE_STATE_SHADER_READ_ONLY, 0, 1, EDescriptorType::DESCRIPTOR_TYPE_SHADER_RESOURCE_COMBINED_SAMPLER, true);
			}
			else
			{
				m_BrushMaskDescriptorSet->WriteTextureDescriptors(&ppPerImageTextureViews[0], &sampler, ETextureState::TEXTURE_STATE_SHADER_READ_ONLY, 0, 1, EDescriptorType::DESCRIPTOR_TYPE_SHADER_RESOURCE_COMBINED_SAMPLER, true);
			}
		}
	}

	void PaintMaskRenderer::UpdateBufferResource(
		const String& resourceName,
		const Buffer* const* ppBuffers,
		uint64* pOffsets,
		uint64* pSizesInBytes,
		uint32 count,
		bool backBufferBound)
	{
		if (count == 1 || backBufferBound)
		{
			if (resourceName == PER_FRAME_BUFFER)
			{
				if (!m_PerFrameBufferDescriptorSet.Get())
				{
					m_PerFrameBufferDescriptorSet = m_pGraphicsDevice->CreateDescriptorSet("Paint Mask Renderer Custom PerFrameBuffer Buffer Descriptor Set", m_PipelineLayout.Get(), 0, m_DescriptorHeap.Get());
					m_PerFrameBufferDescriptorSet->WriteBufferDescriptors(&ppBuffers[0], pOffsets, pSizesInBytes, 0, 1, EDescriptorType::DESCRIPTOR_TYPE_CONSTANT_BUFFER);
				}
				else
				{
					if (m_BrushMaskDescriptorSet.Get())
					{
						m_BrushMaskDescriptorSet->WriteBufferDescriptors(&ppBuffers[0], pOffsets, pSizesInBytes, 0, 1, EDescriptorType::DESCRIPTOR_TYPE_CONSTANT_BUFFER);
					}
					else
					{
						LOG_ERROR("[Paint Mask Renderer]: Buffer count changed between calls to UpdateBufferResource for resource \"%s\"", resourceName.c_str());
					}
				}
			}
			else if (resourceName == "UNWRAP_DATA_BUFFER")
			{
				if (!m_UnwrapDataDescriptorSet.Get())
				{
					m_UnwrapDataDescriptorSet = m_pGraphicsDevice->CreateDescriptorSet("Paint Mask Renderer Unwrap Data Buffer Descriptor Set", m_PipelineLayout.Get(), 3, m_DescriptorHeap.Get());
					m_UnwrapDataDescriptorSet->WriteBufferDescriptors(&ppBuffers[0], pOffsets, pSizesInBytes, 0, 1, EDescriptorType::DESCRIPTOR_TYPE_CONSTANT_BUFFER);
				}
				else
				{
					m_UnwrapDataDescriptorSet->WriteBufferDescriptors(&ppBuffers[0], pOffsets, pSizesInBytes, 0, 1, EDescriptorType::DESCRIPTOR_TYPE_CONSTANT_BUFFER);
				}
			}
		}
	}

	void PaintMaskRenderer::UpdateDrawArgsResource(const String& resourceName, const DrawArg* pDrawArgs, uint32 count)
	{
		UNREFERENCED_VARIABLE(resourceName);

		m_AliveDescriptorSetList.Clear();

		m_pDrawArgs = pDrawArgs;
		
		uint32 backBufferCount = m_BackBuffers.GetSize();
		for (uint32 b = 0; b < backBufferCount; b++)
		{
			m_VerticesInstanceDescriptorSets[b].Clear();

			for (uint32 drawArgIndex = 0; drawArgIndex < count; drawArgIndex++)
			{
				const DrawArg& drawArg = pDrawArgs[drawArgIndex];

				// Create new descriptor set if it does not exist
				DrawArgKey drawArgKey((uint64)drawArg.pVertexBuffer, (uint64)drawArg.pInstanceBuffer, b);
				auto it = m_VerticesInstanceDescriptorSetMap.find(drawArgKey);
				if (it == m_VerticesInstanceDescriptorSetMap.end())
				{
					TSharedRef<DescriptorSet> descriptorSet = m_pGraphicsDevice->CreateDescriptorSet("Paint Mask Renderer Custom Vertex Buffer Descriptor Set", m_PipelineLayout.Get(), 2, m_DescriptorHeap.Get());
					uint64 size = drawArg.pVertexBuffer->GetDesc().SizeInBytes;
					uint64 offset = 0;
					descriptorSet->WriteBufferDescriptors(&drawArg.pVertexBuffer, &offset, &size, 0, 1, EDescriptorType::DESCRIPTOR_TYPE_UNORDERED_ACCESS_BUFFER);
					size = drawArg.pInstanceBuffer->GetDesc().SizeInBytes;
					offset = 0;
					descriptorSet->WriteBufferDescriptors(&drawArg.pInstanceBuffer, &offset, &size, 1, 1, EDescriptorType::DESCRIPTOR_TYPE_UNORDERED_ACCESS_BUFFER);
					it = m_VerticesInstanceDescriptorSetMap.insert({ drawArgKey, descriptorSet }).first;
				}
				m_AliveDescriptorSetList.PushBack(drawArgKey);
				m_VerticesInstanceDescriptorSets[b].PushBack(it->second.Get());
			}
		}

		// Remove unused descriptor sets
		{
			m_DeadDescriptorSetList.Clear();
			for (auto [key, value] : m_VerticesInstanceDescriptorSetMap)
			{
				auto it = std::find(m_AliveDescriptorSetList.begin(), m_AliveDescriptorSetList.end(), key);
				if (it == m_AliveDescriptorSetList.end())
				{
					m_pDeviceResourcesToDestroy[key.BackBufferIndex].PushBack(std::move(value));
					m_DeadDescriptorSetList.PushBack(key);
				}
			}
			
			for (auto& key : m_DeadDescriptorSetList)
			{
				m_VerticesInstanceDescriptorSetMap.erase(key);
			}
		}

		m_RenderTargets.Clear();
		for (uint32 d = 0; d < count; d++)
		{
			const DrawArg& drawArg = pDrawArgs[d];
			for (uint32 i = 0; i < drawArg.InstanceCount; i++)
			{
				DrawArgExtensionGroup* extensionGroup = drawArg.ppExtensionGroups[i];
				if (extensionGroup)
				{
					// We can assume there is only one extension, because this render stage has a DrawArgMask of 2 which is one specific extension.
					uint32 numExtensions = extensionGroup->ExtensionCount;
					for (uint32 e = 0; e < numExtensions; e++)
					{
						uint32 flag = extensionGroup->pExtensionFlags[e];
						bool inverted;
						uint32 meshPaintFlag = EntityMaskManager::GetExtensionFlag(MeshPaintComponent::Type(), inverted);
						uint32 invertedUInt = uint32(inverted);

						if ((flag & meshPaintFlag) != invertedUInt)
						{
<<<<<<< HEAD
							DrawArgExtensionData& extension	= extensionGroup->pExtensions[e];
							TextureView*	pTextureView	= extension.ppMipZeroTextureViews[0];
							Buffer*			pReadBackBuffer	= extension.ppReadBackBuffers[0];
							m_RenderTargets.PushBack(
								{ 
									.pTextureView		= pTextureView, 
									.pReadBackbuffer	= pReadBackBuffer,
									.DrawArgIndex		= d, 
									.InstanceIndex		= i 
								});
=======
							DrawArgExtensionData& extension = extensionGroup->pExtensions[e];
							TextureView* pTextureView = extension.ppTextureViews[0];
							m_RenderTargets.PushBack({ .pTextureView = pTextureView, .DrawArgIndex = d, .InstanceIndex = i });
>>>>>>> 8c65cb6a
						}
					}
				}
			}
		}
	}

	void PaintMaskRenderer::Render(
		uint32 modFrameIndex,
		uint32 backBufferIndex,
		CommandList** ppFirstExecutionStage,
		CommandList** ppSecondaryExecutionStage,
		bool sleeping)
	{
		UNREFERENCED_VARIABLE(backBufferIndex);
		UNREFERENCED_VARIABLE(ppSecondaryExecutionStage);
		UNREFERENCED_VARIABLE(sleeping);

<<<<<<< HEAD
		// Return if there are no rendertargets
		if (m_RenderTargets.IsEmpty())
=======
		// Add a reset hit point at the end of the client collisions.
		if (s_ShouldReset)
		{
			AddResetHitPoint();
			s_ShouldReset = false;
		}

		CommandList* pCommandList = m_ppRenderCommandLists[modFrameIndex];

		if ((m_RenderTargets.IsEmpty() || (s_ClientCollisions.IsEmpty() && s_ServerCollisions.IsEmpty())))
>>>>>>> 8c65cb6a
		{
			return;
		}

		CommandList* pCommandList = m_ppRenderCommandLists[modFrameIndex];
		
		// Delete old resources
		TArray<TSharedRef<DeviceChild>>& currentFrameDeviceResourcesToDestroy = m_pDeviceResourcesToDestroy[modFrameIndex];
		if (!currentFrameDeviceResourcesToDestroy.IsEmpty())
		{
			m_pDeviceResourcesToDestroy.Clear();
		}

		// Clear all rendertargets
		if (!s_ServerResets.IsEmpty())
		{
			m_ppRenderCommandAllocators[modFrameIndex]->Reset();
			pCommandList->Begin(nullptr);

			// Clear server textures
			const float32 clearColor[4] = { 0.0f, 0.0f, 0.0f, 0.0f };
			for (Entity entity : s_ServerResets)
			{
				for (uint32 t = 0; t < m_RenderTargets.GetSize(); t++)
				{
					RenderTarget&	renderTargetDesc	= m_RenderTargets[t];
					const uint32	drawArgIndex		= renderTargetDesc.DrawArgIndex;
					const DrawArg&	drawArg				= m_pDrawArgs[drawArgIndex];
				
					// Check if this rendertarget should be cleared
					bool shouldClear = false;
					for (Entity drawArgEntity : drawArg.EntityIDs)
					{
						if (drawArgEntity == entity)
						{
							shouldClear = true;
							break;
						}
					}

					if (!shouldClear)
					{
						continue;
					}

					// Clear texture
					TextureView*	pRenderTarget	= renderTargetDesc.pTextureView;
					Texture*		pTexture		= pRenderTarget->GetTexture();

					pCommandList->TransitionBarrier(
						pTexture,
						FPipelineStageFlag::PIPELINE_STAGE_FLAG_COPY,
						FPipelineStageFlag::PIPELINE_STAGE_FLAG_COPY,
						FMemoryAccessFlag::MEMORY_ACCESS_FLAG_MEMORY_READ,
						FMemoryAccessFlag::MEMORY_ACCESS_FLAG_MEMORY_WRITE,
						ETextureState::TEXTURE_STATE_SHADER_READ_ONLY,
						ETextureState::TEXTURE_STATE_COPY_DST);

					pCommandList->ClearColorTexture(pTexture, ETextureState::TEXTURE_STATE_COPY_DST, clearColor);

					pCommandList->TransitionBarrier(
						pTexture,
						FPipelineStageFlag::PIPELINE_STAGE_FLAG_COPY,
						FPipelineStageFlag::PIPELINE_STAGE_FLAG_COPY,
						FMemoryAccessFlag::MEMORY_ACCESS_FLAG_MEMORY_WRITE,
						FMemoryAccessFlag::MEMORY_ACCESS_FLAG_MEMORY_READ,
						ETextureState::TEXTURE_STATE_COPY_DST,
						ETextureState::TEXTURE_STATE_SHADER_READ_ONLY);

					// Generate miplevels and copy to readbackbuffer
					if (MultiplayerUtils::IsServer() && pTexture->GetDesc().Miplevels > 1)
					{
						ETextureState afterState =
							renderTargetDesc.pReadBackbuffer ?
							ETextureState::TEXTURE_STATE_COPY_SRC :
							ETextureState::TEXTURE_STATE_SHADER_READ_ONLY;

						pCommandList->GenerateMiplevels(
							pTexture,
							ETextureState::TEXTURE_STATE_SHADER_READ_ONLY,
							afterState,
							false);

						// Copy over to readback
						if (renderTargetDesc.pReadBackbuffer)
						{
							CopyTextureBufferDesc copyDesc;
							copyDesc.ArrayCount		= 1;
							copyDesc.ArrayIndex		= 0;
							copyDesc.Depth			= 1;
							copyDesc.Height			= 32;
							copyDesc.Width			= 32;
							copyDesc.Miplevel		= 4;
							copyDesc.MiplevelCount	= 1;
							copyDesc.OffsetX		= 0;
							copyDesc.OffsetY		= 0;
							copyDesc.OffsetZ		= 0;
							copyDesc.BufferHeight	= 0;
							copyDesc.BufferOffset	= 0;
							copyDesc.BufferRowPitch	= 0;

							pCommandList->CopyTextureToBuffer(
								pTexture,
								renderTargetDesc.pReadBackbuffer,
								copyDesc);

							pCommandList->TransitionBarrier(
								pTexture,
								FPipelineStageFlag::PIPELINE_STAGE_FLAG_COPY,
								FPipelineStageFlag::PIPELINE_STAGE_FLAG_BOTTOM,
								FMemoryAccessFlag::MEMORY_ACCESS_FLAG_MEMORY_WRITE,
								FMemoryAccessFlag::MEMORY_ACCESS_FLAG_MEMORY_READ,
								ETextureState::TEXTURE_STATE_COPY_SRC,
								ETextureState::TEXTURE_STATE_SHADER_READ_ONLY);
						}
					}
				}
			}

			s_ServerResets.Clear();
		}

		// Return if there are no collisions
		if (s_ClientCollisions.IsEmpty() && s_ServerCollisions.IsEmpty())
		{
			if (pCommandList->IsRecording())
			{
				pCommandList->End();
				(*ppFirstExecutionStage) = pCommandList;
			}

			return;
		}

		// Begin commandlist
		if (!pCommandList->IsRecording())
		{
			m_ppRenderCommandAllocators[modFrameIndex]->Reset();
			pCommandList->Begin(nullptr);
		}

		// "combine" both arrays to loop through
		TArray<TArray<UnwrapData>*> collisions = { &s_ClientCollisions, &s_ServerCollisions };
		for (uint32 index = 0; auto& collisionArray : collisions)
		{
			bool isServer = false;

			FrameSettings frameSettings = {};

			// Transfer current collision data
			if (!collisionArray->IsEmpty())
			{
				TSharedRef<Buffer> unwrapDataCopyBuffer = m_UnwrapDataCopyBuffers[modFrameIndex][index++];
				byte* pUniformMapping = reinterpret_cast<byte*>(unwrapDataCopyBuffer->Map());

<<<<<<< HEAD
				const UnwrapData& data = collisionArray->GetFront();
=======
				byte* pUniformMapping	= reinterpret_cast<byte*>(unwrapDataCopyBuffer->Map());

				const UnwrapData& data	= collisionArray->GetBack();
>>>>>>> 8c65cb6a
				isServer = data.RemoteMode == ERemoteMode::SERVER ? true : false;
				frameSettings.ShouldPaint = data.RemoteMode != ERemoteMode::UNDEFINED && data.PaintMode != EPaintMode::NONE;
				frameSettings.ShouldReset = data.ClearClient;

				uint32 size = 0;
				// Current limit is 10 draw calls per frame - might change in future if needed
				if (collisionArray->GetSize() > MAX_PAINT_PER_FRAME)
				{
					size = 10; 
					memcpy(pUniformMapping, collisionArray->GetData(), sizeof(UnwrapData) * size);

					// Handle the swaperino
					uint32 extraHits = collisionArray->GetSize() - MAX_PAINT_PER_FRAME;
					for (uint32 newIndex = 0, currentIndex = MAX_PAINT_PER_FRAME; currentIndex < collisionArray->GetSize(); currentIndex++)
					{
						(*collisionArray)[newIndex++] = (*collisionArray)[currentIndex];
					}
					collisionArray->Resize(extraHits);

					LOG_WARNING("[PaintMaskRenderer] Extra hits: %d", extraHits);
				}
				else
				{
					size = collisionArray->GetSize();
					memcpy(pUniformMapping, collisionArray->GetData(), sizeof(UnwrapData) * size);
					collisionArray->Clear();
				}
				unwrapDataCopyBuffer->Unmap();

				pCommandList->CopyBuffer(unwrapDataCopyBuffer.Get(), 0, m_UnwrapDataBuffer.Get(), 0, sizeof(UnwrapData) * size);
				frameSettings.PaintCount = size;
			}

			if (!frameSettings.ShouldReset && !frameSettings.ShouldPaint)
			{
				continue;
			}

			// Render
			for (uint32 t = 0; t < m_RenderTargets.GetSize(); t++)
			{
				RenderTarget&	renderTargetDesc	= m_RenderTargets[t];
				const uint32	drawArgIndex		= renderTargetDesc.DrawArgIndex;
				const uint32	instanceIndex		= renderTargetDesc.InstanceIndex;
				const DrawArg&	drawArg				= m_pDrawArgs[drawArgIndex];
				TextureView*	pRenderTarget		= renderTargetDesc.pTextureView;

				const TextureViewDesc& textureViewDesc = pRenderTarget->GetDesc();
				const uint32 width	= textureViewDesc.pTexture->GetDesc().Width;
				const uint32 height	= textureViewDesc.pTexture->GetDesc().Height;

				BeginRenderPassDesc beginRenderPassDesc = {};
				beginRenderPassDesc.pRenderPass			= m_RenderPass.Get();
				beginRenderPassDesc.ppRenderTargets		= &pRenderTarget;
				beginRenderPassDesc.RenderTargetCount	= 1;
				beginRenderPassDesc.Width				= width;
				beginRenderPassDesc.Height				= height;
				beginRenderPassDesc.Flags				= FRenderPassBeginFlag::RENDER_PASS_BEGIN_FLAG_INLINE;
				beginRenderPassDesc.pClearColors		= nullptr;
				beginRenderPassDesc.ClearColorCount		= 0;
				beginRenderPassDesc.Offset.x			= 0;
				beginRenderPassDesc.Offset.y			= 0;

				pCommandList->BeginRenderPass(&beginRenderPassDesc);

				Viewport viewport = {};
				viewport.MinDepth	= 0.0f;
				viewport.MaxDepth	= 1.0f;
				viewport.Width		= (float32)width;
				viewport.Height		= -(float32)height;
				viewport.x			= 0.0f;
				viewport.y			= (float32)height;
				pCommandList->SetViewports(&viewport, 0, 1);

				ScissorRect scissorRect = {};
				scissorRect.Width	= width;
				scissorRect.Height	= height;
				scissorRect.x		= 0;
				scissorRect.y		= 0;
				pCommandList->SetScissorRects(&scissorRect, 0, 1);

				if (isServer)
					pCommandList->BindGraphicsPipeline(PipelineStateManager::GetPipelineState(m_PipelineStateServerID));
				else
					pCommandList->BindGraphicsPipeline(PipelineStateManager::GetPipelineState(m_PipelineStateClientID));

				pCommandList->BindIndexBuffer(drawArg.pIndexBuffer, 0, EIndexType::INDEX_TYPE_UINT32);

				if (m_PerFrameBufferDescriptorSet)
				{
					pCommandList->BindDescriptorSetGraphics(m_PerFrameBufferDescriptorSet.Get(), m_PipelineLayout.Get(), 0);
				}

				if (m_BrushMaskDescriptorSet)
				{
					pCommandList->BindDescriptorSetGraphics(m_BrushMaskDescriptorSet.Get(), m_PipelineLayout.Get(), 1);
				}

				pCommandList->BindDescriptorSetGraphics(
					m_VerticesInstanceDescriptorSets[modFrameIndex][drawArgIndex], 
					m_PipelineLayout.Get(), 2);

				if (m_UnwrapDataDescriptorSet)
				{
					pCommandList->BindDescriptorSetGraphics(m_UnwrapDataDescriptorSet.Get(), m_PipelineLayout.Get(), 3);
				}

				pCommandList->SetConstantRange(
					m_PipelineLayout.Get(), 
					FShaderStageFlag::SHADER_STAGE_FLAG_VERTEX_SHADER, 
					&instanceIndex, 
					sizeof(uint32), 
					0);

				pCommandList->SetConstantRange(
					m_PipelineLayout.Get(), 
					FShaderStageFlag::SHADER_STAGE_FLAG_PIXEL_SHADER, 
					&frameSettings, 
					sizeof(FrameSettings), 
					sizeof(uint32));

				pCommandList->DrawIndexInstanced(drawArg.IndexCount, 1, 0, 0, 0);

				pCommandList->EndRenderPass();

				// Generate miplevels and copy to readbackbuffer
				if (MultiplayerUtils::IsServer() && textureViewDesc.pTexture->GetDesc().Miplevels > 1)
				{
					Texture* pTexture = pRenderTarget->GetTexture();

					ETextureState afterState =
						renderTargetDesc.pReadBackbuffer ?
						ETextureState::TEXTURE_STATE_COPY_SRC :
						ETextureState::TEXTURE_STATE_SHADER_READ_ONLY;

					pCommandList->GenerateMiplevels(
						pTexture,
						ETextureState::TEXTURE_STATE_SHADER_READ_ONLY, 
						afterState,
						false);

					// Copy over to readback
					if (renderTargetDesc.pReadBackbuffer)
					{
						CopyTextureBufferDesc copyDesc;
						copyDesc.ArrayCount		= 1;
						copyDesc.ArrayIndex		= 0;
						copyDesc.Depth			= 1;
						copyDesc.Height			= 32;
						copyDesc.Width			= 32;
						copyDesc.Miplevel		= 4;
						copyDesc.MiplevelCount	= 1;
						copyDesc.OffsetX		= 0;
						copyDesc.OffsetY		= 0;
						copyDesc.OffsetZ		= 0;
						copyDesc.BufferHeight	= 0;
						copyDesc.BufferOffset	= 0;
						copyDesc.BufferRowPitch	= 0;

						pCommandList->CopyTextureToBuffer(
							pTexture,
							renderTargetDesc.pReadBackbuffer,
							copyDesc);

						pCommandList->TransitionBarrier(
							pTexture,
							FPipelineStageFlag::PIPELINE_STAGE_FLAG_COPY, 
							FPipelineStageFlag::PIPELINE_STAGE_FLAG_BOTTOM,
							FMemoryAccessFlag::MEMORY_ACCESS_FLAG_MEMORY_WRITE,
							FMemoryAccessFlag::MEMORY_ACCESS_FLAG_MEMORY_READ,
							ETextureState::TEXTURE_STATE_COPY_SRC,
							ETextureState::TEXTURE_STATE_SHADER_READ_ONLY);
					}
				}
			}
		}

		pCommandList->End();
		(*ppFirstExecutionStage) = pCommandList;
	}

	void PaintMaskRenderer::AddHitPoint(
		const glm::vec3& position,
		const glm::vec3& direction,
		EPaintMode paintMode,
		ERemoteMode remoteMode,
		ETeam team,
		uint32 angle)
	{
		UnwrapData data = {};
		data.TargetPosition				= { position.x, position.y, position.z, 1.0f };
		data.TargetDirectionXYZAngleW	= { direction.x, direction.y, direction.z, glm::radians<float>((float)angle)};
		data.PaintMode			= paintMode;
		data.RemoteMode			= remoteMode;
		data.Team				= team;
		data.ClearClient		= false;

		if (remoteMode == ERemoteMode::CLIENT)
			s_ClientCollisions.PushBack(data);
		else if (remoteMode == ERemoteMode::SERVER)
			s_ServerCollisions.PushBack(data);
	}

	void PaintMaskRenderer::ResetClient()
	{
<<<<<<< HEAD
		if (s_ClientCollisions.IsEmpty())
		{
			UnwrapData data = {};
			data.TargetPosition		= { };
			data.TargetDirection	= { };
			data.PaintMode			= EPaintMode::NONE;
			data.RemoteMode			= ERemoteMode::UNDEFINED;
			data.Team				= ETeam::NONE;
			data.ClearClient		= true;
			s_ClientCollisions.PushBack(data);
		}
		else
		{
			UnwrapData& lastData = s_ClientCollisions.GetBack();
			lastData.ClearClient = true;
		}
=======
		s_ShouldReset = true;
>>>>>>> 8c65cb6a
	}

	void PaintMaskRenderer::ResetServer(Entity entity)
	{
		s_ServerResets.EmplaceBack(entity);
	}

	bool PaintMaskRenderer::CreateCopyCommandList()
	{
		m_CopyCommandAllocator = m_pGraphicsDevice->CreateCommandAllocator("Paint Mask Renderer Copy Command Allocator", ECommandQueueType::COMMAND_QUEUE_TYPE_GRAPHICS);
		if (!m_CopyCommandAllocator)
		{
			return false;
		}

		CommandListDesc commandListDesc = {};
		commandListDesc.DebugName			= "Paint Mask Renderer Copy Command List";
		commandListDesc.CommandListType		= ECommandListType::COMMAND_LIST_TYPE_PRIMARY;
		commandListDesc.Flags				= FCommandListFlag::COMMAND_LIST_FLAG_ONE_TIME_SUBMIT;

		m_CopyCommandList = m_pGraphicsDevice->CreateCommandList(m_CopyCommandAllocator.Get(), &commandListDesc);

		return m_CopyCommandList != nullptr;
	}

	bool PaintMaskRenderer::CreateBuffers()
	{
		BufferDesc uniformCopyBufferDesc	= {};
		uniformCopyBufferDesc.DebugName		= "Paint Mask Renderer Unwrap Data Copy Buffer";
		uniformCopyBufferDesc.MemoryType	= EMemoryType::MEMORY_TYPE_CPU_VISIBLE;
		uniformCopyBufferDesc.Flags			= FBufferFlag::BUFFER_FLAG_COPY_SRC;
		uniformCopyBufferDesc.SizeInBytes	= sizeof(UnwrapData) * MAX_PAINT_PER_FRAME;

		uint32 backBufferCount = m_BackBuffers.GetSize();
		m_UnwrapDataCopyBuffers.Resize(backBufferCount);
		for (uint32 b = 0; b < backBufferCount; b++)
		{
			m_UnwrapDataCopyBuffers[b].Resize(2);
			for (uint32 c = 0; c < 2; c++)
			{
				TSharedRef<Buffer> uniformBuffer = m_pGraphicsDevice->CreateBuffer(&uniformCopyBufferDesc);
				if (uniformBuffer != nullptr)
				{
					m_UnwrapDataCopyBuffers[b][c] = uniformBuffer;
				}
				else
				{
					return false;
				}
			}
		}

		BufferDesc uniformBufferDesc	= {};
		uniformBufferDesc.DebugName		= "Paint Mask Renderer Unwrap Data Buffer";
		uniformBufferDesc.MemoryType	= EMemoryType::MEMORY_TYPE_GPU;
		uniformBufferDesc.Flags			= FBufferFlag::BUFFER_FLAG_CONSTANT_BUFFER | FBufferFlag::BUFFER_FLAG_COPY_DST;
		uniformBufferDesc.SizeInBytes	= uniformCopyBufferDesc.SizeInBytes;

		m_UnwrapDataBuffer = m_pGraphicsDevice->CreateBuffer(&uniformBufferDesc);
		return m_UnwrapDataBuffer != nullptr;
	}

	bool PaintMaskRenderer::CreatePipelineLayout()
	{
		ConstantRangeDesc constantRangeVertexDesc		= { };
		constantRangeVertexDesc.ShaderStageFlags		= FShaderStageFlag::SHADER_STAGE_FLAG_VERTEX_SHADER;
		constantRangeVertexDesc.SizeInBytes				= sizeof(uint32);
		constantRangeVertexDesc.OffsetInBytes			= 0;

		ConstantRangeDesc constantRangePixelDesc		= { };
		constantRangePixelDesc.ShaderStageFlags			= FShaderStageFlag::SHADER_STAGE_FLAG_PIXEL_SHADER;
		constantRangePixelDesc.SizeInBytes				= sizeof(FrameSettings);
		constantRangePixelDesc.OffsetInBytes			= sizeof(uint32);

		// PerFrameBuffer
		DescriptorBindingDesc perFrameBufferDesc		= {};
		perFrameBufferDesc.DescriptorType				= EDescriptorType::DESCRIPTOR_TYPE_CONSTANT_BUFFER;
		perFrameBufferDesc.DescriptorCount				= 1;
		perFrameBufferDesc.Binding						= 0;
		perFrameBufferDesc.ShaderStageMask				= FShaderStageFlag::SHADER_STAGE_FLAG_VERTEX_SHADER | FShaderStageFlag::SHADER_STAGE_FLAG_PIXEL_SHADER;

		// Brush mask texture
		DescriptorBindingDesc brushMaskDesc				= {};
		brushMaskDesc.DescriptorType					= EDescriptorType::DESCRIPTOR_TYPE_SHADER_RESOURCE_COMBINED_SAMPLER;
		brushMaskDesc.DescriptorCount					= 1;
		brushMaskDesc.Binding							= 0;
		brushMaskDesc.ShaderStageMask					= FShaderStageFlag::SHADER_STAGE_FLAG_VERTEX_SHADER | FShaderStageFlag::SHADER_STAGE_FLAG_PIXEL_SHADER;

		// Draw Args (No Extension, only Vertices and Instances)
		DescriptorBindingDesc ssboVerticesBindingDesc	= {};
		ssboVerticesBindingDesc.DescriptorType			= EDescriptorType::DESCRIPTOR_TYPE_UNORDERED_ACCESS_BUFFER;
		ssboVerticesBindingDesc.DescriptorCount			= 1;
		ssboVerticesBindingDesc.Binding					= 0;
		ssboVerticesBindingDesc.ShaderStageMask			= FShaderStageFlag::SHADER_STAGE_FLAG_VERTEX_SHADER | FShaderStageFlag::SHADER_STAGE_FLAG_PIXEL_SHADER;

		DescriptorBindingDesc ssboInstancesBindingDesc	= {};
		ssboInstancesBindingDesc.DescriptorType			= EDescriptorType::DESCRIPTOR_TYPE_UNORDERED_ACCESS_BUFFER;
		ssboInstancesBindingDesc.DescriptorCount		= 1;
		ssboInstancesBindingDesc.Binding				= 1;
		ssboInstancesBindingDesc.ShaderStageMask		= FShaderStageFlag::SHADER_STAGE_FLAG_VERTEX_SHADER | FShaderStageFlag::SHADER_STAGE_FLAG_PIXEL_SHADER;

		// Unwrap shaders data
		DescriptorBindingDesc unwrapDataBufferDesc		= {};
		unwrapDataBufferDesc.DescriptorType				= EDescriptorType::DESCRIPTOR_TYPE_CONSTANT_BUFFER;
		unwrapDataBufferDesc.DescriptorCount			= 1;
		unwrapDataBufferDesc.Binding					= 0;
		unwrapDataBufferDesc.ShaderStageMask			= FShaderStageFlag::SHADER_STAGE_FLAG_VERTEX_SHADER | FShaderStageFlag::SHADER_STAGE_FLAG_PIXEL_SHADER;

		DescriptorSetLayoutDesc descriptorSetLayoutDesc0	= {};
		descriptorSetLayoutDesc0.DescriptorBindings			= { perFrameBufferDesc };

		DescriptorSetLayoutDesc descriptorSetLayoutDesc1	= {};
		descriptorSetLayoutDesc1.DescriptorBindings			= { brushMaskDesc };

		DescriptorSetLayoutDesc descriptorSetLayoutDesc2	= {};
		descriptorSetLayoutDesc2.DescriptorBindings			= { ssboVerticesBindingDesc, ssboInstancesBindingDesc };

		DescriptorSetLayoutDesc descriptorSetLayoutDesc3	= {};
		descriptorSetLayoutDesc3.DescriptorBindings			= { unwrapDataBufferDesc };

		PipelineLayoutDesc pipelineLayoutDesc = { };
		pipelineLayoutDesc.DebugName = "Paint Mask Renderer Pipeline Layout";
		pipelineLayoutDesc.DescriptorSetLayouts = { descriptorSetLayoutDesc0, descriptorSetLayoutDesc1, descriptorSetLayoutDesc2, descriptorSetLayoutDesc3 };
		pipelineLayoutDesc.ConstantRanges = { constantRangeVertexDesc, constantRangePixelDesc };

		m_PipelineLayout = m_pGraphicsDevice->CreatePipelineLayout(&pipelineLayoutDesc);

		return m_PipelineLayout != nullptr;
	}

	bool PaintMaskRenderer::CreateDescriptorSet()
	{
		DescriptorHeapInfo descriptorCountDesc = { };
		descriptorCountDesc.SamplerDescriptorCount					= 0;
		descriptorCountDesc.TextureDescriptorCount					= 0;
		descriptorCountDesc.TextureCombinedSamplerDescriptorCount	= 1;
		descriptorCountDesc.ConstantBufferDescriptorCount			= 2;
		descriptorCountDesc.UnorderedAccessBufferDescriptorCount	= 1;
		descriptorCountDesc.UnorderedAccessTextureDescriptorCount	= 0;
		descriptorCountDesc.AccelerationStructureDescriptorCount	= 0;

		DescriptorHeapDesc descriptorHeapDesc = { };
		descriptorHeapDesc.DebugName			= "Paint Mask Renderer Descriptor Heap";
		descriptorHeapDesc.DescriptorSetCount	= 1024;
		descriptorHeapDesc.DescriptorCount		= descriptorCountDesc;

		m_DescriptorHeap = m_pGraphicsDevice->CreateDescriptorHeap(&descriptorHeapDesc);
		if (!m_DescriptorHeap)
		{
			return false;
		}

		return true;
	}

	bool PaintMaskRenderer::CreateShaders()
	{
		m_VertexShaderGUID	= ResourceManager::LoadShaderFromFile("/MeshPainting/Unwrap.vert", FShaderStageFlag::SHADER_STAGE_FLAG_VERTEX_SHADER, EShaderLang::SHADER_LANG_GLSL);
		m_PixelShaderGUID	= ResourceManager::LoadShaderFromFile("/MeshPainting/Unwrap.frag", FShaderStageFlag::SHADER_STAGE_FLAG_PIXEL_SHADER, EShaderLang::SHADER_LANG_GLSL);
		return m_VertexShaderGUID != GUID_NONE && m_PixelShaderGUID != GUID_NONE;
	}

	bool PaintMaskRenderer::CreateCommandLists()
	{
		m_ppRenderCommandAllocators = DBG_NEW CommandAllocator * [m_BackBufferCount];
		m_ppRenderCommandLists = DBG_NEW CommandList * [m_BackBufferCount];

		for (uint32 b = 0; b < m_BackBufferCount; b++)
		{
			m_ppRenderCommandAllocators[b] = m_pGraphicsDevice->CreateCommandAllocator("Paint Mask Renderer Render Command Allocator " + std::to_string(b), ECommandQueueType::COMMAND_QUEUE_TYPE_GRAPHICS);

			if (!m_ppRenderCommandAllocators[b])
			{
				return false;
			}

			CommandListDesc commandListDesc = {};
			commandListDesc.DebugName			= "Paint Mask Renderer Render Command List " + std::to_string(b);
			commandListDesc.CommandListType		= ECommandListType::COMMAND_LIST_TYPE_PRIMARY;
			commandListDesc.Flags				= FCommandListFlag::COMMAND_LIST_FLAG_ONE_TIME_SUBMIT;

			m_ppRenderCommandLists[b] = m_pGraphicsDevice->CreateCommandList(m_ppRenderCommandAllocators[b], &commandListDesc);

			if (!m_ppRenderCommandLists[b])
			{
				return false;
			}
		}

		return true;
	}

	bool PaintMaskRenderer::CreateRenderPass(const CustomRendererRenderGraphInitDesc* pPreInitDesc)
	{
		UNREFERENCED_VARIABLE(pPreInitDesc);

		RenderPassAttachmentDesc colorAttachmentDesc = {};
		colorAttachmentDesc.Format			= EFormat::FORMAT_R8G8_UINT;
		colorAttachmentDesc.SampleCount		= 1;
		colorAttachmentDesc.LoadOp			= ELoadOp::LOAD_OP_LOAD;
		colorAttachmentDesc.StoreOp			= EStoreOp::STORE_OP_STORE;
		colorAttachmentDesc.StencilLoadOp	= ELoadOp::LOAD_OP_DONT_CARE;
		colorAttachmentDesc.StencilStoreOp	= EStoreOp::STORE_OP_DONT_CARE;
		colorAttachmentDesc.InitialState	= ETextureState::TEXTURE_STATE_SHADER_READ_ONLY;
		colorAttachmentDesc.FinalState		= ETextureState::TEXTURE_STATE_SHADER_READ_ONLY;

		RenderPassSubpassDesc subpassDesc = {};
		subpassDesc.RenderTargetStates = { ETextureState::TEXTURE_STATE_RENDER_TARGET };

		RenderPassSubpassDependencyDesc subpassDependencyDesc = {};
		subpassDependencyDesc.SrcSubpass	= EXTERNAL_SUBPASS;
		subpassDependencyDesc.DstSubpass	= 0;
		subpassDependencyDesc.SrcAccessMask	= 0;
		subpassDependencyDesc.DstAccessMask	= FMemoryAccessFlag::MEMORY_ACCESS_FLAG_MEMORY_READ | FMemoryAccessFlag::MEMORY_ACCESS_FLAG_MEMORY_WRITE;
		subpassDependencyDesc.SrcStageMask	= FPipelineStageFlag::PIPELINE_STAGE_FLAG_RENDER_TARGET_OUTPUT;
		subpassDependencyDesc.DstStageMask	= FPipelineStageFlag::PIPELINE_STAGE_FLAG_RENDER_TARGET_OUTPUT;

		RenderPassDesc renderPassDesc = {};
		renderPassDesc.DebugName			= "Paint Mask Renderer Render Pass";
		renderPassDesc.Attachments			= { colorAttachmentDesc };
		renderPassDesc.Subpasses			= { subpassDesc };
		renderPassDesc.SubpassDependencies	= { subpassDependencyDesc };

		m_RenderPass = m_pGraphicsDevice->CreateRenderPass(&renderPassDesc);

		return true;
	}

	bool PaintMaskRenderer::CreatePipelineState()
	{
		m_PipelineStateBothID	= InternalCreatePipelineState(m_VertexShaderGUID, m_PixelShaderGUID, COLOR_COMPONENT_FLAG_R | COLOR_COMPONENT_FLAG_G);
		m_PipelineStateServerID	= InternalCreatePipelineState(m_VertexShaderGUID, m_PixelShaderGUID, COLOR_COMPONENT_FLAG_R);
		m_PipelineStateClientID	= InternalCreatePipelineState(m_VertexShaderGUID, m_PixelShaderGUID, COLOR_COMPONENT_FLAG_G);

		return true;
	}

	void PaintMaskRenderer::AddResetHitPoint()
	{
		if (s_ClientCollisions.IsEmpty())
		{
			UnwrapData data = {};
			data.TargetPosition = { };
			data.TargetDirectionXYZAngleW = { };
			data.PaintMode = EPaintMode::NONE;
			data.RemoteMode = ERemoteMode::UNDEFINED;
			data.Team = ETeam::NONE;
			data.ClearClient = true;

			s_ClientCollisions.PushBack(data);
		}
		else
		{
			UnwrapData& lastData = s_ClientCollisions.GetBack();
			lastData.ClearClient = true;
		}
	}

	uint64 PaintMaskRenderer::InternalCreatePipelineState(GUID_Lambda vertexShader, GUID_Lambda pixelShader, FColorComponentFlags colorComponentFlags)
	{
		ManagedGraphicsPipelineStateDesc pipelineStateDesc = {};
		pipelineStateDesc.DebugName							= "Paint Mask Renderer Pipeline State";
		pipelineStateDesc.RenderPass						= m_RenderPass;
		pipelineStateDesc.PipelineLayout					= m_PipelineLayout;
		pipelineStateDesc.InputAssembly.PrimitiveTopology	= EPrimitiveTopology::PRIMITIVE_TOPOLOGY_TRIANGLE_LIST;
		pipelineStateDesc.RasterizerState.LineWidth			= 1.f;
		pipelineStateDesc.RasterizerState.PolygonMode		= EPolygonMode::POLYGON_MODE_FILL;
		pipelineStateDesc.RasterizerState.CullMode			= ECullMode::CULL_MODE_NONE;

		pipelineStateDesc.DepthStencilState = {};
		pipelineStateDesc.DepthStencilState.DepthTestEnable		= false;
		pipelineStateDesc.DepthStencilState.DepthWriteEnable	= false;

		pipelineStateDesc.BlendState.BlendAttachmentStates =
		{
			{
				EBlendOp::BLEND_OP_NONE,
				EBlendFactor::BLEND_FACTOR_NONE,
				EBlendFactor::BLEND_FACTOR_NONE,
				EBlendOp::BLEND_OP_NONE,
				EBlendFactor::BLEND_FACTOR_NONE,
				EBlendFactor::BLEND_FACTOR_NONE,
				colorComponentFlags,
				false
			}
		};

		pipelineStateDesc.VertexShader.ShaderGUID	= vertexShader;
		pipelineStateDesc.PixelShader.ShaderGUID	= pixelShader;

		return PipelineStateManager::CreateGraphicsPipelineState(&pipelineStateDesc);
	}
}<|MERGE_RESOLUTION|>--- conflicted
+++ resolved
@@ -334,9 +334,8 @@
 
 						if ((flag & meshPaintFlag) != invertedUInt)
 						{
-<<<<<<< HEAD
 							DrawArgExtensionData& extension	= extensionGroup->pExtensions[e];
-							TextureView*	pTextureView	= extension.ppMipZeroTextureViews[0];
+							TextureView*	pTextureView	= extension.ppTextureViews[0];
 							Buffer*			pReadBackBuffer	= extension.ppReadBackBuffers[0];
 							m_RenderTargets.PushBack(
 								{ 
@@ -345,11 +344,6 @@
 									.DrawArgIndex		= d, 
 									.InstanceIndex		= i 
 								});
-=======
-							DrawArgExtensionData& extension = extensionGroup->pExtensions[e];
-							TextureView* pTextureView = extension.ppTextureViews[0];
-							m_RenderTargets.PushBack({ .pTextureView = pTextureView, .DrawArgIndex = d, .InstanceIndex = i });
->>>>>>> 8c65cb6a
 						}
 					}
 				}
@@ -368,21 +362,15 @@
 		UNREFERENCED_VARIABLE(ppSecondaryExecutionStage);
 		UNREFERENCED_VARIABLE(sleeping);
 
-<<<<<<< HEAD
+		// Add a reset hit point at the end of the client collisions.
+		if (s_ShouldReset)
+		{
+			AddResetHitPoint();
+			s_ShouldReset = false;
+		}
+
 		// Return if there are no rendertargets
 		if (m_RenderTargets.IsEmpty())
-=======
-		// Add a reset hit point at the end of the client collisions.
-		if (s_ShouldReset)
-		{
-			AddResetHitPoint();
-			s_ShouldReset = false;
-		}
-
-		CommandList* pCommandList = m_ppRenderCommandLists[modFrameIndex];
-
-		if ((m_RenderTargets.IsEmpty() || (s_ClientCollisions.IsEmpty() && s_ServerCollisions.IsEmpty())))
->>>>>>> 8c65cb6a
 		{
 			return;
 		}
@@ -538,13 +526,7 @@
 				TSharedRef<Buffer> unwrapDataCopyBuffer = m_UnwrapDataCopyBuffers[modFrameIndex][index++];
 				byte* pUniformMapping = reinterpret_cast<byte*>(unwrapDataCopyBuffer->Map());
 
-<<<<<<< HEAD
-				const UnwrapData& data = collisionArray->GetFront();
-=======
-				byte* pUniformMapping	= reinterpret_cast<byte*>(unwrapDataCopyBuffer->Map());
-
 				const UnwrapData& data	= collisionArray->GetBack();
->>>>>>> 8c65cb6a
 				isServer = data.RemoteMode == ERemoteMode::SERVER ? true : false;
 				frameSettings.ShouldPaint = data.RemoteMode != ERemoteMode::UNDEFINED && data.PaintMode != EPaintMode::NONE;
 				frameSettings.ShouldReset = data.ClearClient;
@@ -750,26 +732,7 @@
 
 	void PaintMaskRenderer::ResetClient()
 	{
-<<<<<<< HEAD
-		if (s_ClientCollisions.IsEmpty())
-		{
-			UnwrapData data = {};
-			data.TargetPosition		= { };
-			data.TargetDirection	= { };
-			data.PaintMode			= EPaintMode::NONE;
-			data.RemoteMode			= ERemoteMode::UNDEFINED;
-			data.Team				= ETeam::NONE;
-			data.ClearClient		= true;
-			s_ClientCollisions.PushBack(data);
-		}
-		else
-		{
-			UnwrapData& lastData = s_ClientCollisions.GetBack();
-			lastData.ClearClient = true;
-		}
-=======
 		s_ShouldReset = true;
->>>>>>> 8c65cb6a
 	}
 
 	void PaintMaskRenderer::ResetServer(Entity entity)
