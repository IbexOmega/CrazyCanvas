#include "PreCompiled.h"
#include "Rendering/PaintMaskRenderer.h"

#include "Rendering/RenderAPI.h"
#include "Rendering/PipelineStateManager.h"
#include "Rendering/RenderGraph.h"

#include "Rendering/Core/API/CommandAllocator.h"
#include "Rendering/Core/API/GraphicsDevice.h"
#include "Rendering/Core/API/PipelineLayout.h"
#include "Rendering/Core/API/DescriptorHeap.h"
#include "Rendering/Core/API/DescriptorSet.h"
#include "Rendering/Core/API/PipelineState.h"
#include "Rendering/Core/API/CommandQueue.h"
#include "Rendering/Core/API/CommandList.h"
#include "Rendering/Core/API/TextureView.h"
#include "Rendering/Core/API/RenderPass.h"
#include "Rendering/Core/API/Texture.h"
#include "Rendering/Core/API/Sampler.h"
#include "Rendering/Core/API/Shader.h"
#include "Rendering/Core/API/Buffer.h"
#include "Rendering/EntityMaskManager.h"
#include "Game/ECS/Systems/Rendering/RenderSystem.h"

#include "Game/ECS/Components/Rendering/MeshPaintComponent.h"

#include "Application/API/Window.h"
#include "Application/API/CommonApplication.h"

#include "Resources/ResourceManager.h"

#include "Game/GameConsole.h"

namespace LambdaEngine
{
	std::list<PaintMaskRenderer::UnwrapData>	PaintMaskRenderer::s_Collisions;

	PaintMaskRenderer::PaintMaskRenderer()
	{
	}

	PaintMaskRenderer::~PaintMaskRenderer()
	{
		if (m_ppRenderCommandLists && m_ppRenderCommandAllocators)
		{
			for (uint32 b = 0; b < m_BackBufferCount; b++)
			{
				SAFERELEASE(m_ppRenderCommandLists[b]);
				SAFERELEASE(m_ppRenderCommandAllocators[b]);

				for (TSharedRef<DeviceChild> pDeviceChild : m_pDeviceResourcesToDestroy[b])
				{
					SAFERELEASE(pDeviceChild);
				}
			}

			SAFEDELETE_ARRAY(m_ppRenderCommandLists);
			SAFEDELETE_ARRAY(m_ppRenderCommandAllocators);
			m_pDeviceResourcesToDestroy.Clear();
		}
	}

	bool PaintMaskRenderer::init(GraphicsDevice* pGraphicsDevice, uint32 backBufferCount)
	{
		m_BackBuffers.Resize(backBufferCount);
		m_BackBufferCount = backBufferCount;

		m_pDeviceResourcesToDestroy.Resize(m_BackBufferCount);

		m_pGraphicsDevice = pGraphicsDevice;

		if (!CreateCopyCommandList())
		{
			LOG_ERROR("[PaintMaskRenderer]: Failed to create copy command list");
			return false;
		}

		if (!CreateBuffers())
		{
			LOG_ERROR("[PaintMaskRenderer]: Failed to create buffers");
			return false;
		}

		if (!CreatePipelineLayout())
		{
			LOG_ERROR("[PaintMaskRenderer]: Failed to create PipelineLayout");
			return false;
		}

		if (!CreateDescriptorSet())
		{
			LOG_ERROR("[PaintMaskRenderer]: Failed to create DescriptorSet");
			return false;
		}

		if (!CreateShaders())
		{
			LOG_ERROR("[PaintMaskRenderer]: Failed to create Shaders");
			return false;
		}

		ConsoleCommand cmdHitTest;
		cmdHitTest.Init("add_hit_point", true);
		cmdHitTest.AddFlag("p", Arg::EType::FLOAT, 3);
		cmdHitTest.AddFlag("d", Arg::EType::FLOAT, 3);
		cmdHitTest.AddFlag("paint", Arg::EType::INT);
		cmdHitTest.AddDescription("Add a hitpoint for the paint mask renderer\n\t[-p] position of point in world\n\t[-d] direction of point in world\n\t[-paint] true to paint, false to remove paint\n\t'add_hit_point <-p x y z> [-d x y z] [-paint true/false]'");
		GameConsole::Get().BindCommand(cmdHitTest, [&, this](GameConsole::CallbackInput& input)->void {
			if (!input.Flags.contains("p"))
			{
				GameConsole::Get().PushError("-p (position) is required");
				return;
			}
			else if (input.Flags["p"].NumUsedArgs != 3)
			{
				GameConsole::Get().PushError("-p (position) requires three coordinates, but only " + std::to_string(input.Flags["p"].NumUsedArgs) + " were given");
				return;
			}

			glm::vec3 pos = {input.Flags["p"].Args[0].Value.Float32, input.Flags["p"].Args[1].Value.Float32, input.Flags["p"].Args[2].Value.Float32};
			glm::vec3 dir = {1.0f, 0.0f, 0.0f};

			if (input.Flags.contains("d") && input.Flags["d"].NumUsedArgs == 3)
			{
				dir = {input.Flags["d"].Args[0].Value.Float32, input.Flags["d"].Args[1].Value.Float32, input.Flags["d"].Args[2].Value.Float32};
			}
			else
			{
				GameConsole::Get().PushMsg("Direction not given or too few positions for flag", {0.8f, 0.8f, 0.0f, 1.0f});
			}

			EPaintMode paintMode = EPaintMode::PAINT;
			if (input.Flags.contains("paint") && input.Flags["paint"].Arg.Value.Int32 >= 0)
			{
				int32 mode = input.Flags["paint"].Arg.Value.Int32;
				paintMode = mode == 0 ? EPaintMode::REMOVE : EPaintMode::PAINT;
			}

			PaintMaskRenderer::AddHitPoint(pos, dir, paintMode);
			});
		
		return false;
	}

	bool PaintMaskRenderer::RenderGraphInit(const CustomRendererRenderGraphInitDesc* pPreInitDesc)
	{
		VALIDATE(pPreInitDesc);

		m_BackBufferCount = pPreInitDesc->BackBufferCount;

		if (!CreateCommandLists())
		{
			LOG_ERROR("[PaintMaskRenderer]: Failed to create render command lists");
			return false;
		}

		if (!CreateRenderPass(pPreInitDesc))
		{
			LOG_ERROR("[PaintMaskRenderer]: Failed to create RenderPass");
			return false;
		}

		if (!CreatePipelineState())
		{
			LOG_ERROR("[PaintMaskRenderer]: Failed to create PipelineState");
			return false;
		}

		uint64 offset = 0;
		uint64 size = sizeof(UnwrapData);
		Buffer* buffer = m_UnwrapDataBuffer.Get();
		UpdateBufferResource("UNWRAP_DATA_BUFFER", &buffer, &offset, &size, 1, false);
		
		return true;
	}

	void PaintMaskRenderer::Update(Timestamp delta, uint32 modFrameIndex, uint32 backBufferIndex)
	{
		
	}


	void PaintMaskRenderer::PreBuffersDescriptorSetWrite()
	{
	}

	void PaintMaskRenderer::PreTexturesDescriptorSetWrite()
	{
	}

	void PaintMaskRenderer::UpdateTextureResource(const String& resourceName, const TextureView* const * ppPerImageTextureViews, const TextureView* const* ppPerSubImageTextureViews, uint32 imageCount, uint32 subImageCount, bool backBufferBound)
	{
		if (resourceName == RENDER_GRAPH_BACK_BUFFER_ATTACHMENT)
		{
			for (uint32 i = 0; i < imageCount; i++)
			{
				m_BackBuffers[i] = MakeSharedRef(ppPerImageTextureViews[i]);
			}
		}

		if (resourceName == "BRUSH_MASK")
		{
			VALIDATE(imageCount == 1);
			VALIDATE(backBufferBound == false);

			// This should not be necessary, because we already know that the brush mask texture is not back buffer bound.
			Sampler* sampler = Sampler::GetLinearSampler();
			if (!m_BrushMaskDescriptorSet.Get())
			{
				m_BrushMaskDescriptorSet = m_pGraphicsDevice->CreateDescriptorSet("Paint Mask Renderer Custom Buffer Descriptor Set", m_PipelineLayout.Get(), 1, m_DescriptorHeap.Get());
				m_BrushMaskDescriptorSet->WriteTextureDescriptors(&ppPerImageTextureViews[0], &sampler, ETextureState::TEXTURE_STATE_SHADER_READ_ONLY, 0, 1, EDescriptorType::DESCRIPTOR_TYPE_SHADER_RESOURCE_COMBINED_SAMPLER);
			}
			else
			{
				m_BrushMaskDescriptorSet->WriteTextureDescriptors(&ppPerImageTextureViews[0], &sampler, ETextureState::TEXTURE_STATE_SHADER_READ_ONLY, 0, 1, EDescriptorType::DESCRIPTOR_TYPE_SHADER_RESOURCE_COMBINED_SAMPLER);
			}
		}
	}

	void PaintMaskRenderer::UpdateBufferResource(const String& resourceName, const Buffer* const* ppBuffers, uint64* pOffsets, uint64* pSizesInBytes, uint32 count, bool backBufferBound)
	{
		if (count == 1 || backBufferBound)
		{
			if (resourceName == PER_FRAME_BUFFER)
			{
				if (!m_PerFrameBufferDescriptorSet.Get())
				{
					m_PerFrameBufferDescriptorSet = m_pGraphicsDevice->CreateDescriptorSet("Paint Mask Renderer Custom PerFrameBuffer Buffer Descriptor Set", m_PipelineLayout.Get(), 0, m_DescriptorHeap.Get());
					m_PerFrameBufferDescriptorSet->WriteBufferDescriptors(&ppBuffers[0], pOffsets, pSizesInBytes, 0, 1, EDescriptorType::DESCRIPTOR_TYPE_CONSTANT_BUFFER);
				}
				else
				{
					if (m_BrushMaskDescriptorSet.Get())
					{
						m_BrushMaskDescriptorSet->WriteBufferDescriptors(&ppBuffers[0], pOffsets, pSizesInBytes, 0, 1, EDescriptorType::DESCRIPTOR_TYPE_CONSTANT_BUFFER);
					}
					else
					{
						LOG_ERROR("[Paint Mask Renderer]: Buffer count changed between calls to UpdateBufferResource for resource \"%s\"", resourceName.c_str());
					}
				}
			}
			else if (resourceName == "UNWRAP_DATA_BUFFER")
			{
				if (!m_UnwrapDataDescriptorSet.Get())
				{
					m_UnwrapDataDescriptorSet = m_pGraphicsDevice->CreateDescriptorSet("Paint Mask Renderer Unwrap Data Buffer Descriptor Set", m_PipelineLayout.Get(), 3, m_DescriptorHeap.Get());
					m_UnwrapDataDescriptorSet->WriteBufferDescriptors(&ppBuffers[0], pOffsets, pSizesInBytes, 0, 1, EDescriptorType::DESCRIPTOR_TYPE_CONSTANT_BUFFER);
				}
				else
				{
					m_UnwrapDataDescriptorSet->WriteBufferDescriptors(&ppBuffers[0], pOffsets, pSizesInBytes, 0, 1, EDescriptorType::DESCRIPTOR_TYPE_CONSTANT_BUFFER);
				}
			}
		}
	}

	void PaintMaskRenderer::UpdateAccelerationStructureResource(const String& resourceName, const AccelerationStructure* pAccelerationStructure)
	{
		UNREFERENCED_VARIABLE(resourceName);
		UNREFERENCED_VARIABLE(pAccelerationStructure);
	}
	
	void PaintMaskRenderer::UpdateDrawArgsResource(const String& resourceName, const DrawArg* pDrawArgs, uint32 count)
	{
		m_pDrawArgs = pDrawArgs;

		uint32 backBufferCount = m_BackBuffers.GetSize();
		for (uint32 b = 0; b < backBufferCount; b++)
		{
			if (m_VerticesInstanceDescriptorSets.IsEmpty())
				m_VerticesInstanceDescriptorSets.Resize(backBufferCount);

			// Remove all previous descriptor sets for the vertices and instance data.
			for (TSharedRef<DescriptorSet> descriptorSet : m_VerticesInstanceDescriptorSets[b])
				m_pDeviceResourcesToDestroy[b].PushBack(std::move(descriptorSet));
			m_VerticesInstanceDescriptorSets[b].Clear();

			for (uint32 drawArgIndex = 0; drawArgIndex < count; drawArgIndex++)
			{
				const DrawArg& drawArg = pDrawArgs[drawArgIndex];

				// Create new descriptor sets for the vertices and instances.
				{
					TSharedRef<DescriptorSet> descriptorSet = m_pGraphicsDevice->CreateDescriptorSet("Paint Mask Renderer Custom Vertex Buffer Descriptor Set", m_PipelineLayout.Get(), 2, m_DescriptorHeap.Get());
					uint64 size = drawArg.pVertexBuffer->GetDesc().SizeInBytes;
					uint64 offset = 0;
					descriptorSet->WriteBufferDescriptors(&drawArg.pVertexBuffer, &offset, &size, 0, 1, EDescriptorType::DESCRIPTOR_TYPE_UNORDERED_ACCESS_BUFFER);
					size = drawArg.pInstanceBuffer->GetDesc().SizeInBytes;
					offset = 0;
					descriptorSet->WriteBufferDescriptors(&drawArg.pInstanceBuffer, &offset, &size, 1, 1, EDescriptorType::DESCRIPTOR_TYPE_UNORDERED_ACCESS_BUFFER);
					m_VerticesInstanceDescriptorSets[b].PushBack(descriptorSet);
				}
			}
		}

		m_RenderTargets.Clear();
		for (uint32 d = 0; d < count; d++)
		{
			const DrawArg& drawArg = pDrawArgs[d];

			for (uint32 i = 0; i < drawArg.InstanceCount; i++)
			{
				DrawArgExtensionGroup* extensionGroup = drawArg.ppExtensionGroups[i];

				if (extensionGroup)
				{
					// We can assume there is only one extension, because this render stage has a DrawArgMask of 2 which is one specific extension.
					uint32 numExtensions = extensionGroup->ExtensionCount;
					for (uint32 e = 0; e < numExtensions; e++)
					{
						uint32 mask = extensionGroup->pExtensionMasks[e];
						bool inverted;
						uint32 meshPaintBit = EntityMaskManager::GetExtensionMask(MeshPaintComponent::Type(), inverted);
						uint32 invertedUInt = uint32(inverted);

						if ((mask & meshPaintBit) != invertedUInt)
						{
							DrawArgExtensionData& extension = extensionGroup->pExtensions[e];
							TextureView* textureView = extension.ppTextureViews[0];
							m_RenderTargets.PushBack({ .TextureView = textureView, .DrawArgIndex = d, .InstanceIndex = i });
						}
					}
				}
			}
		}
	}

	void PaintMaskRenderer::Render(uint32 modFrameIndex, uint32 backBufferIndex, CommandList** ppFirstExecutionStage, CommandList** ppSecondaryExecutionStage, bool sleeping)
	{
		UNREFERENCED_VARIABLE(ppSecondaryExecutionStage);

		// Delete old resources.
		TArray<TSharedRef<DeviceChild>>& currentFrameDeviceResourcesToDestroy = m_pDeviceResourcesToDestroy[modFrameIndex];
		if (!currentFrameDeviceResourcesToDestroy.IsEmpty())
		{
			// TODO: This might need to be done. Should need to release the resources, but seems to work if it isn't done too.
			//for (TSharedRef<DeviceChild> pDeviceChild : currentFrameDeviceResourcesToDestroy)
			//{
				//pDeviceChild.Get()->Release();
				//SAFERELEASE(pDeviceChild);
			//}
			currentFrameDeviceResourcesToDestroy.Clear();
		}

		CommandList* pCommandList = m_ppRenderCommandLists[modFrameIndex];

		if (m_RenderTargets.IsEmpty() || s_Collisions.empty())
		{
			return;
		}
		else
		{
			int dwadwa = 0;
		}

		m_ppRenderCommandAllocators[modFrameIndex]->Reset();
		pCommandList->Begin(nullptr);

		// Transfer current collision data
		{
			TSharedRef<Buffer> unwrapDataCopyBuffer = m_UnwrapDataCopyBuffers[modFrameIndex];

			byte* pUniformMapping	= reinterpret_cast<byte*>(unwrapDataCopyBuffer->Map());
<<<<<<< HEAD
			const UnwrapData& data = s_Collisions.front();
=======
			const UnwrapData& data	= s_Collisions.front();
>>>>>>> 4c01b094

			memcpy(pUniformMapping, &data, sizeof(UnwrapData));
			s_Collisions.pop_front();

			unwrapDataCopyBuffer->Unmap();
			pCommandList->CopyBuffer(unwrapDataCopyBuffer.Get(), 0, m_UnwrapDataBuffer.Get(), 0, sizeof(UnwrapData));
		}

		for (uint32 t = 0; t < m_RenderTargets.GetSize(); t++)
		{
			RenderTarget	renderTargetDesc	= m_RenderTargets[t];
			uint32			drawArgIndex		= renderTargetDesc.DrawArgIndex;
			uint32			instanceIndex		= renderTargetDesc.InstanceIndex;
			const DrawArg&	drawArg				= m_pDrawArgs[drawArgIndex];
			TextureView*	renderTarget		= renderTargetDesc.TextureView;

			uint32 width	= renderTarget->GetDesc().pTexture->GetDesc().Width;
			uint32 height	= renderTarget->GetDesc().pTexture->GetDesc().Height;

			BeginRenderPassDesc beginRenderPassDesc = {};
			beginRenderPassDesc.pRenderPass = m_RenderPass.Get();
			beginRenderPassDesc.ppRenderTargets = &renderTarget;
			beginRenderPassDesc.RenderTargetCount = 1;
			beginRenderPassDesc.Width = width;
			beginRenderPassDesc.Height = height;
			beginRenderPassDesc.Flags = FRenderPassBeginFlag::RENDER_PASS_BEGIN_FLAG_INLINE;
			beginRenderPassDesc.pClearColors = nullptr;
			beginRenderPassDesc.ClearColorCount = 0;
			beginRenderPassDesc.Offset.x = 0;
			beginRenderPassDesc.Offset.y = 0;

			pCommandList->BeginRenderPass(&beginRenderPassDesc);

			Viewport viewport = {};
			viewport.MinDepth = 0.0f;
			viewport.MaxDepth = 1.0f;
			viewport.Width = (float32)width;
			viewport.Height = -(float32)height;
			viewport.x = 0.0f;
			viewport.y = (float32)height;
			pCommandList->SetViewports(&viewport, 0, 1);

			ScissorRect scissorRect = {};
			scissorRect.Width = width;
			scissorRect.Height = height;
			pCommandList->SetScissorRects(&scissorRect, 0, 1);
			
			pCommandList->BindGraphicsPipeline(PipelineStateManager::GetPipelineState(m_PipelineStateID));

			pCommandList->BindIndexBuffer(drawArg.pIndexBuffer, 0, EIndexType::INDEX_TYPE_UINT32);

			if (m_PerFrameBufferDescriptorSet.Get())
			{
				pCommandList->BindDescriptorSetGraphics(m_PerFrameBufferDescriptorSet.Get(), m_PipelineLayout.Get(), 0);
			}

			if (m_BrushMaskDescriptorSet.Get())
			{
				pCommandList->BindDescriptorSetGraphics(m_BrushMaskDescriptorSet.Get(), m_PipelineLayout.Get(), 1);
			}

			if (m_UnwrapDataDescriptorSet.Get())
			{
				pCommandList->BindDescriptorSetGraphics(m_UnwrapDataDescriptorSet.Get(), m_PipelineLayout.Get(), 3);
			}

			pCommandList->BindDescriptorSetGraphics(m_VerticesInstanceDescriptorSets[modFrameIndex][drawArgIndex].Get(), m_PipelineLayout.Get(), 2);

			pCommandList->SetConstantRange(m_PipelineLayout.Get(), FShaderStageFlag::SHADER_STAGE_FLAG_VERTEX_SHADER, &instanceIndex, sizeof(uint32), 0);

			pCommandList->DrawIndexInstanced(drawArg.IndexCount, 1, 0, 0, 0);

			pCommandList->EndRenderPass();

		}
		pCommandList->End();
		(*ppFirstExecutionStage) = pCommandList;
	}

	void PaintMaskRenderer::AddHitPoint(const glm::vec3& position, const glm::vec3& direction, EPaintMode paintMode)
	{
		UnwrapData data = {};
		data.TargetPosition		= { position.x, position.y, position.z, 1.0f };
		data.TargetDirection	= { direction.x, direction.y, direction.z, 1.0f };
		data.PaintMode			= paintMode;
		
		s_Collisions.push_back(data);
	}

	bool PaintMaskRenderer::CreateCopyCommandList()
	{
		m_CopyCommandAllocator = m_pGraphicsDevice->CreateCommandAllocator("Paint Mask Renderer Copy Command Allocator", ECommandQueueType::COMMAND_QUEUE_TYPE_GRAPHICS);
		if (!m_CopyCommandAllocator)
		{
			return false;
		}

		CommandListDesc commandListDesc = {};
		commandListDesc.DebugName = "Paint Mask Renderer Copy Command List";
		commandListDesc.CommandListType = ECommandListType::COMMAND_LIST_TYPE_PRIMARY;
		commandListDesc.Flags = FCommandListFlag::COMMAND_LIST_FLAG_ONE_TIME_SUBMIT;

		m_CopyCommandList = m_pGraphicsDevice->CreateCommandList(m_CopyCommandAllocator.Get(), &commandListDesc);

		return m_CopyCommandList != nullptr;
	}

	bool PaintMaskRenderer::CreateBuffers()
	{
		BufferDesc uniformCopyBufferDesc	= {};
		uniformCopyBufferDesc.DebugName		= "Paint Mask Renderer Unwrap Data Copy Buffer";
		uniformCopyBufferDesc.MemoryType	= EMemoryType::MEMORY_TYPE_CPU_VISIBLE;
		uniformCopyBufferDesc.Flags			= FBufferFlag::BUFFER_FLAG_COPY_SRC;
		uniformCopyBufferDesc.SizeInBytes	= sizeof(glm::mat4);

		uint32 backBufferCount = m_BackBuffers.GetSize();
		m_UnwrapDataCopyBuffers.Resize(backBufferCount);
		for (uint32 b = 0; b < backBufferCount; b++)
		{
			TSharedRef<Buffer> uniformBuffer = m_pGraphicsDevice->CreateBuffer(&uniformCopyBufferDesc);
			if (uniformBuffer != nullptr)
			{
				m_UnwrapDataCopyBuffers[b] = uniformBuffer;
			}
			else
			{
				return false;
			}
		}

		BufferDesc uniformBufferDesc	= {};
		uniformBufferDesc.DebugName		= "Paint Mask Renderer Unwrap Data Buffer";
		uniformBufferDesc.MemoryType	= EMemoryType::MEMORY_TYPE_GPU;
		uniformBufferDesc.Flags			= FBufferFlag::BUFFER_FLAG_CONSTANT_BUFFER | FBufferFlag::BUFFER_FLAG_COPY_DST;
		uniformBufferDesc.SizeInBytes	= uniformCopyBufferDesc.SizeInBytes;

		m_UnwrapDataBuffer = m_pGraphicsDevice->CreateBuffer(&uniformBufferDesc);
		return m_UnwrapDataBuffer != nullptr;
	}

	bool PaintMaskRenderer::CreatePipelineLayout()
	{
		ConstantRangeDesc constantRangeVertexDesc		= { };
		constantRangeVertexDesc.ShaderStageFlags		= FShaderStageFlag::SHADER_STAGE_FLAG_VERTEX_SHADER;
		constantRangeVertexDesc.SizeInBytes				= sizeof(uint32);
		constantRangeVertexDesc.OffsetInBytes			= 0;

		// PerFrameBuffer
		DescriptorBindingDesc perFrameBufferDesc		= {};
		perFrameBufferDesc.DescriptorType				= EDescriptorType::DESCRIPTOR_TYPE_CONSTANT_BUFFER;
		perFrameBufferDesc.DescriptorCount				= 1;
		perFrameBufferDesc.Binding						= 0;
		perFrameBufferDesc.ShaderStageMask				= FShaderStageFlag::SHADER_STAGE_FLAG_VERTEX_SHADER | FShaderStageFlag::SHADER_STAGE_FLAG_PIXEL_SHADER;

		// Brush mask texture
		DescriptorBindingDesc brushMaskDesc				= {};
		brushMaskDesc.DescriptorType					= EDescriptorType::DESCRIPTOR_TYPE_SHADER_RESOURCE_COMBINED_SAMPLER;
		brushMaskDesc.DescriptorCount					= 1;
		brushMaskDesc.Binding							= 0;
		brushMaskDesc.ShaderStageMask					= FShaderStageFlag::SHADER_STAGE_FLAG_VERTEX_SHADER | FShaderStageFlag::SHADER_STAGE_FLAG_PIXEL_SHADER;

		// Draw Args (No Extension, only Vertices and Instances)
		DescriptorBindingDesc ssboVerticesBindingDesc	= {};
		ssboVerticesBindingDesc.DescriptorType			= EDescriptorType::DESCRIPTOR_TYPE_UNORDERED_ACCESS_BUFFER;
		ssboVerticesBindingDesc.DescriptorCount			= 1;
		ssboVerticesBindingDesc.Binding					= 0;
		ssboVerticesBindingDesc.ShaderStageMask			= FShaderStageFlag::SHADER_STAGE_FLAG_VERTEX_SHADER | FShaderStageFlag::SHADER_STAGE_FLAG_PIXEL_SHADER;

		DescriptorBindingDesc ssboInstancesBindingDesc	= {};
		ssboInstancesBindingDesc.DescriptorType			= EDescriptorType::DESCRIPTOR_TYPE_UNORDERED_ACCESS_BUFFER;
		ssboInstancesBindingDesc.DescriptorCount		= 1;
		ssboInstancesBindingDesc.Binding				= 1;
		ssboInstancesBindingDesc.ShaderStageMask		= FShaderStageFlag::SHADER_STAGE_FLAG_VERTEX_SHADER | FShaderStageFlag::SHADER_STAGE_FLAG_PIXEL_SHADER;

		// Unwrap shaders data
		DescriptorBindingDesc unwrapDataBufferDesc		= {};
		unwrapDataBufferDesc.DescriptorType				= EDescriptorType::DESCRIPTOR_TYPE_CONSTANT_BUFFER;
		unwrapDataBufferDesc.DescriptorCount			= 1;
		unwrapDataBufferDesc.Binding					= 0;
		unwrapDataBufferDesc.ShaderStageMask			= FShaderStageFlag::SHADER_STAGE_FLAG_VERTEX_SHADER | FShaderStageFlag::SHADER_STAGE_FLAG_PIXEL_SHADER;

		DescriptorSetLayoutDesc descriptorSetLayoutDesc0	= {};
		descriptorSetLayoutDesc0.DescriptorBindings			= { perFrameBufferDesc };

		DescriptorSetLayoutDesc descriptorSetLayoutDesc1	= {};
		descriptorSetLayoutDesc1.DescriptorBindings			= { brushMaskDesc };

		DescriptorSetLayoutDesc descriptorSetLayoutDesc2	= {};
		descriptorSetLayoutDesc2.DescriptorBindings			= { ssboVerticesBindingDesc, ssboInstancesBindingDesc };

		DescriptorSetLayoutDesc descriptorSetLayoutDesc3	= {};
		descriptorSetLayoutDesc3.DescriptorBindings			= { unwrapDataBufferDesc };

		PipelineLayoutDesc pipelineLayoutDesc = { };
		pipelineLayoutDesc.DebugName = "Paint Mask Renderer Pipeline Layout";
		pipelineLayoutDesc.DescriptorSetLayouts = { descriptorSetLayoutDesc0, descriptorSetLayoutDesc1, descriptorSetLayoutDesc2, descriptorSetLayoutDesc3 };
		pipelineLayoutDesc.ConstantRanges = { constantRangeVertexDesc };

		m_PipelineLayout = m_pGraphicsDevice->CreatePipelineLayout(&pipelineLayoutDesc);

		return m_PipelineLayout != nullptr;
	}

	bool PaintMaskRenderer::CreateDescriptorSet()
	{
		DescriptorHeapInfo descriptorCountDesc = { };
		descriptorCountDesc.SamplerDescriptorCount = 0;
		descriptorCountDesc.TextureDescriptorCount = 0;
		descriptorCountDesc.TextureCombinedSamplerDescriptorCount = 1;
		descriptorCountDesc.ConstantBufferDescriptorCount = 2;
		descriptorCountDesc.UnorderedAccessBufferDescriptorCount = 1;
		descriptorCountDesc.UnorderedAccessTextureDescriptorCount = 0;
		descriptorCountDesc.AccelerationStructureDescriptorCount = 0;

		DescriptorHeapDesc descriptorHeapDesc = { };
		descriptorHeapDesc.DebugName = "Paint Mask Renderer Descriptor Heap";
		descriptorHeapDesc.DescriptorSetCount = 227;
		descriptorHeapDesc.DescriptorCount = descriptorCountDesc;

		m_DescriptorHeap = m_pGraphicsDevice->CreateDescriptorHeap(&descriptorHeapDesc);
		if (!m_DescriptorHeap)
		{
			return false;
		}

		return true;
	}

	bool PaintMaskRenderer::CreateShaders()
	{
		m_VertexShaderGUID = ResourceManager::LoadShaderFromFile("/MeshPainting/Unwrap.vert", FShaderStageFlag::SHADER_STAGE_FLAG_VERTEX_SHADER, EShaderLang::SHADER_LANG_GLSL);
		m_PixelShaderGUID = ResourceManager::LoadShaderFromFile("/MeshPainting/Unwrap.frag", FShaderStageFlag::SHADER_STAGE_FLAG_PIXEL_SHADER, EShaderLang::SHADER_LANG_GLSL);
		return m_VertexShaderGUID != GUID_NONE && m_PixelShaderGUID != GUID_NONE;
	}

	bool PaintMaskRenderer::CreateCommandLists()
	{
		m_ppRenderCommandAllocators = DBG_NEW CommandAllocator * [m_BackBufferCount];
		m_ppRenderCommandLists = DBG_NEW CommandList * [m_BackBufferCount];

		for (uint32 b = 0; b < m_BackBufferCount; b++)
		{
			m_ppRenderCommandAllocators[b] = m_pGraphicsDevice->CreateCommandAllocator("Paint Mask Renderer Render Command Allocator " + std::to_string(b), ECommandQueueType::COMMAND_QUEUE_TYPE_GRAPHICS);

			if (!m_ppRenderCommandAllocators[b])
			{
				return false;
			}

			CommandListDesc commandListDesc = {};
			commandListDesc.DebugName = "Paint Mask Renderer Render Command List " + std::to_string(b);
			commandListDesc.CommandListType = ECommandListType::COMMAND_LIST_TYPE_PRIMARY;
			commandListDesc.Flags = FCommandListFlag::COMMAND_LIST_FLAG_ONE_TIME_SUBMIT;

			m_ppRenderCommandLists[b] = m_pGraphicsDevice->CreateCommandList(m_ppRenderCommandAllocators[b], &commandListDesc);

			if (!m_ppRenderCommandLists[b])
			{
				return false;
			}
		}

		return true;
	}

	bool PaintMaskRenderer::CreateRenderPass(const CustomRendererRenderGraphInitDesc* pPreInitDesc)
	{
		RenderPassAttachmentDesc colorAttachmentDesc = {};
		colorAttachmentDesc.Format = EFormat::FORMAT_R8G8B8A8_UNORM;
		colorAttachmentDesc.SampleCount = 1;
		colorAttachmentDesc.LoadOp = ELoadOp::LOAD_OP_LOAD;
		colorAttachmentDesc.StoreOp = EStoreOp::STORE_OP_STORE;
		colorAttachmentDesc.StencilLoadOp = ELoadOp::LOAD_OP_DONT_CARE;
		colorAttachmentDesc.StencilStoreOp = EStoreOp::STORE_OP_DONT_CARE;
		colorAttachmentDesc.InitialState = ETextureState::TEXTURE_STATE_SHADER_READ_ONLY;
		colorAttachmentDesc.FinalState = ETextureState::TEXTURE_STATE_SHADER_READ_ONLY;
		
		RenderPassSubpassDesc subpassDesc = {};
		subpassDesc.RenderTargetStates = { ETextureState::TEXTURE_STATE_RENDER_TARGET };

		RenderPassSubpassDependencyDesc subpassDependencyDesc = {};
		subpassDependencyDesc.SrcSubpass = EXTERNAL_SUBPASS;
		subpassDependencyDesc.DstSubpass = 0;
		subpassDependencyDesc.SrcAccessMask = 0;
		subpassDependencyDesc.DstAccessMask = FMemoryAccessFlag::MEMORY_ACCESS_FLAG_MEMORY_READ | FMemoryAccessFlag::MEMORY_ACCESS_FLAG_MEMORY_WRITE;
		subpassDependencyDesc.SrcStageMask = FPipelineStageFlag::PIPELINE_STAGE_FLAG_RENDER_TARGET_OUTPUT;
		subpassDependencyDesc.DstStageMask = FPipelineStageFlag::PIPELINE_STAGE_FLAG_RENDER_TARGET_OUTPUT;

		RenderPassDesc renderPassDesc = {};
		renderPassDesc.DebugName = "Paint Mask Renderer Render Pass";
		renderPassDesc.Attachments = { colorAttachmentDesc };
		renderPassDesc.Subpasses = { subpassDesc };
		renderPassDesc.SubpassDependencies = { subpassDependencyDesc };

		m_RenderPass = m_pGraphicsDevice->CreateRenderPass(&renderPassDesc);

		return true;
	}

	bool PaintMaskRenderer::CreatePipelineState()
	{
		m_PipelineStateID = InternalCreatePipelineState(m_VertexShaderGUID, m_PixelShaderGUID);

		THashTable<GUID_Lambda, uint64> pixelShaderToPipelineStateMap;
		pixelShaderToPipelineStateMap.insert({ m_PixelShaderGUID, m_PipelineStateID });
		m_ShadersIDToPipelineStateIDMap.insert({ m_VertexShaderGUID, pixelShaderToPipelineStateMap });

		return true;
	}

	uint64 PaintMaskRenderer::InternalCreatePipelineState(GUID_Lambda vertexShader, GUID_Lambda pixelShader)
	{
		ManagedGraphicsPipelineStateDesc pipelineStateDesc = {};
		pipelineStateDesc.DebugName = "Paint Mask Renderer Pipeline State";
		pipelineStateDesc.RenderPass = m_RenderPass;
		pipelineStateDesc.PipelineLayout = m_PipelineLayout;

		pipelineStateDesc.InputAssembly.PrimitiveTopology = EPrimitiveTopology::PRIMITIVE_TOPOLOGY_TRIANGLE_LIST;

		pipelineStateDesc.RasterizerState.LineWidth = 1.f;
		pipelineStateDesc.RasterizerState.PolygonMode = EPolygonMode::POLYGON_MODE_FILL;
		pipelineStateDesc.RasterizerState.CullMode = ECullMode::CULL_MODE_NONE;

		pipelineStateDesc.DepthStencilState = {};
		pipelineStateDesc.DepthStencilState.DepthTestEnable = false;
		pipelineStateDesc.DepthStencilState.DepthWriteEnable = false;

		pipelineStateDesc.BlendState.BlendAttachmentStates =
		{
			{
				EBlendOp::BLEND_OP_ADD,
				EBlendFactor::BLEND_FACTOR_SRC_ALPHA,
				EBlendFactor::BLEND_FACTOR_INV_SRC_ALPHA,
				EBlendOp::BLEND_OP_ADD,
				EBlendFactor::BLEND_FACTOR_INV_SRC_ALPHA,
				EBlendFactor::BLEND_FACTOR_SRC_ALPHA,
				COLOR_COMPONENT_FLAG_R | COLOR_COMPONENT_FLAG_G | COLOR_COMPONENT_FLAG_B | COLOR_COMPONENT_FLAG_A,
				true
			}
		};

		pipelineStateDesc.VertexShader.ShaderGUID = vertexShader;
		pipelineStateDesc.PixelShader.ShaderGUID = pixelShader;

		return PipelineStateManager::CreateGraphicsPipelineState(&pipelineStateDesc);
	}
}<|MERGE_RESOLUTION|>--- conflicted
+++ resolved
@@ -362,11 +362,7 @@
 			TSharedRef<Buffer> unwrapDataCopyBuffer = m_UnwrapDataCopyBuffers[modFrameIndex];
 
 			byte* pUniformMapping	= reinterpret_cast<byte*>(unwrapDataCopyBuffer->Map());
-<<<<<<< HEAD
-			const UnwrapData& data = s_Collisions.front();
-=======
 			const UnwrapData& data	= s_Collisions.front();
->>>>>>> 4c01b094
 
 			memcpy(pUniformMapping, &data, sizeof(UnwrapData));
 			s_Collisions.pop_front();
