#include "PreCompiled.h"
#include "Rendering/PaintMaskRenderer.h"

#include "Rendering/RenderAPI.h"
#include "Rendering/PipelineStateManager.h"
#include "Rendering/RenderGraph.h"

#include "Rendering/Core/API/CommandAllocator.h"
#include "Rendering/Core/API/GraphicsDevice.h"
#include "Rendering/Core/API/PipelineLayout.h"
#include "Rendering/Core/API/DescriptorHeap.h"
#include "Rendering/Core/API/DescriptorSet.h"
#include "Rendering/Core/API/PipelineState.h"
#include "Rendering/Core/API/CommandQueue.h"
#include "Rendering/Core/API/CommandList.h"
#include "Rendering/Core/API/TextureView.h"
#include "Rendering/Core/API/RenderPass.h"
#include "Rendering/Core/API/Texture.h"
#include "Rendering/Core/API/Sampler.h"
#include "Rendering/Core/API/Shader.h"
#include "Rendering/Core/API/Buffer.h"
#include "Rendering/EntityMaskManager.h"
#include "Game/ECS/Systems/Rendering/RenderSystem.h"

#include "Game/ECS/Components/Rendering/MeshPaintComponent.h"

#include "Application/API/Window.h"
#include "Application/API/CommonApplication.h"

#include "Resources/ResourceManager.h"

#include "Game/GameConsole.h"

namespace LambdaEngine
{
	TArray<PaintMaskRenderer::UnwrapData>	PaintMaskRenderer::s_ServerCollisions;
	TArray<PaintMaskRenderer::UnwrapData>	PaintMaskRenderer::s_ClientCollisions;
	bool									PaintMaskRenderer::s_ShouldReset = false;

	PaintMaskRenderer::PaintMaskRenderer(GraphicsDevice* pGraphicsDevice, uint32 backBufferCount)
	{
		m_BackBuffers.Resize(backBufferCount);
		m_BackBufferCount = backBufferCount;

		m_pDeviceResourcesToDestroy.Resize(m_BackBufferCount);

		m_pGraphicsDevice = pGraphicsDevice;
	}

	PaintMaskRenderer::~PaintMaskRenderer()
	{
		if (m_ppRenderCommandLists && m_ppRenderCommandAllocators)
		{
			for (uint32 b = 0; b < m_BackBufferCount; b++)
			{
				SAFERELEASE(m_ppRenderCommandLists[b]);
				SAFERELEASE(m_ppRenderCommandAllocators[b]);
			}

			SAFEDELETE_ARRAY(m_ppRenderCommandLists);
			SAFEDELETE_ARRAY(m_ppRenderCommandAllocators);
		}
	}

	bool PaintMaskRenderer::Init()
	{
		if (!m_pGraphicsDevice)
		{
			LOG_ERROR("[PaintMaskRenderer]: Graphic Device is null.");
			return false;
		}

		if (!CreateCopyCommandList())
		{
			LOG_ERROR("[PaintMaskRenderer]: Failed to create copy command list");
			return false;
		}

		if (!CreateBuffers())
		{
			LOG_ERROR("[PaintMaskRenderer]: Failed to create buffers");
			return false;
		}

		if (!CreatePipelineLayout())
		{
			LOG_ERROR("[PaintMaskRenderer]: Failed to create PipelineLayout");
			return false;
		}

		if (!CreateDescriptorSet())
		{
			LOG_ERROR("[PaintMaskRenderer]: Failed to create DescriptorSet");
			return false;
		}

		if (!CreateShaders())
		{
			LOG_ERROR("[PaintMaskRenderer]: Failed to create Shaders");
			return false;
		}

		ConsoleCommand cmdHitTest;
		cmdHitTest.Init("add_hit_point", true);
		cmdHitTest.AddFlag("p", Arg::EType::FLOAT, 3);
		cmdHitTest.AddFlag("d", Arg::EType::FLOAT, 3);
		cmdHitTest.AddFlag("paint", Arg::EType::INT);
		cmdHitTest.AddDescription("Add a hitpoint for the paint mask renderer\n\t[-p] position of point in world\n\t[-d] direction of point in world\n\t[-paint] true to paint, false to remove paint\n\t'add_hit_point <-p x y z> [-d x y z] [-paint true/false]'");
		GameConsole::Get().BindCommand(cmdHitTest, [&, this](GameConsole::CallbackInput& input)->void {
			if (!input.Flags.contains("p"))
			{
				GameConsole::Get().PushError("-p (position) is required");
				return;
			}
			else if (input.Flags["p"].NumUsedArgs != 3)
			{
				GameConsole::Get().PushError("-p (position) requires three coordinates, but only " + std::to_string(input.Flags["p"].NumUsedArgs) + " were given");
				return;
			}

			glm::vec3 pos = {input.Flags["p"].Args[0].Value.Float32, input.Flags["p"].Args[1].Value.Float32, input.Flags["p"].Args[2].Value.Float32};
			glm::vec3 dir = {1.0f, 0.0f, 0.0f};

			if (input.Flags.contains("d") && input.Flags["d"].NumUsedArgs == 3)
			{
				dir = {input.Flags["d"].Args[0].Value.Float32, input.Flags["d"].Args[1].Value.Float32, input.Flags["d"].Args[2].Value.Float32};
			}
			else
			{
				GameConsole::Get().PushMsg("Direction not given or too few positions for flag", {0.8f, 0.8f, 0.0f, 1.0f});
			}

			EPaintMode paintMode = EPaintMode::PAINT;
			if (input.Flags.contains("paint") && input.Flags["paint"].Arg.Value.Int32 >= 0)
			{
				int32 mode = input.Flags["paint"].Arg.Value.Int32;
				paintMode = mode == 0 ? EPaintMode::REMOVE : EPaintMode::PAINT;
			}

			PaintMaskRenderer::AddHitPoint(pos, dir, paintMode, ERemoteMode::SERVER, ETeam::RED);
			});

		return false;
	}

	bool PaintMaskRenderer::RenderGraphInit(const CustomRendererRenderGraphInitDesc* pPreInitDesc)
	{
		VALIDATE(pPreInitDesc);

		m_BackBufferCount = pPreInitDesc->BackBufferCount;

		if (!CreateCommandLists())
		{
			LOG_ERROR("[PaintMaskRenderer]: Failed to create render command lists");
			return false;
		}

		if (!CreateRenderPass(pPreInitDesc))
		{
			LOG_ERROR("[PaintMaskRenderer]: Failed to create RenderPass");
			return false;
		}

		if (!CreatePipelineState())
		{
			LOG_ERROR("[PaintMaskRenderer]: Failed to create PipelineState");
			return false;
		}

		uint64 offset = 0;
		uint64 size = sizeof(UnwrapData) * MAX_PAINT_PER_FRAME;
		Buffer* buffer = m_UnwrapDataBuffer.Get();
		UpdateBufferResource("UNWRAP_DATA_BUFFER", &buffer, &offset, &size, 1, false);

		return true;
	}

	void PaintMaskRenderer::UpdateTextureResource(
<<<<<<< HEAD
		const String& resourceName, 
		const TextureView* const * ppPerImageTextureViews, 
		const TextureView* const* ppPerSubImageTextureViews,
		const Sampler* const* ppPerImageSamplers,
		uint32 imageCount, 
		uint32 subImageCount, 
=======
		const String& resourceName,
		const TextureView* const * ppPerImageTextureViews,
		const TextureView* const* ppPerSubImageTextureViews,
		uint32 imageCount,
		uint32 subImageCount,
>>>>>>> 745ff8da
		bool backBufferBound)
	{
		UNREFERENCED_VARIABLE(ppPerSubImageTextureViews);
		UNREFERENCED_VARIABLE(ppPerImageSamplers);
		UNREFERENCED_VARIABLE(subImageCount);

		if (resourceName == RENDER_GRAPH_BACK_BUFFER_ATTACHMENT)
		{
			for (uint32 i = 0; i < imageCount; i++)
			{
				m_BackBuffers[i] = MakeSharedRef(ppPerImageTextureViews[i]);
			}
		}

		if (resourceName == "BRUSH_MASK")
		{
			VALIDATE(imageCount == 1);
			VALIDATE(backBufferBound == false);

			// This should not be necessary, because we already know that the brush mask texture is not back buffer bound.
			Sampler* sampler = Sampler::GetLinearSampler();
			if (!m_BrushMaskDescriptorSet.Get())
			{
				m_BrushMaskDescriptorSet = m_pGraphicsDevice->CreateDescriptorSet("Paint Mask Renderer Custom Buffer Descriptor Set", m_PipelineLayout.Get(), 1, m_DescriptorHeap.Get());
				m_BrushMaskDescriptorSet->WriteTextureDescriptors(&ppPerImageTextureViews[0], &sampler, ETextureState::TEXTURE_STATE_SHADER_READ_ONLY, 0, 1, EDescriptorType::DESCRIPTOR_TYPE_SHADER_RESOURCE_COMBINED_SAMPLER, true);
			}
			else
			{
				m_BrushMaskDescriptorSet->WriteTextureDescriptors(&ppPerImageTextureViews[0], &sampler, ETextureState::TEXTURE_STATE_SHADER_READ_ONLY, 0, 1, EDescriptorType::DESCRIPTOR_TYPE_SHADER_RESOURCE_COMBINED_SAMPLER, true);
			}
		}
	}

	void PaintMaskRenderer::UpdateBufferResource(
		const String& resourceName,
		const Buffer* const* ppBuffers,
		uint64* pOffsets,
		uint64* pSizesInBytes,
		uint32 count,
		bool backBufferBound)
	{
		if (count == 1 || backBufferBound)
		{
			if (resourceName == PER_FRAME_BUFFER)
			{
				if (!m_PerFrameBufferDescriptorSet.Get())
				{
					m_PerFrameBufferDescriptorSet = m_pGraphicsDevice->CreateDescriptorSet("Paint Mask Renderer Custom PerFrameBuffer Buffer Descriptor Set", m_PipelineLayout.Get(), 0, m_DescriptorHeap.Get());
					m_PerFrameBufferDescriptorSet->WriteBufferDescriptors(&ppBuffers[0], pOffsets, pSizesInBytes, 0, 1, EDescriptorType::DESCRIPTOR_TYPE_CONSTANT_BUFFER);
				}
				else
				{
					if (m_BrushMaskDescriptorSet.Get())
					{
						m_BrushMaskDescriptorSet->WriteBufferDescriptors(&ppBuffers[0], pOffsets, pSizesInBytes, 0, 1, EDescriptorType::DESCRIPTOR_TYPE_CONSTANT_BUFFER);
					}
					else
					{
						LOG_ERROR("[Paint Mask Renderer]: Buffer count changed between calls to UpdateBufferResource for resource \"%s\"", resourceName.c_str());
					}
				}
			}
			else if (resourceName == "UNWRAP_DATA_BUFFER")
			{
				if (!m_UnwrapDataDescriptorSet.Get())
				{
					m_UnwrapDataDescriptorSet = m_pGraphicsDevice->CreateDescriptorSet("Paint Mask Renderer Unwrap Data Buffer Descriptor Set", m_PipelineLayout.Get(), 3, m_DescriptorHeap.Get());
					m_UnwrapDataDescriptorSet->WriteBufferDescriptors(&ppBuffers[0], pOffsets, pSizesInBytes, 0, 1, EDescriptorType::DESCRIPTOR_TYPE_CONSTANT_BUFFER);
				}
				else
				{
					m_UnwrapDataDescriptorSet->WriteBufferDescriptors(&ppBuffers[0], pOffsets, pSizesInBytes, 0, 1, EDescriptorType::DESCRIPTOR_TYPE_CONSTANT_BUFFER);
				}
			}
		}
	}

	void PaintMaskRenderer::UpdateDrawArgsResource(const String& resourceName, const DrawArg* pDrawArgs, uint32 count)
	{
		UNREFERENCED_VARIABLE(resourceName);

		m_pDrawArgs = pDrawArgs;

		uint32 backBufferCount = m_BackBuffers.GetSize();
		for (uint32 b = 0; b < backBufferCount; b++)
		{
			if (m_VerticesInstanceDescriptorSets.IsEmpty())
				m_VerticesInstanceDescriptorSets.Resize(backBufferCount);

			// Remove all previous descriptor sets for the vertices and instance data.
			for (TSharedRef<DescriptorSet> descriptorSet : m_VerticesInstanceDescriptorSets[b])
				m_pDeviceResourcesToDestroy[b].PushBack(std::move(descriptorSet));
			m_VerticesInstanceDescriptorSets[b].Clear();

			for (uint32 drawArgIndex = 0; drawArgIndex < count; drawArgIndex++)
			{
				const DrawArg& drawArg = pDrawArgs[drawArgIndex];

				// Create new descriptor sets for the vertices and instances.
				{
					TSharedRef<DescriptorSet> descriptorSet = m_pGraphicsDevice->CreateDescriptorSet("Paint Mask Renderer Custom Vertex Buffer Descriptor Set", m_PipelineLayout.Get(), 2, m_DescriptorHeap.Get());
					uint64 size = drawArg.pVertexBuffer->GetDesc().SizeInBytes;
					uint64 offset = 0;
					descriptorSet->WriteBufferDescriptors(&drawArg.pVertexBuffer, &offset, &size, 0, 1, EDescriptorType::DESCRIPTOR_TYPE_UNORDERED_ACCESS_BUFFER);
					size = drawArg.pInstanceBuffer->GetDesc().SizeInBytes;
					offset = 0;
					descriptorSet->WriteBufferDescriptors(&drawArg.pInstanceBuffer, &offset, &size, 1, 1, EDescriptorType::DESCRIPTOR_TYPE_UNORDERED_ACCESS_BUFFER);
					m_VerticesInstanceDescriptorSets[b].PushBack(descriptorSet);
				}
			}
		}

		m_RenderTargets.Clear();
		for (uint32 d = 0; d < count; d++)
		{
			const DrawArg& drawArg = pDrawArgs[d];

			for (uint32 i = 0; i < drawArg.InstanceCount; i++)
			{
				DrawArgExtensionGroup* extensionGroup = drawArg.ppExtensionGroups[i];

				if (extensionGroup)
				{
					// We can assume there is only one extension, because this render stage has a DrawArgMask of 2 which is one specific extension.
					uint32 numExtensions = extensionGroup->ExtensionCount;
					for (uint32 e = 0; e < numExtensions; e++)
					{
						uint32 mask = extensionGroup->pExtensionMasks[e];
						bool inverted;
						uint32 meshPaintBit = EntityMaskManager::GetExtensionMask(MeshPaintComponent::Type(), inverted);
						uint32 invertedUInt = uint32(inverted);

						if ((mask & meshPaintBit) != invertedUInt)
						{
							DrawArgExtensionData& extension = extensionGroup->pExtensions[e];
							TextureView* pTextureView = extension.ppMipZeroTextureViews[0];
							m_RenderTargets.PushBack({ .pTextureView = pTextureView, .DrawArgIndex = d, .InstanceIndex = i });
						}
					}
				}
			}
		}
	}

	void PaintMaskRenderer::Render(
		uint32 modFrameIndex,
		uint32 backBufferIndex,
		CommandList** ppFirstExecutionStage,
		CommandList** ppSecondaryExecutionStage,
		bool sleeping)
	{
		UNREFERENCED_VARIABLE(backBufferIndex);
		UNREFERENCED_VARIABLE(ppSecondaryExecutionStage);
		UNREFERENCED_VARIABLE(sleeping);

		// Delete old resources.
		TArray<TSharedRef<DeviceChild>>& currentFrameDeviceResourcesToDestroy = m_pDeviceResourcesToDestroy[modFrameIndex];
		if (!currentFrameDeviceResourcesToDestroy.IsEmpty())
		{
			currentFrameDeviceResourcesToDestroy.Clear();
		}

		CommandList* pCommandList = m_ppRenderCommandLists[modFrameIndex];

		if ((m_RenderTargets.IsEmpty() || (s_ClientCollisions.IsEmpty() && s_ServerCollisions.IsEmpty())) && !s_ShouldReset)
		{
			return;
		}

		m_ppRenderCommandAllocators[modFrameIndex]->Reset();
		pCommandList->Begin(nullptr);

		// "combine" both arrays to loop through
		TArray<TArray<UnwrapData>*> collisions{&s_ClientCollisions, &s_ServerCollisions};

		for (uint32 index = 0; auto& collisionArray : collisions)
		{
			bool isServer = false;

			FrameSettings frameSettings = {};
			frameSettings.ShouldReset = s_ShouldReset;

			// Transfer current collision data
			if (!collisionArray->IsEmpty())
			{
				TSharedRef<Buffer> unwrapDataCopyBuffer = m_UnwrapDataCopyBuffers[modFrameIndex][index++];

				byte* pUniformMapping	= reinterpret_cast<byte*>(unwrapDataCopyBuffer->Map());

				const UnwrapData& data	= collisionArray->GetFront();
				isServer = data.RemoteMode == ERemoteMode::SERVER ? true : false;
				frameSettings.ShouldPaint = data.RemoteMode != ERemoteMode::UNDEFINED && data.PaintMode != EPaintMode::NONE;

				uint32 size = 0;
				// Current limit is 10 draw calls per frame - might change in future if needed
				if (collisionArray->GetSize() > MAX_PAINT_PER_FRAME)
				{
					size = 10;
					memcpy(pUniformMapping, collisionArray->GetData(), sizeof(UnwrapData) * size);

					// Handle the swaperino
					uint32 extraHits = collisionArray->GetSize() - MAX_PAINT_PER_FRAME;
					for (uint32 newIndex = 0, currentIndex = MAX_PAINT_PER_FRAME; currentIndex < collisionArray->GetSize(); currentIndex++)
					{
						(*collisionArray)[newIndex++] = (*collisionArray)[currentIndex];
					}
					collisionArray->Resize(extraHits);

					LOG_INFO("Extra hits: %d", extraHits);
				}
				else
				{
					size = collisionArray->GetSize();
					memcpy(pUniformMapping, collisionArray->GetData(), sizeof(UnwrapData) * size);
					collisionArray->Clear();
				}

				unwrapDataCopyBuffer->Unmap();
				pCommandList->CopyBuffer(unwrapDataCopyBuffer.Get(), 0, m_UnwrapDataBuffer.Get(), 0, sizeof(UnwrapData) * size);
				frameSettings.PaintCount = size;
			}

			if (!frameSettings.ShouldReset && !frameSettings.ShouldPaint)
			{
				continue;
			}

			for (uint32 t = 0; t < m_RenderTargets.GetSize(); t++)
			{
				RenderTarget	renderTargetDesc	= m_RenderTargets[t];
				uint32			drawArgIndex		= renderTargetDesc.DrawArgIndex;
				uint32			instanceIndex		= renderTargetDesc.InstanceIndex;
				const DrawArg&	drawArg				= m_pDrawArgs[drawArgIndex];
				TextureView*	renderTarget		= renderTargetDesc.pTextureView;

				uint32 width	= renderTarget->GetDesc().pTexture->GetDesc().Width;
				uint32 height	= renderTarget->GetDesc().pTexture->GetDesc().Height;

				BeginRenderPassDesc beginRenderPassDesc = {};
				beginRenderPassDesc.pRenderPass			= m_RenderPass.Get();
				beginRenderPassDesc.ppRenderTargets		= &renderTarget;
				beginRenderPassDesc.RenderTargetCount	= 1;
				beginRenderPassDesc.Width				= width;
				beginRenderPassDesc.Height				= height;
				beginRenderPassDesc.Flags				= FRenderPassBeginFlag::RENDER_PASS_BEGIN_FLAG_INLINE;
				beginRenderPassDesc.pClearColors		= nullptr;
				beginRenderPassDesc.ClearColorCount		= 0;
				beginRenderPassDesc.Offset.x			= 0;
				beginRenderPassDesc.Offset.y			= 0;

				pCommandList->BeginRenderPass(&beginRenderPassDesc);

				Viewport viewport = {};
				viewport.MinDepth	= 0.0f;
				viewport.MaxDepth	= 1.0f;
				viewport.Width		= (float32)width;
				viewport.Height		= -(float32)height;
				viewport.x			= 0.0f;
				viewport.y			= (float32)height;
				pCommandList->SetViewports(&viewport, 0, 1);

				ScissorRect scissorRect = {};
				scissorRect.Width	= width;
				scissorRect.Height	= height;
				pCommandList->SetScissorRects(&scissorRect, 0, 1);

				if (isServer && s_ShouldReset)
					pCommandList->BindGraphicsPipeline(PipelineStateManager::GetPipelineState(m_PipelineStateBothID));
				else if (isServer)
					pCommandList->BindGraphicsPipeline(PipelineStateManager::GetPipelineState(m_PipelineStateServerID));
				else
					pCommandList->BindGraphicsPipeline(PipelineStateManager::GetPipelineState(m_PipelineStateClientID));

				pCommandList->BindIndexBuffer(drawArg.pIndexBuffer, 0, EIndexType::INDEX_TYPE_UINT32);

				if (m_PerFrameBufferDescriptorSet.Get())
				{
					pCommandList->BindDescriptorSetGraphics(m_PerFrameBufferDescriptorSet.Get(), m_PipelineLayout.Get(), 0);
				}

				if (m_BrushMaskDescriptorSet.Get())
				{
					pCommandList->BindDescriptorSetGraphics(m_BrushMaskDescriptorSet.Get(), m_PipelineLayout.Get(), 1);
				}

				if (m_UnwrapDataDescriptorSet.Get())
				{
					pCommandList->BindDescriptorSetGraphics(m_UnwrapDataDescriptorSet.Get(), m_PipelineLayout.Get(), 3);
				}

				pCommandList->BindDescriptorSetGraphics(m_VerticesInstanceDescriptorSets[modFrameIndex][drawArgIndex].Get(), m_PipelineLayout.Get(), 2);

				pCommandList->SetConstantRange(m_PipelineLayout.Get(), FShaderStageFlag::SHADER_STAGE_FLAG_VERTEX_SHADER, &instanceIndex, sizeof(uint32), 0);
				pCommandList->SetConstantRange(m_PipelineLayout.Get(), FShaderStageFlag::SHADER_STAGE_FLAG_PIXEL_SHADER, &frameSettings, sizeof(FrameSettings), sizeof(uint32));

				pCommandList->DrawIndexInstanced(drawArg.IndexCount, 1, 0, 0, 0);

				pCommandList->EndRenderPass();

				if (renderTarget->GetTexture()->GetDesc().Miplevels > 1)
					pCommandList->GenerateMiplevels(renderTarget->GetTexture(), ETextureState::TEXTURE_STATE_SHADER_READ_ONLY, ETextureState::TEXTURE_STATE_SHADER_READ_ONLY, false);
			}
		}

		s_ShouldReset = false;
		pCommandList->End();
		(*ppFirstExecutionStage) = pCommandList;
	}

	void PaintMaskRenderer::AddHitPoint(
		const glm::vec3& position,
		const glm::vec3& direction,
		EPaintMode paintMode,
		ERemoteMode remoteMode,
		ETeam team)
	{
		UnwrapData data = {};
		data.TargetPosition		= { position.x, position.y, position.z, 1.0f };
		data.TargetDirection	= { direction.x, direction.y, direction.z, 1.0f };
		data.PaintMode			= paintMode;
		data.RemoteMode			= remoteMode;
		data.Team				= team;

		if (remoteMode == ERemoteMode::CLIENT)
			s_ClientCollisions.PushBack(data);
		else if (remoteMode == ERemoteMode::SERVER)
			s_ServerCollisions.PushBack(data);
	}

	void PaintMaskRenderer::ResetClient()
	{
		s_ShouldReset = true;
	}

	bool PaintMaskRenderer::CreateCopyCommandList()
	{
		m_CopyCommandAllocator = m_pGraphicsDevice->CreateCommandAllocator("Paint Mask Renderer Copy Command Allocator", ECommandQueueType::COMMAND_QUEUE_TYPE_GRAPHICS);
		if (!m_CopyCommandAllocator)
		{
			return false;
		}

		CommandListDesc commandListDesc = {};
		commandListDesc.DebugName			= "Paint Mask Renderer Copy Command List";
		commandListDesc.CommandListType		= ECommandListType::COMMAND_LIST_TYPE_PRIMARY;
		commandListDesc.Flags				= FCommandListFlag::COMMAND_LIST_FLAG_ONE_TIME_SUBMIT;

		m_CopyCommandList = m_pGraphicsDevice->CreateCommandList(m_CopyCommandAllocator.Get(), &commandListDesc);

		return m_CopyCommandList != nullptr;
	}

	bool PaintMaskRenderer::CreateBuffers()
	{
		BufferDesc uniformCopyBufferDesc	= {};
		uniformCopyBufferDesc.DebugName		= "Paint Mask Renderer Unwrap Data Copy Buffer";
		uniformCopyBufferDesc.MemoryType	= EMemoryType::MEMORY_TYPE_CPU_VISIBLE;
		uniformCopyBufferDesc.Flags			= FBufferFlag::BUFFER_FLAG_COPY_SRC;
		uniformCopyBufferDesc.SizeInBytes	= sizeof(UnwrapData) * MAX_PAINT_PER_FRAME;

		uint32 backBufferCount = m_BackBuffers.GetSize();
		m_UnwrapDataCopyBuffers.Resize(backBufferCount);
		for (uint32 b = 0; b < backBufferCount; b++)
		{
			m_UnwrapDataCopyBuffers[b].Resize(2);
			for (uint32 c = 0; c < 2; c++)
			{
				TSharedRef<Buffer> uniformBuffer = m_pGraphicsDevice->CreateBuffer(&uniformCopyBufferDesc);
				if (uniformBuffer != nullptr)
				{
					m_UnwrapDataCopyBuffers[b][c] = uniformBuffer;
				}
				else
				{
					return false;
				}
			}
		}

		BufferDesc uniformBufferDesc	= {};
		uniformBufferDesc.DebugName		= "Paint Mask Renderer Unwrap Data Buffer";
		uniformBufferDesc.MemoryType	= EMemoryType::MEMORY_TYPE_GPU;
		uniformBufferDesc.Flags			= FBufferFlag::BUFFER_FLAG_CONSTANT_BUFFER | FBufferFlag::BUFFER_FLAG_COPY_DST;
		uniformBufferDesc.SizeInBytes	= uniformCopyBufferDesc.SizeInBytes;

		m_UnwrapDataBuffer = m_pGraphicsDevice->CreateBuffer(&uniformBufferDesc);
		return m_UnwrapDataBuffer != nullptr;
	}

	bool PaintMaskRenderer::CreatePipelineLayout()
	{
		ConstantRangeDesc constantRangeVertexDesc		= { };
		constantRangeVertexDesc.ShaderStageFlags		= FShaderStageFlag::SHADER_STAGE_FLAG_VERTEX_SHADER;
		constantRangeVertexDesc.SizeInBytes				= sizeof(uint32);
		constantRangeVertexDesc.OffsetInBytes			= 0;

		ConstantRangeDesc constantRangePixelDesc		= { };
		constantRangePixelDesc.ShaderStageFlags			= FShaderStageFlag::SHADER_STAGE_FLAG_PIXEL_SHADER;
		constantRangePixelDesc.SizeInBytes				= sizeof(FrameSettings);
		constantRangePixelDesc.OffsetInBytes			= sizeof(uint32);

		// PerFrameBuffer
		DescriptorBindingDesc perFrameBufferDesc		= {};
		perFrameBufferDesc.DescriptorType				= EDescriptorType::DESCRIPTOR_TYPE_CONSTANT_BUFFER;
		perFrameBufferDesc.DescriptorCount				= 1;
		perFrameBufferDesc.Binding						= 0;
		perFrameBufferDesc.ShaderStageMask				= FShaderStageFlag::SHADER_STAGE_FLAG_VERTEX_SHADER | FShaderStageFlag::SHADER_STAGE_FLAG_PIXEL_SHADER;

		// Brush mask texture
		DescriptorBindingDesc brushMaskDesc				= {};
		brushMaskDesc.DescriptorType					= EDescriptorType::DESCRIPTOR_TYPE_SHADER_RESOURCE_COMBINED_SAMPLER;
		brushMaskDesc.DescriptorCount					= 1;
		brushMaskDesc.Binding							= 0;
		brushMaskDesc.ShaderStageMask					= FShaderStageFlag::SHADER_STAGE_FLAG_VERTEX_SHADER | FShaderStageFlag::SHADER_STAGE_FLAG_PIXEL_SHADER;

		// Draw Args (No Extension, only Vertices and Instances)
		DescriptorBindingDesc ssboVerticesBindingDesc	= {};
		ssboVerticesBindingDesc.DescriptorType			= EDescriptorType::DESCRIPTOR_TYPE_UNORDERED_ACCESS_BUFFER;
		ssboVerticesBindingDesc.DescriptorCount			= 1;
		ssboVerticesBindingDesc.Binding					= 0;
		ssboVerticesBindingDesc.ShaderStageMask			= FShaderStageFlag::SHADER_STAGE_FLAG_VERTEX_SHADER | FShaderStageFlag::SHADER_STAGE_FLAG_PIXEL_SHADER;

		DescriptorBindingDesc ssboInstancesBindingDesc	= {};
		ssboInstancesBindingDesc.DescriptorType			= EDescriptorType::DESCRIPTOR_TYPE_UNORDERED_ACCESS_BUFFER;
		ssboInstancesBindingDesc.DescriptorCount		= 1;
		ssboInstancesBindingDesc.Binding				= 1;
		ssboInstancesBindingDesc.ShaderStageMask		= FShaderStageFlag::SHADER_STAGE_FLAG_VERTEX_SHADER | FShaderStageFlag::SHADER_STAGE_FLAG_PIXEL_SHADER;

		// Unwrap shaders data
		DescriptorBindingDesc unwrapDataBufferDesc		= {};
		unwrapDataBufferDesc.DescriptorType				= EDescriptorType::DESCRIPTOR_TYPE_CONSTANT_BUFFER;
		unwrapDataBufferDesc.DescriptorCount			= 1;
		unwrapDataBufferDesc.Binding					= 0;
		unwrapDataBufferDesc.ShaderStageMask			= FShaderStageFlag::SHADER_STAGE_FLAG_VERTEX_SHADER | FShaderStageFlag::SHADER_STAGE_FLAG_PIXEL_SHADER;

		DescriptorSetLayoutDesc descriptorSetLayoutDesc0	= {};
		descriptorSetLayoutDesc0.DescriptorBindings			= { perFrameBufferDesc };

		DescriptorSetLayoutDesc descriptorSetLayoutDesc1	= {};
		descriptorSetLayoutDesc1.DescriptorBindings			= { brushMaskDesc };

		DescriptorSetLayoutDesc descriptorSetLayoutDesc2	= {};
		descriptorSetLayoutDesc2.DescriptorBindings			= { ssboVerticesBindingDesc, ssboInstancesBindingDesc };

		DescriptorSetLayoutDesc descriptorSetLayoutDesc3	= {};
		descriptorSetLayoutDesc3.DescriptorBindings			= { unwrapDataBufferDesc };

		PipelineLayoutDesc pipelineLayoutDesc = { };
		pipelineLayoutDesc.DebugName = "Paint Mask Renderer Pipeline Layout";
		pipelineLayoutDesc.DescriptorSetLayouts = { descriptorSetLayoutDesc0, descriptorSetLayoutDesc1, descriptorSetLayoutDesc2, descriptorSetLayoutDesc3 };
		pipelineLayoutDesc.ConstantRanges = { constantRangeVertexDesc, constantRangePixelDesc };

		m_PipelineLayout = m_pGraphicsDevice->CreatePipelineLayout(&pipelineLayoutDesc);

		return m_PipelineLayout != nullptr;
	}

	bool PaintMaskRenderer::CreateDescriptorSet()
	{
		DescriptorHeapInfo descriptorCountDesc = { };
		descriptorCountDesc.SamplerDescriptorCount					= 0;
		descriptorCountDesc.TextureDescriptorCount					= 0;
		descriptorCountDesc.TextureCombinedSamplerDescriptorCount	= 1;
		descriptorCountDesc.ConstantBufferDescriptorCount			= 2;
		descriptorCountDesc.UnorderedAccessBufferDescriptorCount	= 1;
		descriptorCountDesc.UnorderedAccessTextureDescriptorCount	= 0;
		descriptorCountDesc.AccelerationStructureDescriptorCount	= 0;

		DescriptorHeapDesc descriptorHeapDesc = { };
		descriptorHeapDesc.DebugName			= "Paint Mask Renderer Descriptor Heap";
		descriptorHeapDesc.DescriptorSetCount	= 1024;
		descriptorHeapDesc.DescriptorCount		= descriptorCountDesc;

		m_DescriptorHeap = m_pGraphicsDevice->CreateDescriptorHeap(&descriptorHeapDesc);
		if (!m_DescriptorHeap)
		{
			return false;
		}

		return true;
	}

	bool PaintMaskRenderer::CreateShaders()
	{
		m_VertexShaderGUID	= ResourceManager::LoadShaderFromFile("/MeshPainting/Unwrap.vert", FShaderStageFlag::SHADER_STAGE_FLAG_VERTEX_SHADER, EShaderLang::SHADER_LANG_GLSL);
		m_PixelShaderGUID	= ResourceManager::LoadShaderFromFile("/MeshPainting/Unwrap.frag", FShaderStageFlag::SHADER_STAGE_FLAG_PIXEL_SHADER, EShaderLang::SHADER_LANG_GLSL);
		return m_VertexShaderGUID != GUID_NONE && m_PixelShaderGUID != GUID_NONE;
	}

	bool PaintMaskRenderer::CreateCommandLists()
	{
		m_ppRenderCommandAllocators = DBG_NEW CommandAllocator * [m_BackBufferCount];
		m_ppRenderCommandLists = DBG_NEW CommandList * [m_BackBufferCount];

		for (uint32 b = 0; b < m_BackBufferCount; b++)
		{
			m_ppRenderCommandAllocators[b] = m_pGraphicsDevice->CreateCommandAllocator("Paint Mask Renderer Render Command Allocator " + std::to_string(b), ECommandQueueType::COMMAND_QUEUE_TYPE_GRAPHICS);

			if (!m_ppRenderCommandAllocators[b])
			{
				return false;
			}

			CommandListDesc commandListDesc = {};
			commandListDesc.DebugName			= "Paint Mask Renderer Render Command List " + std::to_string(b);
			commandListDesc.CommandListType		= ECommandListType::COMMAND_LIST_TYPE_PRIMARY;
			commandListDesc.Flags				= FCommandListFlag::COMMAND_LIST_FLAG_ONE_TIME_SUBMIT;

			m_ppRenderCommandLists[b] = m_pGraphicsDevice->CreateCommandList(m_ppRenderCommandAllocators[b], &commandListDesc);

			if (!m_ppRenderCommandLists[b])
			{
				return false;
			}
		}

		return true;
	}

	bool PaintMaskRenderer::CreateRenderPass(const CustomRendererRenderGraphInitDesc* pPreInitDesc)
	{
		UNREFERENCED_VARIABLE(pPreInitDesc);

		RenderPassAttachmentDesc colorAttachmentDesc = {};
		colorAttachmentDesc.Format			= EFormat::FORMAT_R8G8_UINT;
		colorAttachmentDesc.SampleCount		= 1;
		colorAttachmentDesc.LoadOp			= ELoadOp::LOAD_OP_LOAD;
		colorAttachmentDesc.StoreOp			= EStoreOp::STORE_OP_STORE;
		colorAttachmentDesc.StencilLoadOp	= ELoadOp::LOAD_OP_DONT_CARE;
		colorAttachmentDesc.StencilStoreOp	= EStoreOp::STORE_OP_DONT_CARE;
		colorAttachmentDesc.InitialState	= ETextureState::TEXTURE_STATE_SHADER_READ_ONLY;
		colorAttachmentDesc.FinalState		= ETextureState::TEXTURE_STATE_SHADER_READ_ONLY;

		RenderPassSubpassDesc subpassDesc = {};
		subpassDesc.RenderTargetStates = { ETextureState::TEXTURE_STATE_RENDER_TARGET };

		RenderPassSubpassDependencyDesc subpassDependencyDesc = {};
		subpassDependencyDesc.SrcSubpass		= EXTERNAL_SUBPASS;
		subpassDependencyDesc.DstSubpass		= 0;
		subpassDependencyDesc.SrcAccessMask		= 0;
		subpassDependencyDesc.DstAccessMask		= FMemoryAccessFlag::MEMORY_ACCESS_FLAG_MEMORY_READ | FMemoryAccessFlag::MEMORY_ACCESS_FLAG_MEMORY_WRITE;
		subpassDependencyDesc.SrcStageMask		= FPipelineStageFlag::PIPELINE_STAGE_FLAG_RENDER_TARGET_OUTPUT;
		subpassDependencyDesc.DstStageMask		= FPipelineStageFlag::PIPELINE_STAGE_FLAG_RENDER_TARGET_OUTPUT;

		RenderPassDesc renderPassDesc = {};
		renderPassDesc.DebugName			= "Paint Mask Renderer Render Pass";
		renderPassDesc.Attachments			= { colorAttachmentDesc };
		renderPassDesc.Subpasses			= { subpassDesc };
		renderPassDesc.SubpassDependencies	= { subpassDependencyDesc };

		m_RenderPass = m_pGraphicsDevice->CreateRenderPass(&renderPassDesc);

		return true;
	}

	bool PaintMaskRenderer::CreatePipelineState()
	{
		m_PipelineStateBothID = InternalCreatePipelineState(m_VertexShaderGUID, m_PixelShaderGUID, COLOR_COMPONENT_FLAG_R | COLOR_COMPONENT_FLAG_G);
		m_PipelineStateServerID = InternalCreatePipelineState(m_VertexShaderGUID, m_PixelShaderGUID, COLOR_COMPONENT_FLAG_R);
		m_PipelineStateClientID = InternalCreatePipelineState(m_VertexShaderGUID, m_PixelShaderGUID, COLOR_COMPONENT_FLAG_G);

		return true;
	}

	uint64 PaintMaskRenderer::InternalCreatePipelineState(GUID_Lambda vertexShader, GUID_Lambda pixelShader, FColorComponentFlags colorComponentFlags)
	{
		ManagedGraphicsPipelineStateDesc pipelineStateDesc = {};
		pipelineStateDesc.DebugName							= "Paint Mask Renderer Pipeline State";
		pipelineStateDesc.RenderPass						= m_RenderPass;
		pipelineStateDesc.PipelineLayout					= m_PipelineLayout;
		pipelineStateDesc.InputAssembly.PrimitiveTopology	= EPrimitiveTopology::PRIMITIVE_TOPOLOGY_TRIANGLE_LIST;
		pipelineStateDesc.RasterizerState.LineWidth			= 1.f;
		pipelineStateDesc.RasterizerState.PolygonMode		= EPolygonMode::POLYGON_MODE_FILL;
		pipelineStateDesc.RasterizerState.CullMode			= ECullMode::CULL_MODE_NONE;

		pipelineStateDesc.DepthStencilState = {};
		pipelineStateDesc.DepthStencilState.DepthTestEnable		= false;
		pipelineStateDesc.DepthStencilState.DepthWriteEnable	= false;

		pipelineStateDesc.BlendState.BlendAttachmentStates =
		{
			{
				EBlendOp::BLEND_OP_NONE,
				EBlendFactor::BLEND_FACTOR_NONE,
				EBlendFactor::BLEND_FACTOR_NONE,
				EBlendOp::BLEND_OP_NONE,
				EBlendFactor::BLEND_FACTOR_NONE,
				EBlendFactor::BLEND_FACTOR_NONE,
				colorComponentFlags,
				false
			}
		};

		pipelineStateDesc.VertexShader.ShaderGUID	= vertexShader;
		pipelineStateDesc.PixelShader.ShaderGUID	= pixelShader;

		return PipelineStateManager::CreateGraphicsPipelineState(&pipelineStateDesc);
	}
}<|MERGE_RESOLUTION|>--- conflicted
+++ resolved
@@ -176,20 +176,12 @@
 	}
 
 	void PaintMaskRenderer::UpdateTextureResource(
-<<<<<<< HEAD
 		const String& resourceName, 
 		const TextureView* const * ppPerImageTextureViews, 
 		const TextureView* const* ppPerSubImageTextureViews,
 		const Sampler* const* ppPerImageSamplers,
 		uint32 imageCount, 
 		uint32 subImageCount, 
-=======
-		const String& resourceName,
-		const TextureView* const * ppPerImageTextureViews,
-		const TextureView* const* ppPerSubImageTextureViews,
-		uint32 imageCount,
-		uint32 subImageCount,
->>>>>>> 745ff8da
 		bool backBufferBound)
 	{
 		UNREFERENCED_VARIABLE(ppPerSubImageTextureViews);
