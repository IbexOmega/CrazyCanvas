--- conflicted
+++ resolved
@@ -181,13 +181,9 @@
 
 	void PaintMaskRenderer::Update(Timestamp delta, uint32 modFrameIndex, uint32 backBufferIndex)
 	{
-<<<<<<< HEAD
 		UNREFERENCED_VARIABLE(delta);
 		UNREFERENCED_VARIABLE(modFrameIndex);
 		UNREFERENCED_VARIABLE(backBufferIndex);
-=======
-
->>>>>>> e9d4f593
 	}
 
 
