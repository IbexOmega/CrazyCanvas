#include "PreCompiled.h"
#include "Rendering/PaintMaskRenderer.h"

#include "Rendering/RenderAPI.h"
#include "Rendering/PipelineStateManager.h"
#include "Rendering/RenderGraph.h"

#include "Rendering/Core/API/CommandAllocator.h"
#include "Rendering/Core/API/GraphicsDevice.h"
#include "Rendering/Core/API/PipelineLayout.h"
#include "Rendering/Core/API/DescriptorHeap.h"
#include "Rendering/Core/API/DescriptorSet.h"
#include "Rendering/Core/API/PipelineState.h"
#include "Rendering/Core/API/CommandQueue.h"
#include "Rendering/Core/API/CommandList.h"
#include "Rendering/Core/API/TextureView.h"
#include "Rendering/Core/API/RenderPass.h"
#include "Rendering/Core/API/Texture.h"
#include "Rendering/Core/API/Sampler.h"
#include "Rendering/Core/API/Shader.h"
#include "Rendering/Core/API/Buffer.h"
#include "Rendering/EntityMaskManager.h"
#include "Game/ECS/Systems/Rendering/RenderSystem.h"

#include "Game/ECS/Components/Rendering/MeshPaintComponent.h"

#include "Application/API/Window.h"
#include "Application/API/CommonApplication.h"

#include "Resources/ResourceManager.h"

#include "Game/GameConsole.h"

namespace LambdaEngine
{
	std::list<PaintMaskRenderer::UnwrapData>	PaintMaskRenderer::s_Collisions;

	PaintMaskRenderer::PaintMaskRenderer()
	{
	}

	PaintMaskRenderer::~PaintMaskRenderer()
	{
		if (m_ppRenderCommandLists && m_ppRenderCommandAllocators)
		{
			for (uint32 b = 0; b < m_BackBufferCount; b++)
			{
				SAFERELEASE(m_ppRenderCommandLists[b]);
				SAFERELEASE(m_ppRenderCommandAllocators[b]);

				for (TSharedRef<DeviceChild> pDeviceChild : m_pDeviceResourcesToDestroy[b])
				{
					SAFERELEASE(pDeviceChild);
				}
			}

			SAFEDELETE_ARRAY(m_ppRenderCommandLists);
			SAFEDELETE_ARRAY(m_ppRenderCommandAllocators);
			m_pDeviceResourcesToDestroy.Clear();
		}

		for (auto& renderTarget : m_RenderTargets)
		{
			renderTarget.TextureView->Release();
		}
	}

	bool PaintMaskRenderer::init(GraphicsDevice* pGraphicsDevice, uint32 backBufferCount)
	{
		m_BackBuffers.Resize(backBufferCount);
		m_BackBufferCount = backBufferCount;

		m_pDeviceResourcesToDestroy.Resize(m_BackBufferCount);

		m_pGraphicsDevice = pGraphicsDevice;

		if (!CreateCopyCommandList())
		{
			LOG_ERROR("[PaintMaskRenderer]: Failed to create copy command list");
			return false;
		}

		if (!CreateBuffers())
		{
			LOG_ERROR("[PaintMaskRenderer]: Failed to create buffers");
			return false;
		}

		if (!CreatePipelineLayout())
		{
			LOG_ERROR("[PaintMaskRenderer]: Failed to create PipelineLayout");
			return false;
		}

		if (!CreateDescriptorSet())
		{
			LOG_ERROR("[PaintMaskRenderer]: Failed to create DescriptorSet");
			return false;
		}

		if (!CreateShaders())
		{
			LOG_ERROR("[PaintMaskRenderer]: Failed to create Shaders");
			return false;
		}

		ConsoleCommand cmdHitTest;
		cmdHitTest.Init("add_hit_point", true);
		cmdHitTest.AddFlag("p", Arg::EType::FLOAT, 3);
		cmdHitTest.AddFlag("d", Arg::EType::FLOAT, 3);
		cmdHitTest.AddFlag("paint", Arg::EType::INT);
		cmdHitTest.AddDescription("Add a hitpoint for the paint mask renderer\n\t[-p] position of point in world\n\t[-d] direction of point in world\n\t[-paint] true to paint, false to remove paint\n\t'add_hit_point <-p x y z> [-d x y z] [-paint true/false]'");
		GameConsole::Get().BindCommand(cmdHitTest, [&, this](GameConsole::CallbackInput& input)->void {
			if (!input.Flags.contains("p"))
			{
				GameConsole::Get().PushError("-p (position) is required");
				return;
			}
			else if (input.Flags["p"].NumUsedArgs != 3)
			{
				GameConsole::Get().PushError("-p (position) requires three coordinates, but only " + std::to_string(input.Flags["p"].NumUsedArgs) + " were given");
				return;
			}

			glm::vec3 pos = {input.Flags["p"].Args[0].Value.Float32, input.Flags["p"].Args[1].Value.Float32, input.Flags["p"].Args[2].Value.Float32};
			glm::vec3 dir = {1.0f, 0.0f, 0.0f};

			if (input.Flags.contains("d") && input.Flags["d"].NumUsedArgs == 3)
			{
				dir = {input.Flags["d"].Args[0].Value.Float32, input.Flags["d"].Args[1].Value.Float32, input.Flags["d"].Args[2].Value.Float32};
			}
			else
			{
				GameConsole::Get().PushMsg("Direction not given or too few positions for flag", {0.8f, 0.8f, 0.0f, 1.0f});
			}

			EPaintMode paintMode = EPaintMode::PAINT;
			if (input.Flags.contains("paint") && input.Flags["paint"].Arg.Value.Int32 >= 0)
			{
				int32 mode = input.Flags["paint"].Arg.Value.Int32;
				paintMode = mode == 0 ? EPaintMode::REMOVE : EPaintMode::PAINT;
			}

			PaintMaskRenderer::AddHitPoint(pos, dir, paintMode);
			});

		return false;
	}

	bool PaintMaskRenderer::RenderGraphInit(const CustomRendererRenderGraphInitDesc* pPreInitDesc)
	{
		VALIDATE(pPreInitDesc);

		m_BackBufferCount = pPreInitDesc->BackBufferCount;

		if (!CreateCommandLists())
		{
			LOG_ERROR("[PaintMaskRenderer]: Failed to create render command lists");
			return false;
		}

		if (!CreateRenderPass(pPreInitDesc))
		{
			LOG_ERROR("[PaintMaskRenderer]: Failed to create RenderPass");
			return false;
		}

		if (!CreatePipelineState())
		{
			LOG_ERROR("[PaintMaskRenderer]: Failed to create PipelineState");
			return false;
		}

		uint64 offset = 0;
		uint64 size = sizeof(UnwrapData);
		Buffer* buffer = m_UnwrapDataBuffer.Get();
		UpdateBufferResource("UNWRAP_DATA_BUFFER", &buffer, &offset, &size, 1, false);

		return true;
	}

	void PaintMaskRenderer::Update(Timestamp delta, uint32 modFrameIndex, uint32 backBufferIndex)
	{

	}


	void PaintMaskRenderer::PreBuffersDescriptorSetWrite()
	{
	}

	void PaintMaskRenderer::PreTexturesDescriptorSetWrite()
	{
	}

	void PaintMaskRenderer::UpdateTextureResource(const String& resourceName, const TextureView* const * ppPerImageTextureViews, const TextureView* const* ppPerSubImageTextureViews, uint32 imageCount, uint32 subImageCount, bool backBufferBound)
	{
		if (resourceName == RENDER_GRAPH_BACK_BUFFER_ATTACHMENT)
		{
			for (uint32 i = 0; i < imageCount; i++)
			{
				m_BackBuffers[i] = MakeSharedRef(ppPerImageTextureViews[i]);
			}
		}

		if (resourceName == "BRUSH_MASK")
		{
			VALIDATE(imageCount == 1);
			VALIDATE(backBufferBound == false);

			// This should not be necessary, because we already know that the brush mask texture is not back buffer bound.
			Sampler* sampler = Sampler::GetLinearSampler();
			if (!m_BrushMaskDescriptorSet.Get())
			{
				m_BrushMaskDescriptorSet = m_pGraphicsDevice->CreateDescriptorSet("Paint Mask Renderer Custom Buffer Descriptor Set", m_PipelineLayout.Get(), 1, m_DescriptorHeap.Get());
				m_BrushMaskDescriptorSet->WriteTextureDescriptors(&ppPerImageTextureViews[0], &sampler, ETextureState::TEXTURE_STATE_SHADER_READ_ONLY, 0, 1, EDescriptorType::DESCRIPTOR_TYPE_SHADER_RESOURCE_COMBINED_SAMPLER);
			}
			else
			{
				m_BrushMaskDescriptorSet->WriteTextureDescriptors(&ppPerImageTextureViews[0], &sampler, ETextureState::TEXTURE_STATE_SHADER_READ_ONLY, 0, 1, EDescriptorType::DESCRIPTOR_TYPE_SHADER_RESOURCE_COMBINED_SAMPLER);
			}
		}
	}

	void PaintMaskRenderer::UpdateBufferResource(const String& resourceName, const Buffer* const* ppBuffers, uint64* pOffsets, uint64* pSizesInBytes, uint32 count, bool backBufferBound)
	{
		if (count == 1 || backBufferBound)
		{
			if (resourceName == PER_FRAME_BUFFER)
			{
				if (!m_PerFrameBufferDescriptorSet.Get())
				{
					m_PerFrameBufferDescriptorSet = m_pGraphicsDevice->CreateDescriptorSet("Paint Mask Renderer Custom PerFrameBuffer Buffer Descriptor Set", m_PipelineLayout.Get(), 0, m_DescriptorHeap.Get());
					m_PerFrameBufferDescriptorSet->WriteBufferDescriptors(&ppBuffers[0], pOffsets, pSizesInBytes, 0, 1, EDescriptorType::DESCRIPTOR_TYPE_CONSTANT_BUFFER);
				}
				else
				{
					if (m_BrushMaskDescriptorSet.Get())
					{
						m_BrushMaskDescriptorSet->WriteBufferDescriptors(&ppBuffers[0], pOffsets, pSizesInBytes, 0, 1, EDescriptorType::DESCRIPTOR_TYPE_CONSTANT_BUFFER);
					}
					else
					{
						LOG_ERROR("[Paint Mask Renderer]: Buffer count changed between calls to UpdateBufferResource for resource \"%s\"", resourceName.c_str());
					}
				}
			}
			else if (resourceName == "UNWRAP_DATA_BUFFER")
			{
				if (!m_UnwrapDataDescriptorSet.Get())
				{
					m_UnwrapDataDescriptorSet = m_pGraphicsDevice->CreateDescriptorSet("Paint Mask Renderer Unwrap Data Buffer Descriptor Set", m_PipelineLayout.Get(), 3, m_DescriptorHeap.Get());
					m_UnwrapDataDescriptorSet->WriteBufferDescriptors(&ppBuffers[0], pOffsets, pSizesInBytes, 0, 1, EDescriptorType::DESCRIPTOR_TYPE_CONSTANT_BUFFER);
				}
				else
				{
					m_UnwrapDataDescriptorSet->WriteBufferDescriptors(&ppBuffers[0], pOffsets, pSizesInBytes, 0, 1, EDescriptorType::DESCRIPTOR_TYPE_CONSTANT_BUFFER);
				}
			}
		}
	}

	void PaintMaskRenderer::UpdateAccelerationStructureResource(const String& resourceName, const AccelerationStructure* pAccelerationStructure)
	{
		UNREFERENCED_VARIABLE(resourceName);
		UNREFERENCED_VARIABLE(pAccelerationStructure);
	}

	void PaintMaskRenderer::UpdateDrawArgsResource(const String& resourceName, const DrawArg* pDrawArgs, uint32 count)
	{
		m_pDrawArgs = pDrawArgs;

		uint32 backBufferCount = m_BackBuffers.GetSize();
		for (uint32 b = 0; b < backBufferCount; b++)
		{
			if (m_VerticesInstanceDescriptorSets.IsEmpty())
				m_VerticesInstanceDescriptorSets.Resize(backBufferCount);

			// Remove all previous descriptor sets for the vertices and instance data.
			for (TSharedRef<DescriptorSet> descriptorSet : m_VerticesInstanceDescriptorSets[b])
				m_pDeviceResourcesToDestroy[b].PushBack(std::move(descriptorSet));
			m_VerticesInstanceDescriptorSets[b].Clear();

			for (uint32 drawArgIndex = 0; drawArgIndex < count; drawArgIndex++)
			{
				const DrawArg& drawArg = pDrawArgs[drawArgIndex];

				// Create new descriptor sets for the vertices and instances.
				{
					TSharedRef<DescriptorSet> descriptorSet = m_pGraphicsDevice->CreateDescriptorSet("Paint Mask Renderer Custom Vertex Buffer Descriptor Set", m_PipelineLayout.Get(), 2, m_DescriptorHeap.Get());
					uint64 size = drawArg.pVertexBuffer->GetDesc().SizeInBytes;
					uint64 offset = 0;
					descriptorSet->WriteBufferDescriptors(&drawArg.pVertexBuffer, &offset, &size, 0, 1, EDescriptorType::DESCRIPTOR_TYPE_UNORDERED_ACCESS_BUFFER);
					size = drawArg.pInstanceBuffer->GetDesc().SizeInBytes;
					offset = 0;
					descriptorSet->WriteBufferDescriptors(&drawArg.pInstanceBuffer, &offset, &size, 1, 1, EDescriptorType::DESCRIPTOR_TYPE_UNORDERED_ACCESS_BUFFER);
					m_VerticesInstanceDescriptorSets[b].PushBack(descriptorSet);
				}
			}
		}

		m_RenderTargets.Clear();
		for (uint32 d = 0; d < count; d++)
		{
			const DrawArg& drawArg = pDrawArgs[d];

			for (uint32 i = 0; i < drawArg.InstanceCount; i++)
			{
				DrawArgExtensionGroup* extensionGroup = drawArg.ppExtensionGroups[i];

				if (extensionGroup)
				{
					// We can assume there is only one extension, because this render stage has a DrawArgMask of 2 which is one specific extension.
					uint32 numExtensions = extensionGroup->ExtensionCount;
					for (uint32 e = 0; e < numExtensions; e++)
					{
						uint32 mask = extensionGroup->pExtensionMasks[e];
						bool inverted;
						uint32 meshPaintBit = EntityMaskManager::GetExtensionMask(MeshPaintComponent::Type(), inverted);
						uint32 invertedUInt = uint32(inverted);

						if ((mask & meshPaintBit) != invertedUInt)
						{
							DrawArgExtensionData& extension = extensionGroup->pExtensions[e];
							TextureView* textureView = extension.ppMipZeroTextureViews[0];
							m_RenderTargets.PushBack({ .TextureView = textureView, .DrawArgIndex = d, .InstanceIndex = i });
						}
					}
				}
			}
		}
	}

	void PaintMaskRenderer::Render(uint32 modFrameIndex, uint32 backBufferIndex, CommandList** ppFirstExecutionStage, CommandList** ppSecondaryExecutionStage, bool sleeping)
	{
		UNREFERENCED_VARIABLE(ppSecondaryExecutionStage);

		// Delete old resources.
		TArray<TSharedRef<DeviceChild>>& currentFrameDeviceResourcesToDestroy = m_pDeviceResourcesToDestroy[modFrameIndex];
		if (!currentFrameDeviceResourcesToDestroy.IsEmpty())
		{
			// TODO: This might need to be done. Should need to release the resources, but seems to work if it isn't done too.
			//for (TSharedRef<DeviceChild> pDeviceChild : currentFrameDeviceResourcesToDestroy)
			//{
				//pDeviceChild.Get()->Release();
				//SAFERELEASE(pDeviceChild);
			//}
			currentFrameDeviceResourcesToDestroy.Clear();
		}

		CommandList* pCommandList = m_ppRenderCommandLists[modFrameIndex];

		if (m_RenderTargets.IsEmpty() || s_Collisions.empty())
		{
			return;
		}
		else
		{
			int dwadwa = 0;
		}

		m_ppRenderCommandAllocators[modFrameIndex]->Reset();
		pCommandList->Begin(nullptr);

		// Transfer current collision data
		{
			TSharedRef<Buffer> unwrapDataCopyBuffer = m_UnwrapDataCopyBuffers[modFrameIndex];

			byte* pUniformMapping	= reinterpret_cast<byte*>(unwrapDataCopyBuffer->Map());
			const UnwrapData& data	= s_Collisions.front();

			memcpy(pUniformMapping, &data, sizeof(UnwrapData));
			s_Collisions.pop_front();

			unwrapDataCopyBuffer->Unmap();
			pCommandList->CopyBuffer(unwrapDataCopyBuffer.Get(), 0, m_UnwrapDataBuffer.Get(), 0, sizeof(UnwrapData));
		}

		for (uint32 t = 0; t < m_RenderTargets.GetSize(); t++)
		{
			RenderTarget	renderTargetDesc	= m_RenderTargets[t];
			uint32			drawArgIndex		= renderTargetDesc.DrawArgIndex;
			uint32			instanceIndex		= renderTargetDesc.InstanceIndex;
			const DrawArg&	drawArg				= m_pDrawArgs[drawArgIndex];
			TextureView*	renderTarget		= renderTargetDesc.TextureView;

			uint32 width	= renderTarget->GetDesc().pTexture->GetDesc().Width;
			uint32 height	= renderTarget->GetDesc().pTexture->GetDesc().Height;

			BeginRenderPassDesc beginRenderPassDesc = {};
			beginRenderPassDesc.pRenderPass = m_RenderPass.Get();
			beginRenderPassDesc.ppRenderTargets = &renderTarget;
			beginRenderPassDesc.RenderTargetCount = 1;
			beginRenderPassDesc.Width = width;
			beginRenderPassDesc.Height = height;
			beginRenderPassDesc.Flags = FRenderPassBeginFlag::RENDER_PASS_BEGIN_FLAG_INLINE;
			beginRenderPassDesc.pClearColors = nullptr;
			beginRenderPassDesc.ClearColorCount = 0;
			beginRenderPassDesc.Offset.x = 0;
			beginRenderPassDesc.Offset.y = 0;

			pCommandList->BeginRenderPass(&beginRenderPassDesc);

			Viewport viewport = {};
			viewport.MinDepth = 0.0f;
			viewport.MaxDepth = 1.0f;
			viewport.Width = (float32)width;
			viewport.Height = -(float32)height;
			viewport.x = 0.0f;
			viewport.y = (float32)height;
			pCommandList->SetViewports(&viewport, 0, 1);

			ScissorRect scissorRect = {};
			scissorRect.Width = width;
			scissorRect.Height = height;
			pCommandList->SetScissorRects(&scissorRect, 0, 1);

			pCommandList->BindGraphicsPipeline(PipelineStateManager::GetPipelineState(m_PipelineStateID));

			pCommandList->BindIndexBuffer(drawArg.pIndexBuffer, 0, EIndexType::INDEX_TYPE_UINT32);

			if (m_PerFrameBufferDescriptorSet.Get())
			{
				pCommandList->BindDescriptorSetGraphics(m_PerFrameBufferDescriptorSet.Get(), m_PipelineLayout.Get(), 0);
			}

			if (m_BrushMaskDescriptorSet.Get())
			{
				pCommandList->BindDescriptorSetGraphics(m_BrushMaskDescriptorSet.Get(), m_PipelineLayout.Get(), 1);
			}

			if (m_UnwrapDataDescriptorSet.Get())
			{
				pCommandList->BindDescriptorSetGraphics(m_UnwrapDataDescriptorSet.Get(), m_PipelineLayout.Get(), 3);
			}

			pCommandList->BindDescriptorSetGraphics(m_VerticesInstanceDescriptorSets[modFrameIndex][drawArgIndex].Get(), m_PipelineLayout.Get(), 2);

			pCommandList->SetConstantRange(m_PipelineLayout.Get(), FShaderStageFlag::SHADER_STAGE_FLAG_VERTEX_SHADER, &instanceIndex, sizeof(uint32), 0);

			pCommandList->DrawIndexInstanced(drawArg.IndexCount, 1, 0, 0, 0);

			pCommandList->EndRenderPass();

			if (renderTarget->GetTexture()->GetDesc().Miplevels > 1)
				pCommandList->GenerateMiplevels(renderTarget->GetTexture(), ETextureState::TEXTURE_STATE_SHADER_READ_ONLY, ETextureState::TEXTURE_STATE_SHADER_READ_ONLY);
		}
		pCommandList->End();
		(*ppFirstExecutionStage) = pCommandList;
	}

	void PaintMaskRenderer::AddHitPoint(const glm::vec3& position, const glm::vec3& direction, EPaintMode paintMode)
	{
		UnwrapData data = {};
		data.TargetPosition		= { position.x, position.y, position.z, 1.0f };
		data.TargetDirection	= { direction.x, direction.y, direction.z, 1.0f };
<<<<<<< HEAD

=======
		data.PaintMode			= paintMode;
		
>>>>>>> e9200073
		s_Collisions.push_back(data);
	}

	bool PaintMaskRenderer::CreateCopyCommandList()
	{
		m_CopyCommandAllocator = m_pGraphicsDevice->CreateCommandAllocator("Paint Mask Renderer Copy Command Allocator", ECommandQueueType::COMMAND_QUEUE_TYPE_GRAPHICS);
		if (!m_CopyCommandAllocator)
		{
			return false;
		}

		CommandListDesc commandListDesc = {};
		commandListDesc.DebugName = "Paint Mask Renderer Copy Command List";
		commandListDesc.CommandListType = ECommandListType::COMMAND_LIST_TYPE_PRIMARY;
		commandListDesc.Flags = FCommandListFlag::COMMAND_LIST_FLAG_ONE_TIME_SUBMIT;

		m_CopyCommandList = m_pGraphicsDevice->CreateCommandList(m_CopyCommandAllocator.Get(), &commandListDesc);

		return m_CopyCommandList != nullptr;
	}

	bool PaintMaskRenderer::CreateBuffers()
	{
		BufferDesc uniformCopyBufferDesc	= {};
		uniformCopyBufferDesc.DebugName		= "Paint Mask Renderer Unwrap Data Copy Buffer";
		uniformCopyBufferDesc.MemoryType	= EMemoryType::MEMORY_TYPE_CPU_VISIBLE;
		uniformCopyBufferDesc.Flags			= FBufferFlag::BUFFER_FLAG_COPY_SRC;
		uniformCopyBufferDesc.SizeInBytes	= sizeof(glm::mat4);

		uint32 backBufferCount = m_BackBuffers.GetSize();
		m_UnwrapDataCopyBuffers.Resize(backBufferCount);
		for (uint32 b = 0; b < backBufferCount; b++)
		{
			TSharedRef<Buffer> uniformBuffer = m_pGraphicsDevice->CreateBuffer(&uniformCopyBufferDesc);
			if (uniformBuffer != nullptr)
			{
				m_UnwrapDataCopyBuffers[b] = uniformBuffer;
			}
			else
			{
				return false;
			}
		}

		BufferDesc uniformBufferDesc	= {};
		uniformBufferDesc.DebugName		= "Paint Mask Renderer Unwrap Data Buffer";
		uniformBufferDesc.MemoryType	= EMemoryType::MEMORY_TYPE_GPU;
		uniformBufferDesc.Flags			= FBufferFlag::BUFFER_FLAG_CONSTANT_BUFFER | FBufferFlag::BUFFER_FLAG_COPY_DST;
		uniformBufferDesc.SizeInBytes	= uniformCopyBufferDesc.SizeInBytes;

		m_UnwrapDataBuffer = m_pGraphicsDevice->CreateBuffer(&uniformBufferDesc);
		return m_UnwrapDataBuffer != nullptr;
	}

	bool PaintMaskRenderer::CreatePipelineLayout()
	{
		ConstantRangeDesc constantRangeVertexDesc		= { };
		constantRangeVertexDesc.ShaderStageFlags		= FShaderStageFlag::SHADER_STAGE_FLAG_VERTEX_SHADER;
		constantRangeVertexDesc.SizeInBytes				= sizeof(uint32);
		constantRangeVertexDesc.OffsetInBytes			= 0;

		// PerFrameBuffer
		DescriptorBindingDesc perFrameBufferDesc		= {};
		perFrameBufferDesc.DescriptorType				= EDescriptorType::DESCRIPTOR_TYPE_CONSTANT_BUFFER;
		perFrameBufferDesc.DescriptorCount				= 1;
		perFrameBufferDesc.Binding						= 0;
		perFrameBufferDesc.ShaderStageMask				= FShaderStageFlag::SHADER_STAGE_FLAG_VERTEX_SHADER | FShaderStageFlag::SHADER_STAGE_FLAG_PIXEL_SHADER;

		// Brush mask texture
		DescriptorBindingDesc brushMaskDesc				= {};
		brushMaskDesc.DescriptorType					= EDescriptorType::DESCRIPTOR_TYPE_SHADER_RESOURCE_COMBINED_SAMPLER;
		brushMaskDesc.DescriptorCount					= 1;
		brushMaskDesc.Binding							= 0;
		brushMaskDesc.ShaderStageMask					= FShaderStageFlag::SHADER_STAGE_FLAG_VERTEX_SHADER | FShaderStageFlag::SHADER_STAGE_FLAG_PIXEL_SHADER;

		// Draw Args (No Extension, only Vertices and Instances)
		DescriptorBindingDesc ssboVerticesBindingDesc	= {};
		ssboVerticesBindingDesc.DescriptorType			= EDescriptorType::DESCRIPTOR_TYPE_UNORDERED_ACCESS_BUFFER;
		ssboVerticesBindingDesc.DescriptorCount			= 1;
		ssboVerticesBindingDesc.Binding					= 0;
		ssboVerticesBindingDesc.ShaderStageMask			= FShaderStageFlag::SHADER_STAGE_FLAG_VERTEX_SHADER | FShaderStageFlag::SHADER_STAGE_FLAG_PIXEL_SHADER;

		DescriptorBindingDesc ssboInstancesBindingDesc	= {};
		ssboInstancesBindingDesc.DescriptorType			= EDescriptorType::DESCRIPTOR_TYPE_UNORDERED_ACCESS_BUFFER;
		ssboInstancesBindingDesc.DescriptorCount		= 1;
		ssboInstancesBindingDesc.Binding				= 1;
		ssboInstancesBindingDesc.ShaderStageMask		= FShaderStageFlag::SHADER_STAGE_FLAG_VERTEX_SHADER | FShaderStageFlag::SHADER_STAGE_FLAG_PIXEL_SHADER;

		// Unwrap shaders data
		DescriptorBindingDesc unwrapDataBufferDesc		= {};
		unwrapDataBufferDesc.DescriptorType				= EDescriptorType::DESCRIPTOR_TYPE_CONSTANT_BUFFER;
		unwrapDataBufferDesc.DescriptorCount			= 1;
		unwrapDataBufferDesc.Binding					= 0;
		unwrapDataBufferDesc.ShaderStageMask			= FShaderStageFlag::SHADER_STAGE_FLAG_VERTEX_SHADER | FShaderStageFlag::SHADER_STAGE_FLAG_PIXEL_SHADER;

		DescriptorSetLayoutDesc descriptorSetLayoutDesc0	= {};
		descriptorSetLayoutDesc0.DescriptorBindings			= { perFrameBufferDesc };

		DescriptorSetLayoutDesc descriptorSetLayoutDesc1	= {};
		descriptorSetLayoutDesc1.DescriptorBindings			= { brushMaskDesc };

		DescriptorSetLayoutDesc descriptorSetLayoutDesc2	= {};
		descriptorSetLayoutDesc2.DescriptorBindings			= { ssboVerticesBindingDesc, ssboInstancesBindingDesc };

		DescriptorSetLayoutDesc descriptorSetLayoutDesc3	= {};
		descriptorSetLayoutDesc3.DescriptorBindings			= { unwrapDataBufferDesc };

		PipelineLayoutDesc pipelineLayoutDesc = { };
		pipelineLayoutDesc.DebugName = "Paint Mask Renderer Pipeline Layout";
		pipelineLayoutDesc.DescriptorSetLayouts = { descriptorSetLayoutDesc0, descriptorSetLayoutDesc1, descriptorSetLayoutDesc2, descriptorSetLayoutDesc3 };
		pipelineLayoutDesc.ConstantRanges = { constantRangeVertexDesc };

		m_PipelineLayout = m_pGraphicsDevice->CreatePipelineLayout(&pipelineLayoutDesc);

		return m_PipelineLayout != nullptr;
	}

	bool PaintMaskRenderer::CreateDescriptorSet()
	{
		DescriptorHeapInfo descriptorCountDesc = { };
		descriptorCountDesc.SamplerDescriptorCount = 0;
		descriptorCountDesc.TextureDescriptorCount = 0;
		descriptorCountDesc.TextureCombinedSamplerDescriptorCount = 1;
		descriptorCountDesc.ConstantBufferDescriptorCount = 2;
		descriptorCountDesc.UnorderedAccessBufferDescriptorCount = 1;
		descriptorCountDesc.UnorderedAccessTextureDescriptorCount = 0;
		descriptorCountDesc.AccelerationStructureDescriptorCount = 0;

		DescriptorHeapDesc descriptorHeapDesc = { };
		descriptorHeapDesc.DebugName = "Paint Mask Renderer Descriptor Heap";
		descriptorHeapDesc.DescriptorSetCount = 227;
		descriptorHeapDesc.DescriptorCount = descriptorCountDesc;

		m_DescriptorHeap = m_pGraphicsDevice->CreateDescriptorHeap(&descriptorHeapDesc);
		if (!m_DescriptorHeap)
		{
			return false;
		}

		return true;
	}

	bool PaintMaskRenderer::CreateShaders()
	{
		m_VertexShaderGUID = ResourceManager::LoadShaderFromFile("/MeshPainting/Unwrap.vert", FShaderStageFlag::SHADER_STAGE_FLAG_VERTEX_SHADER, EShaderLang::SHADER_LANG_GLSL);
		m_PixelShaderGUID = ResourceManager::LoadShaderFromFile("/MeshPainting/Unwrap.frag", FShaderStageFlag::SHADER_STAGE_FLAG_PIXEL_SHADER, EShaderLang::SHADER_LANG_GLSL);
		return m_VertexShaderGUID != GUID_NONE && m_PixelShaderGUID != GUID_NONE;
	}

	bool PaintMaskRenderer::CreateCommandLists()
	{
		m_ppRenderCommandAllocators = DBG_NEW CommandAllocator * [m_BackBufferCount];
		m_ppRenderCommandLists = DBG_NEW CommandList * [m_BackBufferCount];

		for (uint32 b = 0; b < m_BackBufferCount; b++)
		{
			m_ppRenderCommandAllocators[b] = m_pGraphicsDevice->CreateCommandAllocator("Paint Mask Renderer Render Command Allocator " + std::to_string(b), ECommandQueueType::COMMAND_QUEUE_TYPE_GRAPHICS);

			if (!m_ppRenderCommandAllocators[b])
			{
				return false;
			}

			CommandListDesc commandListDesc = {};
			commandListDesc.DebugName = "Paint Mask Renderer Render Command List " + std::to_string(b);
			commandListDesc.CommandListType = ECommandListType::COMMAND_LIST_TYPE_PRIMARY;
			commandListDesc.Flags = FCommandListFlag::COMMAND_LIST_FLAG_ONE_TIME_SUBMIT;

			m_ppRenderCommandLists[b] = m_pGraphicsDevice->CreateCommandList(m_ppRenderCommandAllocators[b], &commandListDesc);

			if (!m_ppRenderCommandLists[b])
			{
				return false;
			}
		}

		return true;
	}

	bool PaintMaskRenderer::CreateRenderPass(const CustomRendererRenderGraphInitDesc* pPreInitDesc)
	{
		RenderPassAttachmentDesc colorAttachmentDesc = {};
		colorAttachmentDesc.Format = EFormat::FORMAT_R8G8B8A8_UNORM;
		colorAttachmentDesc.SampleCount = 1;
		colorAttachmentDesc.LoadOp = ELoadOp::LOAD_OP_LOAD;
		colorAttachmentDesc.StoreOp = EStoreOp::STORE_OP_STORE;
		colorAttachmentDesc.StencilLoadOp = ELoadOp::LOAD_OP_DONT_CARE;
		colorAttachmentDesc.StencilStoreOp = EStoreOp::STORE_OP_DONT_CARE;
		colorAttachmentDesc.InitialState = ETextureState::TEXTURE_STATE_SHADER_READ_ONLY;
		colorAttachmentDesc.FinalState = ETextureState::TEXTURE_STATE_SHADER_READ_ONLY;

		RenderPassSubpassDesc subpassDesc = {};
		subpassDesc.RenderTargetStates = { ETextureState::TEXTURE_STATE_RENDER_TARGET };

		RenderPassSubpassDependencyDesc subpassDependencyDesc = {};
		subpassDependencyDesc.SrcSubpass = EXTERNAL_SUBPASS;
		subpassDependencyDesc.DstSubpass = 0;
		subpassDependencyDesc.SrcAccessMask = 0;
		subpassDependencyDesc.DstAccessMask = FMemoryAccessFlag::MEMORY_ACCESS_FLAG_MEMORY_READ | FMemoryAccessFlag::MEMORY_ACCESS_FLAG_MEMORY_WRITE;
		subpassDependencyDesc.SrcStageMask = FPipelineStageFlag::PIPELINE_STAGE_FLAG_RENDER_TARGET_OUTPUT;
		subpassDependencyDesc.DstStageMask = FPipelineStageFlag::PIPELINE_STAGE_FLAG_RENDER_TARGET_OUTPUT;

		RenderPassDesc renderPassDesc = {};
		renderPassDesc.DebugName = "Paint Mask Renderer Render Pass";
		renderPassDesc.Attachments = { colorAttachmentDesc };
		renderPassDesc.Subpasses = { subpassDesc };
		renderPassDesc.SubpassDependencies = { subpassDependencyDesc };

		m_RenderPass = m_pGraphicsDevice->CreateRenderPass(&renderPassDesc);

		return true;
	}

	bool PaintMaskRenderer::CreatePipelineState()
	{
		m_PipelineStateID = InternalCreatePipelineState(m_VertexShaderGUID, m_PixelShaderGUID);

		THashTable<GUID_Lambda, uint64> pixelShaderToPipelineStateMap;
		pixelShaderToPipelineStateMap.insert({ m_PixelShaderGUID, m_PipelineStateID });
		m_ShadersIDToPipelineStateIDMap.insert({ m_VertexShaderGUID, pixelShaderToPipelineStateMap });

		return true;
	}

	uint64 PaintMaskRenderer::InternalCreatePipelineState(GUID_Lambda vertexShader, GUID_Lambda pixelShader)
	{
		ManagedGraphicsPipelineStateDesc pipelineStateDesc = {};
		pipelineStateDesc.DebugName = "Paint Mask Renderer Pipeline State";
		pipelineStateDesc.RenderPass = m_RenderPass;
		pipelineStateDesc.PipelineLayout = m_PipelineLayout;

		pipelineStateDesc.InputAssembly.PrimitiveTopology = EPrimitiveTopology::PRIMITIVE_TOPOLOGY_TRIANGLE_LIST;

		pipelineStateDesc.RasterizerState.LineWidth = 1.f;
		pipelineStateDesc.RasterizerState.PolygonMode = EPolygonMode::POLYGON_MODE_FILL;
		pipelineStateDesc.RasterizerState.CullMode = ECullMode::CULL_MODE_NONE;

		pipelineStateDesc.DepthStencilState = {};
		pipelineStateDesc.DepthStencilState.DepthTestEnable = false;
		pipelineStateDesc.DepthStencilState.DepthWriteEnable = false;

		pipelineStateDesc.BlendState.BlendAttachmentStates =
		{
			{
				EBlendOp::BLEND_OP_ADD,
				EBlendFactor::BLEND_FACTOR_SRC_ALPHA,
				EBlendFactor::BLEND_FACTOR_INV_SRC_ALPHA,
				EBlendOp::BLEND_OP_ADD,
				EBlendFactor::BLEND_FACTOR_INV_SRC_ALPHA,
				EBlendFactor::BLEND_FACTOR_SRC_ALPHA,
				COLOR_COMPONENT_FLAG_R | COLOR_COMPONENT_FLAG_G | COLOR_COMPONENT_FLAG_B | COLOR_COMPONENT_FLAG_A,
				true
			}
		};

		pipelineStateDesc.VertexShader.ShaderGUID = vertexShader;
		pipelineStateDesc.PixelShader.ShaderGUID = pixelShader;

		return PipelineStateManager::CreateGraphicsPipelineState(&pipelineStateDesc);
	}
}<|MERGE_RESOLUTION|>--- conflicted
+++ resolved
@@ -454,12 +454,8 @@
 		UnwrapData data = {};
 		data.TargetPosition		= { position.x, position.y, position.z, 1.0f };
 		data.TargetDirection	= { direction.x, direction.y, direction.z, 1.0f };
-<<<<<<< HEAD
-
-=======
 		data.PaintMode			= paintMode;
-		
->>>>>>> e9200073
+
 		s_Collisions.push_back(data);
 	}
 
