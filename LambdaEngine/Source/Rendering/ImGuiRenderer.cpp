#include "Engine/EngineLoop.h"

#include "Rendering/ImGuiRenderer.h"
#include "Rendering/RenderAPI.h"
#include "Rendering/PipelineStateManager.h"
#include "Rendering/RenderGraph.h"

#include "Rendering/Core/API/CommandAllocator.h"
#include "Rendering/Core/API/GraphicsDevice.h"
#include "Rendering/Core/API/PipelineLayout.h"
#include "Rendering/Core/API/DescriptorHeap.h"
#include "Rendering/Core/API/DescriptorSet.h"
#include "Rendering/Core/API/PipelineState.h"
#include "Rendering/Core/API/CommandQueue.h"
#include "Rendering/Core/API/CommandList.h"
#include "Rendering/Core/API/TextureView.h"
#include "Rendering/Core/API/RenderPass.h"
#include "Rendering/Core/API/Texture.h"
#include "Rendering/Core/API/Sampler.h"
#include "Rendering/Core/API/Shader.h"
#include "Rendering/Core/API/Buffer.h"

#include "Application/API/Window.h"
#include "Application/API/CommonApplication.h"

#include "Resources/ResourceManager.h"

#include "Application/API/Events/KeyEvents.h"
#include "Application/API/Events/MouseEvents.h"

#include "Debug/Profiler.h"

#define IMGUI_DISABLE_OBSOLETE_FUNCTIONS
#include <imgui.h>
#include <imnodes.h>

namespace LambdaEngine
{
	ImGuiRenderer* ImGuiRenderer::s_pRendererInstance = nullptr;

	/*
	* ImGuiRenderer
	*/
	ImGuiRenderer::ImGuiRenderer(const GraphicsDevice* pGraphicsDevice) 
		: m_pGraphicsDevice(pGraphicsDevice)
	{
		VALIDATE(s_pRendererInstance == nullptr);
		s_pRendererInstance = this;
	}

	ImGuiRenderer::~ImGuiRenderer()
	{
		VALIDATE(s_pRendererInstance != nullptr);
		s_pRendererInstance = nullptr;

<<<<<<< HEAD
		if (m_ppRenderCommandLists != nullptr && m_ppRenderCommandAllocators != nullptr)
		{
			for (uint32 b = 0; b < m_BackBufferCount; b++)
			{
				SAFERELEASE(m_ppRenderCommandLists[b]);
				SAFERELEASE(m_ppRenderCommandAllocators[b]);
			}

			SAFEDELETE_ARRAY(m_ppRenderCommandLists);
			SAFEDELETE_ARRAY(m_ppRenderCommandAllocators);
		}

=======
		for (uint32 b = 0; b < m_BackBufferCount; b++)
		{
			SAFERELEASE(m_ppRenderCommandLists[b]);
			SAFERELEASE(m_ppRenderCommandAllocators[b]);
		}

		SAFEDELETE_ARRAY(m_ppRenderCommandLists);
		SAFEDELETE_ARRAY(m_ppRenderCommandAllocators);

>>>>>>> 742ed98c
		EventHandler eventHandler(this, &ImGuiRenderer::OnEvent);
		EventQueue::UnregisterEventHandler<MouseMovedEvent>(eventHandler);
		EventQueue::UnregisterEventHandler<MouseScrolledEvent>(eventHandler);
		EventQueue::UnregisterEventHandler<MouseButtonReleasedEvent>(eventHandler);
		EventQueue::UnregisterEventHandler<MouseButtonClickedEvent>(eventHandler);
		EventQueue::UnregisterEventHandler<KeyPressedEvent>(eventHandler);
		EventQueue::UnregisterEventHandler<KeyReleasedEvent>(eventHandler);
		EventQueue::UnregisterEventHandler<KeyTypedEvent>(eventHandler);

		imnodes::Shutdown();
		ImGui::DestroyContext();
	}

	bool ImGuiRenderer::Init(const ImGuiRendererDesc* pDesc)
	{
		VALIDATE(pDesc);

		uint32 backBufferCount = pDesc->BackBufferCount;
		m_BackBuffers.Resize(backBufferCount);

		if (!InitImGui())
		{
			LOG_ERROR("[ImGuiRenderer]: Failed to initialize ImGui");
			return false;
		}

		if (!CreateCopyCommandList())
		{
			LOG_ERROR("[ImGuiRenderer]: Failed to create copy Command List");
			return false;
		}

		if (!CreateBuffers(pDesc->VertexBufferSize, pDesc->IndexBufferSize))
		{
			LOG_ERROR("[ImGuiRenderer]: Failed to create buffers");
			return false;
		}

		if (!CreateTextures())
		{
			LOG_ERROR("[ImGuiRenderer]: Failed to create textures");
			return false;
		}

		if (!CreateSamplers())
		{
			LOG_ERROR("[ImGuiRenderer]: Failed to create samplers");
			return false;
		}

		if (!CreatePipelineLayout())
		{
			LOG_ERROR("[ImGuiRenderer]: Failed to create PipelineLayout");
			return false;
		}

		if (!CreateDescriptorSet())
		{
			LOG_ERROR("[ImGuiRenderer]: Failed to create DescriptorSet");
			return false;
		}

		if (!CreateShaders())
		{
			LOG_ERROR("[ImGuiRenderer]: Failed to create Shaders");
			return false;
		}

		m_DescriptorSet->WriteTextureDescriptors(&m_FontTextureView, &m_Sampler, ETextureState::TEXTURE_STATE_SHADER_READ_ONLY, 0, 1, EDescriptorType::DESCRIPTOR_TYPE_SHADER_RESOURCE_COMBINED_SAMPLER);

		EventHandler eventHandler(this, &ImGuiRenderer::OnEvent);

		bool result = true;
		result = result && EventQueue::RegisterEventHandler<MouseMovedEvent>(eventHandler);
		result = result && EventQueue::RegisterEventHandler<MouseScrolledEvent>(eventHandler);
		result = result && EventQueue::RegisterEventHandler<MouseButtonReleasedEvent>(eventHandler);
		result = result && EventQueue::RegisterEventHandler<MouseButtonClickedEvent>(eventHandler);
		result = result && EventQueue::RegisterEventHandler<KeyPressedEvent>(eventHandler);
		result = result && EventQueue::RegisterEventHandler<KeyReleasedEvent>(eventHandler);
		result = result && EventQueue::RegisterEventHandler<KeyTypedEvent>(eventHandler);
		return result;
	}

	void ImGuiRenderer::DrawUI(ImGuiDrawFunc drawFunc)
	{
		std::scoped_lock<SpinLock> lock(m_DrawCallsLock);
		m_DeferredDrawCalls.EmplaceBack(drawFunc);
	}

	bool ImGuiRenderer::RenderGraphInit(const CustomRendererRenderGraphInitDesc* pPreInitDesc)
	{
		VALIDATE(pPreInitDesc);

		VALIDATE(pPreInitDesc->ColorAttachmentCount == 1);

		m_BackBufferCount = pPreInitDesc->BackBufferCount;

		if (!CreateCommandLists())
		{
			LOG_ERROR("[ImGuiRenderer]: Failed to create render command lists");
			return false;
		}

		if (!CreateRenderPass(&pPreInitDesc->pColorAttachmentDesc[0]))
		{
			LOG_ERROR("[ImGuiRenderer]: Failed to create RenderPass");
			return false;
		}

		if (!CreatePipelineState())
		{
			LOG_ERROR("[ImGuiRenderer]: Failed to create PipelineState");
			return false;
		}
		
		return true;
	}

	void ImGuiRenderer::PreBuffersDescriptorSetWrite()
	{
	}

	void ImGuiRenderer::PreTexturesDescriptorSetWrite()
	{
	}

	//void ImGuiRenderer::UpdateParameters(void* pData)
	//{
	//	UNREFERENCED_VARIABLE(pData);
	//}

	/*void ImGuiRenderer::UpdatePushConstants(void* pData, uint32 dataSize)
	{
		UNREFERENCED_VARIABLE(pData);
		UNREFERENCED_VARIABLE(dataSize);
	}*/

	void ImGuiRenderer::UpdateTextureResource(const String& resourceName, const TextureView* const* ppTextureViews, uint32 count, bool backBufferBound)
	{
		if (count == 1 || backBufferBound)
		{
			if (resourceName == RENDER_GRAPH_BACK_BUFFER_ATTACHMENT)
			{
				for (uint32 i = 0; i < count; i++)
				{
					m_BackBuffers[i] = MakeSharedRef(ppTextureViews[i]);
				}
			}
			else
			{
				auto textureIt = m_TextureResourceNameDescriptorSetsMap.find(resourceName);
				if (textureIt == m_TextureResourceNameDescriptorSetsMap.end())
				{
					TArray<TSharedRef<DescriptorSet>>& descriptorSets = m_TextureResourceNameDescriptorSetsMap[resourceName];
					if (backBufferBound)
					{
						uint32 backBufferCount = m_BackBuffers.GetSize();
						descriptorSets.Resize(backBufferCount);
						for (uint32 b = 0; b < backBufferCount; b++)
						{
							TSharedRef<DescriptorSet> descriptorSet = m_pGraphicsDevice->CreateDescriptorSet("ImGui Custom Texture Descriptor Set", m_PipelineLayout.Get(), 0, m_DescriptorHeap.Get());
							descriptorSets[b] = descriptorSet;

							descriptorSet->WriteTextureDescriptors(&ppTextureViews[b], &m_Sampler, ETextureState::TEXTURE_STATE_SHADER_READ_ONLY, 0, 1, EDescriptorType::DESCRIPTOR_TYPE_SHADER_RESOURCE_COMBINED_SAMPLER);
						}
					}
					else
					{
						descriptorSets.Resize(count);
						for (uint32 b = 0; b < count; b++)
						{
							TSharedRef<DescriptorSet> descriptorSet = m_pGraphicsDevice->CreateDescriptorSet("ImGui Custom Texture Descriptor Set", m_PipelineLayout.Get(), 0, m_DescriptorHeap.Get());
							descriptorSets[b] = descriptorSet;

							descriptorSet->WriteTextureDescriptors(&ppTextureViews[b], &m_Sampler, ETextureState::TEXTURE_STATE_SHADER_READ_ONLY, 0, 1, EDescriptorType::DESCRIPTOR_TYPE_SHADER_RESOURCE_COMBINED_SAMPLER);
						}
					}
				}
				else
				{
					TArray<TSharedRef<DescriptorSet>>& descriptorSets = m_TextureResourceNameDescriptorSetsMap[resourceName];
					if (backBufferBound)
					{
						uint32 backBufferCount = m_BackBuffers.GetSize();
						if (descriptorSets.GetSize() == backBufferCount)
						{
							for (uint32 b = 0; b < backBufferCount; b++)
							{
								TSharedRef<DescriptorSet> descriptorSet = descriptorSets[b];
								descriptorSet->WriteTextureDescriptors(&ppTextureViews[b], &m_Sampler, ETextureState::TEXTURE_STATE_SHADER_READ_ONLY, 0, 1, EDescriptorType::DESCRIPTOR_TYPE_SHADER_RESOURCE_COMBINED_SAMPLER);
							}
						}
					}
					else
					{
						if (descriptorSets.GetSize() == count)
						{
							for (uint32 b = 0; b < count; b++)
							{
								TSharedRef<DescriptorSet> descriptorSet = descriptorSets[b];
								descriptorSet->WriteTextureDescriptors(&ppTextureViews[b], &m_Sampler, ETextureState::TEXTURE_STATE_SHADER_READ_ONLY, 0, 1, EDescriptorType::DESCRIPTOR_TYPE_SHADER_RESOURCE_COMBINED_SAMPLER);
							}
						}
						else
						{
							LOG_ERROR("[ImGuiRenderer]: Texture count changed between calls to UpdateTextureResource for resource \"%s\"", resourceName.c_str());
						}
					}
				}
			}
		}
		else
		{
			LOG_WARNING("[ImGuiRenderer]: Textures with count > 1 and not BackBufferBound is not implemented");
		}
	}

	void ImGuiRenderer::UpdateBufferResource(const String& resourceName, const Buffer* const* ppBuffers, uint64* pOffsets, uint64* pSizesInBytes, uint32 count, bool backBufferBound)
	{
		UNREFERENCED_VARIABLE(resourceName);
		UNREFERENCED_VARIABLE(ppBuffers);
		UNREFERENCED_VARIABLE(pOffsets);
		UNREFERENCED_VARIABLE(pSizesInBytes);
		UNREFERENCED_VARIABLE(count);
		UNREFERENCED_VARIABLE(backBufferBound);
	}

	void ImGuiRenderer::UpdateAccelerationStructureResource(const String& resourceName, const AccelerationStructure* pAccelerationStructure)
	{
		UNREFERENCED_VARIABLE(resourceName);
		UNREFERENCED_VARIABLE(pAccelerationStructure);
	}

	void ImGuiRenderer::Render(
		uint32 modFrameIndex,
		uint32 backBufferIndex,
		CommandList** ppFirstExecutionStage,
		CommandList** ppSecondaryExecutionStage)
	{
		UNREFERENCED_VARIABLE(ppSecondaryExecutionStage);

		// Update imgui for this frame
		TSharedRef<Window> window = CommonApplication::Get()->GetMainWindow();
		uint32 windowWidth	= window->GetWidth();
		uint32 windowHeight = window->GetHeight();

		ImGuiIO& io = ImGui::GetIO();
		io.DeltaTime = static_cast<float32>(EngineLoop::GetDeltaTime().AsSeconds());
		io.DisplaySize = ImVec2(static_cast<float32>(windowWidth), static_cast<float32>(windowHeight));
		io.DisplayFramebufferScale = ImVec2(1.0f, 1.0f);

		// Render all ImGui calls
		ImGui::NewFrame();

		{
			std::scoped_lock<SpinLock> lock(m_DrawCallsLock);
			for (ImGuiDrawFunc& func : m_DeferredDrawCalls)
			{
				func();
			}
			m_DeferredDrawCalls.Clear();
		}

		ImGui::EndFrame();
		ImGui::Render();


		//Start drawing
		ImDrawData* pDrawData = ImGui::GetDrawData();
		TSharedRef<const TextureView> backBuffer = m_BackBuffers[backBufferIndex];
		uint32 width	= backBuffer->GetDesc().pTexture->GetDesc().Width;
		uint32 height	= backBuffer->GetDesc().pTexture->GetDesc().Height;

		BeginRenderPassDesc beginRenderPassDesc = {};
		beginRenderPassDesc.pRenderPass			= m_RenderPass.Get();
		beginRenderPassDesc.ppRenderTargets		= &backBuffer;
		beginRenderPassDesc.RenderTargetCount	= 1;
		beginRenderPassDesc.pDepthStencil		= nullptr;
		beginRenderPassDesc.Width				= width;
		beginRenderPassDesc.Height				= height;
		beginRenderPassDesc.Flags				= FRenderPassBeginFlag::RENDER_PASS_BEGIN_FLAG_INLINE;
		beginRenderPassDesc.pClearColors		= nullptr;
		beginRenderPassDesc.ClearColorCount		= 0;
		beginRenderPassDesc.Offset.x			= 0;
		beginRenderPassDesc.Offset.y			= 0;

		CommandList* pCommandList = m_ppRenderCommandLists[modFrameIndex];

		// Render to screen
		if (pDrawData == nullptr || pDrawData->CmdListsCount == 0)
		{
			m_ppRenderCommandAllocators[modFrameIndex]->Reset();
			pCommandList->Begin(nullptr);
			//Begin and End RenderPass to transition Texture State (Lazy)
			pCommandList->BeginRenderPass(&beginRenderPassDesc);
			pCommandList->EndRenderPass();

			pCommandList->End();

			(*ppFirstExecutionStage) = pCommandList;
			return;
		}

		Profiler::GetGPUProfiler()->GetTimestamp(pCommandList);

		m_ppRenderCommandAllocators[modFrameIndex]->Reset();
		pCommandList->Begin(nullptr);

		Profiler::GetGPUProfiler()->ResetTimestamp(pCommandList);
		Profiler::GetGPUProfiler()->StartTimestamp(pCommandList);

		{
			TSharedRef<Buffer> vertexCopyBuffer	= m_VertexCopyBuffers[modFrameIndex];
			TSharedRef<Buffer> indexCopyBuffer	= m_IndexCopyBuffers[modFrameIndex];

			uint32 vertexBufferSize		= 0;
			uint32 indexBufferSize		= 0;
			byte* pVertexMapping		= reinterpret_cast<byte*>(vertexCopyBuffer->Map());
			byte* pIndexMapping			= reinterpret_cast<byte*>(indexCopyBuffer->Map());

			for (int n = 0; n < pDrawData->CmdListsCount; n++)
			{
				const ImDrawList* pDrawList = pDrawData->CmdLists[n];

				memcpy(pVertexMapping + vertexBufferSize,	pDrawList->VtxBuffer.Data, pDrawList->VtxBuffer.Size * sizeof(ImDrawVert));
				memcpy(pIndexMapping + indexBufferSize,		pDrawList->IdxBuffer.Data, pDrawList->IdxBuffer.Size * sizeof(ImDrawIdx));

				vertexBufferSize	+= pDrawList->VtxBuffer.Size * sizeof(ImDrawVert);
				indexBufferSize		+= pDrawList->IdxBuffer.Size * sizeof(ImDrawIdx);
			}

			vertexCopyBuffer->Unmap();
			indexCopyBuffer->Unmap();
			pCommandList->CopyBuffer(vertexCopyBuffer.Get(), 0, m_VertexBuffer.Get(), 0, vertexBufferSize);
			pCommandList->CopyBuffer(indexCopyBuffer.Get(), 0, m_IndexBuffer.Get(), 0, indexBufferSize);
		}

		pCommandList->BeginRenderPass(&beginRenderPassDesc);
	
		Viewport viewport = {};
		viewport.MinDepth	= 0.0f;
		viewport.MaxDepth	= 1.0f;
		viewport.Width		= (float32)width;
		viewport.Height		= (float32)height;
		viewport.x			= 0.0f;
		viewport.y			= 0.0f;

		pCommandList->SetViewports(&viewport, 0, 1);

		uint64 offset = 0;
		pCommandList->BindVertexBuffers(&m_VertexBuffer, 0, &offset, 1);
		pCommandList->BindIndexBuffer(m_IndexBuffer.Get(), 0, EIndexType::INDEX_TYPE_UINT16);

		// Setup scale and translation:
		// Our visible imgui space lies from draw_data->DisplayPps (top left) to draw_data->DisplayPos+data_data->DisplaySize (bottom right). DisplayPos is (0,0) for single viewport apps.
		{
			float32 pScale[2];
			pScale[0] = 2.0f / pDrawData->DisplaySize.x;
			pScale[1] = 2.0f / pDrawData->DisplaySize.y;
			float pTranslate[2];
			pTranslate[0] = -1.0f - pDrawData->DisplayPos.x * pScale[0];
			pTranslate[1] = -1.0f - pDrawData->DisplayPos.y * pScale[1];

			pCommandList->SetConstantRange(m_PipelineLayout.Get(), FShaderStageFlag::SHADER_STAGE_FLAG_VERTEX_SHADER, pScale,		2 * sizeof(float32), 0 * sizeof(float32));
			pCommandList->SetConstantRange(m_PipelineLayout.Get(), FShaderStageFlag::SHADER_STAGE_FLAG_VERTEX_SHADER, pTranslate,	2 * sizeof(float32), 2 * sizeof(float32));
		}

		// Will project scissor/clipping rectangles into framebuffer space
		ImVec2 clipOffset		= pDrawData->DisplayPos;       // (0,0) unless using multi-viewports
		ImVec2 clipScale		= pDrawData->FramebufferScale; // (1,1) unless using retina display which are often (2,2)

		// Render command lists
		// (Because we merged all buffers into a single one, we maintain our own offset into them)
		int32 globalVertexOffset = 0;
		int32 globalIndexOffset = 0;

		for (int32 n = 0; n < pDrawData->CmdListsCount; n++)
		{
			const ImDrawList* pCmdList = pDrawData->CmdLists[n];
			for (int32 i = 0; i < pCmdList->CmdBuffer.Size; i++)
			{
				const ImDrawCmd* pCmd = &pCmdList->CmdBuffer[i];
				// Project scissor/clipping rectangles into framebuffer space
				ImVec4 clipRect;
				clipRect.x = (pCmd->ClipRect.x - clipOffset.x) * clipScale.x;
				clipRect.y = (pCmd->ClipRect.y - clipOffset.y) * clipScale.y;
				clipRect.z = (pCmd->ClipRect.z - clipOffset.x) * clipScale.x;
				clipRect.w = (pCmd->ClipRect.w - clipOffset.y) * clipScale.y;

				if (clipRect.x < viewport.Width && clipRect.y < viewport.Height && clipRect.z >= 0.0f && clipRect.w >= 0.0f)
				{
					// Negative offsets are illegal for vkCmdSetScissor
					if (clipRect.x < 0.0f)
						clipRect.x = 0.0f;
					if (clipRect.y < 0.0f)
						clipRect.y = 0.0f;

					// Apply scissor/clipping rectangle
					ScissorRect scissorRect = {};
					scissorRect.x				= (int32)clipRect.x;
					scissorRect.y				= (int32)clipRect.y;
					scissorRect.Width			= uint32(clipRect.z - clipRect.x);
					scissorRect.Height			= uint32(clipRect.w - clipRect.y);

					pCommandList->SetScissorRects(&scissorRect, 0, 1);

					if (pCmd->TextureId)
					{
						ImGuiTexture*		pImGuiTexture	= reinterpret_cast<ImGuiTexture*>(pCmd->TextureId);
						auto textureIt = m_TextureResourceNameDescriptorSetsMap.find(pImGuiTexture->ResourceName);

						if (textureIt == m_TextureResourceNameDescriptorSetsMap.end()) continue;

						GUID_Lambda vertexShaderGUID	= pImGuiTexture->VertexShaderGUID == GUID_NONE	? m_VertexShaderGUID	: pImGuiTexture->VertexShaderGUID;
						GUID_Lambda pixelShaderGUID		= pImGuiTexture->PixelShaderGUID == GUID_NONE	? m_PixelShaderGUID		: pImGuiTexture->PixelShaderGUID;

						auto vertexShaderIt = m_ShadersIDToPipelineStateIDMap.find(vertexShaderGUID);

						if (vertexShaderIt != m_ShadersIDToPipelineStateIDMap.end())
						{
							auto pixelShaderIt = vertexShaderIt->second.find(pixelShaderGUID);

							if (pixelShaderIt != vertexShaderIt->second.end())
							{
								PipelineState* pPipelineState = PipelineStateManager::GetPipelineState(pixelShaderIt->second);
								pCommandList->BindGraphicsPipeline(pPipelineState);
							}
							else
							{
								uint64 pipelineGUID = InternalCreatePipelineState(vertexShaderGUID, pixelShaderGUID);

								vertexShaderIt->second.insert({ pixelShaderGUID, pipelineGUID });

								PipelineState* pPipelineState = PipelineStateManager::GetPipelineState(pipelineGUID);
								pCommandList->BindGraphicsPipeline(pPipelineState);
							}
						}
						else
						{
							uint64 pipelineGUID = InternalCreatePipelineState(vertexShaderGUID, pixelShaderGUID);

							THashTable<GUID_Lambda, uint64> pixelShaderToPipelineStateMap;
							pixelShaderToPipelineStateMap.insert({ pixelShaderGUID, pipelineGUID });
							m_ShadersIDToPipelineStateIDMap.insert({ vertexShaderGUID, pixelShaderToPipelineStateMap });

							PipelineState* pPipelineState = PipelineStateManager::GetPipelineState(pipelineGUID);
							pCommandList->BindGraphicsPipeline(pPipelineState);
						}

						pCommandList->SetConstantRange(m_PipelineLayout.Get(), FShaderStageFlag::SHADER_STAGE_FLAG_PIXEL_SHADER, pImGuiTexture->ChannelMul,			4 * sizeof(float32),	4 * sizeof(float32));
						pCommandList->SetConstantRange(m_PipelineLayout.Get(), FShaderStageFlag::SHADER_STAGE_FLAG_PIXEL_SHADER, pImGuiTexture->ChannelAdd,			4 * sizeof(float32),	8 * sizeof(float32));
						pCommandList->SetConstantRange(m_PipelineLayout.Get(), FShaderStageFlag::SHADER_STAGE_FLAG_PIXEL_SHADER, &pImGuiTexture->ReservedIncludeMask,	sizeof(uint32),		12 * sizeof(float32));

						const TArray<TSharedRef<DescriptorSet>>& descriptorSets = textureIt->second;
						//Todo: Allow other sizes than 1
						if (descriptorSets.GetSize() == 1)
						{
							pCommandList->BindDescriptorSetGraphics(descriptorSets[0].Get(), m_PipelineLayout.Get(), 0);
						}
						else
						{
							pCommandList->BindDescriptorSetGraphics(descriptorSets[backBufferIndex].Get(), m_PipelineLayout.Get(), 0);
						}
					}
					else
					{
						constexpr const float32 DEFAULT_CHANNEL_MUL[4]					= { 1.0f, 1.0f, 1.0f, 1.0f };
						constexpr const float32 DEFAULT_CHANNEL_ADD[4]					= { 0.0f, 0.0f, 0.0f, 0.0f };
						constexpr const uint32 DEFAULT_CHANNEL_RESERVED_INCLUDE_MASK	= 0x00008421;  //0000 0000 0000 0000 1000 0100 0010 0001

						PipelineState* pPipelineState = PipelineStateManager::GetPipelineState(m_PipelineStateID);
						pCommandList->BindGraphicsPipeline(pPipelineState);

						pCommandList->SetConstantRange(m_PipelineLayout.Get(), FShaderStageFlag::SHADER_STAGE_FLAG_PIXEL_SHADER, DEFAULT_CHANNEL_MUL,						4 * sizeof(float32),	4 * sizeof(float32));
						pCommandList->SetConstantRange(m_PipelineLayout.Get(), FShaderStageFlag::SHADER_STAGE_FLAG_PIXEL_SHADER, DEFAULT_CHANNEL_ADD,						4 * sizeof(float32),	8 * sizeof(float32));
						pCommandList->SetConstantRange(m_PipelineLayout.Get(), FShaderStageFlag::SHADER_STAGE_FLAG_PIXEL_SHADER, &DEFAULT_CHANNEL_RESERVED_INCLUDE_MASK,		sizeof(uint32),		12 * sizeof(float32));

						pCommandList->BindDescriptorSetGraphics(m_DescriptorSet.Get(), m_PipelineLayout.Get(), 0);
					}

					// Draw
					pCommandList->DrawIndexInstanced(pCmd->ElemCount, 1, pCmd->IdxOffset + globalIndexOffset, pCmd->VtxOffset + globalVertexOffset, 0);
				}
			}

			globalIndexOffset	+= pCmdList->IdxBuffer.Size;
			globalVertexOffset	+= pCmdList->VtxBuffer.Size;
		}

		Profiler::GetGPUProfiler()->EndTimestamp(pCommandList);

		pCommandList->EndRenderPass();
		pCommandList->End();

		(*ppFirstExecutionStage) = pCommandList;
	}

	bool ImGuiRenderer::OnEvent(const Event& event)
	{
		ImGuiIO& io = ImGui::GetIO();
		if (IsEventOfType<MouseMovedEvent>(event))
		{
			MouseMovedEvent mouseEvent = EventCast<MouseMovedEvent>(event);
			io.MousePos = ImVec2(float32(mouseEvent.Position.x), float32(mouseEvent.Position.y));

			return true;
		}
		else if (IsEventOfType<MouseButtonClickedEvent>(event))
		{
			MouseButtonClickedEvent mouseEvent = EventCast<MouseButtonClickedEvent>(event);
			io.MouseDown[mouseEvent.Button - 1] = true;
			
			return true;
		}
		else if (IsEventOfType<MouseButtonReleasedEvent>(event))
		{
			MouseButtonReleasedEvent mouseEvent = EventCast<MouseButtonReleasedEvent>(event);
			io.MouseDown[mouseEvent.Button - 1] = false;
			
			return true;
		}
		else if (IsEventOfType<MouseScrolledEvent>(event))
		{
			MouseScrolledEvent mouseEvent = EventCast<MouseScrolledEvent>(event);
			io.MouseWheelH	+= static_cast<float32>(mouseEvent.DeltaX);
			io.MouseWheel	+= static_cast<float32>(mouseEvent.DeltaY);
			
			return true;
		}
		else if (IsEventOfType<KeyPressedEvent>(event))
		{
			KeyPressedEvent keyEvent = EventCast<KeyPressedEvent>(event);
			io.KeysDown[keyEvent.Key] = true;
			io.KeyCtrl	= keyEvent.ModiferState.IsCtrlDown();
			io.KeyShift = keyEvent.ModiferState.IsShiftDown();
			io.KeyAlt	= keyEvent.ModiferState.IsAltDown();
			io.KeySuper	= keyEvent.ModiferState.IsSuperDown();
			
			return true;
		}
		else if (IsEventOfType<KeyReleasedEvent>(event))
		{
			KeyReleasedEvent keyEvent = EventCast<KeyReleasedEvent>(event);
			io.KeysDown[keyEvent.Key] = false;
			io.KeyCtrl	= keyEvent.ModiferState.IsCtrlDown();
			io.KeyShift = keyEvent.ModiferState.IsShiftDown();
			io.KeyAlt	= keyEvent.ModiferState.IsAltDown();
			io.KeySuper	= keyEvent.ModiferState.IsSuperDown();
			
			return true;
		}
		else if (IsEventOfType<KeyTypedEvent>(event))
		{
			KeyTypedEvent keyEvent = EventCast<KeyTypedEvent>(event);
			io.AddInputCharacter(keyEvent.Character);
			
			return true;
		}

		return false;
	}

	ImGuiContext* ImGuiRenderer::GetImguiContext()
	{
		return ImGui::GetCurrentContext();
	}

	ImGuiRenderer& ImGuiRenderer::Get()
	{
		VALIDATE(s_pRendererInstance != nullptr);
		return *s_pRendererInstance;
	}

	bool ImGuiRenderer::InitImGui()
	{
		IMGUI_CHECKVERSION();
		ImGui::CreateContext();
		imnodes::Initialize();

		ImGuiIO& io = ImGui::GetIO();
		io.BackendPlatformName = "Lambda Engine";
		io.BackendFlags |= ImGuiBackendFlags_HasMouseCursors;
		io.BackendFlags |= ImGuiBackendFlags_HasSetMousePos;
		io.BackendFlags |= ImGuiBackendFlags_RendererHasVtxOffset;

		io.KeyMap[ImGuiKey_Tab]			= EKey::KEY_TAB;
		io.KeyMap[ImGuiKey_LeftArrow]	= EKey::KEY_LEFT;
		io.KeyMap[ImGuiKey_RightArrow]	= EKey::KEY_RIGHT;
		io.KeyMap[ImGuiKey_UpArrow]		= EKey::KEY_UP;
		io.KeyMap[ImGuiKey_DownArrow]	= EKey::KEY_DOWN;
		io.KeyMap[ImGuiKey_PageUp]		= EKey::KEY_PAGE_UP;
		io.KeyMap[ImGuiKey_PageDown]	= EKey::KEY_PAGE_DOWN;
		io.KeyMap[ImGuiKey_Home]		= EKey::KEY_HOME;
		io.KeyMap[ImGuiKey_End]			= EKey::KEY_END;
		io.KeyMap[ImGuiKey_Insert]		= EKey::KEY_INSERT;
		io.KeyMap[ImGuiKey_Delete]		= EKey::KEY_DELETE;
		io.KeyMap[ImGuiKey_Backspace]	= EKey::KEY_BACKSPACE;
		io.KeyMap[ImGuiKey_Space]		= EKey::KEY_SPACE;
		io.KeyMap[ImGuiKey_Enter]		= EKey::KEY_ENTER;
		io.KeyMap[ImGuiKey_Escape]		= EKey::KEY_ESCAPE;
		io.KeyMap[ImGuiKey_KeyPadEnter] = EKey::KEY_KEYPAD_ENTER;
		io.KeyMap[ImGuiKey_A]			= EKey::KEY_A;
		io.KeyMap[ImGuiKey_C]			= EKey::KEY_C;
		io.KeyMap[ImGuiKey_V]			= EKey::KEY_V;
		io.KeyMap[ImGuiKey_X]			= EKey::KEY_X;
		io.KeyMap[ImGuiKey_Y]			= EKey::KEY_Y;
		io.KeyMap[ImGuiKey_Z]			= EKey::KEY_Z;

#ifdef LAMBDA_PLATFORM_WINDOWS
		TSharedRef<Window> window = CommonApplication::Get()->GetMainWindow();
		io.ImeWindowHandle = window->GetHandle();
#endif

		//Todo: Implement clipboard handling
		//io.SetClipboardTextFn = ImGuiSetClipboardText;
		//io.GetClipboardTextFn = ImGuiGetClipboardText;
		//io.ClipboardUserData = pWindow;

		ImGui::StyleColorsDark();
		ImGui::GetStyle().WindowRounding	= 0.0f;
		ImGui::GetStyle().ChildRounding		= 0.0f;
		ImGui::GetStyle().FrameRounding		= 0.0f;
		ImGui::GetStyle().GrabRounding		= 0.0f;
		ImGui::GetStyle().PopupRounding		= 0.0f;
		ImGui::GetStyle().ScrollbarRounding = 0.0f;

		// Disable anti-aliasing for the rendering to work better. (Unknown reason why it does not work when it's on)
		ImGuiStyle& style = ImGui::GetStyle();
		style.AntiAliasedLines = false;
		style.AntiAliasedLinesUseTex = true;
		style.AntiAliasedFill = true;
		style.FrameBorderSize = 0.f;

		return true;
	}

	bool ImGuiRenderer::CreateCopyCommandList()
	{
		m_CopyCommandAllocator = m_pGraphicsDevice->CreateCommandAllocator("ImGui Copy Command Allocator", ECommandQueueType::COMMAND_QUEUE_TYPE_GRAPHICS);

		if (!m_CopyCommandAllocator)
		{
			return false;
		}

		CommandListDesc commandListDesc = {};
		commandListDesc.DebugName		= "ImGui Copy Command List";
		commandListDesc.CommandListType	= ECommandListType::COMMAND_LIST_TYPE_PRIMARY;
		commandListDesc.Flags			= FCommandListFlag::COMMAND_LIST_FLAG_ONE_TIME_SUBMIT;

		m_CopyCommandList = m_pGraphicsDevice->CreateCommandList(m_CopyCommandAllocator.Get(), &commandListDesc);

		if (!m_CopyCommandList)
		{
			return false;
		}

		return true;
	}

	bool ImGuiRenderer::CreateBuffers(uint32 vertexBufferSize, uint32 indexBufferSize)
	{
		BufferDesc vertexBufferDesc = {};
		vertexBufferDesc.DebugName		= "ImGui Vertex Buffer";
		vertexBufferDesc.MemoryType		= EMemoryType::MEMORY_TYPE_GPU;
		vertexBufferDesc.Flags			= FBufferFlag::BUFFER_FLAG_COPY_DST | FBufferFlag::BUFFER_FLAG_VERTEX_BUFFER;
		vertexBufferDesc.SizeInBytes	= vertexBufferSize;

		m_VertexBuffer = m_pGraphicsDevice->CreateBuffer(&vertexBufferDesc);
		if (!m_VertexBuffer)
		{
			return false;
		}

		BufferDesc indexBufferDesc = {};
		indexBufferDesc.DebugName	= "ImGui Index Buffer";
		indexBufferDesc.MemoryType	= EMemoryType::MEMORY_TYPE_GPU;
		indexBufferDesc.Flags		= FBufferFlag::BUFFER_FLAG_COPY_DST | FBufferFlag::BUFFER_FLAG_INDEX_BUFFER;
		indexBufferDesc.SizeInBytes	= vertexBufferSize;
		
		m_IndexBuffer = m_pGraphicsDevice->CreateBuffer(&indexBufferDesc);
		if (!m_IndexBuffer)
		{
			return false;
		}

		BufferDesc vertexCopyBufferDesc = {};
		vertexCopyBufferDesc.DebugName		= "ImGui Vertex Copy Buffer";
		vertexCopyBufferDesc.MemoryType		= EMemoryType::MEMORY_TYPE_CPU_VISIBLE;
		vertexCopyBufferDesc.Flags			= FBufferFlag::BUFFER_FLAG_COPY_SRC;
		vertexCopyBufferDesc.SizeInBytes	= vertexBufferSize;

		BufferDesc indexCopyBufferDesc = {};
		indexCopyBufferDesc.DebugName	= "ImGui Index Copy Buffer";
		indexCopyBufferDesc.MemoryType	= EMemoryType::MEMORY_TYPE_CPU_VISIBLE;
		indexCopyBufferDesc.Flags		= FBufferFlag::BUFFER_FLAG_COPY_SRC;
		indexCopyBufferDesc.SizeInBytes	= indexBufferSize;

		uint32 backBufferCount = m_BackBuffers.GetSize();
		m_VertexCopyBuffers.Resize(backBufferCount);
		m_IndexCopyBuffers.Resize(backBufferCount);
		for (uint32 b = 0; b < backBufferCount; b++)
		{
			TSharedRef<Buffer> vertexBuffer = m_pGraphicsDevice->CreateBuffer(&vertexCopyBufferDesc);
			TSharedRef<Buffer> indexBuffer = m_pGraphicsDevice->CreateBuffer(&indexCopyBufferDesc);
			if (vertexBuffer != nullptr && indexBuffer != nullptr)
			{
				m_VertexCopyBuffers[b] = vertexBuffer;
				m_IndexCopyBuffers[b] = indexBuffer;
			}
			else
			{
				return false;
			}
		}

		return true;
	}

	bool ImGuiRenderer::CreateTextures()
	{
		ImGuiIO& io = ImGui::GetIO();

		uint8* pPixels = nullptr;
		int32 width = 0;
		int32 height = 0;
		io.Fonts->GetTexDataAsRGBA32(&pPixels, &width, &height);

		int64 textureSize = 4 * width * height;

		BufferDesc fontBufferDesc = {};
		fontBufferDesc.DebugName	= "ImGui Font Buffer";
		fontBufferDesc.MemoryType	= EMemoryType::MEMORY_TYPE_CPU_VISIBLE;
		fontBufferDesc.Flags		= FBufferFlag::BUFFER_FLAG_COPY_SRC;
		fontBufferDesc.SizeInBytes	= textureSize;

		TSharedRef<Buffer> fontBuffer = m_pGraphicsDevice->CreateBuffer(&fontBufferDesc);
		if (fontBuffer == nullptr)
		{
			return false;
		}

		void* pMapped = fontBuffer->Map();
		memcpy(pMapped, pPixels, textureSize);
		fontBuffer->Unmap();

		TextureDesc fontTextureDesc = {};
		fontTextureDesc.DebugName	= "ImGui Font Texture";
		fontTextureDesc.MemoryType  = EMemoryType::MEMORY_TYPE_GPU;
		fontTextureDesc.Format		= EFormat::FORMAT_R8G8B8A8_UNORM;
		fontTextureDesc.Type		= ETextureType::TEXTURE_TYPE_2D;
		fontTextureDesc.Flags		= FTextureFlag::TEXTURE_FLAG_COPY_DST | FTextureFlag::TEXTURE_FLAG_SHADER_RESOURCE;
		fontTextureDesc.Width		= width;
		fontTextureDesc.Height		= height;
		fontTextureDesc.Depth		= 1;
		fontTextureDesc.ArrayCount	= 1;
		fontTextureDesc.Miplevels	= 1;
		fontTextureDesc.SampleCount = 1;

		m_FontTexture = m_pGraphicsDevice->CreateTexture(&fontTextureDesc);
		if (!m_FontTexture)
		{
			return false;
		}

		CopyTextureFromBufferDesc copyDesc = {};
		copyDesc.SrcOffset		= 0;
		copyDesc.SrcRowPitch	= 0;
		copyDesc.SrcHeight		= 0;
		copyDesc.Width			= width;
		copyDesc.Height			= height;
		copyDesc.Depth			= 1;
		copyDesc.Miplevel		= 0;
		copyDesc.MiplevelCount  = 1;
		copyDesc.ArrayIndex		= 0;
		copyDesc.ArrayCount		= 1;

		m_CopyCommandAllocator->Reset();
		m_CopyCommandList->Begin(nullptr);

		PipelineTextureBarrierDesc transitionToCopyDstBarrier = {};
		transitionToCopyDstBarrier.pTexture				= m_FontTexture.Get();
		transitionToCopyDstBarrier.StateBefore			= ETextureState::TEXTURE_STATE_UNKNOWN;
		transitionToCopyDstBarrier.StateAfter			= ETextureState::TEXTURE_STATE_COPY_DST;
		transitionToCopyDstBarrier.QueueBefore			= ECommandQueueType::COMMAND_QUEUE_TYPE_NONE;
		transitionToCopyDstBarrier.QueueAfter			= ECommandQueueType::COMMAND_QUEUE_TYPE_NONE;
		transitionToCopyDstBarrier.SrcMemoryAccessFlags	= 0;
		transitionToCopyDstBarrier.DstMemoryAccessFlags	= FMemoryAccessFlag::MEMORY_ACCESS_FLAG_MEMORY_WRITE;
		transitionToCopyDstBarrier.TextureFlags			= fontTextureDesc.Flags;
		transitionToCopyDstBarrier.Miplevel				= 0;
		transitionToCopyDstBarrier.MiplevelCount		= fontTextureDesc.Miplevels;
		transitionToCopyDstBarrier.ArrayIndex			= 0;
		transitionToCopyDstBarrier.ArrayCount			= fontTextureDesc.ArrayCount;

		m_CopyCommandList->PipelineTextureBarriers(FPipelineStageFlag::PIPELINE_STAGE_FLAG_TOP, FPipelineStageFlag::PIPELINE_STAGE_FLAG_COPY, &transitionToCopyDstBarrier, 1);
		m_CopyCommandList->CopyTextureFromBuffer(fontBuffer.Get(), m_FontTexture.Get(), copyDesc);
		
		PipelineTextureBarrierDesc transitionToShaderReadBarrier = {};
		transitionToShaderReadBarrier.pTexture				= m_FontTexture.Get();
		transitionToShaderReadBarrier.StateBefore			= ETextureState::TEXTURE_STATE_COPY_DST;
		transitionToShaderReadBarrier.StateAfter			= ETextureState::TEXTURE_STATE_SHADER_READ_ONLY;
		transitionToShaderReadBarrier.QueueBefore			= ECommandQueueType::COMMAND_QUEUE_TYPE_NONE;
		transitionToShaderReadBarrier.QueueAfter			= ECommandQueueType::COMMAND_QUEUE_TYPE_NONE;
		transitionToShaderReadBarrier.SrcMemoryAccessFlags	= FMemoryAccessFlag::MEMORY_ACCESS_FLAG_MEMORY_WRITE;
		transitionToShaderReadBarrier.DstMemoryAccessFlags	= FMemoryAccessFlag::MEMORY_ACCESS_FLAG_MEMORY_READ;
		transitionToShaderReadBarrier.TextureFlags			= fontTextureDesc.Flags;
		transitionToShaderReadBarrier.Miplevel				= 0;
		transitionToShaderReadBarrier.MiplevelCount			= fontTextureDesc.Miplevels;
		transitionToShaderReadBarrier.ArrayIndex			= 0;
		transitionToShaderReadBarrier.ArrayCount			= fontTextureDesc.ArrayCount;

		m_CopyCommandList->PipelineTextureBarriers(FPipelineStageFlag::PIPELINE_STAGE_FLAG_COPY, FPipelineStageFlag::PIPELINE_STAGE_FLAG_BOTTOM, &transitionToShaderReadBarrier, 1);
		m_CopyCommandList->End();

		RenderAPI::GetGraphicsQueue()->ExecuteCommandLists(&m_CopyCommandList, 1, FPipelineStageFlag::PIPELINE_STAGE_FLAG_COPY, nullptr, 0, nullptr, 0);
		RenderAPI::GetGraphicsQueue()->Flush();

		TextureViewDesc fontTextureViewDesc = {};
		fontTextureViewDesc.DebugName		= "ImGui Font Texture View";
		fontTextureViewDesc.pTexture		= m_FontTexture.Get();
		fontTextureViewDesc.Flags			= FTextureViewFlag::TEXTURE_VIEW_FLAG_SHADER_RESOURCE;
		fontTextureViewDesc.Format			= EFormat::FORMAT_R8G8B8A8_UNORM;
		fontTextureViewDesc.Type			= ETextureViewType::TEXTURE_VIEW_TYPE_2D;
		fontTextureViewDesc.MiplevelCount	= 1;
		fontTextureViewDesc.ArrayCount		= 1;
		fontTextureViewDesc.Miplevel		= 0;
		fontTextureViewDesc.ArrayIndex		= 0;

		m_FontTextureView = m_pGraphicsDevice->CreateTextureView(&fontTextureViewDesc);
		if (!m_FontTextureView)
		{
			return false;
		}

		return true;
	}

	bool ImGuiRenderer::CreateSamplers()
	{
		SamplerDesc samplerDesc = {};
		samplerDesc.DebugName			= "ImGui Sampler";
		samplerDesc.MinFilter			= EFilterType::FILTER_TYPE_NEAREST;
		samplerDesc.MagFilter			= EFilterType::FILTER_TYPE_NEAREST;
		samplerDesc.MipmapMode			= EMipmapMode::MIPMAP_MODE_NEAREST;
		samplerDesc.AddressModeU		= ESamplerAddressMode::SAMPLER_ADDRESS_MODE_MIRRORED_REPEAT;
		samplerDesc.AddressModeV		= samplerDesc.AddressModeU;
		samplerDesc.AddressModeW		= samplerDesc.AddressModeU;
		samplerDesc.MipLODBias			= 0.0f; 
		samplerDesc.AnisotropyEnabled	= false;
		samplerDesc.MaxAnisotropy		= 16;
		samplerDesc.MinLOD				= 0.0f;
		samplerDesc.MaxLOD				= 1.0f;

		m_Sampler = m_pGraphicsDevice->CreateSampler(&samplerDesc);

		return m_Sampler != nullptr;
	}

	bool ImGuiRenderer::CreatePipelineLayout()
	{
		DescriptorBindingDesc descriptorBindingDesc = {};
		descriptorBindingDesc.DescriptorType	= EDescriptorType::DESCRIPTOR_TYPE_SHADER_RESOURCE_COMBINED_SAMPLER;
		descriptorBindingDesc.DescriptorCount	= 1;
		descriptorBindingDesc.Binding			= 0;
		descriptorBindingDesc.ShaderStageMask	= FShaderStageFlag::SHADER_STAGE_FLAG_PIXEL_SHADER;

		DescriptorSetLayoutDesc descriptorSetLayoutDesc = {};
		descriptorSetLayoutDesc.DescriptorBindings		= { descriptorBindingDesc };

		ConstantRangeDesc constantRangeVertexDesc = { };
		constantRangeVertexDesc.ShaderStageFlags	= FShaderStageFlag::SHADER_STAGE_FLAG_VERTEX_SHADER;
		constantRangeVertexDesc.SizeInBytes			= 4 * sizeof(float32);
		constantRangeVertexDesc.OffsetInBytes		= 0;

		ConstantRangeDesc constantRangePixelDesc = { };
		constantRangePixelDesc.ShaderStageFlags	= FShaderStageFlag::SHADER_STAGE_FLAG_PIXEL_SHADER;
		constantRangePixelDesc.SizeInBytes		= 8 * sizeof(float32) + sizeof(uint32);
		constantRangePixelDesc.OffsetInBytes	= constantRangeVertexDesc.SizeInBytes;

		ConstantRangeDesc pConstantRanges[2] = { constantRangeVertexDesc, constantRangePixelDesc };

		PipelineLayoutDesc pipelineLayoutDesc = { };
		pipelineLayoutDesc.DebugName			= "ImGui Pipeline Layout";
		pipelineLayoutDesc.DescriptorSetLayouts	= { descriptorSetLayoutDesc };
		pipelineLayoutDesc.ConstantRanges		= { pConstantRanges[0], pConstantRanges[1] };

		m_PipelineLayout = m_pGraphicsDevice->CreatePipelineLayout(&pipelineLayoutDesc);

		return m_PipelineLayout != nullptr;
	}

	bool ImGuiRenderer::CreateDescriptorSet()
	{
		DescriptorHeapInfo descriptorCountDesc = { };
		descriptorCountDesc.SamplerDescriptorCount					= 1;
		descriptorCountDesc.TextureDescriptorCount					= 1;
		descriptorCountDesc.TextureCombinedSamplerDescriptorCount	= 64;
		descriptorCountDesc.ConstantBufferDescriptorCount			= 1;
		descriptorCountDesc.UnorderedAccessBufferDescriptorCount	= 1;
		descriptorCountDesc.UnorderedAccessTextureDescriptorCount	= 1;
		descriptorCountDesc.AccelerationStructureDescriptorCount	= 1;

		DescriptorHeapDesc descriptorHeapDesc = { };
		descriptorHeapDesc.DebugName			= "ImGui Descriptor Heap";
		descriptorHeapDesc.DescriptorSetCount	= 64;
		descriptorHeapDesc.DescriptorCount		= descriptorCountDesc;

		m_DescriptorHeap = m_pGraphicsDevice->CreateDescriptorHeap(&descriptorHeapDesc);
		if (!m_DescriptorHeap)
		{
			return false;
		}

		m_DescriptorSet = m_pGraphicsDevice->CreateDescriptorSet("ImGui Descriptor Set", m_PipelineLayout.Get(), 0, m_DescriptorHeap.Get());

		return m_DescriptorSet != nullptr;
	}

	bool ImGuiRenderer::CreateShaders()
	{
		m_VertexShaderGUID		= ResourceManager::LoadShaderFromFile("ImGuiVertex.vert", FShaderStageFlag::SHADER_STAGE_FLAG_VERTEX_SHADER, EShaderLang::SHADER_LANG_GLSL);
		m_PixelShaderGUID		= ResourceManager::LoadShaderFromFile("ImGuiPixel.frag", FShaderStageFlag::SHADER_STAGE_FLAG_PIXEL_SHADER, EShaderLang::SHADER_LANG_GLSL);
		return m_VertexShaderGUID != GUID_NONE && m_PixelShaderGUID != GUID_NONE;
	}
	
	bool ImGuiRenderer::CreateCommandLists()
	{
		m_ppRenderCommandAllocators	= DBG_NEW CommandAllocator*[m_BackBufferCount];
		m_ppRenderCommandLists		= DBG_NEW CommandList*[m_BackBufferCount];

		for (uint32 b = 0; b < m_BackBufferCount; b++)
		{
			m_ppRenderCommandAllocators[b] = m_pGraphicsDevice->CreateCommandAllocator("ImGui Render Command Allocator " + std::to_string(b), ECommandQueueType::COMMAND_QUEUE_TYPE_GRAPHICS);

			if (!m_ppRenderCommandAllocators[b])
			{
				return false;
			}

			CommandListDesc commandListDesc = {};
			commandListDesc.DebugName			= "ImGui Render Command List " + std::to_string(b);
			commandListDesc.CommandListType		= ECommandListType::COMMAND_LIST_TYPE_PRIMARY;
			commandListDesc.Flags				= FCommandListFlag::COMMAND_LIST_FLAG_ONE_TIME_SUBMIT;

			m_ppRenderCommandLists[b] = m_pGraphicsDevice->CreateCommandList(m_ppRenderCommandAllocators[b], &commandListDesc);

			if (!m_ppRenderCommandLists[b])
			{
				return false;
			}

			CommandList* pCommandList = m_ppRenderCommandLists[b];

			Profiler::GetGPUProfiler()->AddTimestamp(pCommandList, "ImGui Render Command List");

			pCommandList->Begin(nullptr);
			Profiler::GetGPUProfiler()->ResetTimestamp(pCommandList);
			pCommandList->End();
			RenderAPI::GetGraphicsQueue()->ExecuteCommandLists(&pCommandList, 1, FPipelineStageFlag::PIPELINE_STAGE_FLAG_UNKNOWN, nullptr, 0, nullptr, 0);
			RenderAPI::GetGraphicsQueue()->Flush();
		}

		return true;
	}

	bool ImGuiRenderer::CreateRenderPass(RenderPassAttachmentDesc* pBackBufferAttachmentDesc)
	{
		RenderPassAttachmentDesc colorAttachmentDesc = {};
		colorAttachmentDesc.Format			= EFormat::FORMAT_B8G8R8A8_UNORM;
		colorAttachmentDesc.SampleCount		= 1;
		colorAttachmentDesc.LoadOp			= ELoadOp::LOAD_OP_LOAD;
		colorAttachmentDesc.StoreOp			= EStoreOp::STORE_OP_STORE;
		colorAttachmentDesc.StencilLoadOp	= ELoadOp::LOAD_OP_DONT_CARE;
		colorAttachmentDesc.StencilStoreOp	= EStoreOp::STORE_OP_DONT_CARE;
		colorAttachmentDesc.InitialState	= pBackBufferAttachmentDesc->InitialState;
		colorAttachmentDesc.FinalState		= pBackBufferAttachmentDesc->FinalState;

		RenderPassSubpassDesc subpassDesc = {};
		subpassDesc.RenderTargetStates			= { ETextureState::TEXTURE_STATE_RENDER_TARGET };
		subpassDesc.DepthStencilAttachmentState	= ETextureState::TEXTURE_STATE_DONT_CARE;

		RenderPassSubpassDependencyDesc subpassDependencyDesc = {};
		subpassDependencyDesc.SrcSubpass	= EXTERNAL_SUBPASS;
		subpassDependencyDesc.DstSubpass	= 0;
		subpassDependencyDesc.SrcAccessMask	= 0;
		subpassDependencyDesc.DstAccessMask	= FMemoryAccessFlag::MEMORY_ACCESS_FLAG_MEMORY_READ | FMemoryAccessFlag::MEMORY_ACCESS_FLAG_MEMORY_WRITE;
		subpassDependencyDesc.SrcStageMask	= FPipelineStageFlag::PIPELINE_STAGE_FLAG_RENDER_TARGET_OUTPUT;
		subpassDependencyDesc.DstStageMask	= FPipelineStageFlag::PIPELINE_STAGE_FLAG_RENDER_TARGET_OUTPUT;

		RenderPassDesc renderPassDesc = {};
		renderPassDesc.DebugName			= "ImGui Render Pass";
		renderPassDesc.Attachments			= { colorAttachmentDesc };
		renderPassDesc.Subpasses			= { subpassDesc };
		renderPassDesc.SubpassDependencies	= { subpassDependencyDesc };

		m_RenderPass = m_pGraphicsDevice->CreateRenderPass(&renderPassDesc);

		return true;
	}

	bool ImGuiRenderer::CreatePipelineState()
	{
		m_PipelineStateID = InternalCreatePipelineState(m_VertexShaderGUID, m_PixelShaderGUID);

		THashTable<GUID_Lambda, uint64> pixelShaderToPipelineStateMap;
		pixelShaderToPipelineStateMap.insert({ m_PixelShaderGUID, m_PipelineStateID });
		m_ShadersIDToPipelineStateIDMap.insert({ m_VertexShaderGUID, pixelShaderToPipelineStateMap });

		return true;
	}

	uint64 ImGuiRenderer::InternalCreatePipelineState(GUID_Lambda vertexShader, GUID_Lambda pixelShader)
	{
		ManagedGraphicsPipelineStateDesc pipelineStateDesc = {};
		pipelineStateDesc.DebugName			= "ImGui Pipeline State";
		pipelineStateDesc.RenderPass		= m_RenderPass;
		pipelineStateDesc.PipelineLayout	= m_PipelineLayout;

		pipelineStateDesc.DepthStencilState.CompareOp			= ECompareOp::COMPARE_OP_NEVER;
		pipelineStateDesc.DepthStencilState.DepthTestEnable		= false;
		pipelineStateDesc.DepthStencilState.DepthWriteEnable	= false;

		pipelineStateDesc.BlendState.BlendAttachmentStates =
		{
			{
				EBlendOp::BLEND_OP_ADD,
				EBlendFactor::BLEND_FACTOR_SRC_ALPHA,
				EBlendFactor::BLEND_FACTOR_INV_SRC_ALPHA,
				EBlendOp::BLEND_OP_ADD,
				EBlendFactor::BLEND_FACTOR_INV_SRC_ALPHA,
				EBlendFactor::BLEND_FACTOR_SRC_ALPHA,
				COLOR_COMPONENT_FLAG_R | COLOR_COMPONENT_FLAG_G | COLOR_COMPONENT_FLAG_B | COLOR_COMPONENT_FLAG_A,
				true
			}
		};

		pipelineStateDesc.InputLayout =
		{
			{ "POSITION",	0, sizeof(ImDrawVert), EVertexInputRate::VERTEX_INPUT_PER_VERTEX, 0, IM_OFFSETOF(ImDrawVert, pos),	EFormat::FORMAT_R32G32_SFLOAT },
			{ "TEXCOORD",	0, sizeof(ImDrawVert), EVertexInputRate::VERTEX_INPUT_PER_VERTEX, 1, IM_OFFSETOF(ImDrawVert, uv),	EFormat::FORMAT_R32G32_SFLOAT },
			{ "COLOR",		0, sizeof(ImDrawVert), EVertexInputRate::VERTEX_INPUT_PER_VERTEX, 2, IM_OFFSETOF(ImDrawVert, col),	EFormat::FORMAT_R8G8B8A8_UNORM },
		};

		pipelineStateDesc.VertexShader.ShaderGUID	= vertexShader;
		pipelineStateDesc.PixelShader.ShaderGUID	= pixelShader;

		return PipelineStateManager::CreateGraphicsPipelineState(&pipelineStateDesc);
	}
}<|MERGE_RESOLUTION|>--- conflicted
+++ resolved
@@ -53,7 +53,6 @@
 		VALIDATE(s_pRendererInstance != nullptr);
 		s_pRendererInstance = nullptr;
 
-<<<<<<< HEAD
 		if (m_ppRenderCommandLists != nullptr && m_ppRenderCommandAllocators != nullptr)
 		{
 			for (uint32 b = 0; b < m_BackBufferCount; b++)
@@ -66,17 +65,6 @@
 			SAFEDELETE_ARRAY(m_ppRenderCommandAllocators);
 		}
 
-=======
-		for (uint32 b = 0; b < m_BackBufferCount; b++)
-		{
-			SAFERELEASE(m_ppRenderCommandLists[b]);
-			SAFERELEASE(m_ppRenderCommandAllocators[b]);
-		}
-
-		SAFEDELETE_ARRAY(m_ppRenderCommandLists);
-		SAFEDELETE_ARRAY(m_ppRenderCommandAllocators);
-
->>>>>>> 742ed98c
 		EventHandler eventHandler(this, &ImGuiRenderer::OnEvent);
 		EventQueue::UnregisterEventHandler<MouseMovedEvent>(eventHandler);
 		EventQueue::UnregisterEventHandler<MouseScrolledEvent>(eventHandler);
