#include "Engine/EngineLoop.h"

#include "Rendering/ImGuiRenderer.h"
#include "Rendering/RenderAPI.h"
#include "Rendering/PipelineStateManager.h"
#include "Rendering/RenderGraph.h"

#include "Rendering/Core/API/CommandAllocator.h"
#include "Rendering/Core/API/GraphicsDevice.h"
#include "Rendering/Core/API/PipelineLayout.h"
#include "Rendering/Core/API/DescriptorHeap.h"
#include "Rendering/Core/API/DescriptorSet.h"
#include "Rendering/Core/API/PipelineState.h"
#include "Rendering/Core/API/CommandQueue.h"
#include "Rendering/Core/API/CommandList.h"
#include "Rendering/Core/API/TextureView.h"
#include "Rendering/Core/API/RenderPass.h"
#include "Rendering/Core/API/Texture.h"
#include "Rendering/Core/API/Sampler.h"
#include "Rendering/Core/API/Shader.h"
#include "Rendering/Core/API/Buffer.h"

#include "Application/API/Window.h"
#include "Application/API/CommonApplication.h"

#include "Resources/ResourceManager.h"

#include "Application/API/Events/KeyEvents.h"
#include "Application/API/Events/MouseEvents.h"

#include "Debug/Profiler.h"

#define IMGUI_DISABLE_OBSOLETE_FUNCTIONS
#include <imgui.h>
#include <imnodes.h>

namespace LambdaEngine
{
	ImGuiRenderer* ImGuiRenderer::s_pRendererInstance = nullptr;

	/*
	* ImGuiRenderer
	*/
	ImGuiRenderer::ImGuiRenderer(const GraphicsDevice* pGraphicsDevice)
		: m_pGraphicsDevice(pGraphicsDevice)
	{
		VALIDATE(s_pRendererInstance == nullptr);
		s_pRendererInstance = this;
	}

	ImGuiRenderer::~ImGuiRenderer()
	{
		VALIDATE(s_pRendererInstance != nullptr);
		s_pRendererInstance = nullptr;

		for (uint32 b = 0; b < m_BackBufferCount; b++)
		{
			SAFERELEASE(m_ppRenderCommandLists[b]);
			SAFERELEASE(m_ppRenderCommandAllocators[b]);
		}

		SAFEDELETE_ARRAY(m_ppRenderCommandLists);
		SAFEDELETE_ARRAY(m_ppRenderCommandAllocators);

		EventHandler eventHandler(this, &ImGuiRenderer::OnEvent);
		EventQueue::UnregisterEventHandler<MouseMovedEvent>(eventHandler);
		EventQueue::UnregisterEventHandler<MouseScrolledEvent>(eventHandler);
		EventQueue::UnregisterEventHandler<MouseButtonReleasedEvent>(eventHandler);
		EventQueue::UnregisterEventHandler<MouseButtonClickedEvent>(eventHandler);
		EventQueue::UnregisterEventHandler<KeyPressedEvent>(eventHandler);
		EventQueue::UnregisterEventHandler<KeyReleasedEvent>(eventHandler);
		EventQueue::UnregisterEventHandler<KeyTypedEvent>(eventHandler);

		imnodes::Shutdown();
		ImGui::DestroyContext();
	}

	bool ImGuiRenderer::Init(const ImGuiRendererDesc* pDesc)
	{
		VALIDATE(pDesc);

		uint32 backBufferCount = pDesc->BackBufferCount;
		m_BackBuffers.Resize(backBufferCount);

		if (!InitImGui())
		{
			LOG_ERROR("[ImGuiRenderer]: Failed to initialize ImGui");
			return false;
		}

		if (!CreateCopyCommandList())
		{
			LOG_ERROR("[ImGuiRenderer]: Failed to create copy Command List");
			return false;
		}

		if (!CreateBuffers(pDesc->VertexBufferSize, pDesc->IndexBufferSize))
		{
			LOG_ERROR("[ImGuiRenderer]: Failed to create buffers");
			return false;
		}

		if (!CreateTextures())
		{
			LOG_ERROR("[ImGuiRenderer]: Failed to create textures");
			return false;
		}

		if (!CreateSamplers())
		{
			LOG_ERROR("[ImGuiRenderer]: Failed to create samplers");
			return false;
		}

		if (!CreatePipelineLayout())
		{
			LOG_ERROR("[ImGuiRenderer]: Failed to create PipelineLayout");
			return false;
		}

		if (!CreateDescriptorSet())
		{
			LOG_ERROR("[ImGuiRenderer]: Failed to create DescriptorSet");
			return false;
		}

		if (!CreateShaders())
		{
			LOG_ERROR("[ImGuiRenderer]: Failed to create Shaders");
			return false;
		}

		m_DescriptorSet->WriteTextureDescriptors(&m_FontTextureView, &m_Sampler, ETextureState::TEXTURE_STATE_SHADER_READ_ONLY, 0, 1, EDescriptorType::DESCRIPTOR_TYPE_SHADER_RESOURCE_COMBINED_SAMPLER);

		EventHandler eventHandler(this, &ImGuiRenderer::OnEvent);

		bool result = true;
		result = result && EventQueue::RegisterEventHandler<MouseMovedEvent>(eventHandler);
		result = result && EventQueue::RegisterEventHandler<MouseScrolledEvent>(eventHandler);
		result = result && EventQueue::RegisterEventHandler<MouseButtonReleasedEvent>(eventHandler);
		result = result && EventQueue::RegisterEventHandler<MouseButtonClickedEvent>(eventHandler);
		result = result && EventQueue::RegisterEventHandler<KeyPressedEvent>(eventHandler);
		result = result && EventQueue::RegisterEventHandler<KeyReleasedEvent>(eventHandler);
		result = result && EventQueue::RegisterEventHandler<KeyTypedEvent>(eventHandler);
		return result;
	}

	void ImGuiRenderer::DrawUI(ImGuiDrawFunc drawFunc)
	{
		std::scoped_lock<SpinLock> lock(m_DrawCallsLock);
		m_DeferredDrawCalls.EmplaceBack(drawFunc);
	}

	bool ImGuiRenderer::RenderGraphInit(const CustomRendererRenderGraphInitDesc* pPreInitDesc)
	{
		VALIDATE(pPreInitDesc);

		VALIDATE(pPreInitDesc->ColorAttachmentCount == 1);

		m_BackBufferCount = pPreInitDesc->BackBufferCount;

		if (!CreateCommandLists())
		{
			LOG_ERROR("[ImGuiRenderer]: Failed to create render command lists");
			return false;
		}

		if (!CreateRenderPass(&pPreInitDesc->pColorAttachmentDesc[0]))
		{
			LOG_ERROR("[ImGuiRenderer]: Failed to create RenderPass");
			return false;
		}

		if (!CreatePipelineState())
		{
			LOG_ERROR("[ImGuiRenderer]: Failed to create PipelineState");
			return false;
		}

		return true;
	}

	void ImGuiRenderer::PreBuffersDescriptorSetWrite()
	{
	}

	void ImGuiRenderer::PreTexturesDescriptorSetWrite()
	{
	}

	//void ImGuiRenderer::UpdateParameters(void* pData)
	//{
	//	UNREFERENCED_VARIABLE(pData);
	//}

	/*void ImGuiRenderer::UpdatePushConstants(void* pData, uint32 dataSize)
	{
		UNREFERENCED_VARIABLE(pData);
		UNREFERENCED_VARIABLE(dataSize);
	}*/

	void ImGuiRenderer::UpdateTextureResource(const String& resourceName, const TextureView* const* ppTextureViews, uint32 count, bool backBufferBound)
	{
		if (count == 1 || backBufferBound)
		{
			if (resourceName == RENDER_GRAPH_BACK_BUFFER_ATTACHMENT)
			{
				for (uint32 i = 0; i < count; i++)
				{
					m_BackBuffers[i] = MakeSharedRef(ppTextureViews[i]);
				}
			}
			else
			{
				auto textureIt = m_TextureResourceNameDescriptorSetsMap.find(resourceName);
				if (textureIt == m_TextureResourceNameDescriptorSetsMap.end())
				{
					TArray<TSharedRef<DescriptorSet>>& descriptorSets = m_TextureResourceNameDescriptorSetsMap[resourceName];
					if (backBufferBound)
					{
						uint32 backBufferCount = m_BackBuffers.GetSize();
						descriptorSets.Resize(backBufferCount);
						for (uint32 b = 0; b < backBufferCount; b++)
						{
							TSharedRef<DescriptorSet> descriptorSet = m_pGraphicsDevice->CreateDescriptorSet("ImGui Custom Texture Descriptor Set", m_PipelineLayout.Get(), 0, m_DescriptorHeap.Get());
							descriptorSets[b] = descriptorSet;

							descriptorSet->WriteTextureDescriptors(&ppTextureViews[b], &m_Sampler, ETextureState::TEXTURE_STATE_SHADER_READ_ONLY, 0, 1, EDescriptorType::DESCRIPTOR_TYPE_SHADER_RESOURCE_COMBINED_SAMPLER);
						}
					}
					else
					{
						descriptorSets.Resize(count);
						for (uint32 b = 0; b < count; b++)
						{
							TSharedRef<DescriptorSet> descriptorSet = m_pGraphicsDevice->CreateDescriptorSet("ImGui Custom Texture Descriptor Set", m_PipelineLayout.Get(), 0, m_DescriptorHeap.Get());
							descriptorSets[b] = descriptorSet;

							descriptorSet->WriteTextureDescriptors(&ppTextureViews[b], &m_Sampler, ETextureState::TEXTURE_STATE_SHADER_READ_ONLY, 0, 1, EDescriptorType::DESCRIPTOR_TYPE_SHADER_RESOURCE_COMBINED_SAMPLER);
						}
					}
				}
				else
				{
					TArray<TSharedRef<DescriptorSet>>& descriptorSets = m_TextureResourceNameDescriptorSetsMap[resourceName];
					if (backBufferBound)
					{
						uint32 backBufferCount = m_BackBuffers.GetSize();
						if (descriptorSets.GetSize() == backBufferCount)
						{
							for (uint32 b = 0; b < backBufferCount; b++)
							{
								TSharedRef<DescriptorSet> descriptorSet = descriptorSets[b];
								descriptorSet->WriteTextureDescriptors(&ppTextureViews[b], &m_Sampler, ETextureState::TEXTURE_STATE_SHADER_READ_ONLY, 0, 1, EDescriptorType::DESCRIPTOR_TYPE_SHADER_RESOURCE_COMBINED_SAMPLER);
							}
						}
					}
					else
					{
						if (descriptorSets.GetSize() == count)
						{
							for (uint32 b = 0; b < count; b++)
							{
								TSharedRef<DescriptorSet> descriptorSet = descriptorSets[b];
								descriptorSet->WriteTextureDescriptors(&ppTextureViews[b], &m_Sampler, ETextureState::TEXTURE_STATE_SHADER_READ_ONLY, 0, 1, EDescriptorType::DESCRIPTOR_TYPE_SHADER_RESOURCE_COMBINED_SAMPLER);
							}
						}
						else
						{
							LOG_ERROR("[ImGuiRenderer]: Texture count changed between calls to UpdateTextureResource for resource \"%s\"", resourceName.c_str());
						}
					}
				}
			}
		}
		else
		{
			LOG_WARNING("[ImGuiRenderer]: Textures with count > 1 and not BackBufferBound is not implemented");
		}
	}

	void ImGuiRenderer::UpdateBufferResource(const String& resourceName, const Buffer* const* ppBuffers, uint64* pOffsets, uint64* pSizesInBytes, uint32 count, bool backBufferBound)
	{
		UNREFERENCED_VARIABLE(resourceName);
		UNREFERENCED_VARIABLE(ppBuffers);
		UNREFERENCED_VARIABLE(pOffsets);
		UNREFERENCED_VARIABLE(pSizesInBytes);
		UNREFERENCED_VARIABLE(count);
		UNREFERENCED_VARIABLE(backBufferBound);
	}

	void ImGuiRenderer::UpdateAccelerationStructureResource(const String& resourceName, const AccelerationStructure* pAccelerationStructure)
	{
		UNREFERENCED_VARIABLE(resourceName);
		UNREFERENCED_VARIABLE(pAccelerationStructure);
	}

	void ImGuiRenderer::Render(
		uint32 modFrameIndex,
		uint32 backBufferIndex,
		CommandList** ppFirstExecutionStage,
		CommandList** ppSecondaryExecutionStage)
	{
		UNREFERENCED_VARIABLE(ppSecondaryExecutionStage);

		// Update imgui for this frame
		TSharedRef<Window> window = CommonApplication::Get()->GetMainWindow();
		uint32 windowWidth	= window->GetWidth();
		uint32 windowHeight = window->GetHeight();

		ImGuiIO& io = ImGui::GetIO();
		io.DeltaTime = static_cast<float32>(EngineLoop::GetDeltaTime().AsSeconds());
		io.DisplaySize = ImVec2(static_cast<float32>(windowWidth), static_cast<float32>(windowHeight));
		io.DisplayFramebufferScale = ImVec2(1.0f, 1.0f);

		// Render all ImGui calls
		ImGui::NewFrame();

		{
			std::scoped_lock<SpinLock> lock(m_DrawCallsLock);
			for (ImGuiDrawFunc& func : m_DeferredDrawCalls)
			{
				func();
			}
			m_DeferredDrawCalls.Clear();
		}

		ImGui::EndFrame();
		ImGui::Render();


		//Start drawing
		ImDrawData* pDrawData = ImGui::GetDrawData();
		TSharedRef<const TextureView> backBuffer = m_BackBuffers[backBufferIndex];
		uint32 width	= backBuffer->GetDesc().pTexture->GetDesc().Width;
		uint32 height	= backBuffer->GetDesc().pTexture->GetDesc().Height;

		BeginRenderPassDesc beginRenderPassDesc = {};
		beginRenderPassDesc.pRenderPass			= m_RenderPass.Get();
		beginRenderPassDesc.ppRenderTargets		= &backBuffer;
		beginRenderPassDesc.RenderTargetCount	= 1;
		beginRenderPassDesc.pDepthStencil		= nullptr;
		beginRenderPassDesc.Width				= width;
		beginRenderPassDesc.Height				= height;
		beginRenderPassDesc.Flags				= FRenderPassBeginFlag::RENDER_PASS_BEGIN_FLAG_INLINE;
		beginRenderPassDesc.pClearColors		= nullptr;
		beginRenderPassDesc.ClearColorCount		= 0;
		beginRenderPassDesc.Offset.x			= 0;
		beginRenderPassDesc.Offset.y			= 0;

		CommandList* pCommandList = m_ppRenderCommandLists[modFrameIndex];

		// Render to screen
		if (pDrawData == nullptr || pDrawData->CmdListsCount == 0)
		{
			m_ppRenderCommandAllocators[modFrameIndex]->Reset();
			pCommandList->Begin(nullptr);
			//Begin and End RenderPass to transition Texture State (Lazy)
			pCommandList->BeginRenderPass(&beginRenderPassDesc);
			pCommandList->EndRenderPass();

			pCommandList->End();

			(*ppFirstExecutionStage) = pCommandList;
			return;
		}

		Profiler::GetGPUProfiler()->GetTimestamp(pCommandList);

		m_ppRenderCommandAllocators[modFrameIndex]->Reset();
		pCommandList->Begin(nullptr);

		Profiler::GetGPUProfiler()->ResetTimestamp(pCommandList);
		Profiler::GetGPUProfiler()->StartTimestamp(pCommandList);

		{
			TSharedRef<Buffer> vertexCopyBuffer	= m_VertexCopyBuffers[modFrameIndex];
			TSharedRef<Buffer> indexCopyBuffer	= m_IndexCopyBuffers[modFrameIndex];

			uint32 vertexBufferSize		= 0;
			uint32 indexBufferSize		= 0;
			byte* pVertexMapping		= reinterpret_cast<byte*>(vertexCopyBuffer->Map());
			byte* pIndexMapping			= reinterpret_cast<byte*>(indexCopyBuffer->Map());

			for (int n = 0; n < pDrawData->CmdListsCount; n++)
			{
				const ImDrawList* pDrawList = pDrawData->CmdLists[n];

				memcpy(pVertexMapping + vertexBufferSize,	pDrawList->VtxBuffer.Data, pDrawList->VtxBuffer.Size * sizeof(ImDrawVert));
				memcpy(pIndexMapping + indexBufferSize,		pDrawList->IdxBuffer.Data, pDrawList->IdxBuffer.Size * sizeof(ImDrawIdx));

				vertexBufferSize	+= pDrawList->VtxBuffer.Size * sizeof(ImDrawVert);
				indexBufferSize		+= pDrawList->IdxBuffer.Size * sizeof(ImDrawIdx);
			}

			vertexCopyBuffer->Unmap();
			indexCopyBuffer->Unmap();
			pCommandList->CopyBuffer(vertexCopyBuffer.Get(), 0, m_VertexBuffer.Get(), 0, vertexBufferSize);
			pCommandList->CopyBuffer(indexCopyBuffer.Get(), 0, m_IndexBuffer.Get(), 0, indexBufferSize);
		}

<<<<<<< HEAD
		pGraphicsCommandList->BeginRenderPass(&beginRenderPassDesc);

=======
		pCommandList->BeginRenderPass(&beginRenderPassDesc);
	
>>>>>>> 742ed98c
		Viewport viewport = {};
		viewport.MinDepth	= 0.0f;
		viewport.MaxDepth	= 1.0f;
		viewport.Width		= (float32)width;
		viewport.Height		= (float32)height;
		viewport.x			= 0.0f;
		viewport.y			= 0.0f;

		pCommandList->SetViewports(&viewport, 0, 1);

		uint64 offset = 0;
		pCommandList->BindVertexBuffers(&m_VertexBuffer, 0, &offset, 1);
		pCommandList->BindIndexBuffer(m_IndexBuffer.Get(), 0, EIndexType::INDEX_TYPE_UINT16);

		// Setup scale and translation:
		// Our visible imgui space lies from draw_data->DisplayPps (top left) to draw_data->DisplayPos+data_data->DisplaySize (bottom right). DisplayPos is (0,0) for single viewport apps.
		{
			float32 pScale[2];
			pScale[0] = 2.0f / pDrawData->DisplaySize.x;
			pScale[1] = 2.0f / pDrawData->DisplaySize.y;
			float pTranslate[2];
			pTranslate[0] = -1.0f - pDrawData->DisplayPos.x * pScale[0];
			pTranslate[1] = -1.0f - pDrawData->DisplayPos.y * pScale[1];

			pCommandList->SetConstantRange(m_PipelineLayout.Get(), FShaderStageFlag::SHADER_STAGE_FLAG_VERTEX_SHADER, pScale,		2 * sizeof(float32), 0 * sizeof(float32));
			pCommandList->SetConstantRange(m_PipelineLayout.Get(), FShaderStageFlag::SHADER_STAGE_FLAG_VERTEX_SHADER, pTranslate,	2 * sizeof(float32), 2 * sizeof(float32));
		}

		// Will project scissor/clipping rectangles into framebuffer space
		ImVec2 clipOffset		= pDrawData->DisplayPos;       // (0,0) unless using multi-viewports
		ImVec2 clipScale		= pDrawData->FramebufferScale; // (1,1) unless using retina display which are often (2,2)

		// Render command lists
		// (Because we merged all buffers into a single one, we maintain our own offset into them)
		int32 globalVertexOffset = 0;
		int32 globalIndexOffset = 0;

		for (int32 n = 0; n < pDrawData->CmdListsCount; n++)
		{
			const ImDrawList* pCmdList = pDrawData->CmdLists[n];
			for (int32 i = 0; i < pCmdList->CmdBuffer.Size; i++)
			{
				const ImDrawCmd* pCmd = &pCmdList->CmdBuffer[i];
				// Project scissor/clipping rectangles into framebuffer space
				ImVec4 clipRect;
				clipRect.x = (pCmd->ClipRect.x - clipOffset.x) * clipScale.x;
				clipRect.y = (pCmd->ClipRect.y - clipOffset.y) * clipScale.y;
				clipRect.z = (pCmd->ClipRect.z - clipOffset.x) * clipScale.x;
				clipRect.w = (pCmd->ClipRect.w - clipOffset.y) * clipScale.y;

				if (clipRect.x < viewport.Width && clipRect.y < viewport.Height && clipRect.z >= 0.0f && clipRect.w >= 0.0f)
				{
					// Negative offsets are illegal for vkCmdSetScissor
					if (clipRect.x < 0.0f)
						clipRect.x = 0.0f;
					if (clipRect.y < 0.0f)
						clipRect.y = 0.0f;

					// Apply scissor/clipping rectangle
					ScissorRect scissorRect = {};
					scissorRect.x				= (int32)clipRect.x;
					scissorRect.y				= (int32)clipRect.y;
					scissorRect.Width			= uint32(clipRect.z - clipRect.x);
					scissorRect.Height			= uint32(clipRect.w - clipRect.y);

					pCommandList->SetScissorRects(&scissorRect, 0, 1);

					if (pCmd->TextureId)
					{
						ImGuiTexture*		pImGuiTexture	= reinterpret_cast<ImGuiTexture*>(pCmd->TextureId);
						auto textureIt = m_TextureResourceNameDescriptorSetsMap.find(pImGuiTexture->ResourceName);

						if (textureIt == m_TextureResourceNameDescriptorSetsMap.end()) continue;

						GUID_Lambda vertexShaderGUID	= pImGuiTexture->VertexShaderGUID == GUID_NONE	? m_VertexShaderGUID	: pImGuiTexture->VertexShaderGUID;
						GUID_Lambda pixelShaderGUID		= pImGuiTexture->PixelShaderGUID == GUID_NONE	? m_PixelShaderGUID		: pImGuiTexture->PixelShaderGUID;

						auto vertexShaderIt = m_ShadersIDToPipelineStateIDMap.find(vertexShaderGUID);

						if (vertexShaderIt != m_ShadersIDToPipelineStateIDMap.end())
						{
							auto pixelShaderIt = vertexShaderIt->second.find(pixelShaderGUID);

							if (pixelShaderIt != vertexShaderIt->second.end())
							{
								PipelineState* pPipelineState = PipelineStateManager::GetPipelineState(pixelShaderIt->second);
								pCommandList->BindGraphicsPipeline(pPipelineState);
							}
							else
							{
								uint64 pipelineGUID = InternalCreatePipelineState(vertexShaderGUID, pixelShaderGUID);

								vertexShaderIt->second.insert({ pixelShaderGUID, pipelineGUID });

								PipelineState* pPipelineState = PipelineStateManager::GetPipelineState(pipelineGUID);
								pCommandList->BindGraphicsPipeline(pPipelineState);
							}
						}
						else
						{
							uint64 pipelineGUID = InternalCreatePipelineState(vertexShaderGUID, pixelShaderGUID);

							THashTable<GUID_Lambda, uint64> pixelShaderToPipelineStateMap;
							pixelShaderToPipelineStateMap.insert({ pixelShaderGUID, pipelineGUID });
							m_ShadersIDToPipelineStateIDMap.insert({ vertexShaderGUID, pixelShaderToPipelineStateMap });

							PipelineState* pPipelineState = PipelineStateManager::GetPipelineState(pipelineGUID);
							pCommandList->BindGraphicsPipeline(pPipelineState);
						}

						pCommandList->SetConstantRange(m_PipelineLayout.Get(), FShaderStageFlag::SHADER_STAGE_FLAG_PIXEL_SHADER, pImGuiTexture->ChannelMul,			4 * sizeof(float32),	4 * sizeof(float32));
						pCommandList->SetConstantRange(m_PipelineLayout.Get(), FShaderStageFlag::SHADER_STAGE_FLAG_PIXEL_SHADER, pImGuiTexture->ChannelAdd,			4 * sizeof(float32),	8 * sizeof(float32));
						pCommandList->SetConstantRange(m_PipelineLayout.Get(), FShaderStageFlag::SHADER_STAGE_FLAG_PIXEL_SHADER, &pImGuiTexture->ReservedIncludeMask,	sizeof(uint32),		12 * sizeof(float32));

						const TArray<TSharedRef<DescriptorSet>>& descriptorSets = textureIt->second;
						//Todo: Allow other sizes than 1
						if (descriptorSets.GetSize() == 1)
						{
							pCommandList->BindDescriptorSetGraphics(descriptorSets[0].Get(), m_PipelineLayout.Get(), 0);
						}
						else
						{
							pCommandList->BindDescriptorSetGraphics(descriptorSets[backBufferIndex].Get(), m_PipelineLayout.Get(), 0);
						}
					}
					else
					{
						constexpr const float32 DEFAULT_CHANNEL_MUL[4]					= { 1.0f, 1.0f, 1.0f, 1.0f };
						constexpr const float32 DEFAULT_CHANNEL_ADD[4]					= { 0.0f, 0.0f, 0.0f, 0.0f };
						constexpr const uint32 DEFAULT_CHANNEL_RESERVED_INCLUDE_MASK	= 0x00008421;  //0000 0000 0000 0000 1000 0100 0010 0001

						PipelineState* pPipelineState = PipelineStateManager::GetPipelineState(m_PipelineStateID);
						pCommandList->BindGraphicsPipeline(pPipelineState);

						pCommandList->SetConstantRange(m_PipelineLayout.Get(), FShaderStageFlag::SHADER_STAGE_FLAG_PIXEL_SHADER, DEFAULT_CHANNEL_MUL,						4 * sizeof(float32),	4 * sizeof(float32));
						pCommandList->SetConstantRange(m_PipelineLayout.Get(), FShaderStageFlag::SHADER_STAGE_FLAG_PIXEL_SHADER, DEFAULT_CHANNEL_ADD,						4 * sizeof(float32),	8 * sizeof(float32));
						pCommandList->SetConstantRange(m_PipelineLayout.Get(), FShaderStageFlag::SHADER_STAGE_FLAG_PIXEL_SHADER, &DEFAULT_CHANNEL_RESERVED_INCLUDE_MASK,		sizeof(uint32),		12 * sizeof(float32));

						pCommandList->BindDescriptorSetGraphics(m_DescriptorSet.Get(), m_PipelineLayout.Get(), 0);
					}

					// Draw
					pCommandList->DrawIndexInstanced(pCmd->ElemCount, 1, pCmd->IdxOffset + globalIndexOffset, pCmd->VtxOffset + globalVertexOffset, 0);
				}
			}

			globalIndexOffset	+= pCmdList->IdxBuffer.Size;
			globalVertexOffset	+= pCmdList->VtxBuffer.Size;
		}

		Profiler::GetGPUProfiler()->EndTimestamp(pCommandList);

		pCommandList->EndRenderPass();
		pCommandList->End();

		(*ppFirstExecutionStage) = pCommandList;
	}

	bool ImGuiRenderer::OnEvent(const Event& event)
	{
		ImGuiIO& io = ImGui::GetIO();
		if (IsEventOfType<MouseMovedEvent>(event))
		{
			MouseMovedEvent mouseEvent = EventCast<MouseMovedEvent>(event);
			io.MousePos = ImVec2(float32(mouseEvent.Position.x), float32(mouseEvent.Position.y));

			return true;
		}
		else if (IsEventOfType<MouseButtonClickedEvent>(event))
		{
			MouseButtonClickedEvent mouseEvent = EventCast<MouseButtonClickedEvent>(event);
			io.MouseDown[mouseEvent.Button - 1] = true;

			return true;
		}
		else if (IsEventOfType<MouseButtonReleasedEvent>(event))
		{
			MouseButtonReleasedEvent mouseEvent = EventCast<MouseButtonReleasedEvent>(event);
			io.MouseDown[mouseEvent.Button - 1] = false;

			return true;
		}
		else if (IsEventOfType<MouseScrolledEvent>(event))
		{
			MouseScrolledEvent mouseEvent = EventCast<MouseScrolledEvent>(event);
			io.MouseWheelH	+= static_cast<float32>(mouseEvent.DeltaX);
			io.MouseWheel	+= static_cast<float32>(mouseEvent.DeltaY);

			return true;
		}
		else if (IsEventOfType<KeyPressedEvent>(event))
		{
			KeyPressedEvent keyEvent = EventCast<KeyPressedEvent>(event);
			io.KeysDown[keyEvent.Key] = true;
			io.KeyCtrl	= keyEvent.ModiferState.IsCtrlDown();
			io.KeyShift = keyEvent.ModiferState.IsShiftDown();
			io.KeyAlt	= keyEvent.ModiferState.IsAltDown();
			io.KeySuper	= keyEvent.ModiferState.IsSuperDown();

			return true;
		}
		else if (IsEventOfType<KeyReleasedEvent>(event))
		{
			KeyReleasedEvent keyEvent = EventCast<KeyReleasedEvent>(event);
			io.KeysDown[keyEvent.Key] = false;
			io.KeyCtrl	= keyEvent.ModiferState.IsCtrlDown();
			io.KeyShift = keyEvent.ModiferState.IsShiftDown();
			io.KeyAlt	= keyEvent.ModiferState.IsAltDown();
			io.KeySuper	= keyEvent.ModiferState.IsSuperDown();

			return true;
		}
		else if (IsEventOfType<KeyTypedEvent>(event))
		{
			KeyTypedEvent keyEvent = EventCast<KeyTypedEvent>(event);
			io.AddInputCharacter(keyEvent.Character);

			return true;
		}

		return false;
	}

	ImGuiContext* ImGuiRenderer::GetImguiContext()
	{
		return ImGui::GetCurrentContext();
	}

	ImGuiRenderer& ImGuiRenderer::Get()
	{
		VALIDATE(s_pRendererInstance != nullptr);
		return *s_pRendererInstance;
	}

	bool ImGuiRenderer::InitImGui()
	{
		IMGUI_CHECKVERSION();
		ImGui::CreateContext();
		imnodes::Initialize();

		ImGuiIO& io = ImGui::GetIO();
		io.BackendPlatformName = "Lambda Engine";
		io.BackendFlags |= ImGuiBackendFlags_HasMouseCursors;
		io.BackendFlags |= ImGuiBackendFlags_HasSetMousePos;
		io.BackendFlags |= ImGuiBackendFlags_RendererHasVtxOffset;

		io.KeyMap[ImGuiKey_Tab]			= EKey::KEY_TAB;
		io.KeyMap[ImGuiKey_LeftArrow]	= EKey::KEY_LEFT;
		io.KeyMap[ImGuiKey_RightArrow]	= EKey::KEY_RIGHT;
		io.KeyMap[ImGuiKey_UpArrow]		= EKey::KEY_UP;
		io.KeyMap[ImGuiKey_DownArrow]	= EKey::KEY_DOWN;
		io.KeyMap[ImGuiKey_PageUp]		= EKey::KEY_PAGE_UP;
		io.KeyMap[ImGuiKey_PageDown]	= EKey::KEY_PAGE_DOWN;
		io.KeyMap[ImGuiKey_Home]		= EKey::KEY_HOME;
		io.KeyMap[ImGuiKey_End]			= EKey::KEY_END;
		io.KeyMap[ImGuiKey_Insert]		= EKey::KEY_INSERT;
		io.KeyMap[ImGuiKey_Delete]		= EKey::KEY_DELETE;
		io.KeyMap[ImGuiKey_Backspace]	= EKey::KEY_BACKSPACE;
		io.KeyMap[ImGuiKey_Space]		= EKey::KEY_SPACE;
		io.KeyMap[ImGuiKey_Enter]		= EKey::KEY_ENTER;
		io.KeyMap[ImGuiKey_Escape]		= EKey::KEY_ESCAPE;
		io.KeyMap[ImGuiKey_KeyPadEnter] = EKey::KEY_KEYPAD_ENTER;
		io.KeyMap[ImGuiKey_A]			= EKey::KEY_A;
		io.KeyMap[ImGuiKey_C]			= EKey::KEY_C;
		io.KeyMap[ImGuiKey_V]			= EKey::KEY_V;
		io.KeyMap[ImGuiKey_X]			= EKey::KEY_X;
		io.KeyMap[ImGuiKey_Y]			= EKey::KEY_Y;
		io.KeyMap[ImGuiKey_Z]			= EKey::KEY_Z;

#ifdef LAMBDA_PLATFORM_WINDOWS
		TSharedRef<Window> window = CommonApplication::Get()->GetMainWindow();
		io.ImeWindowHandle = window->GetHandle();
#endif

		//Todo: Implement clipboard handling
		//io.SetClipboardTextFn = ImGuiSetClipboardText;
		//io.GetClipboardTextFn = ImGuiGetClipboardText;
		//io.ClipboardUserData = pWindow;

		ImGui::StyleColorsDark();
		ImGui::GetStyle().WindowRounding	= 0.0f;
		ImGui::GetStyle().ChildRounding		= 0.0f;
		ImGui::GetStyle().FrameRounding		= 0.0f;
		ImGui::GetStyle().GrabRounding		= 0.0f;
		ImGui::GetStyle().PopupRounding		= 0.0f;
		ImGui::GetStyle().ScrollbarRounding = 0.0f;

		// Disable anti-aliasing for the rendering to work better. (Unknown reason why it does not work when it's on)
		ImGuiStyle& style = ImGui::GetStyle();
		style.AntiAliasedLines = false;
		style.AntiAliasedLinesUseTex = true;
		style.AntiAliasedFill = true;
		style.FrameBorderSize = 0.f;

		return true;
	}

	bool ImGuiRenderer::CreateCopyCommandList()
	{
		m_CopyCommandAllocator = m_pGraphicsDevice->CreateCommandAllocator("ImGui Copy Command Allocator", ECommandQueueType::COMMAND_QUEUE_TYPE_GRAPHICS);

		if (!m_CopyCommandAllocator)
		{
			return false;
		}

		CommandListDesc commandListDesc = {};
		commandListDesc.DebugName		= "ImGui Copy Command List";
		commandListDesc.CommandListType	= ECommandListType::COMMAND_LIST_TYPE_PRIMARY;
		commandListDesc.Flags			= FCommandListFlag::COMMAND_LIST_FLAG_ONE_TIME_SUBMIT;

		m_CopyCommandList = m_pGraphicsDevice->CreateCommandList(m_CopyCommandAllocator.Get(), &commandListDesc);

		if (!m_CopyCommandList)
		{
			return false;
		}

		return true;
	}

	bool ImGuiRenderer::CreateBuffers(uint32 vertexBufferSize, uint32 indexBufferSize)
	{
		BufferDesc vertexBufferDesc = {};
		vertexBufferDesc.DebugName		= "ImGui Vertex Buffer";
		vertexBufferDesc.MemoryType		= EMemoryType::MEMORY_TYPE_GPU;
		vertexBufferDesc.Flags			= FBufferFlag::BUFFER_FLAG_COPY_DST | FBufferFlag::BUFFER_FLAG_VERTEX_BUFFER;
		vertexBufferDesc.SizeInBytes	= vertexBufferSize;

		m_VertexBuffer = m_pGraphicsDevice->CreateBuffer(&vertexBufferDesc);
		if (!m_VertexBuffer)
		{
			return false;
		}

		BufferDesc indexBufferDesc = {};
		indexBufferDesc.DebugName	= "ImGui Index Buffer";
		indexBufferDesc.MemoryType	= EMemoryType::MEMORY_TYPE_GPU;
		indexBufferDesc.Flags		= FBufferFlag::BUFFER_FLAG_COPY_DST | FBufferFlag::BUFFER_FLAG_INDEX_BUFFER;
		indexBufferDesc.SizeInBytes	= vertexBufferSize;

		m_IndexBuffer = m_pGraphicsDevice->CreateBuffer(&indexBufferDesc);
		if (!m_IndexBuffer)
		{
			return false;
		}

		BufferDesc vertexCopyBufferDesc = {};
		vertexCopyBufferDesc.DebugName		= "ImGui Vertex Copy Buffer";
		vertexCopyBufferDesc.MemoryType		= EMemoryType::MEMORY_TYPE_CPU_VISIBLE;
		vertexCopyBufferDesc.Flags			= FBufferFlag::BUFFER_FLAG_COPY_SRC;
		vertexCopyBufferDesc.SizeInBytes	= vertexBufferSize;

		BufferDesc indexCopyBufferDesc = {};
		indexCopyBufferDesc.DebugName	= "ImGui Index Copy Buffer";
		indexCopyBufferDesc.MemoryType	= EMemoryType::MEMORY_TYPE_CPU_VISIBLE;
		indexCopyBufferDesc.Flags		= FBufferFlag::BUFFER_FLAG_COPY_SRC;
		indexCopyBufferDesc.SizeInBytes	= indexBufferSize;

		uint32 backBufferCount = m_BackBuffers.GetSize();
		m_VertexCopyBuffers.Resize(backBufferCount);
		m_IndexCopyBuffers.Resize(backBufferCount);
		for (uint32 b = 0; b < backBufferCount; b++)
		{
			TSharedRef<Buffer> vertexBuffer = m_pGraphicsDevice->CreateBuffer(&vertexCopyBufferDesc);
			TSharedRef<Buffer> indexBuffer = m_pGraphicsDevice->CreateBuffer(&indexCopyBufferDesc);
			if (vertexBuffer != nullptr && indexBuffer != nullptr)
			{
				m_VertexCopyBuffers[b] = vertexBuffer;
				m_IndexCopyBuffers[b] = indexBuffer;
			}
			else
			{
				return false;
			}
		}

		return true;
	}

	bool ImGuiRenderer::CreateTextures()
	{
		ImGuiIO& io = ImGui::GetIO();

		uint8* pPixels = nullptr;
		int32 width = 0;
		int32 height = 0;
		io.Fonts->GetTexDataAsRGBA32(&pPixels, &width, &height);

		int64 textureSize = 4 * width * height;

		BufferDesc fontBufferDesc = {};
		fontBufferDesc.DebugName	= "ImGui Font Buffer";
		fontBufferDesc.MemoryType	= EMemoryType::MEMORY_TYPE_CPU_VISIBLE;
		fontBufferDesc.Flags		= FBufferFlag::BUFFER_FLAG_COPY_SRC;
		fontBufferDesc.SizeInBytes	= textureSize;

		TSharedRef<Buffer> fontBuffer = m_pGraphicsDevice->CreateBuffer(&fontBufferDesc);
		if (fontBuffer == nullptr)
		{
			return false;
		}

		void* pMapped = fontBuffer->Map();
		memcpy(pMapped, pPixels, textureSize);
		fontBuffer->Unmap();

		TextureDesc fontTextureDesc = {};
		fontTextureDesc.DebugName	= "ImGui Font Texture";
		fontTextureDesc.MemoryType  = EMemoryType::MEMORY_TYPE_GPU;
		fontTextureDesc.Format		= EFormat::FORMAT_R8G8B8A8_UNORM;
		fontTextureDesc.Type		= ETextureType::TEXTURE_TYPE_2D;
		fontTextureDesc.Flags		= FTextureFlag::TEXTURE_FLAG_COPY_DST | FTextureFlag::TEXTURE_FLAG_SHADER_RESOURCE;
		fontTextureDesc.Width		= width;
		fontTextureDesc.Height		= height;
		fontTextureDesc.Depth		= 1;
		fontTextureDesc.ArrayCount	= 1;
		fontTextureDesc.Miplevels	= 1;
		fontTextureDesc.SampleCount = 1;

		m_FontTexture = m_pGraphicsDevice->CreateTexture(&fontTextureDesc);
		if (!m_FontTexture)
		{
			return false;
		}

		CopyTextureFromBufferDesc copyDesc = {};
		copyDesc.SrcOffset		= 0;
		copyDesc.SrcRowPitch	= 0;
		copyDesc.SrcHeight		= 0;
		copyDesc.Width			= width;
		copyDesc.Height			= height;
		copyDesc.Depth			= 1;
		copyDesc.Miplevel		= 0;
		copyDesc.MiplevelCount  = 1;
		copyDesc.ArrayIndex		= 0;
		copyDesc.ArrayCount		= 1;

		m_CopyCommandAllocator->Reset();
		m_CopyCommandList->Begin(nullptr);

		PipelineTextureBarrierDesc transitionToCopyDstBarrier = {};
		transitionToCopyDstBarrier.pTexture				= m_FontTexture.Get();
		transitionToCopyDstBarrier.StateBefore			= ETextureState::TEXTURE_STATE_UNKNOWN;
		transitionToCopyDstBarrier.StateAfter			= ETextureState::TEXTURE_STATE_COPY_DST;
		transitionToCopyDstBarrier.QueueBefore			= ECommandQueueType::COMMAND_QUEUE_TYPE_NONE;
		transitionToCopyDstBarrier.QueueAfter			= ECommandQueueType::COMMAND_QUEUE_TYPE_NONE;
		transitionToCopyDstBarrier.SrcMemoryAccessFlags	= 0;
		transitionToCopyDstBarrier.DstMemoryAccessFlags	= FMemoryAccessFlag::MEMORY_ACCESS_FLAG_MEMORY_WRITE;
		transitionToCopyDstBarrier.TextureFlags			= fontTextureDesc.Flags;
		transitionToCopyDstBarrier.Miplevel				= 0;
		transitionToCopyDstBarrier.MiplevelCount		= fontTextureDesc.Miplevels;
		transitionToCopyDstBarrier.ArrayIndex			= 0;
		transitionToCopyDstBarrier.ArrayCount			= fontTextureDesc.ArrayCount;

		m_CopyCommandList->PipelineTextureBarriers(FPipelineStageFlag::PIPELINE_STAGE_FLAG_TOP, FPipelineStageFlag::PIPELINE_STAGE_FLAG_COPY, &transitionToCopyDstBarrier, 1);
		m_CopyCommandList->CopyTextureFromBuffer(fontBuffer.Get(), m_FontTexture.Get(), copyDesc);

		PipelineTextureBarrierDesc transitionToShaderReadBarrier = {};
		transitionToShaderReadBarrier.pTexture				= m_FontTexture.Get();
		transitionToShaderReadBarrier.StateBefore			= ETextureState::TEXTURE_STATE_COPY_DST;
		transitionToShaderReadBarrier.StateAfter			= ETextureState::TEXTURE_STATE_SHADER_READ_ONLY;
		transitionToShaderReadBarrier.QueueBefore			= ECommandQueueType::COMMAND_QUEUE_TYPE_NONE;
		transitionToShaderReadBarrier.QueueAfter			= ECommandQueueType::COMMAND_QUEUE_TYPE_NONE;
		transitionToShaderReadBarrier.SrcMemoryAccessFlags	= FMemoryAccessFlag::MEMORY_ACCESS_FLAG_MEMORY_WRITE;
		transitionToShaderReadBarrier.DstMemoryAccessFlags	= FMemoryAccessFlag::MEMORY_ACCESS_FLAG_MEMORY_READ;
		transitionToShaderReadBarrier.TextureFlags			= fontTextureDesc.Flags;
		transitionToShaderReadBarrier.Miplevel				= 0;
		transitionToShaderReadBarrier.MiplevelCount			= fontTextureDesc.Miplevels;
		transitionToShaderReadBarrier.ArrayIndex			= 0;
		transitionToShaderReadBarrier.ArrayCount			= fontTextureDesc.ArrayCount;

		m_CopyCommandList->PipelineTextureBarriers(FPipelineStageFlag::PIPELINE_STAGE_FLAG_COPY, FPipelineStageFlag::PIPELINE_STAGE_FLAG_BOTTOM, &transitionToShaderReadBarrier, 1);
		m_CopyCommandList->End();

		RenderAPI::GetGraphicsQueue()->ExecuteCommandLists(&m_CopyCommandList, 1, FPipelineStageFlag::PIPELINE_STAGE_FLAG_COPY, nullptr, 0, nullptr, 0);
		RenderAPI::GetGraphicsQueue()->Flush();

		TextureViewDesc fontTextureViewDesc = {};
		fontTextureViewDesc.DebugName		= "ImGui Font Texture View";
		fontTextureViewDesc.pTexture		= m_FontTexture.Get();
		fontTextureViewDesc.Flags			= FTextureViewFlag::TEXTURE_VIEW_FLAG_SHADER_RESOURCE;
		fontTextureViewDesc.Format			= EFormat::FORMAT_R8G8B8A8_UNORM;
		fontTextureViewDesc.Type			= ETextureViewType::TEXTURE_VIEW_TYPE_2D;
		fontTextureViewDesc.MiplevelCount	= 1;
		fontTextureViewDesc.ArrayCount		= 1;
		fontTextureViewDesc.Miplevel		= 0;
		fontTextureViewDesc.ArrayIndex		= 0;

		m_FontTextureView = m_pGraphicsDevice->CreateTextureView(&fontTextureViewDesc);
		if (!m_FontTextureView)
		{
			return false;
		}

		return true;
	}

	bool ImGuiRenderer::CreateSamplers()
	{
		SamplerDesc samplerDesc = {};
		samplerDesc.DebugName			= "ImGui Sampler";
		samplerDesc.MinFilter			= EFilterType::FILTER_TYPE_NEAREST;
		samplerDesc.MagFilter			= EFilterType::FILTER_TYPE_NEAREST;
		samplerDesc.MipmapMode			= EMipmapMode::MIPMAP_MODE_NEAREST;
		samplerDesc.AddressModeU		= ESamplerAddressMode::SAMPLER_ADDRESS_MODE_MIRRORED_REPEAT;
		samplerDesc.AddressModeV		= samplerDesc.AddressModeU;
		samplerDesc.AddressModeW		= samplerDesc.AddressModeU;
		samplerDesc.MipLODBias			= 0.0f;
		samplerDesc.AnisotropyEnabled	= false;
		samplerDesc.MaxAnisotropy		= 16;
		samplerDesc.MinLOD				= 0.0f;
		samplerDesc.MaxLOD				= 1.0f;

		m_Sampler = m_pGraphicsDevice->CreateSampler(&samplerDesc);

		return m_Sampler != nullptr;
	}

	bool ImGuiRenderer::CreatePipelineLayout()
	{
		DescriptorBindingDesc descriptorBindingDesc = {};
		descriptorBindingDesc.DescriptorType	= EDescriptorType::DESCRIPTOR_TYPE_SHADER_RESOURCE_COMBINED_SAMPLER;
		descriptorBindingDesc.DescriptorCount	= 1;
		descriptorBindingDesc.Binding			= 0;
		descriptorBindingDesc.ShaderStageMask	= FShaderStageFlag::SHADER_STAGE_FLAG_PIXEL_SHADER;

		DescriptorSetLayoutDesc descriptorSetLayoutDesc = {};
		descriptorSetLayoutDesc.DescriptorBindings		= { descriptorBindingDesc };

		ConstantRangeDesc constantRangeVertexDesc = { };
		constantRangeVertexDesc.ShaderStageFlags	= FShaderStageFlag::SHADER_STAGE_FLAG_VERTEX_SHADER;
		constantRangeVertexDesc.SizeInBytes			= 4 * sizeof(float32);
		constantRangeVertexDesc.OffsetInBytes		= 0;

		ConstantRangeDesc constantRangePixelDesc = { };
		constantRangePixelDesc.ShaderStageFlags	= FShaderStageFlag::SHADER_STAGE_FLAG_PIXEL_SHADER;
		constantRangePixelDesc.SizeInBytes		= 8 * sizeof(float32) + sizeof(uint32);
		constantRangePixelDesc.OffsetInBytes	= constantRangeVertexDesc.SizeInBytes;

		ConstantRangeDesc pConstantRanges[2] = { constantRangeVertexDesc, constantRangePixelDesc };

		PipelineLayoutDesc pipelineLayoutDesc = { };
		pipelineLayoutDesc.DebugName			= "ImGui Pipeline Layout";
		pipelineLayoutDesc.DescriptorSetLayouts	= { descriptorSetLayoutDesc };
		pipelineLayoutDesc.ConstantRanges		= { pConstantRanges[0], pConstantRanges[1] };

		m_PipelineLayout = m_pGraphicsDevice->CreatePipelineLayout(&pipelineLayoutDesc);

		return m_PipelineLayout != nullptr;
	}

	bool ImGuiRenderer::CreateDescriptorSet()
	{
		DescriptorHeapInfo descriptorCountDesc = { };
		descriptorCountDesc.SamplerDescriptorCount					= 1;
		descriptorCountDesc.TextureDescriptorCount					= 1;
		descriptorCountDesc.TextureCombinedSamplerDescriptorCount	= 64;
		descriptorCountDesc.ConstantBufferDescriptorCount			= 1;
		descriptorCountDesc.UnorderedAccessBufferDescriptorCount	= 1;
		descriptorCountDesc.UnorderedAccessTextureDescriptorCount	= 1;
		descriptorCountDesc.AccelerationStructureDescriptorCount	= 1;

		DescriptorHeapDesc descriptorHeapDesc = { };
		descriptorHeapDesc.DebugName			= "ImGui Descriptor Heap";
		descriptorHeapDesc.DescriptorSetCount	= 64;
		descriptorHeapDesc.DescriptorCount		= descriptorCountDesc;

		m_DescriptorHeap = m_pGraphicsDevice->CreateDescriptorHeap(&descriptorHeapDesc);
		if (!m_DescriptorHeap)
		{
			return false;
		}

		m_DescriptorSet = m_pGraphicsDevice->CreateDescriptorSet("ImGui Descriptor Set", m_PipelineLayout.Get(), 0, m_DescriptorHeap.Get());

		return m_DescriptorSet != nullptr;
	}

	bool ImGuiRenderer::CreateShaders()
	{
		m_VertexShaderGUID		= ResourceManager::LoadShaderFromFile("ImGuiVertex.vert", FShaderStageFlag::SHADER_STAGE_FLAG_VERTEX_SHADER, EShaderLang::SHADER_LANG_GLSL);
		m_PixelShaderGUID		= ResourceManager::LoadShaderFromFile("ImGuiPixel.frag", FShaderStageFlag::SHADER_STAGE_FLAG_PIXEL_SHADER, EShaderLang::SHADER_LANG_GLSL);
		return m_VertexShaderGUID != GUID_NONE && m_PixelShaderGUID != GUID_NONE;
	}
	
	bool ImGuiRenderer::CreateCommandLists()
	{
		m_ppRenderCommandAllocators	= DBG_NEW CommandAllocator*[m_BackBufferCount];
		m_ppRenderCommandLists		= DBG_NEW CommandList*[m_BackBufferCount];

		for (uint32 b = 0; b < m_BackBufferCount; b++)
		{
			m_ppRenderCommandAllocators[b] = m_pGraphicsDevice->CreateCommandAllocator("ImGui Render Command Allocator " + std::to_string(b), ECommandQueueType::COMMAND_QUEUE_TYPE_GRAPHICS);

			if (!m_ppRenderCommandAllocators[b])
			{
				return false;
			}

			CommandListDesc commandListDesc = {};
			commandListDesc.DebugName			= "ImGui Render Command List " + std::to_string(b);
			commandListDesc.CommandListType		= ECommandListType::COMMAND_LIST_TYPE_PRIMARY;
			commandListDesc.Flags				= FCommandListFlag::COMMAND_LIST_FLAG_ONE_TIME_SUBMIT;

			m_ppRenderCommandLists[b] = m_pGraphicsDevice->CreateCommandList(m_ppRenderCommandAllocators[b], &commandListDesc);

			if (!m_ppRenderCommandLists[b])
			{
				return false;
			}

			CommandList* pCommandList = m_ppRenderCommandLists[b];

			Profiler::GetGPUProfiler()->AddTimestamp(pCommandList, "ImGui Render Command List");

			pCommandList->Begin(nullptr);
			Profiler::GetGPUProfiler()->ResetTimestamp(pCommandList);
			pCommandList->End();
			RenderAPI::GetGraphicsQueue()->ExecuteCommandLists(&pCommandList, 1, FPipelineStageFlag::PIPELINE_STAGE_FLAG_UNKNOWN, nullptr, 0, nullptr, 0);
			RenderAPI::GetGraphicsQueue()->Flush();
		}

		return true;
	}

	bool ImGuiRenderer::CreateRenderPass(RenderPassAttachmentDesc* pBackBufferAttachmentDesc)
	{
		RenderPassAttachmentDesc colorAttachmentDesc = {};
		colorAttachmentDesc.Format			= EFormat::FORMAT_B8G8R8A8_UNORM;
		colorAttachmentDesc.SampleCount		= 1;
		colorAttachmentDesc.LoadOp			= ELoadOp::LOAD_OP_LOAD;
		colorAttachmentDesc.StoreOp			= EStoreOp::STORE_OP_STORE;
		colorAttachmentDesc.StencilLoadOp	= ELoadOp::LOAD_OP_DONT_CARE;
		colorAttachmentDesc.StencilStoreOp	= EStoreOp::STORE_OP_DONT_CARE;
		colorAttachmentDesc.InitialState	= pBackBufferAttachmentDesc->InitialState;
		colorAttachmentDesc.FinalState		= pBackBufferAttachmentDesc->FinalState;

		RenderPassSubpassDesc subpassDesc = {};
		subpassDesc.RenderTargetStates			= { ETextureState::TEXTURE_STATE_RENDER_TARGET };
		subpassDesc.DepthStencilAttachmentState	= ETextureState::TEXTURE_STATE_DONT_CARE;

		RenderPassSubpassDependencyDesc subpassDependencyDesc = {};
		subpassDependencyDesc.SrcSubpass	= EXTERNAL_SUBPASS;
		subpassDependencyDesc.DstSubpass	= 0;
		subpassDependencyDesc.SrcAccessMask	= 0;
		subpassDependencyDesc.DstAccessMask	= FMemoryAccessFlag::MEMORY_ACCESS_FLAG_MEMORY_READ | FMemoryAccessFlag::MEMORY_ACCESS_FLAG_MEMORY_WRITE;
		subpassDependencyDesc.SrcStageMask	= FPipelineStageFlag::PIPELINE_STAGE_FLAG_RENDER_TARGET_OUTPUT;
		subpassDependencyDesc.DstStageMask	= FPipelineStageFlag::PIPELINE_STAGE_FLAG_RENDER_TARGET_OUTPUT;

		RenderPassDesc renderPassDesc = {};
		renderPassDesc.DebugName			= "ImGui Render Pass";
		renderPassDesc.Attachments			= { colorAttachmentDesc };
		renderPassDesc.Subpasses			= { subpassDesc };
		renderPassDesc.SubpassDependencies	= { subpassDependencyDesc };

		m_RenderPass = m_pGraphicsDevice->CreateRenderPass(&renderPassDesc);

		return true;
	}

	bool ImGuiRenderer::CreatePipelineState()
	{
		m_PipelineStateID = InternalCreatePipelineState(m_VertexShaderGUID, m_PixelShaderGUID);

		THashTable<GUID_Lambda, uint64> pixelShaderToPipelineStateMap;
		pixelShaderToPipelineStateMap.insert({ m_PixelShaderGUID, m_PipelineStateID });
		m_ShadersIDToPipelineStateIDMap.insert({ m_VertexShaderGUID, pixelShaderToPipelineStateMap });

		return true;
	}

	uint64 ImGuiRenderer::InternalCreatePipelineState(GUID_Lambda vertexShader, GUID_Lambda pixelShader)
	{
		ManagedGraphicsPipelineStateDesc pipelineStateDesc = {};
		pipelineStateDesc.DebugName			= "ImGui Pipeline State";
		pipelineStateDesc.RenderPass		= m_RenderPass;
		pipelineStateDesc.PipelineLayout	= m_PipelineLayout;

		pipelineStateDesc.DepthStencilState.CompareOp			= ECompareOp::COMPARE_OP_NEVER;
		pipelineStateDesc.DepthStencilState.DepthTestEnable		= false;
		pipelineStateDesc.DepthStencilState.DepthWriteEnable	= false;

		pipelineStateDesc.BlendState.BlendAttachmentStates =
		{
			{
				EBlendOp::BLEND_OP_ADD,
				EBlendFactor::BLEND_FACTOR_SRC_ALPHA,
				EBlendFactor::BLEND_FACTOR_INV_SRC_ALPHA,
				EBlendOp::BLEND_OP_ADD,
				EBlendFactor::BLEND_FACTOR_INV_SRC_ALPHA,
				EBlendFactor::BLEND_FACTOR_SRC_ALPHA,
				COLOR_COMPONENT_FLAG_R | COLOR_COMPONENT_FLAG_G | COLOR_COMPONENT_FLAG_B | COLOR_COMPONENT_FLAG_A,
				true
			}
		};

		pipelineStateDesc.InputLayout =
		{
			{ "POSITION",	0, sizeof(ImDrawVert), EVertexInputRate::VERTEX_INPUT_PER_VERTEX, 0, IM_OFFSETOF(ImDrawVert, pos),	EFormat::FORMAT_R32G32_SFLOAT },
			{ "TEXCOORD",	0, sizeof(ImDrawVert), EVertexInputRate::VERTEX_INPUT_PER_VERTEX, 1, IM_OFFSETOF(ImDrawVert, uv),	EFormat::FORMAT_R32G32_SFLOAT },
			{ "COLOR",		0, sizeof(ImDrawVert), EVertexInputRate::VERTEX_INPUT_PER_VERTEX, 2, IM_OFFSETOF(ImDrawVert, col),	EFormat::FORMAT_R8G8B8A8_UNORM },
		};

		pipelineStateDesc.VertexShader.ShaderGUID	= vertexShader;
		pipelineStateDesc.PixelShader.ShaderGUID	= pixelShader;

		return PipelineStateManager::CreateGraphicsPipelineState(&pipelineStateDesc);
	}
}<|MERGE_RESOLUTION|>--- conflicted
+++ resolved
@@ -399,13 +399,8 @@
 			pCommandList->CopyBuffer(indexCopyBuffer.Get(), 0, m_IndexBuffer.Get(), 0, indexBufferSize);
 		}
 
-<<<<<<< HEAD
-		pGraphicsCommandList->BeginRenderPass(&beginRenderPassDesc);
-
-=======
 		pCommandList->BeginRenderPass(&beginRenderPassDesc);
 	
->>>>>>> 742ed98c
 		Viewport viewport = {};
 		viewport.MinDepth	= 0.0f;
 		viewport.MaxDepth	= 1.0f;
