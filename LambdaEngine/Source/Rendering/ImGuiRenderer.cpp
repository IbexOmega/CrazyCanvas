#include "Engine/EngineLoop.h"

#include "Rendering/ImGuiRenderer.h"
#include "Rendering/RenderAPI.h"
#include "Rendering/PipelineStateManager.h"
#include "Rendering/RenderGraph.h"

#include "Rendering/Core/API/CommandAllocator.h"
#include "Rendering/Core/API/GraphicsDevice.h"
#include "Rendering/Core/API/PipelineLayout.h"
#include "Rendering/Core/API/DescriptorHeap.h"
#include "Rendering/Core/API/DescriptorSet.h"
#include "Rendering/Core/API/PipelineState.h"
#include "Rendering/Core/API/CommandQueue.h"
#include "Rendering/Core/API/CommandList.h"
#include "Rendering/Core/API/TextureView.h"
#include "Rendering/Core/API/RenderPass.h"
#include "Rendering/Core/API/Texture.h"
#include "Rendering/Core/API/Sampler.h"
#include "Rendering/Core/API/Shader.h"
#include "Rendering/Core/API/Buffer.h"

#include "Rendering/EntityMaskManager.h"

#include "Application/API/Window.h"
#include "Application/API/CommonApplication.h"

#include "Resources/ResourceManager.h"

#include "Application/API/Events/KeyEvents.h"
#include "Application/API/Events/MouseEvents.h"

#include "Debug/Profiler.h"

#define IMGUI_DISABLE_OBSOLETE_FUNCTIONS
#pragma warning( push, 0 )
#include <imgui.h>
#pragma warning( pop )
#include <imnodes.h>

#include <d3d12.h>

namespace LambdaEngine
{
	ImGuiRenderer* ImGuiRenderer::s_pRendererInstance = nullptr;

	/*
	* ImGuiRenderer
	*/
	ImGuiRenderer::ImGuiRenderer(const GraphicsDevice* pGraphicsDevice, ImGuiRendererDesc* pDesc)
		: m_pGraphicsDevice(pGraphicsDevice)
	{
		VALIDATE(s_pRendererInstance == nullptr);
		VALIDATE(pDesc);

		s_pRendererInstance = this;
		m_pDesc = pDesc;
	}

	ImGuiRenderer::~ImGuiRenderer()
	{
		VALIDATE(s_pRendererInstance != nullptr);
		s_pRendererInstance = nullptr;

		if (m_ppRenderCommandLists != nullptr && m_ppRenderCommandAllocators != nullptr)
		{
			for (uint32 b = 0; b < m_BackBufferCount; b++)
			{
				SAFERELEASE(m_ppRenderCommandLists[b]);
				SAFERELEASE(m_ppRenderCommandAllocators[b]);
			}

			SAFEDELETE_ARRAY(m_ppRenderCommandLists);
			SAFEDELETE_ARRAY(m_ppRenderCommandAllocators);
		}

		EventHandler eventHandler(this, &ImGuiRenderer::OnEvent);
		EventQueue::UnregisterEventHandler<MouseMovedEvent>(eventHandler);
		EventQueue::UnregisterEventHandler<MouseScrolledEvent>(eventHandler);
		EventQueue::UnregisterEventHandler<MouseButtonReleasedEvent>(eventHandler);
		EventQueue::UnregisterEventHandler<MouseButtonClickedEvent>(eventHandler);
		EventQueue::UnregisterEventHandler<KeyPressedEvent>(eventHandler);
		EventQueue::UnregisterEventHandler<KeyReleasedEvent>(eventHandler);
		EventQueue::UnregisterEventHandler<KeyTypedEvent>(eventHandler);

		imnodes::Shutdown();
		ImGui::DestroyContext();
	}

	bool ImGuiRenderer::Init()
	{
		uint32 backBufferCount = m_pDesc->BackBufferCount;
		m_BackBuffers.Resize(backBufferCount);

		if (!InitImGui())
		{
			LOG_ERROR("Failed to initialize ImGui");
			return false;
		}

		if (!CreateCopyCommandList())
		{
			LOG_ERROR("Failed to create copy Command List");
			return false;
		}

		if (!CreateBuffers(m_pDesc->VertexBufferSize, m_pDesc->IndexBufferSize))
		{
			LOG_ERROR("Failed to create buffers");
			return false;
		}

		if (!CreateTextures())
		{
			LOG_ERROR("Failed to create textures");
			return false;
		}

		if (!CreateSamplers())
		{
			LOG_ERROR("Failed to create samplers");
			return false;
		}

		if (!CreatePipelineLayout())
		{
			LOG_ERROR("Failed to create PipelineLayout");
			return false;
		}

		if (!CreateDescriptorSet())
		{
			LOG_ERROR("Failed to create DescriptorSet");
			return false;
		}

		if (!CreateShaders())
		{
			LOG_ERROR("Failed to create Shaders");
			return false;
		}

		m_DescriptorSet->WriteTextureDescriptors(&m_FontTextureView, &m_Sampler, ETextureState::TEXTURE_STATE_SHADER_READ_ONLY, 0, 1, EDescriptorType::DESCRIPTOR_TYPE_SHADER_RESOURCE_COMBINED_SAMPLER, true);

		EventHandler eventHandler(this, &ImGuiRenderer::OnEvent);

		bool result = true;
		result = result && EventQueue::RegisterEventHandler<MouseMovedEvent>(eventHandler);
		result = result && EventQueue::RegisterEventHandler<MouseScrolledEvent>(eventHandler);
		result = result && EventQueue::RegisterEventHandler<MouseButtonReleasedEvent>(eventHandler);
		result = result && EventQueue::RegisterEventHandler<MouseButtonClickedEvent>(eventHandler);
		result = result && EventQueue::RegisterEventHandler<KeyPressedEvent>(eventHandler);
		result = result && EventQueue::RegisterEventHandler<KeyReleasedEvent>(eventHandler);
		result = result && EventQueue::RegisterEventHandler<KeyTypedEvent>(eventHandler);
		return result;
	}

	void ImGuiRenderer::DrawUI(ImGuiDrawFunc drawFunc)
	{
		std::scoped_lock<SpinLock> lock(m_DrawCallsLock);
		m_DeferredDrawCalls.EmplaceBack(drawFunc);
	}

	bool ImGuiRenderer::RenderGraphInit(const CustomRendererRenderGraphInitDesc* pPreInitDesc)
	{
		VALIDATE(pPreInitDesc);
		VALIDATE(pPreInitDesc->ColorAttachmentCount == 1);

		m_BackBufferCount = pPreInitDesc->BackBufferCount;

		if (!CreateRenderCommandLists())
		{
			LOG_ERROR("Failed to create render command lists");
			return false;
		}

		if (!CreateRenderPass(&pPreInitDesc->pColorAttachmentDesc[0]))
		{
			LOG_ERROR("Failed to create RenderPass");
			return false;
		}

		if (!CreatePipelineState())
		{
			LOG_ERROR("Failed to create PipelineState");
			return false;
		}

		return true;
	}

	void ImGuiRenderer::PreBuffersDescriptorSetWrite()
	{
	}

	void ImGuiRenderer::PreTexturesDescriptorSetWrite()
	{
	}

	void ImGuiRenderer::UpdateTextureResource(
		const String& resourceName,
		const TextureView* const* ppPerImageTextureViews,
		const TextureView* const* ppPerSubImageTextureViews,
		const Sampler* const* ppPerImageSamplers,
		uint32 imageCount,
		uint32 subImageCount,
		bool backBufferBound)
	{
		UNREFERENCED_VARIABLE(ppPerImageSamplers);

		if (subImageCount == 1 || backBufferBound || subImageCount == imageCount)
		{
			if (resourceName == RENDER_GRAPH_BACK_BUFFER_ATTACHMENT)
			{
				for (uint32 i = 0; i < imageCount; i++)
				{
					m_BackBuffers[i] = MakeSharedRef(ppPerSubImageTextureViews[i]);
				}
			}
			else if (imageCount > 1 && imageCount == subImageCount)
			{
				for (uint32 imageIndex = 0; imageIndex < imageCount; imageIndex++)
				{
					String currentResourceName = resourceName + "_" + std::to_string(imageIndex);

					if (!m_TextureResourceNameDescriptorSetsMap.contains(currentResourceName))
					{
						TArray<TSharedRef<DescriptorSet>>& descriptorSets = m_TextureResourceNameDescriptorSetsMap[currentResourceName];
						descriptorSets.Resize(1);
						TSharedRef<DescriptorSet> descriptorSet = m_pGraphicsDevice->CreateDescriptorSet("ImGui Custom Texture Descriptor Set", m_PipelineLayout.Get(), 0, m_DescriptorHeap.Get());
						descriptorSets[0] = descriptorSet;
						descriptorSet->WriteTextureDescriptors(&ppPerImageTextureViews[imageIndex], &m_Sampler, ETextureState::TEXTURE_STATE_SHADER_READ_ONLY, 0, 1, EDescriptorType::DESCRIPTOR_TYPE_SHADER_RESOURCE_COMBINED_SAMPLER, true);
					}
					else
					{
						TArray<TSharedRef<DescriptorSet>>& descriptorSets = m_TextureResourceNameDescriptorSetsMap[currentResourceName];
						descriptorSets[0]->WriteTextureDescriptors(&ppPerImageTextureViews[imageIndex], &m_Sampler, ETextureState::TEXTURE_STATE_SHADER_READ_ONLY, 0, 1, EDescriptorType::DESCRIPTOR_TYPE_SHADER_RESOURCE_COMBINED_SAMPLER, true);
					}
				}
			}
			else
			{
				auto textureIt = m_TextureResourceNameDescriptorSetsMap.find(resourceName);
				if (textureIt == m_TextureResourceNameDescriptorSetsMap.end())
				{
					TArray<TSharedRef<DescriptorSet>>& descriptorSets = m_TextureResourceNameDescriptorSetsMap[resourceName];
					if (backBufferBound)
					{
						uint32 backBufferCount = m_BackBuffers.GetSize();
						descriptorSets.Resize(backBufferCount);
						for (uint32 b = 0; b < backBufferCount; b++)
						{
							TSharedRef<DescriptorSet> descriptorSet = m_pGraphicsDevice->CreateDescriptorSet("ImGui Custom Texture Descriptor Set", m_PipelineLayout.Get(), 0, m_DescriptorHeap.Get());
							descriptorSets[b] = descriptorSet;

							descriptorSet->WriteTextureDescriptors(&ppPerImageTextureViews[b], &m_Sampler, ETextureState::TEXTURE_STATE_SHADER_READ_ONLY, 0, 1, EDescriptorType::DESCRIPTOR_TYPE_SHADER_RESOURCE_COMBINED_SAMPLER, true);
						}
					}
					else
					{
						descriptorSets.Resize(imageCount);
						for (uint32 b = 0; b < imageCount; b++)
						{
							TSharedRef<DescriptorSet> descriptorSet = m_pGraphicsDevice->CreateDescriptorSet("ImGui Custom Texture Descriptor Set", m_PipelineLayout.Get(), 0, m_DescriptorHeap.Get());
							descriptorSets[b] = descriptorSet;

							descriptorSet->WriteTextureDescriptors(&ppPerImageTextureViews[b], &m_Sampler, ETextureState::TEXTURE_STATE_SHADER_READ_ONLY, 0, 1, EDescriptorType::DESCRIPTOR_TYPE_SHADER_RESOURCE_COMBINED_SAMPLER, true);
						}
					}
				}
				else
				{
					TArray<TSharedRef<DescriptorSet>>& descriptorSets = m_TextureResourceNameDescriptorSetsMap[resourceName];
					if (backBufferBound)
					{
						uint32 backBufferCount = m_BackBuffers.GetSize();
						if (descriptorSets.GetSize() == backBufferCount)
						{
							for (uint32 b = 0; b < backBufferCount; b++)
							{
								TSharedRef<DescriptorSet> descriptorSet = descriptorSets[b];
								descriptorSet->WriteTextureDescriptors(&ppPerImageTextureViews[b], &m_Sampler, ETextureState::TEXTURE_STATE_SHADER_READ_ONLY, 0, 1, EDescriptorType::DESCRIPTOR_TYPE_SHADER_RESOURCE_COMBINED_SAMPLER, true);
							}
						}
					}
					else
					{
						if (descriptorSets.GetSize() == imageCount)
						{
							for (uint32 b = 0; b < imageCount; b++)
							{
								TSharedRef<DescriptorSet> descriptorSet = descriptorSets[b];
								descriptorSet->WriteTextureDescriptors(&ppPerImageTextureViews[b], &m_Sampler, ETextureState::TEXTURE_STATE_SHADER_READ_ONLY, 0, 1, EDescriptorType::DESCRIPTOR_TYPE_SHADER_RESOURCE_COMBINED_SAMPLER, true);
							}
						}
						else
						{
							LOG_ERROR("Texture count changed between calls to UpdateTextureResource for resource \"%s\"", resourceName.c_str());
						}
					}
				}
			}
		}
		else
		{
			LOG_WARNING("Textures with subImageCount or imageCount != subImageCount and not BackBufferBound is not implemented. imageCount: %d, subImageCount: %d", imageCount, subImageCount);
		}
	}

<<<<<<< HEAD
=======
	void ImGuiRenderer::UpdateDrawArgsResource(const String& resourceName, const DrawArg* pDrawArgs, uint32 count)
	{
		UNREFERENCED_VARIABLE(resourceName);
		UNREFERENCED_VARIABLE(pDrawArgs);
		UNREFERENCED_VARIABLE(count);

		for (uint32 i = 0; i < count; i++)
		{
			const DrawArg& drawArg = pDrawArgs[i];

			if (drawArg.HasExtensions)
			{
				for (Entity entity : drawArg.EntityIDs)
				{
					DrawArgExtensionGroup* pExtensionGroup = EntityMaskManager::GetExtensionGroup(entity);
					if (pExtensionGroup)
					{
						for (uint32 extensionIndex = 0; extensionIndex < pExtensionGroup->ExtensionCount; extensionIndex++)
						{
							DrawArgExtensionData& extensionData = pExtensionGroup->pExtensions[extensionIndex];
							for (uint32 textureIndex = 0; textureIndex < extensionData.TextureCount; textureIndex++)
							{
								UpdateTextureResource(
									extensionData.ppTextures[textureIndex]->GetDesc().DebugName,
									&extensionData.ppTextureViews[textureIndex],
									&extensionData.ppTextureViews[textureIndex],
									&extensionData.ppSamplers[textureIndex],
									1,
									1,
									false);
							}
						}
					}
				}
			}
		}
	}

>>>>>>> 3d4e24b0
	void ImGuiRenderer::Render(
		uint32 modFrameIndex,
		uint32 backBufferIndex,
		CommandList** ppFirstExecutionStage,
		CommandList** ppSecondaryExecutionStage,
		bool sleeping)
	{
		UNREFERENCED_VARIABLE(ppSecondaryExecutionStage);

		if (sleeping)
			return;

		// Update imgui for this frame
		TSharedRef<Window> window = CommonApplication::Get()->GetMainWindow();
		uint32 windowWidth	= window->GetWidth();
		uint32 windowHeight = window->GetHeight();

		ImGuiIO& io = ImGui::GetIO();
		io.DeltaTime = static_cast<float32>(EngineLoop::GetDeltaTime().AsSeconds());
		io.DisplaySize = ImVec2(static_cast<float32>(windowWidth), static_cast<float32>(windowHeight));
		io.DisplayFramebufferScale = ImVec2(1.0f, 1.0f);

		// Render all ImGui calls
		ImGui::NewFrame();

		{
			std::scoped_lock<SpinLock> lock(m_DrawCallsLock);
			for (ImGuiDrawFunc& func : m_DeferredDrawCalls)
			{
				func();
			}
			m_DeferredDrawCalls.Clear();
		}

		ImGui::EndFrame();
		ImGui::Render();


		//Start drawing
		ImDrawData* pDrawData = ImGui::GetDrawData();
		TSharedRef<const TextureView> backBuffer = m_BackBuffers[backBufferIndex];
		uint32 width	= backBuffer->GetDesc().pTexture->GetDesc().Width;
		uint32 height	= backBuffer->GetDesc().pTexture->GetDesc().Height;

		ClearColorDesc clearColorDesc = {};
		clearColorDesc.Color[0] = 0.0f;
		clearColorDesc.Color[1] = 0.0f;
		clearColorDesc.Color[2] = 0.0f;
		clearColorDesc.Color[3] = 0.0f;

		BeginRenderPassDesc beginRenderPassDesc = {};
		beginRenderPassDesc.pRenderPass			= m_RenderPass.Get();
		beginRenderPassDesc.ppRenderTargets		= &backBuffer;
		beginRenderPassDesc.RenderTargetCount	= 1;
		beginRenderPassDesc.pDepthStencil		= nullptr;
		beginRenderPassDesc.Width				= width;
		beginRenderPassDesc.Height				= height;
		beginRenderPassDesc.Flags				= FRenderPassBeginFlag::RENDER_PASS_BEGIN_FLAG_INLINE;
		beginRenderPassDesc.pClearColors		= &clearColorDesc;
		beginRenderPassDesc.ClearColorCount		= 1;
		beginRenderPassDesc.Offset.x			= 0;
		beginRenderPassDesc.Offset.y			= 0;

		CommandList* pCommandList = m_ppRenderCommandLists[modFrameIndex];

		// Render to screen
		if (pDrawData == nullptr || pDrawData->CmdListsCount == 0)
		{
			m_ppRenderCommandAllocators[modFrameIndex]->Reset();
			pCommandList->Begin(nullptr);
			//Begin and End RenderPass to transition Texture State (Lazy)
			pCommandList->BeginRenderPass(&beginRenderPassDesc);
			pCommandList->EndRenderPass();

			pCommandList->End();

			(*ppFirstExecutionStage) = pCommandList;
			return;
		}

		Profiler::GetGPUProfiler()->GetTimestamp(pCommandList);

		m_ppRenderCommandAllocators[modFrameIndex]->Reset();
		pCommandList->Begin(nullptr);

		Profiler::GetGPUProfiler()->ResetTimestamp(pCommandList);
		Profiler::GetGPUProfiler()->StartTimestamp(pCommandList);

		{
			TSharedRef<Buffer> vertexCopyBuffer	= m_VertexCopyBuffers[modFrameIndex];
			TSharedRef<Buffer> indexCopyBuffer	= m_IndexCopyBuffers[modFrameIndex];

			uint32 vertexBufferSize		= 0;
			uint32 indexBufferSize		= 0;
			byte* pVertexMapping		= reinterpret_cast<byte*>(vertexCopyBuffer->Map());
			byte* pIndexMapping			= reinterpret_cast<byte*>(indexCopyBuffer->Map());

			for (int n = 0; n < pDrawData->CmdListsCount; n++)
			{
				const ImDrawList* pDrawList = pDrawData->CmdLists[n];

				memcpy(pVertexMapping + vertexBufferSize,	pDrawList->VtxBuffer.Data, pDrawList->VtxBuffer.Size * sizeof(ImDrawVert));
				memcpy(pIndexMapping + indexBufferSize,		pDrawList->IdxBuffer.Data, pDrawList->IdxBuffer.Size * sizeof(ImDrawIdx));

				vertexBufferSize	+= pDrawList->VtxBuffer.Size * sizeof(ImDrawVert);
				indexBufferSize		+= pDrawList->IdxBuffer.Size * sizeof(ImDrawIdx);
			}

			vertexCopyBuffer->Unmap();
			indexCopyBuffer->Unmap();
			pCommandList->CopyBuffer(vertexCopyBuffer.Get(), 0, m_VertexBuffer.Get(), 0, vertexBufferSize);
			pCommandList->CopyBuffer(indexCopyBuffer.Get(), 0, m_IndexBuffer.Get(), 0, indexBufferSize);
		}

		pCommandList->BeginRenderPass(&beginRenderPassDesc);

		Viewport viewport = {};
		viewport.MinDepth	= 0.0f;
		viewport.MaxDepth	= 1.0f;
		viewport.Width		= (float32)width;
		viewport.Height		= (float32)height;
		viewport.x			= 0.0f;
		viewport.y			= 0.0f;

		pCommandList->SetViewports(&viewport, 0, 1);

		uint64 offset = 0;
		pCommandList->BindVertexBuffers(&m_VertexBuffer, 0, &offset, 1);
		pCommandList->BindIndexBuffer(m_IndexBuffer.Get(), 0, EIndexType::INDEX_TYPE_UINT16);

		// Setup scale and translation:
		// Our visible imgui space lies from draw_data->DisplayPps (top left) to draw_data->DisplayPos+data_data->DisplaySize (bottom right). DisplayPos is (0,0) for single viewport apps.
		{
			float32 pScale[2];
			pScale[0] = 2.0f / pDrawData->DisplaySize.x;
			pScale[1] = 2.0f / pDrawData->DisplaySize.y;
			float pTranslate[2];
			pTranslate[0] = -1.0f - pDrawData->DisplayPos.x * pScale[0];
			pTranslate[1] = -1.0f - pDrawData->DisplayPos.y * pScale[1];

			pCommandList->SetConstantRange(m_PipelineLayout.Get(), FShaderStageFlag::SHADER_STAGE_FLAG_VERTEX_SHADER, pScale,		2 * sizeof(float32), 0 * sizeof(float32));
			pCommandList->SetConstantRange(m_PipelineLayout.Get(), FShaderStageFlag::SHADER_STAGE_FLAG_VERTEX_SHADER, pTranslate,	2 * sizeof(float32), 2 * sizeof(float32));
		}

		// Will project scissor/clipping rectangles into framebuffer space
		ImVec2 clipOffset		= pDrawData->DisplayPos;       // (0,0) unless using multi-viewports
		ImVec2 clipScale		= pDrawData->FramebufferScale; // (1,1) unless using retina display which are often (2,2)

		// Render command lists
		// (Because we merged all buffers into a single one, we maintain our own offset into them)
		int32 globalVertexOffset = 0;
		int32 globalIndexOffset = 0;

		for (int32 n = 0; n < pDrawData->CmdListsCount; n++)
		{
			const ImDrawList* pCmdList = pDrawData->CmdLists[n];
			for (int32 i = 0; i < pCmdList->CmdBuffer.Size; i++)
			{
				const ImDrawCmd* pCmd = &pCmdList->CmdBuffer[i];
				// Project scissor/clipping rectangles into framebuffer space
				ImVec4 clipRect;
				clipRect.x = (pCmd->ClipRect.x - clipOffset.x) * clipScale.x;
				clipRect.y = (pCmd->ClipRect.y - clipOffset.y) * clipScale.y;
				clipRect.z = (pCmd->ClipRect.z - clipOffset.x) * clipScale.x;
				clipRect.w = (pCmd->ClipRect.w - clipOffset.y) * clipScale.y;

				if (clipRect.x < viewport.Width && clipRect.y < viewport.Height && clipRect.z >= 0.0f && clipRect.w >= 0.0f)
				{
					// Negative offsets are illegal for vkCmdSetScissor
					if (clipRect.x < 0.0f)
						clipRect.x = 0.0f;
					if (clipRect.y < 0.0f)
						clipRect.y = 0.0f;

					// Apply scissor/clipping rectangle
					ScissorRect scissorRect = {};
					scissorRect.x				= (int32)clipRect.x;
					scissorRect.y				= (int32)clipRect.y;
					scissorRect.Width			= uint32(clipRect.z - clipRect.x);
					scissorRect.Height			= uint32(clipRect.w - clipRect.y);

					pCommandList->SetScissorRects(&scissorRect, 0, 1);

					if (pCmd->TextureId)
					{
						ImGuiTexture*		pImGuiTexture	= reinterpret_cast<ImGuiTexture*>(pCmd->TextureId);
						auto textureIt = m_TextureResourceNameDescriptorSetsMap.find(pImGuiTexture->ResourceName);

						if (textureIt == m_TextureResourceNameDescriptorSetsMap.end()) continue;

						GUID_Lambda vertexShaderGUID	= pImGuiTexture->VertexShaderGUID == GUID_NONE	? m_VertexShaderGUID	: pImGuiTexture->VertexShaderGUID;
						GUID_Lambda pixelShaderGUID		= pImGuiTexture->PixelShaderGUID == GUID_NONE	? m_PixelShaderGUID		: pImGuiTexture->PixelShaderGUID;

						auto vertexShaderIt = m_ShadersIDToPipelineStateIDMap.find(vertexShaderGUID);

						if (vertexShaderIt != m_ShadersIDToPipelineStateIDMap.end())
						{
							auto pixelShaderIt = vertexShaderIt->second.find(pixelShaderGUID);

							if (pixelShaderIt != vertexShaderIt->second.end())
							{
								PipelineState* pPipelineState = PipelineStateManager::GetPipelineState(pixelShaderIt->second);
								pCommandList->BindGraphicsPipeline(pPipelineState);
							}
							else
							{
								uint64 pipelineGUID = InternalCreatePipelineState(vertexShaderGUID, pixelShaderGUID);
								VALIDATE(pipelineGUID != 0);

								vertexShaderIt->second.insert({ pixelShaderGUID, pipelineGUID });

								PipelineState* pPipelineState = PipelineStateManager::GetPipelineState(pipelineGUID);
								pCommandList->BindGraphicsPipeline(pPipelineState);
							}
						}
						else
						{
							uint64 pipelineGUID = InternalCreatePipelineState(vertexShaderGUID, pixelShaderGUID);
							VALIDATE(pipelineGUID != 0);

							THashTable<GUID_Lambda, uint64> pixelShaderToPipelineStateMap;
							pixelShaderToPipelineStateMap.insert({ pixelShaderGUID, pipelineGUID });
							m_ShadersIDToPipelineStateIDMap.insert({ vertexShaderGUID, pixelShaderToPipelineStateMap });

							PipelineState* pPipelineState = PipelineStateManager::GetPipelineState(pipelineGUID);
							pCommandList->BindGraphicsPipeline(pPipelineState);
						}

						pCommandList->SetConstantRange(m_PipelineLayout.Get(), FShaderStageFlag::SHADER_STAGE_FLAG_PIXEL_SHADER, pImGuiTexture->ChannelMul,			4 * sizeof(float32),	4 * sizeof(float32));
						pCommandList->SetConstantRange(m_PipelineLayout.Get(), FShaderStageFlag::SHADER_STAGE_FLAG_PIXEL_SHADER, pImGuiTexture->ChannelAdd,			4 * sizeof(float32),	8 * sizeof(float32));
						pCommandList->SetConstantRange(m_PipelineLayout.Get(), FShaderStageFlag::SHADER_STAGE_FLAG_PIXEL_SHADER, &pImGuiTexture->ReservedIncludeMask,	sizeof(uint32),		12 * sizeof(float32));

						const TArray<TSharedRef<DescriptorSet>>& descriptorSets = textureIt->second;
						//Todo: Allow other sizes than 1
						if (descriptorSets.GetSize() == 1)
						{
							pCommandList->BindDescriptorSetGraphics(descriptorSets[0].Get(), m_PipelineLayout.Get(), 0);
						}
						else
						{
							pCommandList->BindDescriptorSetGraphics(descriptorSets[backBufferIndex].Get(), m_PipelineLayout.Get(), 0);
						}
					}
					else
					{
						constexpr const float32 DEFAULT_CHANNEL_MUL[4]					= { 1.0f, 1.0f, 1.0f, 1.0f };
						constexpr const float32 DEFAULT_CHANNEL_ADD[4]					= { 0.0f, 0.0f, 0.0f, 0.0f };
						constexpr const uint32 DEFAULT_CHANNEL_RESERVED_INCLUDE_MASK	= 0x00008421;  //0000 0000 0000 0000 1000 0100 0010 0001

						PipelineState* pPipelineState = PipelineStateManager::GetPipelineState(m_PipelineStateID);
						pCommandList->BindGraphicsPipeline(pPipelineState);

						pCommandList->SetConstantRange(m_PipelineLayout.Get(), FShaderStageFlag::SHADER_STAGE_FLAG_PIXEL_SHADER, DEFAULT_CHANNEL_MUL,						4 * sizeof(float32),	4 * sizeof(float32));
						pCommandList->SetConstantRange(m_PipelineLayout.Get(), FShaderStageFlag::SHADER_STAGE_FLAG_PIXEL_SHADER, DEFAULT_CHANNEL_ADD,						4 * sizeof(float32),	8 * sizeof(float32));
						pCommandList->SetConstantRange(m_PipelineLayout.Get(), FShaderStageFlag::SHADER_STAGE_FLAG_PIXEL_SHADER, &DEFAULT_CHANNEL_RESERVED_INCLUDE_MASK,		sizeof(uint32),		12 * sizeof(float32));

						pCommandList->BindDescriptorSetGraphics(m_DescriptorSet.Get(), m_PipelineLayout.Get(), 0);
					}

					// Draw
					pCommandList->DrawIndexInstanced(pCmd->ElemCount, 1, pCmd->IdxOffset + globalIndexOffset, pCmd->VtxOffset + globalVertexOffset, 0);
				}
			}

			globalIndexOffset	+= pCmdList->IdxBuffer.Size;
			globalVertexOffset	+= pCmdList->VtxBuffer.Size;
		}

		Profiler::GetGPUProfiler()->EndTimestamp(pCommandList);

		pCommandList->EndRenderPass();
		pCommandList->End();

		(*ppFirstExecutionStage) = pCommandList;
	}

	bool ImGuiRenderer::OnEvent(const Event& event)
	{
		ImGuiIO& io = ImGui::GetIO();
		if (IsEventOfType<MouseMovedEvent>(event))
		{
			MouseMovedEvent mouseEvent = EventCast<MouseMovedEvent>(event);
			io.MousePos = ImVec2(float32(mouseEvent.Position.x), float32(mouseEvent.Position.y));

			return true;
		}
		else if (IsEventOfType<MouseButtonClickedEvent>(event))
		{
			MouseButtonClickedEvent mouseEvent = EventCast<MouseButtonClickedEvent>(event);
			io.MouseDown[mouseEvent.Button - 1] = true;

			return true;
		}
		else if (IsEventOfType<MouseButtonReleasedEvent>(event))
		{
			MouseButtonReleasedEvent mouseEvent = EventCast<MouseButtonReleasedEvent>(event);
			io.MouseDown[mouseEvent.Button - 1] = false;

			return true;
		}
		else if (IsEventOfType<MouseScrolledEvent>(event))
		{
			MouseScrolledEvent mouseEvent = EventCast<MouseScrolledEvent>(event);
			io.MouseWheelH	+= static_cast<float32>(mouseEvent.DeltaX);
			io.MouseWheel	+= static_cast<float32>(mouseEvent.DeltaY);

			return true;
		}
		else if (IsEventOfType<KeyPressedEvent>(event))
		{
			KeyPressedEvent keyEvent = EventCast<KeyPressedEvent>(event);
			io.KeysDown[keyEvent.Key] = true;
			io.KeyCtrl	= keyEvent.ModiferState.IsCtrlDown();
			io.KeyShift = keyEvent.ModiferState.IsShiftDown();
			io.KeyAlt	= keyEvent.ModiferState.IsAltDown();
			io.KeySuper	= keyEvent.ModiferState.IsSuperDown();

			return true;
		}
		else if (IsEventOfType<KeyReleasedEvent>(event))
		{
			KeyReleasedEvent keyEvent = EventCast<KeyReleasedEvent>(event);
			io.KeysDown[keyEvent.Key] = false;
			io.KeyCtrl	= keyEvent.ModiferState.IsCtrlDown();
			io.KeyShift = keyEvent.ModiferState.IsShiftDown();
			io.KeyAlt	= keyEvent.ModiferState.IsAltDown();
			io.KeySuper	= keyEvent.ModiferState.IsSuperDown();

			return true;
		}
		else if (IsEventOfType<KeyTypedEvent>(event))
		{
			KeyTypedEvent keyEvent = EventCast<KeyTypedEvent>(event);
			io.AddInputCharacter(keyEvent.Character);

			return true;
		}

		return false;
	}

	ImGuiContext* ImGuiRenderer::GetImguiContext()
	{
		return ImGui::GetCurrentContext();
	}

	ImGuiRenderer& ImGuiRenderer::Get()
	{
		VALIDATE(s_pRendererInstance != nullptr);
		return *s_pRendererInstance;
	}

	bool ImGuiRenderer::InitImGui()
	{
		IMGUI_CHECKVERSION();
		ImGui::CreateContext();
		imnodes::Initialize();

		ImGuiIO& io = ImGui::GetIO();
		io.BackendPlatformName = "Lambda Engine";
		io.BackendFlags |= ImGuiBackendFlags_HasMouseCursors;
		io.BackendFlags |= ImGuiBackendFlags_HasSetMousePos;
		io.BackendFlags |= ImGuiBackendFlags_RendererHasVtxOffset;

		io.KeyMap[ImGuiKey_Tab]			= EKey::KEY_TAB;
		io.KeyMap[ImGuiKey_LeftArrow]	= EKey::KEY_LEFT;
		io.KeyMap[ImGuiKey_RightArrow]	= EKey::KEY_RIGHT;
		io.KeyMap[ImGuiKey_UpArrow]		= EKey::KEY_UP;
		io.KeyMap[ImGuiKey_DownArrow]	= EKey::KEY_DOWN;
		io.KeyMap[ImGuiKey_PageUp]		= EKey::KEY_PAGE_UP;
		io.KeyMap[ImGuiKey_PageDown]	= EKey::KEY_PAGE_DOWN;
		io.KeyMap[ImGuiKey_Home]		= EKey::KEY_HOME;
		io.KeyMap[ImGuiKey_End]			= EKey::KEY_END;
		io.KeyMap[ImGuiKey_Insert]		= EKey::KEY_INSERT;
		io.KeyMap[ImGuiKey_Delete]		= EKey::KEY_DELETE;
		io.KeyMap[ImGuiKey_Backspace]	= EKey::KEY_BACKSPACE;
		io.KeyMap[ImGuiKey_Space]		= EKey::KEY_SPACE;
		io.KeyMap[ImGuiKey_Enter]		= EKey::KEY_ENTER;
		io.KeyMap[ImGuiKey_Escape]		= EKey::KEY_ESCAPE;
		io.KeyMap[ImGuiKey_KeyPadEnter] = EKey::KEY_KEYPAD_ENTER;
		io.KeyMap[ImGuiKey_A]			= EKey::KEY_A;
		io.KeyMap[ImGuiKey_C]			= EKey::KEY_C;
		io.KeyMap[ImGuiKey_V]			= EKey::KEY_V;
		io.KeyMap[ImGuiKey_X]			= EKey::KEY_X;
		io.KeyMap[ImGuiKey_Y]			= EKey::KEY_Y;
		io.KeyMap[ImGuiKey_Z]			= EKey::KEY_Z;

#ifdef LAMBDA_PLATFORM_WINDOWS
		TSharedRef<Window> window = CommonApplication::Get()->GetMainWindow();
		io.ImeWindowHandle = window->GetHandle();
#endif

		//Todo: Implement clipboard handling
		//io.SetClipboardTextFn = ImGuiSetClipboardText;
		//io.GetClipboardTextFn = ImGuiGetClipboardText;
		//io.ClipboardUserData = pWindow;

		ImGui::StyleColorsDark();
		ImGui::GetStyle().WindowRounding	= 0.0f;
		ImGui::GetStyle().ChildRounding		= 0.0f;
		ImGui::GetStyle().FrameRounding		= 0.0f;
		ImGui::GetStyle().GrabRounding		= 0.0f;
		ImGui::GetStyle().PopupRounding		= 0.0f;
		ImGui::GetStyle().ScrollbarRounding = 0.0f;

		// Disable anti-aliasing for the rendering to work better. (Unknown reason why it does not work when it's on)
		ImGuiStyle& style = ImGui::GetStyle();
		style.AntiAliasedLines = false;
		style.AntiAliasedLinesUseTex = true;
		style.AntiAliasedFill = true;
		style.FrameBorderSize = 0.f;

		return true;
	}

	bool ImGuiRenderer::CreateCopyCommandList()
	{
		m_CopyCommandAllocator = m_pGraphicsDevice->CreateCommandAllocator("ImGui Copy Command Allocator", ECommandQueueType::COMMAND_QUEUE_TYPE_GRAPHICS);

		if (!m_CopyCommandAllocator)
		{
			return false;
		}

		CommandListDesc commandListDesc = {};
		commandListDesc.DebugName		= "ImGui Copy Command List";
		commandListDesc.CommandListType	= ECommandListType::COMMAND_LIST_TYPE_PRIMARY;
		commandListDesc.Flags			= FCommandListFlag::COMMAND_LIST_FLAG_ONE_TIME_SUBMIT;

		m_CopyCommandList = m_pGraphicsDevice->CreateCommandList(m_CopyCommandAllocator.Get(), &commandListDesc);

		if (!m_CopyCommandList)
		{
			return false;
		}

		return true;
	}

	bool ImGuiRenderer::CreateBuffers(uint32 vertexBufferSize, uint32 indexBufferSize)
	{
		BufferDesc vertexBufferDesc = {};
		vertexBufferDesc.DebugName		= "ImGui Vertex Buffer";
		vertexBufferDesc.MemoryType		= EMemoryType::MEMORY_TYPE_GPU;
		vertexBufferDesc.Flags			= FBufferFlag::BUFFER_FLAG_COPY_DST | FBufferFlag::BUFFER_FLAG_VERTEX_BUFFER;
		vertexBufferDesc.SizeInBytes	= vertexBufferSize;

		m_VertexBuffer = m_pGraphicsDevice->CreateBuffer(&vertexBufferDesc);
		if (!m_VertexBuffer)
		{
			return false;
		}

		BufferDesc indexBufferDesc = {};
		indexBufferDesc.DebugName	= "ImGui Index Buffer";
		indexBufferDesc.MemoryType	= EMemoryType::MEMORY_TYPE_GPU;
		indexBufferDesc.Flags		= FBufferFlag::BUFFER_FLAG_COPY_DST | FBufferFlag::BUFFER_FLAG_INDEX_BUFFER;
		indexBufferDesc.SizeInBytes	= vertexBufferSize;

		m_IndexBuffer = m_pGraphicsDevice->CreateBuffer(&indexBufferDesc);
		if (!m_IndexBuffer)
		{
			return false;
		}

		BufferDesc vertexCopyBufferDesc = {};
		vertexCopyBufferDesc.DebugName		= "ImGui Vertex Copy Buffer";
		vertexCopyBufferDesc.MemoryType		= EMemoryType::MEMORY_TYPE_CPU_VISIBLE;
		vertexCopyBufferDesc.Flags			= FBufferFlag::BUFFER_FLAG_COPY_SRC;
		vertexCopyBufferDesc.SizeInBytes	= vertexBufferSize;

		BufferDesc indexCopyBufferDesc = {};
		indexCopyBufferDesc.DebugName	= "ImGui Index Copy Buffer";
		indexCopyBufferDesc.MemoryType	= EMemoryType::MEMORY_TYPE_CPU_VISIBLE;
		indexCopyBufferDesc.Flags		= FBufferFlag::BUFFER_FLAG_COPY_SRC;
		indexCopyBufferDesc.SizeInBytes	= indexBufferSize;

		uint32 backBufferCount = m_BackBuffers.GetSize();
		m_VertexCopyBuffers.Resize(backBufferCount);
		m_IndexCopyBuffers.Resize(backBufferCount);
		for (uint32 b = 0; b < backBufferCount; b++)
		{
			TSharedRef<Buffer> vertexBuffer = m_pGraphicsDevice->CreateBuffer(&vertexCopyBufferDesc);
			TSharedRef<Buffer> indexBuffer = m_pGraphicsDevice->CreateBuffer(&indexCopyBufferDesc);
			if (vertexBuffer != nullptr && indexBuffer != nullptr)
			{
				m_VertexCopyBuffers[b] = vertexBuffer;
				m_IndexCopyBuffers[b] = indexBuffer;
			}
			else
			{
				return false;
			}
		}

		return true;
	}

	bool ImGuiRenderer::CreateTextures()
	{
		ImGuiIO& io = ImGui::GetIO();

		uint8* pPixels = nullptr;
		int32 width = 0;
		int32 height = 0;
		io.Fonts->GetTexDataAsRGBA32(&pPixels, &width, &height);

		int64 textureSize = 4 * width * height;

		BufferDesc fontBufferDesc = {};
		fontBufferDesc.DebugName	= "ImGui Font Buffer";
		fontBufferDesc.MemoryType	= EMemoryType::MEMORY_TYPE_CPU_VISIBLE;
		fontBufferDesc.Flags		= FBufferFlag::BUFFER_FLAG_COPY_SRC;
		fontBufferDesc.SizeInBytes	= textureSize;

		TSharedRef<Buffer> fontBuffer = m_pGraphicsDevice->CreateBuffer(&fontBufferDesc);
		if (fontBuffer == nullptr)
		{
			return false;
		}

		void* pMapped = fontBuffer->Map();
		memcpy(pMapped, pPixels, textureSize);
		fontBuffer->Unmap();

		TextureDesc fontTextureDesc = {};
		fontTextureDesc.DebugName	= "ImGui Font Texture";
		fontTextureDesc.MemoryType  = EMemoryType::MEMORY_TYPE_GPU;
		fontTextureDesc.Format		= EFormat::FORMAT_R8G8B8A8_UNORM;
		fontTextureDesc.Type		= ETextureType::TEXTURE_TYPE_2D;
		fontTextureDesc.Flags		= FTextureFlag::TEXTURE_FLAG_COPY_DST | FTextureFlag::TEXTURE_FLAG_SHADER_RESOURCE;
		fontTextureDesc.Width		= width;
		fontTextureDesc.Height		= height;
		fontTextureDesc.Depth		= 1;
		fontTextureDesc.ArrayCount	= 1;
		fontTextureDesc.Miplevels	= 1;
		fontTextureDesc.SampleCount = 1;

		m_FontTexture = m_pGraphicsDevice->CreateTexture(&fontTextureDesc);
		if (!m_FontTexture)
		{
			return false;
		}

		CopyTextureBufferDesc copyDesc = {};
		copyDesc.BufferOffset	= 0;
		copyDesc.BufferRowPitch	= 0;
		copyDesc.BufferHeight	= 0;
		copyDesc.Width			= width;
		copyDesc.Height			= height;
		copyDesc.Depth			= 1;
		copyDesc.Miplevel		= 0;
		copyDesc.MiplevelCount  = 1;
		copyDesc.ArrayIndex		= 0;
		copyDesc.ArrayCount		= 1;

		m_CopyCommandAllocator->Reset();
		m_CopyCommandList->Begin(nullptr);

		PipelineTextureBarrierDesc transitionToCopyDstBarrier = {};
		transitionToCopyDstBarrier.pTexture				= m_FontTexture.Get();
		transitionToCopyDstBarrier.StateBefore			= ETextureState::TEXTURE_STATE_UNKNOWN;
		transitionToCopyDstBarrier.StateAfter			= ETextureState::TEXTURE_STATE_COPY_DST;
		transitionToCopyDstBarrier.QueueBefore			= ECommandQueueType::COMMAND_QUEUE_TYPE_NONE;
		transitionToCopyDstBarrier.QueueAfter			= ECommandQueueType::COMMAND_QUEUE_TYPE_NONE;
		transitionToCopyDstBarrier.SrcMemoryAccessFlags	= 0;
		transitionToCopyDstBarrier.DstMemoryAccessFlags	= FMemoryAccessFlag::MEMORY_ACCESS_FLAG_MEMORY_WRITE;
		transitionToCopyDstBarrier.TextureFlags			= fontTextureDesc.Flags;
		transitionToCopyDstBarrier.Miplevel				= 0;
		transitionToCopyDstBarrier.MiplevelCount		= fontTextureDesc.Miplevels;
		transitionToCopyDstBarrier.ArrayIndex			= 0;
		transitionToCopyDstBarrier.ArrayCount			= fontTextureDesc.ArrayCount;

		m_CopyCommandList->PipelineTextureBarriers(FPipelineStageFlag::PIPELINE_STAGE_FLAG_TOP, FPipelineStageFlag::PIPELINE_STAGE_FLAG_COPY, &transitionToCopyDstBarrier, 1);
		m_CopyCommandList->CopyTextureFromBuffer(fontBuffer.Get(), m_FontTexture.Get(), copyDesc);

		PipelineTextureBarrierDesc transitionToShaderReadBarrier = {};
		transitionToShaderReadBarrier.pTexture				= m_FontTexture.Get();
		transitionToShaderReadBarrier.StateBefore			= ETextureState::TEXTURE_STATE_COPY_DST;
		transitionToShaderReadBarrier.StateAfter			= ETextureState::TEXTURE_STATE_SHADER_READ_ONLY;
		transitionToShaderReadBarrier.QueueBefore			= ECommandQueueType::COMMAND_QUEUE_TYPE_NONE;
		transitionToShaderReadBarrier.QueueAfter			= ECommandQueueType::COMMAND_QUEUE_TYPE_NONE;
		transitionToShaderReadBarrier.SrcMemoryAccessFlags	= FMemoryAccessFlag::MEMORY_ACCESS_FLAG_MEMORY_WRITE;
		transitionToShaderReadBarrier.DstMemoryAccessFlags	= FMemoryAccessFlag::MEMORY_ACCESS_FLAG_MEMORY_READ;
		transitionToShaderReadBarrier.TextureFlags			= fontTextureDesc.Flags;
		transitionToShaderReadBarrier.Miplevel				= 0;
		transitionToShaderReadBarrier.MiplevelCount			= fontTextureDesc.Miplevels;
		transitionToShaderReadBarrier.ArrayIndex			= 0;
		transitionToShaderReadBarrier.ArrayCount			= fontTextureDesc.ArrayCount;

		m_CopyCommandList->PipelineTextureBarriers(FPipelineStageFlag::PIPELINE_STAGE_FLAG_COPY, FPipelineStageFlag::PIPELINE_STAGE_FLAG_BOTTOM, &transitionToShaderReadBarrier, 1);
		m_CopyCommandList->End();

		RenderAPI::GetGraphicsQueue()->ExecuteCommandLists(&m_CopyCommandList, 1, FPipelineStageFlag::PIPELINE_STAGE_FLAG_COPY, nullptr, 0, nullptr, 0);
		RenderAPI::GetGraphicsQueue()->Flush();

		TextureViewDesc fontTextureViewDesc = {};
		fontTextureViewDesc.DebugName		= "ImGui Font Texture View";
		fontTextureViewDesc.pTexture		= m_FontTexture.Get();
		fontTextureViewDesc.Flags			= FTextureViewFlag::TEXTURE_VIEW_FLAG_SHADER_RESOURCE;
		fontTextureViewDesc.Format			= EFormat::FORMAT_R8G8B8A8_UNORM;
		fontTextureViewDesc.Type			= ETextureViewType::TEXTURE_VIEW_TYPE_2D;
		fontTextureViewDesc.MiplevelCount	= 1;
		fontTextureViewDesc.ArrayCount		= 1;
		fontTextureViewDesc.Miplevel		= 0;
		fontTextureViewDesc.ArrayIndex		= 0;

		m_FontTextureView = m_pGraphicsDevice->CreateTextureView(&fontTextureViewDesc);
		if (!m_FontTextureView)
		{
			return false;
		}

		return true;
	}

	bool ImGuiRenderer::CreateSamplers()
	{
		SamplerDesc samplerDesc = {};
		samplerDesc.DebugName			= "ImGui Sampler";
		samplerDesc.MinFilter			= EFilterType::FILTER_TYPE_NEAREST;
		samplerDesc.MagFilter			= EFilterType::FILTER_TYPE_NEAREST;
		samplerDesc.MipmapMode			= EMipmapMode::MIPMAP_MODE_NEAREST;
		samplerDesc.AddressModeU		= ESamplerAddressMode::SAMPLER_ADDRESS_MODE_MIRRORED_REPEAT;
		samplerDesc.AddressModeV		= samplerDesc.AddressModeU;
		samplerDesc.AddressModeW		= samplerDesc.AddressModeU;
		samplerDesc.MipLODBias			= 0.0f;
		samplerDesc.AnisotropyEnabled	= false;
		samplerDesc.MaxAnisotropy		= 16;
		samplerDesc.MinLOD				= 0.0f;
		samplerDesc.MaxLOD				= 1.0f;

		m_Sampler = m_pGraphicsDevice->CreateSampler(&samplerDesc);

		return m_Sampler != nullptr;
	}

	bool ImGuiRenderer::CreatePipelineLayout()
	{
		DescriptorBindingDesc descriptorBindingDesc = {};
		descriptorBindingDesc.DescriptorType	= EDescriptorType::DESCRIPTOR_TYPE_SHADER_RESOURCE_COMBINED_SAMPLER;
		descriptorBindingDesc.DescriptorCount	= 1;
		descriptorBindingDesc.Binding			= 0;
		descriptorBindingDesc.ShaderStageMask	= FShaderStageFlag::SHADER_STAGE_FLAG_PIXEL_SHADER;

		DescriptorSetLayoutDesc descriptorSetLayoutDesc = {};
		descriptorSetLayoutDesc.DescriptorBindings		= { descriptorBindingDesc };

		ConstantRangeDesc constantRangeVertexDesc = { };
		constantRangeVertexDesc.ShaderStageFlags	= FShaderStageFlag::SHADER_STAGE_FLAG_VERTEX_SHADER;
		constantRangeVertexDesc.SizeInBytes			= 4 * sizeof(float32);
		constantRangeVertexDesc.OffsetInBytes		= 0;

		ConstantRangeDesc constantRangePixelDesc = { };
		constantRangePixelDesc.ShaderStageFlags	= FShaderStageFlag::SHADER_STAGE_FLAG_PIXEL_SHADER;
		constantRangePixelDesc.SizeInBytes		= 8 * sizeof(float32) + sizeof(uint32);
		constantRangePixelDesc.OffsetInBytes	= constantRangeVertexDesc.SizeInBytes;

		ConstantRangeDesc pConstantRanges[2] = { constantRangeVertexDesc, constantRangePixelDesc };

		PipelineLayoutDesc pipelineLayoutDesc = { };
		pipelineLayoutDesc.DebugName			= "ImGui Pipeline Layout";
		pipelineLayoutDesc.DescriptorSetLayouts	= { descriptorSetLayoutDesc };
		pipelineLayoutDesc.ConstantRanges		= { pConstantRanges[0], pConstantRanges[1] };

		m_PipelineLayout = m_pGraphicsDevice->CreatePipelineLayout(&pipelineLayoutDesc);

		return m_PipelineLayout != nullptr;
	}

	bool ImGuiRenderer::CreateDescriptorSet()
	{
		DescriptorHeapInfo descriptorCountDesc = { };
		descriptorCountDesc.SamplerDescriptorCount					= 1;
		descriptorCountDesc.TextureDescriptorCount					= 1;
		descriptorCountDesc.TextureCombinedSamplerDescriptorCount	= 64;
		descriptorCountDesc.ConstantBufferDescriptorCount			= 1;
		descriptorCountDesc.UnorderedAccessBufferDescriptorCount	= 1;
		descriptorCountDesc.UnorderedAccessTextureDescriptorCount	= 1;
		descriptorCountDesc.AccelerationStructureDescriptorCount	= 1;

		DescriptorHeapDesc descriptorHeapDesc = { };
		descriptorHeapDesc.DebugName			= "ImGui Descriptor Heap";
		descriptorHeapDesc.DescriptorSetCount	= 256;
		descriptorHeapDesc.DescriptorCount		= descriptorCountDesc;

		m_DescriptorHeap = m_pGraphicsDevice->CreateDescriptorHeap(&descriptorHeapDesc);
		if (!m_DescriptorHeap)
		{
			return false;
		}

		m_DescriptorSet = m_pGraphicsDevice->CreateDescriptorSet("ImGui Descriptor Set", m_PipelineLayout.Get(), 0, m_DescriptorHeap.Get());

		return m_DescriptorSet != nullptr;
	}

	bool ImGuiRenderer::CreateShaders()
	{
		m_VertexShaderGUID		= ResourceManager::LoadShaderFromFile("/ImGui/ImGuiVertex.vert", FShaderStageFlag::SHADER_STAGE_FLAG_VERTEX_SHADER, EShaderLang::SHADER_LANG_GLSL);
		m_PixelShaderGUID		= ResourceManager::LoadShaderFromFile("/ImGui/ImGuiPixel.frag", FShaderStageFlag::SHADER_STAGE_FLAG_PIXEL_SHADER, EShaderLang::SHADER_LANG_GLSL);
		return m_VertexShaderGUID != GUID_NONE && m_PixelShaderGUID != GUID_NONE;
	}

	bool ImGuiRenderer::CreateRenderCommandLists()
	{
		if (m_ppRenderCommandLists != nullptr && m_ppRenderCommandAllocators != nullptr)
		{
			for (uint32 b = 0; b < m_BackBufferCount; b++)
			{
				SAFERELEASE(m_ppRenderCommandLists[b]);
				SAFERELEASE(m_ppRenderCommandAllocators[b]);
			}

			SAFEDELETE_ARRAY(m_ppRenderCommandLists);
			SAFEDELETE_ARRAY(m_ppRenderCommandAllocators);
		}

		m_ppRenderCommandAllocators	= DBG_NEW CommandAllocator*[m_BackBufferCount];
		m_ppRenderCommandLists		= DBG_NEW CommandList*[m_BackBufferCount];

		for (uint32 b = 0; b < m_BackBufferCount; b++)
		{
			m_ppRenderCommandAllocators[b] = m_pGraphicsDevice->CreateCommandAllocator("ImGui Render Command Allocator " + std::to_string(b), ECommandQueueType::COMMAND_QUEUE_TYPE_GRAPHICS);

			if (!m_ppRenderCommandAllocators[b])
			{
				return false;
			}

			CommandListDesc commandListDesc = {};
			commandListDesc.DebugName			= "ImGui Render Command List " + std::to_string(b);
			commandListDesc.CommandListType		= ECommandListType::COMMAND_LIST_TYPE_PRIMARY;
			commandListDesc.Flags				= FCommandListFlag::COMMAND_LIST_FLAG_ONE_TIME_SUBMIT;

			m_ppRenderCommandLists[b] = m_pGraphicsDevice->CreateCommandList(m_ppRenderCommandAllocators[b], &commandListDesc);

			if (!m_ppRenderCommandLists[b])
			{
				return false;
			}

			CommandList* pCommandList = m_ppRenderCommandLists[b];

			Profiler::GetGPUProfiler()->AddTimestamp(pCommandList, "ImGui Render Command List");

			pCommandList->Begin(nullptr);
			Profiler::GetGPUProfiler()->ResetTimestamp(pCommandList);
			pCommandList->End();
			RenderAPI::GetGraphicsQueue()->ExecuteCommandLists(&pCommandList, 1, FPipelineStageFlag::PIPELINE_STAGE_FLAG_UNKNOWN, nullptr, 0, nullptr, 0);
			RenderAPI::GetGraphicsQueue()->Flush();
		}

		return true;
	}

	bool ImGuiRenderer::CreateRenderPass(RenderPassAttachmentDesc* pBackBufferAttachmentDesc)
	{
		if (m_RenderPass.Get())
			m_RenderPass.Reset();

		RenderPassAttachmentDesc colorAttachmentDesc = {};
		colorAttachmentDesc.Format			= EFormat::FORMAT_B8G8R8A8_UNORM;
		colorAttachmentDesc.SampleCount		= 1;
		colorAttachmentDesc.LoadOp			= (pBackBufferAttachmentDesc->InitialState != ETextureState::TEXTURE_STATE_UNKNOWN) ? ELoadOp::LOAD_OP_LOAD : ELoadOp::LOAD_OP_CLEAR;
		colorAttachmentDesc.StoreOp			= EStoreOp::STORE_OP_STORE;
		colorAttachmentDesc.StencilLoadOp	= ELoadOp::LOAD_OP_DONT_CARE;
		colorAttachmentDesc.StencilStoreOp	= EStoreOp::STORE_OP_DONT_CARE;
		colorAttachmentDesc.InitialState	= pBackBufferAttachmentDesc->InitialState;
		colorAttachmentDesc.FinalState		= pBackBufferAttachmentDesc->FinalState;

		RenderPassSubpassDesc subpassDesc = {};
		subpassDesc.RenderTargetStates			= { ETextureState::TEXTURE_STATE_RENDER_TARGET };
		subpassDesc.DepthStencilAttachmentState	= ETextureState::TEXTURE_STATE_DONT_CARE;

		RenderPassSubpassDependencyDesc subpassDependencyDesc = {};
		subpassDependencyDesc.SrcSubpass	= EXTERNAL_SUBPASS;
		subpassDependencyDesc.DstSubpass	= 0;
		subpassDependencyDesc.SrcAccessMask	= 0;
		subpassDependencyDesc.DstAccessMask	= FMemoryAccessFlag::MEMORY_ACCESS_FLAG_MEMORY_READ | FMemoryAccessFlag::MEMORY_ACCESS_FLAG_MEMORY_WRITE;
		subpassDependencyDesc.SrcStageMask	= FPipelineStageFlag::PIPELINE_STAGE_FLAG_RENDER_TARGET_OUTPUT;
		subpassDependencyDesc.DstStageMask	= FPipelineStageFlag::PIPELINE_STAGE_FLAG_RENDER_TARGET_OUTPUT;

		RenderPassDesc renderPassDesc = {};
		renderPassDesc.DebugName			= "ImGui Render Pass";
		renderPassDesc.Attachments			= { colorAttachmentDesc };
		renderPassDesc.Subpasses			= { subpassDesc };
		renderPassDesc.SubpassDependencies	= { subpassDependencyDesc };

		m_RenderPass = m_pGraphicsDevice->CreateRenderPass(&renderPassDesc);

		return true;
	}

	bool ImGuiRenderer::CreatePipelineState()
	{
		m_PipelineStateID = InternalCreatePipelineState(m_VertexShaderGUID, m_PixelShaderGUID);
		VALIDATE(m_PipelineStateID != 0);

		THashTable<GUID_Lambda, uint64> pixelShaderToPipelineStateMap;
		pixelShaderToPipelineStateMap.insert({ m_PixelShaderGUID, m_PipelineStateID });
		m_ShadersIDToPipelineStateIDMap.insert({ m_VertexShaderGUID, pixelShaderToPipelineStateMap });

		return true;
	}

	uint64 ImGuiRenderer::InternalCreatePipelineState(GUID_Lambda vertexShader, GUID_Lambda pixelShader)
	{
		ManagedGraphicsPipelineStateDesc pipelineStateDesc = {};
		pipelineStateDesc.DebugName			= "ImGui Pipeline State";
		pipelineStateDesc.RenderPass		= m_RenderPass;
		pipelineStateDesc.PipelineLayout	= m_PipelineLayout;

		pipelineStateDesc.DepthStencilState.CompareOp			= ECompareOp::COMPARE_OP_NEVER;
		pipelineStateDesc.DepthStencilState.DepthTestEnable		= false;
		pipelineStateDesc.DepthStencilState.DepthWriteEnable	= false;

		pipelineStateDesc.BlendState.BlendAttachmentStates =
		{
			{
				EBlendOp::BLEND_OP_ADD,
				EBlendFactor::BLEND_FACTOR_SRC_ALPHA,
				EBlendFactor::BLEND_FACTOR_INV_SRC_ALPHA,
				EBlendOp::BLEND_OP_ADD,
				EBlendFactor::BLEND_FACTOR_INV_SRC_ALPHA,
				EBlendFactor::BLEND_FACTOR_SRC_ALPHA,
				COLOR_COMPONENT_FLAG_R | COLOR_COMPONENT_FLAG_G | COLOR_COMPONENT_FLAG_B | COLOR_COMPONENT_FLAG_A,
				true
			}
		};

		pipelineStateDesc.InputLayout =
		{
			{ "POSITION",	0, sizeof(ImDrawVert), EVertexInputRate::VERTEX_INPUT_PER_VERTEX, 0, IM_OFFSETOF(ImDrawVert, pos),	EFormat::FORMAT_R32G32_SFLOAT },
			{ "TEXCOORD",	0, sizeof(ImDrawVert), EVertexInputRate::VERTEX_INPUT_PER_VERTEX, 1, IM_OFFSETOF(ImDrawVert, uv),	EFormat::FORMAT_R32G32_SFLOAT },
			{ "COLOR",		0, sizeof(ImDrawVert), EVertexInputRate::VERTEX_INPUT_PER_VERTEX, 2, IM_OFFSETOF(ImDrawVert, col),	EFormat::FORMAT_R8G8B8A8_UNORM },
		};

		pipelineStateDesc.VertexShader.ShaderGUID	= vertexShader;
		pipelineStateDesc.PixelShader.ShaderGUID	= pixelShader;

		return PipelineStateManager::CreateGraphicsPipelineState(&pipelineStateDesc);
	}
}<|MERGE_RESOLUTION|>--- conflicted
+++ resolved
@@ -307,47 +307,6 @@
 		}
 	}
 
-<<<<<<< HEAD
-=======
-	void ImGuiRenderer::UpdateDrawArgsResource(const String& resourceName, const DrawArg* pDrawArgs, uint32 count)
-	{
-		UNREFERENCED_VARIABLE(resourceName);
-		UNREFERENCED_VARIABLE(pDrawArgs);
-		UNREFERENCED_VARIABLE(count);
-
-		for (uint32 i = 0; i < count; i++)
-		{
-			const DrawArg& drawArg = pDrawArgs[i];
-
-			if (drawArg.HasExtensions)
-			{
-				for (Entity entity : drawArg.EntityIDs)
-				{
-					DrawArgExtensionGroup* pExtensionGroup = EntityMaskManager::GetExtensionGroup(entity);
-					if (pExtensionGroup)
-					{
-						for (uint32 extensionIndex = 0; extensionIndex < pExtensionGroup->ExtensionCount; extensionIndex++)
-						{
-							DrawArgExtensionData& extensionData = pExtensionGroup->pExtensions[extensionIndex];
-							for (uint32 textureIndex = 0; textureIndex < extensionData.TextureCount; textureIndex++)
-							{
-								UpdateTextureResource(
-									extensionData.ppTextures[textureIndex]->GetDesc().DebugName,
-									&extensionData.ppTextureViews[textureIndex],
-									&extensionData.ppTextureViews[textureIndex],
-									&extensionData.ppSamplers[textureIndex],
-									1,
-									1,
-									false);
-							}
-						}
-					}
-				}
-			}
-		}
-	}
-
->>>>>>> 3d4e24b0
 	void ImGuiRenderer::Render(
 		uint32 modFrameIndex,
 		uint32 backBufferIndex,
