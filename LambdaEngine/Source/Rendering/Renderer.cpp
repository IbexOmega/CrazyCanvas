#include "Rendering/Renderer.h"
#include "Rendering/Core/API/GraphicsDevice.h"
#include "Rendering/Core/API/CommandAllocator.h"
#include "Rendering/Core/API/CommandQueue.h"
#include "Rendering/Core/API/CommandList.h"
#include "Rendering/Core/API/SwapChain.h"
#include "Rendering/Core/API/Texture.h"
#include "Rendering/Core/API/TextureView.h"
#include "Rendering/RenderAPI.h"
#include "Rendering/RenderGraph.h"
#include "Rendering/RenderGraphSerializer.h"
#include "Rendering/ImGuiRenderer.h"
#include "Game/Scene.h"

#include "Application/API/Window.h"
#include "Application/API/CommonApplication.h"

#include "Engine/EngineConfig.h"

#include "Log/Log.h"

namespace LambdaEngine
{
	TSharedRef<SwapChain>	Renderer::s_SwapChain			= nullptr;
	Texture**				Renderer::s_ppBackBuffers		= nullptr;
	TextureView**			Renderer::s_ppBackBufferViews	= nullptr;
	RenderGraph*			Renderer::s_pRenderGraph		= nullptr;
	Scene*					Renderer::s_pScene				= nullptr;
	uint64					Renderer::s_FrameIndex			= 0;
	uint64					Renderer::s_ModFrameIndex		= 0;
	uint32					Renderer::s_BackBufferIndex		= 0;

	bool Renderer::Init()
	{
		//Create Swapchain
		{
			SwapChainDesc swapChainDesc = {};
			swapChainDesc.DebugName		= "Renderer Swap Chain";
			swapChainDesc.pWindow		= CommonApplication::Get()->GetActiveWindow().Get();
			swapChainDesc.pQueue		= RenderAPI::GetGraphicsQueue();
			swapChainDesc.Format		= EFormat::FORMAT_B8G8R8A8_UNORM;
			swapChainDesc.Width			= 0;
			swapChainDesc.Height		= 0;
			swapChainDesc.BufferCount	= BACK_BUFFER_COUNT;
			swapChainDesc.SampleCount	= 1;
			swapChainDesc.VerticalSync	= false;
<<<<<<< HEAD
		
			s_SwapChain = RenderAPI::GetDevice()->CreateSwapChain(&swapChainDesc);
=======

			s_SwapChain = RenderSystem::GetDevice()->CreateSwapChain(&swapChainDesc);
>>>>>>> 1375a409
			if (!s_SwapChain)
			{
				LOG_ERROR("[Renderer]: SwapChain is nullptr after initializaiton");
				return false;
			}

			s_ppBackBuffers			= DBG_NEW Texture*[BACK_BUFFER_COUNT];
			s_ppBackBufferViews		= DBG_NEW TextureView*[BACK_BUFFER_COUNT];

			s_FrameIndex++;
			s_ModFrameIndex = s_FrameIndex % uint64(BACK_BUFFER_COUNT);
		}

		//Create RenderGraph
		{
			RenderGraphStructureDesc renderGraphStructure = {};

			if (!RenderGraphSerializer::LoadAndParse(&renderGraphStructure, EngineConfig::GetStringProperty("RenderGraphName"), IMGUI_ENABLED))
			{
				return false;
			}

			//Todo: Move this
			{
				RenderGraphShaderConstants& pointLightsConstants = renderGraphStructure.ShaderConstants["POINT_LIGHT_SHADOWMAPS"];
				pointLightsConstants.Graphics.PixelShaderConstants.PushBack({ 2 });

				RenderGraphShaderConstants& shadingConstants = renderGraphStructure.ShaderConstants["DEMO"];
				shadingConstants.Graphics.PixelShaderConstants.PushBack({ 2 });
			}

			RenderGraphDesc renderGraphDesc = {};
			renderGraphDesc.Name							= "Default Rendergraph";
			renderGraphDesc.pRenderGraphStructureDesc		= &renderGraphStructure;
			renderGraphDesc.BackBufferCount					= BACK_BUFFER_COUNT;
			renderGraphDesc.MaxTexturesPerDescriptorSet		= MAX_TEXTURES_PER_DESCRIPTOR_SET;

			s_pRenderGraph = DBG_NEW RenderGraph(RenderAPI::GetDevice());
			s_pRenderGraph->Init(&renderGraphDesc);
		}

		//Update RenderGraph with Back Buffer
		{
			for (uint32 v = 0; v < BACK_BUFFER_COUNT; v++)
			{
				s_ppBackBuffers[v]		= s_SwapChain->GetBuffer(v);
				s_ppBackBufferViews[v]	= s_SwapChain->GetBufferView(v);
			}

			ResourceUpdateDesc resourceUpdateDesc = {};
			resourceUpdateDesc.ResourceName							= RENDER_GRAPH_BACK_BUFFER_ATTACHMENT;
			resourceUpdateDesc.ExternalTextureUpdate.ppTextures		= s_ppBackBuffers;
			resourceUpdateDesc.ExternalTextureUpdate.ppTextureViews	= s_ppBackBufferViews;

			s_pRenderGraph->UpdateResource(&resourceUpdateDesc);
		}

		return true;
	}

	bool Renderer::Release()
	{
		SAFEDELETE(s_pRenderGraph);

		if (s_SwapChain)
		{
			for (uint32 i = 0; i < BACK_BUFFER_COUNT; i++)
			{
				SAFERELEASE(s_ppBackBuffers[i]);
				SAFERELEASE(s_ppBackBufferViews[i]);
			}

			SAFEDELETE_ARRAY(s_ppBackBuffers);
			SAFEDELETE_ARRAY(s_ppBackBufferViews);
			s_SwapChain.Reset();
		}

		return true;
	}

	void Renderer::SetRenderGraph(const String& name, RenderGraphStructureDesc* pRenderGraphStructureDesc)
	{
		RenderGraphDesc renderGraphDesc = {};
		renderGraphDesc.Name							= name;
		renderGraphDesc.pRenderGraphStructureDesc		= pRenderGraphStructureDesc;
		renderGraphDesc.BackBufferCount					= BACK_BUFFER_COUNT;
		renderGraphDesc.MaxTexturesPerDescriptorSet		= MAX_TEXTURES_PER_DESCRIPTOR_SET;

		if (!s_pRenderGraph->Recreate(&renderGraphDesc))
		{
			LOG_ERROR("[Renderer]: Failed to set new RenderGraph %s", name.c_str());
		}

		if (s_pScene != nullptr)
		{
			UpdateRenderGraphFromScene();
		}
	}

	void Renderer::SetScene(Scene* pScene)
	{
		s_pScene = pScene;
		s_pRenderGraph->SetScene(s_pScene);
		UpdateRenderGraphFromScene();
	}

	void Renderer::Render()
	{
		s_BackBufferIndex = uint32(s_SwapChain->GetCurrentBackBufferIndex());

		s_pRenderGraph->Update();

		CommandList* pGraphicsCopyCommandList = s_pRenderGraph->AcquireGraphicsCopyCommandList();
		CommandList* pComputeCopyCommandList = s_pRenderGraph->AcquireComputeCopyCommandList();

		if (s_pScene != nullptr)
		{
			s_pScene->PrepareRender(pGraphicsCopyCommandList, pComputeCopyCommandList, s_FrameIndex);
		}

		s_pRenderGraph->Render(s_ModFrameIndex, s_BackBufferIndex);

		s_SwapChain->Present();

		s_FrameIndex++;
		s_ModFrameIndex = s_FrameIndex % uint64(BACK_BUFFER_COUNT);
	}

	CommandList* Renderer::AcquireGraphicsCopyCommandList()
	{
		return s_pRenderGraph->AcquireGraphicsCopyCommandList();
	}

	CommandList* Renderer::AcquireComputeCopyCommandList()
	{
		return s_pRenderGraph->AcquireComputeCopyCommandList();
	}

	void Renderer::UpdateRenderGraphFromScene()
	{
		{
			Buffer* pBuffer = s_pScene->GetLightsBuffer();
			ResourceUpdateDesc resourceUpdateDesc				= {};
			resourceUpdateDesc.ResourceName						= SCENE_LIGHTS_BUFFER;
			resourceUpdateDesc.ExternalBufferUpdate.ppBuffer	= &pBuffer;

			s_pRenderGraph->UpdateResource(&resourceUpdateDesc);
		}

		{
			Buffer* pBuffer = s_pScene->GetPerFrameBuffer();
			ResourceUpdateDesc resourceUpdateDesc				= {};
			resourceUpdateDesc.ResourceName						= PER_FRAME_BUFFER;
			resourceUpdateDesc.ExternalBufferUpdate.ppBuffer	= &pBuffer;

			s_pRenderGraph->UpdateResource(&resourceUpdateDesc);
		}

		{
			Buffer* pBuffer = s_pScene->GetMaterialProperties();
			ResourceUpdateDesc resourceUpdateDesc				= {};
			resourceUpdateDesc.ResourceName						= SCENE_MAT_PARAM_BUFFER;
			resourceUpdateDesc.ExternalBufferUpdate.ppBuffer	= &pBuffer;

			s_pRenderGraph->UpdateResource(&resourceUpdateDesc);
		}

		{
			Buffer* pBuffer = s_pScene->GetVertexBuffer();
			ResourceUpdateDesc resourceUpdateDesc				= {};
			resourceUpdateDesc.ResourceName						= SCENE_VERTEX_BUFFER;
			resourceUpdateDesc.ExternalBufferUpdate.ppBuffer	= &pBuffer;

			s_pRenderGraph->UpdateResource(&resourceUpdateDesc);
		}

		{
			Buffer* pBuffer = s_pScene->GetIndexBuffer();
			ResourceUpdateDesc resourceUpdateDesc				= {};
			resourceUpdateDesc.ResourceName						= SCENE_INDEX_BUFFER;
			resourceUpdateDesc.ExternalBufferUpdate.ppBuffer	= &pBuffer;

			s_pRenderGraph->UpdateResource(&resourceUpdateDesc);
		}

		{
			Buffer* pBuffer = s_pScene->GetPrimaryInstanceBuffer();
			ResourceUpdateDesc resourceUpdateDesc				= {};
			resourceUpdateDesc.ResourceName						= SCENE_PRIMARY_INSTANCE_BUFFER;
			resourceUpdateDesc.ExternalBufferUpdate.ppBuffer	= &pBuffer;

			s_pRenderGraph->UpdateResource(&resourceUpdateDesc);
		}

		{
			Buffer* pBuffer = s_pScene->GetSecondaryInstanceBuffer();
			ResourceUpdateDesc resourceUpdateDesc				= {};
			resourceUpdateDesc.ResourceName						= SCENE_SECONDARY_INSTANCE_BUFFER;
			resourceUpdateDesc.ExternalBufferUpdate.ppBuffer	= &pBuffer;

			s_pRenderGraph->UpdateResource(&resourceUpdateDesc);
		}

		{
			Buffer* pBuffer = s_pScene->GetIndirectArgsBuffer();
			ResourceUpdateDesc resourceUpdateDesc				= {};
			resourceUpdateDesc.ResourceName						= SCENE_INDIRECT_ARGS_BUFFER;
			resourceUpdateDesc.ExternalBufferUpdate.ppBuffer	= &pBuffer;

			s_pRenderGraph->UpdateResource(&resourceUpdateDesc);
		}

		{
			Texture** ppAlbedoMaps						= s_pScene->GetAlbedoMaps();
			Texture** ppNormalMaps						= s_pScene->GetNormalMaps();
			Texture** ppAmbientOcclusionMaps			= s_pScene->GetAmbientOcclusionMaps();
			Texture** ppMetallicMaps					= s_pScene->GetMetallicMaps();
			Texture** ppRoughnessMaps					= s_pScene->GetRoughnessMaps();

			TextureView** ppAlbedoMapViews				= s_pScene->GetAlbedoMapViews();
			TextureView** ppNormalMapViews				= s_pScene->GetNormalMapViews();
			TextureView** ppAmbientOcclusionMapViews	= s_pScene->GetAmbientOcclusionMapViews();
			TextureView** ppMetallicMapViews			= s_pScene->GetMetallicMapViews();
			TextureView** ppRoughnessMapViews			= s_pScene->GetRoughnessMapViews();

			std::vector<Sampler*> nearestSamplers(MAX_UNIQUE_MATERIALS, Sampler::GetNearestSampler());

			ResourceUpdateDesc albedoMapsUpdateDesc = {};
			albedoMapsUpdateDesc.ResourceName								= SCENE_ALBEDO_MAPS;
			albedoMapsUpdateDesc.ExternalTextureUpdate.ppTextures			= ppAlbedoMaps;
			albedoMapsUpdateDesc.ExternalTextureUpdate.ppTextureViews		= ppAlbedoMapViews;
			albedoMapsUpdateDesc.ExternalTextureUpdate.ppSamplers			= nearestSamplers.data();

			ResourceUpdateDesc normalMapsUpdateDesc = {};
			normalMapsUpdateDesc.ResourceName								= SCENE_NORMAL_MAPS;
			normalMapsUpdateDesc.ExternalTextureUpdate.ppTextures			= ppNormalMaps;
			normalMapsUpdateDesc.ExternalTextureUpdate.ppTextureViews		= ppNormalMapViews;
			normalMapsUpdateDesc.ExternalTextureUpdate.ppSamplers			= nearestSamplers.data();

			ResourceUpdateDesc aoMapsUpdateDesc = {};
			aoMapsUpdateDesc.ResourceName									= SCENE_AO_MAPS;
			aoMapsUpdateDesc.ExternalTextureUpdate.ppTextures				= ppAmbientOcclusionMaps;
			aoMapsUpdateDesc.ExternalTextureUpdate.ppTextureViews			= ppAmbientOcclusionMapViews;
			aoMapsUpdateDesc.ExternalTextureUpdate.ppSamplers				= nearestSamplers.data();

			ResourceUpdateDesc metallicMapsUpdateDesc = {};
			metallicMapsUpdateDesc.ResourceName								= SCENE_METALLIC_MAPS;
			metallicMapsUpdateDesc.ExternalTextureUpdate.ppTextures			= ppMetallicMaps;
			metallicMapsUpdateDesc.ExternalTextureUpdate.ppTextureViews		= ppMetallicMapViews;
			metallicMapsUpdateDesc.ExternalTextureUpdate.ppSamplers			= nearestSamplers.data();

			ResourceUpdateDesc roughnessMapsUpdateDesc = {};
			roughnessMapsUpdateDesc.ResourceName							= SCENE_ROUGHNESS_MAPS;
			roughnessMapsUpdateDesc.ExternalTextureUpdate.ppTextures		= ppRoughnessMaps;
			roughnessMapsUpdateDesc.ExternalTextureUpdate.ppTextureViews	= ppRoughnessMapViews;
			roughnessMapsUpdateDesc.ExternalTextureUpdate.ppSamplers		= nearestSamplers.data();

			s_pRenderGraph->UpdateResource(&albedoMapsUpdateDesc);
			s_pRenderGraph->UpdateResource(&normalMapsUpdateDesc);
			s_pRenderGraph->UpdateResource(&aoMapsUpdateDesc);
			s_pRenderGraph->UpdateResource(&metallicMapsUpdateDesc);
			s_pRenderGraph->UpdateResource(&roughnessMapsUpdateDesc);
		}

		if (s_pScene->IsRayTracingEnabled())
		{
			const AccelerationStructure* pTLAS = s_pScene->GetTLAS();
			ResourceUpdateDesc resourceUpdateDesc					= {};
			resourceUpdateDesc.ResourceName							= SCENE_TLAS;
			resourceUpdateDesc.ExternalAccelerationStructure.pTLAS	= pTLAS;

			s_pRenderGraph->UpdateResource(&resourceUpdateDesc);
		}
	}
}<|MERGE_RESOLUTION|>--- conflicted
+++ resolved
@@ -44,13 +44,8 @@
 			swapChainDesc.BufferCount	= BACK_BUFFER_COUNT;
 			swapChainDesc.SampleCount	= 1;
 			swapChainDesc.VerticalSync	= false;
-<<<<<<< HEAD
 		
 			s_SwapChain = RenderAPI::GetDevice()->CreateSwapChain(&swapChainDesc);
-=======
-
-			s_SwapChain = RenderSystem::GetDevice()->CreateSwapChain(&swapChainDesc);
->>>>>>> 1375a409
 			if (!s_SwapChain)
 			{
 				LOG_ERROR("[Renderer]: SwapChain is nullptr after initializaiton");
