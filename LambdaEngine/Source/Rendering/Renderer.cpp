--- conflicted
+++ resolved
@@ -83,15 +83,10 @@
 			renderGraphDesc.BackBufferCount					= BACK_BUFFER_COUNT;
 			renderGraphDesc.MaxTexturesPerDescriptorSet		= MAX_TEXTURES_PER_DESCRIPTOR_SET;
 
-<<<<<<< HEAD
-			s_pRenderGraph = DBG_NEW RenderGraph(RenderAPI::GetDevice());
-			s_pRenderGraph->Init(&renderGraphDesc);
-=======
 			TSet<uint32> requiredDrawArgs;
 
 			s_pRenderGraph = DBG_NEW RenderGraph(RenderSystem::GetDevice());
 			s_pRenderGraph->Init(&renderGraphDesc, requiredDrawArgs);
->>>>>>> 0fb5fe90
 		}
 
 		//Update RenderGraph with Back Buffer
