--- conflicted
+++ resolved
@@ -87,11 +87,7 @@
 			s_pRenderGraph->Init(&renderGraphDesc);
 		}
 
-<<<<<<< HEAD
-		//Update RenderGraph wit
-=======
 		//Update RenderGraph with Back Buffer
->>>>>>> 47ab68df
 		{
 			for (uint32 v = 0; v < BACK_BUFFER_COUNT; v++)
 			{
