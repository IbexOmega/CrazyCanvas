#include "Rendering/Renderer.h"
#include "Rendering/Core/API/GraphicsDevice.h"
#include "Rendering/Core/API/CommandAllocator.h"
#include "Rendering/Core/API/CommandQueue.h"
#include "Rendering/Core/API/CommandList.h"
#include "Rendering/Core/API/SwapChain.h"
#include "Rendering/Core/API/Texture.h"
#include "Rendering/Core/API/TextureView.h"
#include "Rendering/RenderSystem.h"
#include "Rendering/RenderGraph.h"
#include "Rendering/RenderGraphSerializer.h"
#include "Rendering/ImGuiRenderer.h"
#include "Game/Scene.h"

#include "Application/API/Window.h"
#include "Application/API/CommonApplication.h"

#include "Engine/EngineConfig.h"

#include "Log/Log.h"

namespace LambdaEngine
{
	TSharedRef<SwapChain>	Renderer::s_SwapChain			= nullptr;
	Texture**				Renderer::s_ppBackBuffers		= nullptr;
	TextureView**			Renderer::s_ppBackBufferViews	= nullptr;
	RenderGraph*			Renderer::s_pRenderGraph		= nullptr;
	Scene*					Renderer::s_pScene				= nullptr;
	uint64					Renderer::s_FrameIndex			= 0;
	uint64					Renderer::s_ModFrameIndex		= 0;
	uint32					Renderer::s_BackBufferIndex		= 0;

	bool Renderer::Init()
	{
		//Create Swapchain
		{
			SwapChainDesc swapChainDesc = {};
			swapChainDesc.DebugName		= "Renderer Swap Chain";
			swapChainDesc.pWindow		= CommonApplication::Get()->GetActiveWindow().Get();
			swapChainDesc.pQueue		= RenderSystem::GetGraphicsQueue();
			swapChainDesc.Format		= EFormat::FORMAT_B8G8R8A8_UNORM;
			swapChainDesc.Width			= 0;
			swapChainDesc.Height		= 0;
			swapChainDesc.BufferCount	= BACK_BUFFER_COUNT;
			swapChainDesc.SampleCount	= 1;
			swapChainDesc.VerticalSync	= false;

			s_SwapChain = RenderSystem::GetDevice()->CreateSwapChain(&swapChainDesc);
			if (!s_SwapChain)
			{
				LOG_ERROR("[Renderer]: SwapChain is nullptr after initializaiton");
				return false;
			}

			s_ppBackBuffers			= DBG_NEW Texture*[BACK_BUFFER_COUNT];
			s_ppBackBufferViews		= DBG_NEW TextureView*[BACK_BUFFER_COUNT];

			s_FrameIndex++;
			s_ModFrameIndex = s_FrameIndex % uint64(BACK_BUFFER_COUNT);
		}

		//Create RenderGraph
		{
			RenderGraphStructureDesc renderGraphStructure = {};

<<<<<<< HEAD
			if (!RenderGraphSerializer::LoadAndParse(&renderGraphStructure, "DEMO_SKYBOX.lrg", IMGUI_ENABLED))
=======
			if (!RenderGraphSerializer::LoadAndParse(&renderGraphStructure, EngineConfig::GetStringProperty("RenderGraphName"), IMGUI_ENABLED))
>>>>>>> 66282c39
			{
				return false;
			}

			//Todo: Move this
			{
				RenderGraphShaderConstants& pointLightsConstants = renderGraphStructure.ShaderConstants["POINT_LIGHT_SHADOWMAPS"];
				pointLightsConstants.Graphics.PixelShaderConstants.PushBack({ 2 });

				RenderGraphShaderConstants& shadingConstants = renderGraphStructure.ShaderConstants["DEMO"];
				shadingConstants.Graphics.PixelShaderConstants.PushBack({ 2 });
			}

			RenderGraphDesc renderGraphDesc = {};
			renderGraphDesc.Name							= "Default Rendergraph";
			renderGraphDesc.pRenderGraphStructureDesc		= &renderGraphStructure;
			renderGraphDesc.BackBufferCount					= BACK_BUFFER_COUNT;
			renderGraphDesc.MaxTexturesPerDescriptorSet		= MAX_TEXTURES_PER_DESCRIPTOR_SET;

			s_pRenderGraph = DBG_NEW RenderGraph(RenderSystem::GetDevice());
			s_pRenderGraph->Init(&renderGraphDesc);
		}

		//Update RenderGraph with Back Buffer
		{
			for (uint32 v = 0; v < BACK_BUFFER_COUNT; v++)
			{
				s_ppBackBuffers[v]		= s_SwapChain->GetBuffer(v);
				s_ppBackBufferViews[v]	= s_SwapChain->GetBufferView(v);
			}

			ResourceUpdateDesc resourceUpdateDesc = {};
			resourceUpdateDesc.ResourceName							= RENDER_GRAPH_BACK_BUFFER_ATTACHMENT;
			resourceUpdateDesc.ExternalTextureUpdate.ppTextures		= s_ppBackBuffers;
			resourceUpdateDesc.ExternalTextureUpdate.ppTextureViews	= s_ppBackBufferViews;

			s_pRenderGraph->UpdateResource(&resourceUpdateDesc);
		}

		return true;
	}

	bool Renderer::Release()
	{
		SAFEDELETE(s_pRenderGraph);

		if (s_SwapChain)
		{
			for (uint32 i = 0; i < BACK_BUFFER_COUNT; i++)
			{
				SAFERELEASE(s_ppBackBuffers[i]);
				SAFERELEASE(s_ppBackBufferViews[i]);
			}

			SAFEDELETE_ARRAY(s_ppBackBuffers);
			SAFEDELETE_ARRAY(s_ppBackBufferViews);
			s_SwapChain.Reset();
		}

		return true;
	}

	void Renderer::SetRenderGraph(const String& name, RenderGraphStructureDesc* pRenderGraphStructureDesc)
	{
		RenderGraphDesc renderGraphDesc = {};
		renderGraphDesc.Name							= name;
		renderGraphDesc.pRenderGraphStructureDesc		= pRenderGraphStructureDesc;
		renderGraphDesc.BackBufferCount					= BACK_BUFFER_COUNT;
		renderGraphDesc.MaxTexturesPerDescriptorSet		= MAX_TEXTURES_PER_DESCRIPTOR_SET;

		if (!s_pRenderGraph->Recreate(&renderGraphDesc))
		{
			LOG_ERROR("[Renderer]: Failed to set new RenderGraph %s", name.c_str());
		}

		if (s_pScene != nullptr)
		{
			UpdateRenderGraphFromScene();
		}
	}

	void Renderer::SetScene(Scene* pScene)
	{
		s_pScene = pScene;
		s_pRenderGraph->SetScene(s_pScene);
		UpdateRenderGraphFromScene();
	}

	void Renderer::Render()
	{
		s_BackBufferIndex = uint32(s_SwapChain->GetCurrentBackBufferIndex());

		s_pRenderGraph->Update();

		CommandList* pGraphicsCopyCommandList = s_pRenderGraph->AcquireGraphicsCopyCommandList();
		CommandList* pComputeCopyCommandList = s_pRenderGraph->AcquireComputeCopyCommandList();

		if (s_pScene != nullptr)
		{
			s_pScene->PrepareRender(pGraphicsCopyCommandList, pComputeCopyCommandList, s_FrameIndex);
		}

		s_pRenderGraph->Render(s_ModFrameIndex, s_BackBufferIndex);

		s_SwapChain->Present();

		s_FrameIndex++;
		s_ModFrameIndex = s_FrameIndex % uint64(BACK_BUFFER_COUNT);
	}

	CommandList* Renderer::AcquireGraphicsCopyCommandList()
	{
		return s_pRenderGraph->AcquireGraphicsCopyCommandList();
	}

	CommandList* Renderer::AcquireComputeCopyCommandList()
	{
		return s_pRenderGraph->AcquireComputeCopyCommandList();
	}

	void Renderer::UpdateRenderGraphFromScene()
	{
		{
			Buffer* pBuffer = s_pScene->GetLightsBuffer();
			ResourceUpdateDesc resourceUpdateDesc				= {};
			resourceUpdateDesc.ResourceName						= SCENE_LIGHTS_BUFFER;
			resourceUpdateDesc.ExternalBufferUpdate.ppBuffer	= &pBuffer;

			s_pRenderGraph->UpdateResource(&resourceUpdateDesc);
		}

		{
			Buffer* pBuffer = s_pScene->GetPerFrameBuffer();
			ResourceUpdateDesc resourceUpdateDesc				= {};
			resourceUpdateDesc.ResourceName						= PER_FRAME_BUFFER;
			resourceUpdateDesc.ExternalBufferUpdate.ppBuffer	= &pBuffer;

			s_pRenderGraph->UpdateResource(&resourceUpdateDesc);
		}

		{
			Buffer* pBuffer = s_pScene->GetMaterialProperties();
			ResourceUpdateDesc resourceUpdateDesc				= {};
			resourceUpdateDesc.ResourceName						= SCENE_MAT_PARAM_BUFFER;
			resourceUpdateDesc.ExternalBufferUpdate.ppBuffer	= &pBuffer;

			s_pRenderGraph->UpdateResource(&resourceUpdateDesc);
		}

		{
			Buffer* pBuffer = s_pScene->GetVertexBuffer();
			ResourceUpdateDesc resourceUpdateDesc				= {};
			resourceUpdateDesc.ResourceName						= SCENE_VERTEX_BUFFER;
			resourceUpdateDesc.ExternalBufferUpdate.ppBuffer	= &pBuffer;

			s_pRenderGraph->UpdateResource(&resourceUpdateDesc);
		}

		{
			Buffer* pBuffer = s_pScene->GetIndexBuffer();
			ResourceUpdateDesc resourceUpdateDesc				= {};
			resourceUpdateDesc.ResourceName						= SCENE_INDEX_BUFFER;
			resourceUpdateDesc.ExternalBufferUpdate.ppBuffer	= &pBuffer;

			s_pRenderGraph->UpdateResource(&resourceUpdateDesc);
		}

		{
			Buffer* pBuffer = s_pScene->GetPrimaryInstanceBuffer();
			ResourceUpdateDesc resourceUpdateDesc				= {};
			resourceUpdateDesc.ResourceName						= SCENE_PRIMARY_INSTANCE_BUFFER;
			resourceUpdateDesc.ExternalBufferUpdate.ppBuffer	= &pBuffer;

			s_pRenderGraph->UpdateResource(&resourceUpdateDesc);
		}

		{
			Buffer* pBuffer = s_pScene->GetSecondaryInstanceBuffer();
			ResourceUpdateDesc resourceUpdateDesc				= {};
			resourceUpdateDesc.ResourceName						= SCENE_SECONDARY_INSTANCE_BUFFER;
			resourceUpdateDesc.ExternalBufferUpdate.ppBuffer	= &pBuffer;

			s_pRenderGraph->UpdateResource(&resourceUpdateDesc);
		}

		{
			Buffer* pBuffer = s_pScene->GetIndirectArgsBuffer();
			ResourceUpdateDesc resourceUpdateDesc				= {};
			resourceUpdateDesc.ResourceName						= SCENE_INDIRECT_ARGS_BUFFER;
			resourceUpdateDesc.ExternalBufferUpdate.ppBuffer	= &pBuffer;

			s_pRenderGraph->UpdateResource(&resourceUpdateDesc);
		}

		{
			Texture** ppAlbedoMaps						= s_pScene->GetAlbedoMaps();
			Texture** ppNormalMaps						= s_pScene->GetNormalMaps();
			Texture** ppAmbientOcclusionMaps			= s_pScene->GetAmbientOcclusionMaps();
			Texture** ppMetallicMaps					= s_pScene->GetMetallicMaps();
			Texture** ppRoughnessMaps					= s_pScene->GetRoughnessMaps();

			TextureView** ppAlbedoMapViews				= s_pScene->GetAlbedoMapViews();
			TextureView** ppNormalMapViews				= s_pScene->GetNormalMapViews();
			TextureView** ppAmbientOcclusionMapViews	= s_pScene->GetAmbientOcclusionMapViews();
			TextureView** ppMetallicMapViews			= s_pScene->GetMetallicMapViews();
			TextureView** ppRoughnessMapViews			= s_pScene->GetRoughnessMapViews();

			std::vector<Sampler*> nearestSamplers(MAX_UNIQUE_MATERIALS, Sampler::GetNearestSampler());

			ResourceUpdateDesc albedoMapsUpdateDesc = {};
			albedoMapsUpdateDesc.ResourceName								= SCENE_ALBEDO_MAPS;
			albedoMapsUpdateDesc.ExternalTextureUpdate.ppTextures			= ppAlbedoMaps;
			albedoMapsUpdateDesc.ExternalTextureUpdate.ppTextureViews		= ppAlbedoMapViews;
			albedoMapsUpdateDesc.ExternalTextureUpdate.ppSamplers			= nearestSamplers.data();

			ResourceUpdateDesc normalMapsUpdateDesc = {};
			normalMapsUpdateDesc.ResourceName								= SCENE_NORMAL_MAPS;
			normalMapsUpdateDesc.ExternalTextureUpdate.ppTextures			= ppNormalMaps;
			normalMapsUpdateDesc.ExternalTextureUpdate.ppTextureViews		= ppNormalMapViews;
			normalMapsUpdateDesc.ExternalTextureUpdate.ppSamplers			= nearestSamplers.data();

			ResourceUpdateDesc aoMapsUpdateDesc = {};
			aoMapsUpdateDesc.ResourceName									= SCENE_AO_MAPS;
			aoMapsUpdateDesc.ExternalTextureUpdate.ppTextures				= ppAmbientOcclusionMaps;
			aoMapsUpdateDesc.ExternalTextureUpdate.ppTextureViews			= ppAmbientOcclusionMapViews;
			aoMapsUpdateDesc.ExternalTextureUpdate.ppSamplers				= nearestSamplers.data();

			ResourceUpdateDesc metallicMapsUpdateDesc = {};
			metallicMapsUpdateDesc.ResourceName								= SCENE_METALLIC_MAPS;
			metallicMapsUpdateDesc.ExternalTextureUpdate.ppTextures			= ppMetallicMaps;
			metallicMapsUpdateDesc.ExternalTextureUpdate.ppTextureViews		= ppMetallicMapViews;
			metallicMapsUpdateDesc.ExternalTextureUpdate.ppSamplers			= nearestSamplers.data();

			ResourceUpdateDesc roughnessMapsUpdateDesc = {};
			roughnessMapsUpdateDesc.ResourceName							= SCENE_ROUGHNESS_MAPS;
			roughnessMapsUpdateDesc.ExternalTextureUpdate.ppTextures		= ppRoughnessMaps;
			roughnessMapsUpdateDesc.ExternalTextureUpdate.ppTextureViews	= ppRoughnessMapViews;
			roughnessMapsUpdateDesc.ExternalTextureUpdate.ppSamplers		= nearestSamplers.data();

			s_pRenderGraph->UpdateResource(&albedoMapsUpdateDesc);
			s_pRenderGraph->UpdateResource(&normalMapsUpdateDesc);
			s_pRenderGraph->UpdateResource(&aoMapsUpdateDesc);
			s_pRenderGraph->UpdateResource(&metallicMapsUpdateDesc);
			s_pRenderGraph->UpdateResource(&roughnessMapsUpdateDesc);
		}

		if (s_pScene->IsRayTracingEnabled())
		{
			const AccelerationStructure* pTLAS = s_pScene->GetTLAS();
			ResourceUpdateDesc resourceUpdateDesc					= {};
			resourceUpdateDesc.ResourceName							= SCENE_TLAS;
			resourceUpdateDesc.ExternalAccelerationStructure.pTLAS	= pTLAS;

			s_pRenderGraph->UpdateResource(&resourceUpdateDesc);
		}
	}
}<|MERGE_RESOLUTION|>--- conflicted
+++ resolved
@@ -63,11 +63,7 @@
 		{
 			RenderGraphStructureDesc renderGraphStructure = {};
 
-<<<<<<< HEAD
-			if (!RenderGraphSerializer::LoadAndParse(&renderGraphStructure, "DEMO_SKYBOX.lrg", IMGUI_ENABLED))
-=======
 			if (!RenderGraphSerializer::LoadAndParse(&renderGraphStructure, EngineConfig::GetStringProperty("RenderGraphName"), IMGUI_ENABLED))
->>>>>>> 66282c39
 			{
 				return false;
 			}
