--- conflicted
+++ resolved
@@ -14,15 +14,9 @@
 	{
 		if (!s_Finalized)
 		{
-<<<<<<< HEAD
-			BindTypeToExtensionDesc(MeshPaintComponent::Type(),	{ 1 }, false);	// Bit = 0x2
-			BindTypeToExtensionDesc(PlayerLocalComponent::Type(), { 0 }, true);	// Bit = 0x4
-			BindTypeToExtensionDesc(PlayerBaseComponent::Type(), { 0 }, false);	// Bit = 0x8
-=======
 			BindTypeToExtensionDesc(MeshPaintComponent::Type(),		{ 1 }, false);	// Bit = 0x2
 			BindTypeToExtensionDesc(PlayerLocalComponent::Type(),	{ 0 }, true);	// Bit = 0x4
 			BindTypeToExtensionDesc(PlayerRelatedComponent::Type(),	{ 0 }, false);	// Bit = 0x8
->>>>>>> 653f8b81
 		}
 
 		return true;
@@ -41,11 +35,7 @@
 	void EntityMaskManager::AddExtensionToEntity(Entity entity, const ComponentType* pType, const DrawArgExtensionData* pDrawArgExtension)
 	{
 		bool inverted;
-<<<<<<< HEAD
-		uint32 extensionMask = GetExtensionMask(pType, inverted);
-=======
 		uint32 extensionFlag = GetExtensionFlag(pType, inverted);
->>>>>>> 653f8b81
 
 		// Bind entity to the extension data
 		auto it = s_EntityToExtensionGroupEntryMap.find(entity);
@@ -90,7 +80,7 @@
 		//extensionGroup.pExtensions[0].ExtensionID = extensionFlag;
 		groupEntry.Mask = s_DefaultMask;
 
-		if (!inverted) 
+		if (!inverted)
 			groupEntry.Mask |= extensionFlag;
 	}
 
@@ -126,23 +116,8 @@
 		return componentFlags;
 	}
 
-<<<<<<< HEAD
-	void EntityMaskManager::BindTypeToExtensionDesc(const ComponentType* type, DrawArgExtensionDesc extensionDesc, bool invertOnNewComponentType)
-	{
-		uint32 extensionMask = GetExtensionMask(type, invertOnNewComponentType);
-
-		// Set extension description for later use
-		auto eIt = s_ExtensionMaskToExtensionDescMap.find(extensionMask);
-		if (eIt == s_ExtensionMaskToExtensionDescMap.end())
-			s_ExtensionMaskToExtensionDescMap[extensionMask] = extensionDesc;
-	}
-
-	uint32 EntityMaskManager::GetExtensionMask(const ComponentType* pType, bool& inverted)
-	{
-=======
 	uint32 EntityMaskManager::GetExtensionFlag(const ComponentType* pType, bool& inverted)
 	{
->>>>>>> 653f8b81
 		if (auto it = s_ComponentTypeToMaskMap.find(pType); it != s_ComponentTypeToMaskMap.end())
 		{
 			inverted = it->second.Inverted;
@@ -156,11 +131,7 @@
 			uint32 flag = BIT(++s_BitCounter);
 
 			//Set bit on other ComponentTypes
-<<<<<<< HEAD
-			s_ComponentTypeToMaskMap[pType] = { .Bit = bit, .Inverted = inverted };
-=======
 			s_ComponentTypeToMaskMap[pType] = { .Flag = flag, .Inverted = inverted };
->>>>>>> 653f8b81
 
 			if (inverted)
 			{
@@ -171,11 +142,7 @@
 		}
 		else
 		{
-<<<<<<< HEAD
-			LOG_WARNING("[EntityMaskManager]: New bit required for Component type %s but EntityMaskManager is already intialized, returning default mask %x", pType->GetName(), s_DefaultMask);
-=======
 			LOG_WARNING("[EntityMaskManager]: New flag required for Component type %s but EntityMaskManager is already intialized, returning default mask %x", pType->GetName(), s_DefaultMask);
->>>>>>> 653f8b81
 			return s_DefaultMask;
 		}
 	}
@@ -186,8 +153,6 @@
 		return s_ExtensionMaskToExtensionDescMap[flag];
 	}
 
-<<<<<<< HEAD
-=======
 	void EntityMaskManager::BindTypeToExtensionDesc(const ComponentType* pType, DrawArgExtensionDesc extensionDesc, bool invertOnNewComponentType)
 	{
 		uint32 extensionFlag = GetExtensionFlag(pType, invertOnNewComponentType);
@@ -198,7 +163,6 @@
 			s_ExtensionMaskToExtensionDescMap[extensionFlag] = extensionDesc;
 	}
 
->>>>>>> 653f8b81
 	void EntityMaskManager::CopyDrawArgExtensionData(DrawArgExtensionData& dest, const DrawArgExtensionData* pSrc)
 	{
 		memcpy(&dest, pSrc, sizeof(DrawArgExtensionData));
