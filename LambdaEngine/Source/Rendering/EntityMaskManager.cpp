--- conflicted
+++ resolved
@@ -13,19 +13,13 @@
 		BindTypeToExtensionDesc(MeshPaintComponent::Type(), { 1 }, false);	// Mask = 0x2
 		BindTypeToExtensionDesc(PlayerLocalComponent::Type(), { 0 }, true);	// Mask = 0x4
 
-<<<<<<< HEAD
 		return true;
 	}
-=======
-void LambdaEngine::EntityMaskManager::RemoveAllExtensionsFromEntity(Entity entity)
-{
-	s_EntityToExtensionGroupEntryMap.erase(entity);
-}
 
-void LambdaEngine::EntityMaskManager::AddExtensionToEntity(Entity entity, const ComponentType*  type, const DrawArgExtensionData& DrawArgExtension)
-{
-	uint32 extensionMask = GetExtensionMask(type);
->>>>>>> 428c6187
+    void LambdaEngine::EntityMaskManager::RemoveAllExtensionsFromEntity(Entity entity)
+    {
+	    s_EntityToExtensionGroupEntryMap.erase(entity);
+    }
 
 	void EntityMaskManager::AddExtensionToEntity(Entity entity, const ComponentType* type, const DrawArgExtensionData& drawArgExtension)
 	{
