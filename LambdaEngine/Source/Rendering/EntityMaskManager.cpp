#include "Rendering/EntityMaskManager.h"

#include "Utilities/StringUtilities.h"
#include "ECS/ECSCore.h"

#include "Game/ECS/Components/Rendering/MeshPaintComponent.h"
#include "Game/ECS/Components/Player/PlayerComponent.h"
#include "Game/ECS/Components/Player/PlayerRelatedComponent.h"


namespace LambdaEngine
{
	bool EntityMaskManager::Init()
	{
		if (!s_Finalized)
		{
			BindTypeToExtensionDesc(MeshPaintComponent::Type(),		{ 1 }, false);	// Bit = 0x2
			BindTypeToExtensionDesc(PlayerLocalComponent::Type(),	{ 0 }, true);	// Bit = 0x4
			BindTypeToExtensionDesc(PlayerRelatedComponent::Type(),	{ 0 }, false);	// Bit = 0x8
		}

		return true;
	}

	void EntityMaskManager::Finalize()
	{
		s_Finalized = true;
	}

	void LambdaEngine::EntityMaskManager::RemoveAllExtensionsFromEntity(Entity entity)
	{
		s_EntityToExtensionGroupEntryMap.erase(entity);
	}

	void EntityMaskManager::AddExtensionToEntity(Entity entity, const ComponentType* pType, const DrawArgExtensionData* pDrawArgExtension)
	{
		bool inverted;
		uint32 extensionFlag = GetExtensionFlag(pType, inverted);

		// Bind entity to the extension data
		auto it = s_EntityToExtensionGroupEntryMap.find(entity);
		if (it != s_EntityToExtensionGroupEntryMap.end())
		{
			DrawArgExtensionGroup& extensionGroup = it->second.ExtensionGroup;
			uint32 newIndex = extensionGroup.ExtensionCount++;

			if (pDrawArgExtension != nullptr)
			{
				CopyDrawArgExtensionData(extensionGroup.pExtensions[newIndex], pDrawArgExtension);
				extensionGroup.TotalTextureCount += pDrawArgExtension->TextureCount;
			}

			//extensionGroup.pExtensions[newIndex].ExtensionID = extensionFlag;

			extensionGroup.pExtensionFlags[newIndex] = extensionFlag;

			if (inverted)
			{
				it->second.Mask &= ~extensionFlag;
			}
			else
			{
				it->second.Mask |= extensionFlag;
			}

			return;
		}

		DrawArgExtensionGroupEntry& groupEntry = s_EntityToExtensionGroupEntryMap[entity];
		DrawArgExtensionGroup& extensionGroup = groupEntry.ExtensionGroup;
		extensionGroup.pExtensionFlags[0] = extensionFlag;
		extensionGroup.ExtensionCount = 1;

		if (pDrawArgExtension != nullptr)
		{
			CopyDrawArgExtensionData(extensionGroup.pExtensions[0], pDrawArgExtension);
			extensionGroup.TotalTextureCount = pDrawArgExtension->TextureCount;
		}

		//extensionGroup.pExtensions[0].ExtensionID = extensionFlag;
		groupEntry.Mask = s_DefaultMask;

<<<<<<< HEAD
		if (!inverted) 
			groupEntry.Mask |= extensionMask;
=======
		if (!inverted) groupEntry.Mask |= extensionFlag;
>>>>>>> 8c65cb6a
	}

	DrawArgExtensionGroup* EntityMaskManager::GetExtensionGroup(Entity entity)
	{
		VALIDATE(s_EntityToExtensionGroupEntryMap.contains(entity));
		return &s_EntityToExtensionGroupEntryMap[entity].ExtensionGroup;
	}

	uint32 EntityMaskManager::FetchEntityMask(Entity entity)
	{
		auto it = s_EntityToExtensionGroupEntryMap.find(entity);
		if (it != s_EntityToExtensionGroupEntryMap.end())
			return it->second.Mask;
		return FetchDefaultEntityMask(); // No extra extension is used.
	}

	uint32 EntityMaskManager::FetchDefaultEntityMask()
	{
		return s_DefaultMask;
	}

	TArray<uint32> EntityMaskManager::ExtractComponentFlagsFromEntityMask(uint32 mask)
	{
		TArray<uint32> componentFlags;
		for (uint32 bit = 1; bit < sizeof(mask) * 8; bit++)
		{
			// Check if bit is set, if it is. That bit is the mask for the component.
			uint32 componentMask = mask & (1 << bit);
			if (componentMask > 0)
				componentFlags.PushBack(componentMask);
		}
		return componentFlags;
	}

	uint32 EntityMaskManager::GetExtensionFlag(const ComponentType* pType, bool& inverted)
	{
		if (auto it = s_ComponentTypeToMaskMap.find(pType); it != s_ComponentTypeToMaskMap.end())
		{
			inverted = it->second.Inverted;
			return it->second.Flag;
		}

		if (!s_Finalized)
		{
			// Generate a mask for this component type. Mask 0 is used as an error code.
			static uint32 s_BitCounter = 0;
			uint32 flag = BIT(++s_BitCounter);

			//Set bit on other ComponentTypes
			s_ComponentTypeToMaskMap[pType] = { .Flag = flag, .Inverted = inverted };

			if (inverted)
			{
				s_DefaultMask |= flag;
			}

			return flag;
		}
		else
		{
			LOG_WARNING("[EntityMaskManager]: New flag required for Component type %s but EntityMaskManager is already intialized, returning default mask %x", pType->GetName(), s_DefaultMask);
			return s_DefaultMask;
		}
	}

	const DrawArgExtensionDesc& EntityMaskManager::GetExtensionDescFromExtensionFlag(uint32 flag)
	{
		ASSERT(s_ExtensionMaskToExtensionDescMap.contains(flag));
		return s_ExtensionMaskToExtensionDescMap[flag];
	}

	void EntityMaskManager::BindTypeToExtensionDesc(const ComponentType* pType, DrawArgExtensionDesc extensionDesc, bool invertOnNewComponentType)
	{
		uint32 extensionFlag = GetExtensionFlag(pType, invertOnNewComponentType);

		// Set extension description for later use
		auto eIt = s_ExtensionMaskToExtensionDescMap.find(extensionFlag);
		if (eIt == s_ExtensionMaskToExtensionDescMap.end())
			s_ExtensionMaskToExtensionDescMap[extensionFlag] = extensionDesc;
	}

	void EntityMaskManager::CopyDrawArgExtensionData(DrawArgExtensionData& dest, const DrawArgExtensionData* pSrc)
	{
		memcpy(&dest, pSrc, sizeof(DrawArgExtensionData));
	}
}<|MERGE_RESOLUTION|>--- conflicted
+++ resolved
@@ -80,12 +80,8 @@
 		//extensionGroup.pExtensions[0].ExtensionID = extensionFlag;
 		groupEntry.Mask = s_DefaultMask;
 
-<<<<<<< HEAD
 		if (!inverted) 
 			groupEntry.Mask |= extensionMask;
-=======
-		if (!inverted) groupEntry.Mask |= extensionFlag;
->>>>>>> 8c65cb6a
 	}
 
 	DrawArgExtensionGroup* EntityMaskManager::GetExtensionGroup(Entity entity)
