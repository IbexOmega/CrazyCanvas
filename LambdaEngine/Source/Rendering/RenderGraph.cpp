#include "Rendering/RenderGraph.h"
#include "Rendering/ICustomRenderer.h"
#include "Rendering/ImGuiRenderer.h"

#include "Rendering/Core/API/GraphicsDevice.h"
#include "Rendering/Core/API/DescriptorHeap.h"
#include "Rendering/Core/API/PipelineLayout.h"
#include "Rendering/Core/API/DescriptorSet.h"
#include "Rendering/Core/API/RenderPass.h"
#include "Rendering/Core/API/GraphicsHelpers.h"
#include "Rendering/Core/API/CommandAllocator.h"
#include "Rendering/Core/API/CommandList.h"
#include "Rendering/Core/API/Buffer.h"
#include "Rendering/Core/API/Texture.h"
#include "Rendering/Core/API/Sampler.h"
#include "Rendering/Core/API/Texture.h"
#include "Rendering/Core/API/TextureView.h"
#include "Rendering/Core/API/CommandQueue.h"
#include "Rendering/Core/API/Fence.h"
#include "Rendering/Core/API/Shader.h"
#include "Rendering/Core/API/SBT.h"

#include "Rendering/RenderAPI.h"
#include "Rendering/PipelineStateManager.h"
#include "Rendering/IRenderGraphCreateHandler.h"

#include "Log/Log.h"

#include "Application/API/CommonApplication.h"
#include "Application/API/Events/EventQueue.h"

#include "Debug/Profiler.h"

namespace LambdaEngine
{
	constexpr const uint32 SAME_QUEUE_BACK_BUFFER_BOUND_SYNCHRONIZATION_INDEX	= 0;
	constexpr const uint32 SAME_QUEUE_TEXTURE_SYNCHRONIZATION_INDEX				= 1;
	constexpr const uint32 OTHER_QUEUE_BACK_BUFFER_BOUND_SYNCHRONIZATION_INDEX	= 2;
	constexpr const uint32 OTHER_QUEUE_TEXTURE_SYNCHRONIZATION_INDEX			= 3;

	constexpr const uint32 SAME_QUEUE_UNBOUNDED_TEXTURE_SYNCHRONIZATION_INDEX	= 0;
	constexpr const uint32 OTHER_QUEUE_UNBOUNDED_TEXTURE_SYNCHRONIZATION_INDEX	= 1;

	constexpr const uint32 SAME_QUEUE_BUFFER_SYNCHRONIZATION_INDEX			= 0;
	constexpr const uint32 OTHER_QUEUE_BUFFER_SYNCHRONIZATION_INDEX			= 1;

	RenderGraph::RenderGraph(const GraphicsDevice* pGraphicsDevice)
		: m_pGraphicsDevice(pGraphicsDevice)
	{
		VALIDATE(m_pGraphicsDevice != nullptr);
		m_pGraphicsDevice->QueryDeviceFeatures(&m_Features);

		EventQueue::RegisterEventHandler<WindowResizedEvent>(this, &RenderGraph::OnWindowResized);
		EventQueue::RegisterEventHandler<PreSwapChainRecreatedEvent>(this, &RenderGraph::OnPreSwapChainRecreated);
		EventQueue::RegisterEventHandler<PostSwapChainRecreatedEvent>(this, &RenderGraph::OnPostSwapChainRecreated);
		EventQueue::RegisterEventHandler<PipelineStatesRecompiledEvent>(this, &RenderGraph::OnPipelineStatesRecompiled);
	}

	RenderGraph::~RenderGraph()
	{
		EventQueue::UnregisterEventHandler(this, &RenderGraph::OnWindowResized);

		s_pMaterialFence->Wait(m_SignalValue - 1, UINT64_MAX);
		SAFERELEASE(s_pMaterialFence);

		SAFERELEASE(m_pDescriptorHeap);

		for (uint32 b = 0; b < m_BackBufferCount; b++)
		{
			SAFERELEASE(m_ppGraphicsCopyCommandAllocators[b]);
			SAFERELEASE(m_ppGraphicsCopyCommandLists[b]);

			SAFERELEASE(m_ppComputeCopyCommandAllocators[b]);
			SAFERELEASE(m_ppComputeCopyCommandLists[b]);

			for (DeviceChild* pDeviceChild : m_pDeviceResourcesToDestroy[b])
			{
				SAFERELEASE(pDeviceChild);
			}
		}

		SAFEDELETE_ARRAY(m_ppGraphicsCopyCommandAllocators);
		SAFEDELETE_ARRAY(m_ppGraphicsCopyCommandLists);

		SAFEDELETE_ARRAY(m_ppComputeCopyCommandAllocators);
		SAFEDELETE_ARRAY(m_ppComputeCopyCommandLists);

		SAFEDELETE_ARRAY(m_pDeviceResourcesToDestroy);

		for (auto it = m_ResourceMap.begin(); it != m_ResourceMap.end(); it++)
		{
			Resource* pResource = &it->second;

			if (pResource->OwnershipType == EResourceOwnershipType::INTERNAL)
			{
				if (pResource->Type == ERenderGraphResourceType::BUFFER)
				{
					for (uint32 sr = 0; sr < pResource->SubResourceCount; sr++)
					{
						SAFERELEASE(pResource->Buffer.Buffers[sr]);
					}
				}
				else if (pResource->Type == ERenderGraphResourceType::TEXTURE)
				{
					for (uint32 sr = 0; sr < pResource->Texture.Textures.GetSize(); sr++)
					{
						SAFERELEASE(pResource->Texture.Textures[sr]);
						SAFERELEASE(pResource->Texture.PerImageTextureViews[sr]);
						SAFERELEASE(pResource->Texture.Samplers[sr]);
					}

					if (pResource->Texture.UsedAsRenderTarget && pResource->Texture.PerSubImageUniquelyAllocated)
					{
						for (TextureView* pPerSubImageTextureView : pResource->Texture.PerSubImageTextureViews)
						{
							SAFERELEASE(pPerSubImageTextureView);
						}
					}
				}
			}
		}

		ReleasePipelineStages();

		for (uint32 r = 0; r < m_DebugRenderers.GetSize(); r++)
		{
			SAFEDELETE(m_DebugRenderers[r]);
		}

		m_DebugRenderers.Clear();
	}

	bool RenderGraph::Init(const RenderGraphDesc* pDesc, TSet<uint32>& requiredDrawArgs)
	{
		m_BackBufferCount				= pDesc->BackBufferCount;
		m_pDeviceResourcesToDestroy		= DBG_NEW TArray<DeviceChild*>[m_BackBufferCount];

		if (!CreateFence())
		{
			LOG_ERROR("[RenderGraph]: Render Graph \"%s\" failed to create Fence", pDesc->Name.c_str());
			return false;
		}

		if (!CreateDescriptorHeap())
		{
			LOG_ERROR("[RenderGraph]: Render Graph \"%s\" failed to create Descriptor Heap", pDesc->Name.c_str());
			return false;
		}

		if (!CreateCopyCommandLists())
		{
			LOG_ERROR("[RenderGraph]: Render Graph \"%s\" failed to create Copy Command Lists", pDesc->Name.c_str());
			return false;
		}

		if (!CreateProfiler(pDesc->pRenderGraphStructureDesc->PipelineStageDescriptions.GetSize()))
		{
			LOG_ERROR("[RenderGraph]: Render Graph \"%s\" failed to create Profiler", pDesc->Name.c_str());
			return false;
		}

		if (!CreateResources(pDesc->pRenderGraphStructureDesc->ResourceDescriptions))
		{
			LOG_ERROR("[RenderGraph]: Render Graph \"%s\" failed to create Resources", pDesc->Name.c_str());
			return false;
		}

		if (!CreateRenderStages(pDesc->pRenderGraphStructureDesc->RenderStageDescriptions, pDesc->pRenderGraphStructureDesc->ShaderConstants, pDesc->CustomRenderers, requiredDrawArgs))
		{
			LOG_ERROR("[RenderGraph]: Render Graph \"%s\" failed to create Render Stages", pDesc->Name.c_str());
			return false;
		}

		if (!CreateSynchronizationStages(pDesc->pRenderGraphStructureDesc->SynchronizationStageDescriptions, requiredDrawArgs))
		{
			LOG_ERROR("[RenderGraph]: Render Graph \"%s\" failed to create Synchronization Stages", pDesc->Name.c_str());
			return false;
		}

		if (!CreatePipelineStages(pDesc->pRenderGraphStructureDesc->PipelineStageDescriptions))
		{
			LOG_ERROR("[RenderGraph]: Render Graph \"%s\" failed to create Pipeline Stages", pDesc->Name.c_str());
			return false;
		}

		return true;
	}

	bool RenderGraph::Recreate(const RenderGraphDesc* pDesc, TSet<uint32>& requiredDrawArgs)
	{
		RenderAPI::GetGraphicsQueue()->Flush();
		RenderAPI::GetComputeQueue()->Flush();
		RenderAPI::GetCopyQueue()->Flush();

		//Release Old Stuff
		{
			m_DirtyDescriptorSetTextures.clear();
			m_DirtyDescriptorSetBuffers.clear();
			m_DirtyDescriptorSetAccelerationStructures.clear();
			m_WindowRelativeRenderStages.clear();
			m_WindowRelativeResources.Clear();

			//Stop Copy Command Lists
			{
				for (uint32 b = 0; b < m_BackBufferCount; b++)
				{
					CommandList* pGraphicsCopyCommandList = m_ppGraphicsCopyCommandLists[b];

					if (pGraphicsCopyCommandList->IsBegin())
						pGraphicsCopyCommandList->End();

					CommandList* pComputeCopyCommandList = m_ppComputeCopyCommandLists[b];

					if (pComputeCopyCommandList->IsBegin())
						pComputeCopyCommandList->End();
				}
			}

			for (uint32 b = 0; b < m_BackBufferCount; b++)
			{
				for (DeviceChild* pDeviceChild : m_pDeviceResourcesToDestroy[b])
				{
					SAFERELEASE(pDeviceChild);
				}
			}

			ReleasePipelineStages();
		}

		if (!CreateProfiler(pDesc->pRenderGraphStructureDesc->PipelineStageDescriptions.GetSize()))
		{
			LOG_ERROR("[RenderGraph]: Render Graph \"%s\" failed to create Profiler", pDesc->Name.c_str());
			return false;
		}

		if (!CreateResources(pDesc->pRenderGraphStructureDesc->ResourceDescriptions))
		{
			LOG_ERROR("[RenderGraph]: Render Graph \"%s\" failed to create Resources", pDesc->Name.c_str());
			return false;
		}

		if (!CreateRenderStages(pDesc->pRenderGraphStructureDesc->RenderStageDescriptions, pDesc->pRenderGraphStructureDesc->ShaderConstants, pDesc->CustomRenderers, requiredDrawArgs))
		{
			LOG_ERROR("[RenderGraph]: Render Graph \"%s\" failed to create Render Stages", pDesc->Name.c_str());
			return false;
		}

		if (!CreateSynchronizationStages(pDesc->pRenderGraphStructureDesc->SynchronizationStageDescriptions, requiredDrawArgs))
		{
			LOG_ERROR("[RenderGraph]: Render Graph \"%s\" failed to create Synchronization Stages", pDesc->Name.c_str());
			return false;
		}

		if (!CreatePipelineStages(pDesc->pRenderGraphStructureDesc->PipelineStageDescriptions))
		{
			LOG_ERROR("[RenderGraph]: Render Graph \"%s\" failed to create Pipeline Stages", pDesc->Name.c_str());
			return false;
		}

		UpdateRelativeParameters();

		for (IRenderGraphCreateHandler* pCreateHandler : m_CreateHandlers)
		{
			pCreateHandler->OnRenderGraphRecreate(this);
		}

		UpdateResourceBindings();

		return true;
	}

	void RenderGraph::AddCreateHandler(IRenderGraphCreateHandler* pCreateHandler)
	{
		m_CreateHandlers.PushBack(pCreateHandler);
	}

	void RenderGraph::UpdateResource(const ResourceUpdateDesc* pDesc)
	{
		auto it = m_ResourceMap.find(pDesc->ResourceName);

		if (it != m_ResourceMap.end())
		{
			Resource* pResource = &it->second;

			switch (pResource->Type)
			{
				case ERenderGraphResourceType::TEXTURE:					UpdateResourceTexture(pResource, pDesc);				break;
				case ERenderGraphResourceType::SCENE_DRAW_ARGS:			UpdateResourceDrawArgs(pResource, pDesc);				break;
				case ERenderGraphResourceType::BUFFER:					UpdateResourceBuffer(pResource, pDesc);					break;
				case ERenderGraphResourceType::ACCELERATION_STRUCTURE:	UpdateResourceAccelerationStructure(pResource, pDesc);	break;
				default:
				{
					LOG_WARNING("[RenderGraph]: Resource \"%s\" in Render Graph has unsupported Type", pDesc->ResourceName.c_str());
					return;
				}
			}
		}
		else
		{
			LOG_WARNING("[RenderGraph]: Resource \"%s\" in Render Graph could not be found in Resource Map", pDesc->ResourceName.c_str());
			return;
		}
	}

	void RenderGraph::UpdatePushConstants(const PushConstantsUpdate* pDesc)
	{
		if (pDesc->pData != nullptr)
		{
			auto renderStageIt = m_RenderStageMap.find(pDesc->RenderStageName);

			if (renderStageIt != m_RenderStageMap.end())
			{
				RenderStage* pRenderStage = &m_pRenderStages[renderStageIt->second];

				if (pDesc->DataSize <= pRenderStage->ExternalPushConstants.MaxDataSize)
				{
					if (pRenderStage->ExternalPushConstants.pData == nullptr)
					{
						pRenderStage->ExternalPushConstants.pData = DBG_NEW byte[pRenderStage->ExternalPushConstants.MaxDataSize];
					}

					memcpy(pRenderStage->ExternalPushConstants.pData, pDesc->pData, pDesc->DataSize);
					pRenderStage->ExternalPushConstants.DataSize = pDesc->DataSize;
				}
				else
				{
					LOG_ERROR("[RenderGraph]: Render Stage \"%s\" has a Max External Push Constant size of %d but Update Desc has a size of %d", pDesc->RenderStageName.c_str(), pRenderStage->ExternalPushConstants.MaxDataSize, pDesc->DataSize);
				}
			}
			else
			{
				LOG_WARNING("[RenderGraph]: Render Stage \"%s\" in Render Graph could not be found in Render Stage Map", pDesc->RenderStageName.c_str());
			}
		}
		else
		{
			LOG_ERROR("[RenderGraph]: PushConstantsUpdate::pData can not be nullptr!");
		}
	}

	void RenderGraph::UpdateGlobalSBT(const TArray<SBTRecord>& shaderRecords)
	{
		m_GlobalShaderRecords = shaderRecords;

		for (uint32 r = 0; r < m_RenderStageCount; r++)
		{
			RenderStage* pRenderStage = &m_pRenderStages[r];

			if (pRenderStage->pPipelineState != nullptr && pRenderStage->pPipelineState->GetType() == EPipelineStateType::PIPELINE_STATE_TYPE_RAY_TRACING)
			{
				m_pDeviceResourcesToDestroy[m_ModFrameIndex].PushBack(pRenderStage->pSBT);

				SBTDesc sbtDesc = {};
				sbtDesc.DebugName		= "Render Graph Global SBT";
				sbtDesc.pPipelineState	= pRenderStage->pPipelineState;
				sbtDesc.SBTRecords		= m_GlobalShaderRecords;

				pRenderStage->pSBT = RenderAPI::GetDevice()->CreateSBT(RenderAPI::GetComputeQueue(), &sbtDesc);
			}
		}
	}

	void RenderGraph::UpdateRenderStageDimensions(const String& renderStageName, uint32 x, uint32 y, uint32 z)
	{
		auto it = m_RenderStageMap.find(renderStageName);

		if (it != m_RenderStageMap.end())
		{
			RenderStage* pRenderStage = &m_pRenderStages[it->second];

			if (pRenderStage->Parameters.XDimType == ERenderGraphDimensionType::EXTERNAL) pRenderStage->Dimensions.x = x;
			if (pRenderStage->Parameters.YDimType == ERenderGraphDimensionType::EXTERNAL) pRenderStage->Dimensions.y = y;
			if (pRenderStage->Parameters.ZDimType == ERenderGraphDimensionType::EXTERNAL) pRenderStage->Dimensions.z = z;
		}
		else
		{
			LOG_WARNING("[RenderGraph]: UpdateRenderStageParameters failed, render stage with name \"%s\" could not be found", renderStageName.c_str());
			return;
		}
	}

	void RenderGraph::UpdateResourceDimensions(const String& resourceName, uint32 x, uint32 y)
	{
		auto resourceDescIt = m_InternalResourceUpdateDescriptions.find(resourceName);

		if (resourceDescIt != m_InternalResourceUpdateDescriptions.end())
		{
			InternalResourceUpdateDesc* pResourceUpdateDesc = &resourceDescIt->second;

			switch (pResourceUpdateDesc->Type)
			{
				case ERenderGraphResourceType::TEXTURE:
				{
					if (pResourceUpdateDesc->TextureUpdate.XDimType == ERenderGraphDimensionType::EXTERNAL) pResourceUpdateDesc->TextureUpdate.TextureDesc.Width = x;
					if (pResourceUpdateDesc->TextureUpdate.YDimType == ERenderGraphDimensionType::EXTERNAL) pResourceUpdateDesc->TextureUpdate.TextureDesc.Height = y;
					m_DirtyInternalResources.insert(resourceName);
					break;
				}
				case ERenderGraphResourceType::BUFFER:
				{
					if (pResourceUpdateDesc->BufferUpdate.SizeType == ERenderGraphDimensionType::EXTERNAL) pResourceUpdateDesc->BufferUpdate.BufferDesc.SizeInBytes = x;
					m_DirtyInternalResources.insert(resourceName);
					break;
				}
				default:
				{
					LOG_WARNING("[RenderGraph]: UpdateResourceDimensions failed, resource \"%s\" has an unsupported type", resourceName.c_str());
					break;
				}
			}
		}
		else
		{
			LOG_WARNING("[RenderGraph]: UpdateResourceDimensions failed, resource with name \"%s\" could not be found", resourceName.c_str());
			return;
		}
	}

	void RenderGraph::TriggerRenderStage(const String& renderStageName)
	{
		auto it = m_RenderStageMap.find(renderStageName);

		if (it != m_RenderStageMap.end())
		{
			RenderStage* pRenderStage = &m_pRenderStages[it->second];

			if (pRenderStage->TriggerType == ERenderStageExecutionTrigger::TRIGGERED)
			{
				pRenderStage->FrameCounter = 0;
			}
			else
			{
				LOG_WARNING("[RenderGraph]: TriggerRenderStage failed, render stage with name \"%s\" does not have TRIGGERED as trigger type", renderStageName.c_str());
				return;
			}
		}
		else
		{
			LOG_WARNING("[RenderGraph]: TriggerRenderStage failed, render stage with name \"%s\" could not be found", renderStageName.c_str());
			return;
		}
	}

	void RenderGraph::SetRenderStageSleeping(const String& renderStageName, bool sleeping)
	{
		auto it = m_RenderStageMap.find(renderStageName);

		if (it != m_RenderStageMap.end())
		{
			RenderStage* pRenderStage = &m_pRenderStages[it->second];
			pRenderStage->Sleeping = sleeping;
		}
		else
		{
			LOG_WARNING("[RenderGraph]: SetRenderStageSleeping failed, render stage with name \"%s\" could not be found", renderStageName.c_str());
			return;
		}
	}

	void RenderGraph::Update(LambdaEngine::Timestamp delta, uint32 modFrameIndex, uint32 backBufferIndex)
	{
		for (auto& customRenderer : m_CustomRenderers)
		{
			customRenderer->Update(delta, m_ModFrameIndex, m_BackBufferIndex);
		}

		UpdateResourceBindings();
	}

	void RenderGraph::UpdateResourceBindings()
	{
		//We need to copy descriptor sets here since they may become invalidated after recreating internal resources
		{
			if (m_DirtyDescriptorSetTextures.size() > 0)
			{
				//Copy old descriptor set and replace old with copy, then write into the new copy
				for (uint32 r = 0; r < m_RenderStageCount; r++)
				{
					RenderStage* pRenderStage = &m_pRenderStages[r];

					if (pRenderStage->ppTextureDescriptorSets != nullptr)
					{
						for (uint32 b = 0; b < m_BackBufferCount; b++)
						{
							DescriptorSet* pSrcDescriptorSet = pRenderStage->ppTextureDescriptorSets[b];
							DescriptorSet* pDescriptorSet = m_pGraphicsDevice->CreateDescriptorSet(pSrcDescriptorSet->GetName(), pRenderStage->pPipelineLayout, pRenderStage->TextureSetIndex, m_pDescriptorHeap);
							m_pGraphicsDevice->CopyDescriptorSet(pSrcDescriptorSet, pDescriptorSet);
							m_pDeviceResourcesToDestroy[b].PushBack(pSrcDescriptorSet);
							pRenderStage->ppTextureDescriptorSets[b] = pDescriptorSet;
						}
					}
					else if (pRenderStage->UsesCustomRenderer)
					{
						pRenderStage->pCustomRenderer->PreTexturesDescriptorSetWrite();
					}
				}
			}

			if (m_DirtyDescriptorSetBuffers.size() > 0 ||
				m_DirtyDescriptorSetAccelerationStructures.size() > 0)
			{
				//Copy old descriptor set and replace old with copy, then write into the new copy
				for (uint32 r = 0; r < m_RenderStageCount; r++)
				{
					RenderStage* pRenderStage = &m_pRenderStages[r];

					if (pRenderStage->ppBufferDescriptorSets != nullptr)
					{
						for (uint32 b = 0; b < m_BackBufferCount; b++)
						{
							DescriptorSet* pSrcDescriptorSet = pRenderStage->ppBufferDescriptorSets[b];
							DescriptorSet* pDescriptorSet = m_pGraphicsDevice->CreateDescriptorSet(pSrcDescriptorSet->GetName(), pRenderStage->pPipelineLayout, pRenderStage->BufferSetIndex, m_pDescriptorHeap);
							m_pGraphicsDevice->CopyDescriptorSet(pSrcDescriptorSet, pDescriptorSet);
							m_pDeviceResourcesToDestroy[b].PushBack(pSrcDescriptorSet);
							pRenderStage->ppBufferDescriptorSets[b] = pDescriptorSet;
						}
					}
					else if (pRenderStage->UsesCustomRenderer)
					{
						pRenderStage->pCustomRenderer->PreBuffersDescriptorSetWrite();
					}
				}
			}
		}

		if (m_DirtyInternalResources.size() > 0)
		{
			for (const String& dirtyInternalResourceDescName : m_DirtyInternalResources)
			{
				UpdateInternalResource(m_InternalResourceUpdateDescriptions[dirtyInternalResourceDescName]);
			}

			m_DirtyInternalResources.clear();
		}

		if (m_DirtyDescriptorSetBuffers.size() > 0 ||
			m_DirtyDescriptorSetAccelerationStructures.size() > 0)
		{
			if (m_DirtyDescriptorSetBuffers.size() > 0)
			{
				for (Resource* pResource : m_DirtyDescriptorSetBuffers)
				{
					for (uint32 rb = 0; rb < pResource->ResourceBindings.GetSize(); rb++)
					{
						ResourceBinding* pResourceBinding = &pResource->ResourceBindings[rb];
						RenderStage* pRenderStage = pResourceBinding->pRenderStage;

						if (pRenderStage->UsesCustomRenderer)
						{
							pRenderStage->pCustomRenderer->UpdateBufferResource(
								pResource->Name,
								pResource->Buffer.Buffers.GetData(),
								pResource->Buffer.Offsets.GetData(),
								pResource->Buffer.SizesInBytes.GetData(),
								pResource->SubResourceCount,
								pResource->BackBufferBound);
						}
						else if (pResourceBinding->DescriptorType != EDescriptorType::DESCRIPTOR_TYPE_UNKNOWN)
						{
							if (pResource->BackBufferBound)
							{
								for (uint32 b = 0; b < m_BackBufferCount; b++)
								{
									pResourceBinding->pRenderStage->ppBufferDescriptorSets[b]->WriteBufferDescriptors(
										&pResource->Buffer.Buffers[b],
										&pResource->Buffer.Offsets[b],
										&pResource->Buffer.SizesInBytes[b],
										pResourceBinding->Binding,
										1,
										pResourceBinding->DescriptorType);
								}
							}
							else
							{
								for (uint32 b = 0; b < m_BackBufferCount; b++)
								{
									pResourceBinding->pRenderStage->ppBufferDescriptorSets[b]->WriteBufferDescriptors(
										pResource->Buffer.Buffers.GetData(),
										pResource->Buffer.Offsets.GetData(),
										pResource->Buffer.SizesInBytes.GetData(),
										pResourceBinding->Binding,
										pResource->SubResourceCount,
										pResourceBinding->DescriptorType);
								}
							}
						}
					}
				}

				m_DirtyDescriptorSetBuffers.clear();
			}

			//Acceleration Structures
			if (m_DirtyDescriptorSetAccelerationStructures.size() > 0)
			{
				for (Resource* pResource : m_DirtyDescriptorSetAccelerationStructures)
				{
					if (!pResource->ResourceBindings.IsEmpty())
					{
						ResourceBinding* pResourceBinding = &pResource->ResourceBindings[0]; //Assume only one acceleration structure
						RenderStage* pRenderStage = pResourceBinding->pRenderStage;

						if (pRenderStage->UsesCustomRenderer)
						{
							pRenderStage->pCustomRenderer->UpdateAccelerationStructureResource(
								pResource->Name,
								pResource->AccelerationStructure.pTLAS);
						}
						else if (pResourceBinding->DescriptorType != EDescriptorType::DESCRIPTOR_TYPE_UNKNOWN)
						{
							for (uint32 b = 0; b < m_BackBufferCount; b++)
							{
								pResourceBinding->pRenderStage->ppBufferDescriptorSets[b]->WriteAccelerationStructureDescriptors(
									&pResource->AccelerationStructure.pTLAS,
									pResourceBinding->Binding,
									1);
							}
						}
					}
				}

				m_DirtyDescriptorSetAccelerationStructures.clear();
			}
		}

		if (m_DirtyDescriptorSetTextures.size() > 0)
		{
			for (Resource* pResource : m_DirtyDescriptorSetTextures)
			{
				for (uint32 rb = 0; rb < pResource->ResourceBindings.GetSize(); rb++)
				{
					ResourceBinding* pResourceBinding = &pResource->ResourceBindings[rb];
					RenderStage* pRenderStage = pResourceBinding->pRenderStage;

					if (pRenderStage->UsesCustomRenderer)
					{
						pRenderStage->pCustomRenderer->UpdateTextureResource(
							pResource->Name,
							pResource->Texture.PerImageTextureViews.GetData(),
							pResource->Texture.PerSubImageTextureViews.GetData(),
							pResource->Texture.PerImageTextureViews.GetSize(),
							pResource->Texture.PerSubImageTextureViews.GetSize(),
							pResource->BackBufferBound);
					}
					else if (pResourceBinding->DescriptorType != EDescriptorType::DESCRIPTOR_TYPE_UNKNOWN)
					{
						if (pResource->BackBufferBound)
						{
							for (uint32 b = 0; b < m_BackBufferCount; b++)
							{
								pRenderStage->ppTextureDescriptorSets[b]->WriteTextureDescriptors(
									&pResource->Texture.PerImageTextureViews[b],
									&pResource->Texture.Samplers[b],
									pResourceBinding->TextureState,
									pResourceBinding->Binding,
									1,
									pResourceBinding->DescriptorType);
							}
						}
						else
						{
							for (uint32 b = 0; b < m_BackBufferCount; b++)
							{
								pRenderStage->ppTextureDescriptorSets[b]->WriteTextureDescriptors(
									pResource->Texture.PerImageTextureViews.GetData(),
									pResource->Texture.Samplers.GetData(),
									pResourceBinding->TextureState,
									pResourceBinding->Binding,
									pResource->Texture.PerImageTextureViews.GetSize(),
									pResourceBinding->DescriptorType);
							}
						}
					}
				}
			}

			m_DirtyDescriptorSetTextures.clear();
		}

		if (m_DirtyDescriptorSetDrawArgs.size() > 0)
		{
			for (Resource* pResource : m_DirtyDescriptorSetDrawArgs)
			{
				for (uint32 rb = 0; rb < pResource->ResourceBindings.GetSize(); rb++)
				{
					ResourceBinding* pResourceBinding = &pResource->ResourceBindings[rb];
					RenderStage* pRenderStage = pResourceBinding->pRenderStage;

					auto drawArgsMaskToArgsIt = pResource->DrawArgs.MaskToArgs.find(pRenderStage->DrawArgsMask);
					pRenderStage->pDrawArgs = drawArgsMaskToArgsIt->second.Args.GetData();

					if (pRenderStage->UsesCustomRenderer)
					{
						pRenderStage->pCustomRenderer->UpdateDrawArgsResource(
							pResource->Name,
							drawArgsMaskToArgsIt->second.Args.GetData(),
							drawArgsMaskToArgsIt->second.Args.GetSize());
					}
					else
					{
						for (uint32 b = 0; b < m_BackBufferCount; b++)
						{
							DescriptorSet** ppPrevDrawArgsPerFrame = pRenderStage->pppDrawArgDescriptorSets[b];
							DescriptorSet** ppNewDrawArgsPerFrame = nullptr;

							if (pRenderStage->NumDrawArgsPerFrame < drawArgsMaskToArgsIt->second.Args.GetSize())
							{
<<<<<<< HEAD
								ppNewDrawArgsPerFrame = DBG_NEW DescriptorSet * [drawArgsMaskToArgsIt->second.Args.GetSize()];
=======
								ppNewDrawArgsPerFrame = DBG_NEW DescriptorSet*[drawArgsMaskToArgsIt->second.Args.GetSize()];
>>>>>>> 52e6468c
							}
							else
							{
								ppNewDrawArgsPerFrame = ppPrevDrawArgsPerFrame;
							}

							for (uint32 d = 0; d < drawArgsMaskToArgsIt->second.Args.GetSize(); d++)
							{
								if (d < pRenderStage->NumDrawArgsPerFrame)
								{
									DescriptorSet* pSrcDescriptorSet = ppPrevDrawArgsPerFrame[d];
									m_pDeviceResourcesToDestroy[b].PushBack(pSrcDescriptorSet);
								}

								DescriptorSet* pWriteDescriptorSet = m_pGraphicsDevice->CreateDescriptorSet("Draw Args Descriptor Set", pRenderStage->pPipelineLayout, pRenderStage->DrawSetIndex, m_pDescriptorHeap);

								static uint64 offset = 0;

								const DrawArg& drawArg = drawArgsMaskToArgsIt->second.Args[d];
								VALIDATE(drawArg.pVertexBuffer);
								pWriteDescriptorSet->WriteBufferDescriptors(&drawArg.pVertexBuffer, &offset, &drawArg.pVertexBuffer->GetDesc().SizeInBytes, 0, 1, pResourceBinding->DescriptorType);
<<<<<<< HEAD

								VALIDATE(drawArg.pInstanceBuffer);
								pWriteDescriptorSet->WriteBufferDescriptors(&drawArg.pInstanceBuffer, &offset, &drawArg.pInstanceBuffer->GetDesc().SizeInBytes, 1, 1, pResourceBinding->DescriptorType);

=======
							
								VALIDATE(drawArg.pInstanceBuffer);
								pWriteDescriptorSet->WriteBufferDescriptors(&drawArg.pInstanceBuffer, &offset, &drawArg.pInstanceBuffer->GetDesc().SizeInBytes, 1, 1, pResourceBinding->DescriptorType);
							
>>>>>>> 52e6468c
								// If meshletbuffer is nullptr we assume that meshshaders are disabled
								if (drawArg.pMeshletBuffer)
								{
									pWriteDescriptorSet->WriteBufferDescriptors(&drawArg.pMeshletBuffer, &offset, &drawArg.pMeshletBuffer->GetDesc().SizeInBytes, 2, 1, pResourceBinding->DescriptorType);
<<<<<<< HEAD

									VALIDATE(drawArg.pUniqueIndicesBuffer);
									pWriteDescriptorSet->WriteBufferDescriptors(&drawArg.pUniqueIndicesBuffer, &offset, &drawArg.pUniqueIndicesBuffer->GetDesc().SizeInBytes, 3, 1, pResourceBinding->DescriptorType);

=======
								
									VALIDATE(drawArg.pUniqueIndicesBuffer);
									pWriteDescriptorSet->WriteBufferDescriptors(&drawArg.pUniqueIndicesBuffer, &offset, &drawArg.pUniqueIndicesBuffer->GetDesc().SizeInBytes, 3, 1, pResourceBinding->DescriptorType);
								
>>>>>>> 52e6468c
									VALIDATE(drawArg.pPrimitiveIndices);
									pWriteDescriptorSet->WriteBufferDescriptors(&drawArg.pPrimitiveIndices, &offset, &drawArg.pPrimitiveIndices->GetDesc().SizeInBytes, 4, 1, pResourceBinding->DescriptorType);
								}

								ppNewDrawArgsPerFrame[d] = pWriteDescriptorSet;
							}

							//If drawArgsMaskToArgsIt->second.Args.GetSize() is smaller than pRenderStage->NumDrawArgsPerFrame then some Descriptor Sets are not destroyed that should be destroyed
							for (uint32 d = drawArgsMaskToArgsIt->second.Args.GetSize(); d < pRenderStage->NumDrawArgsPerFrame; d++)
							{
								DescriptorSet* pSrcDescriptorSet = ppPrevDrawArgsPerFrame[d];
								m_pDeviceResourcesToDestroy[b].PushBack(pSrcDescriptorSet);
							}

							pRenderStage->pppDrawArgDescriptorSets[b] = ppNewDrawArgsPerFrame;
						}

						pRenderStage->NumDrawArgsPerFrame = drawArgsMaskToArgsIt->second.Args.GetSize();
					}
				}
			}

			m_DirtyDescriptorSetDrawArgs.clear();
		}
	}

	void RenderGraph::Render(uint64 modFrameIndex, uint32 backBufferIndex)
	{
		m_BackBufferIndex = backBufferIndex;

		ZERO_MEMORY(m_ppExecutionStages, m_ExecutionStageCount * sizeof(CommandList*));

		uint32 currentExecutionStage = 0;

		s_pMaterialFence->Wait(m_SignalValue - 1, UINT64_MAX);

		TArray<DeviceChild*>& currentFrameDeviceResourcesToDestroy = m_pDeviceResourcesToDestroy[m_ModFrameIndex];

		if (!currentFrameDeviceResourcesToDestroy.IsEmpty())
		{
			for (DeviceChild* pDeviceChild : currentFrameDeviceResourcesToDestroy)
			{
				SAFERELEASE(pDeviceChild);
			}

			currentFrameDeviceResourcesToDestroy.Clear();
		}

		for (uint32 p = 0; p < m_PipelineStageCount; p++)
		{
			//Seperate Thread
			{
				PipelineStage* pPipelineStage = &m_pPipelineStages[p];

				if (pPipelineStage->Type == ERenderGraphPipelineStageType::RENDER)
				{
					RenderStage* pRenderStage = &m_pRenderStages[pPipelineStage->StageIndex];

					if (pRenderStage->UsesCustomRenderer)
					{
						if ((pRenderStage->FrameCounter != pRenderStage->FrameOffset) && pRenderStage->pDisabledRenderPass == nullptr)
							continue;

						ICustomRenderer* pCustomRenderer = pRenderStage->pCustomRenderer;
						pCustomRenderer->Render(
							uint32(m_ModFrameIndex),
							m_BackBufferIndex,
							&m_ppExecutionStages[currentExecutionStage],
							&m_ppExecutionStages[currentExecutionStage + 1],
							pRenderStage->Sleeping);

						currentExecutionStage += 2;
					}
					else
					{
						switch (pRenderStage->pPipelineState->GetType())
						{
						case EPipelineStateType::PIPELINE_STATE_TYPE_GRAPHICS:		ExecuteGraphicsRenderStage(pRenderStage,	pPipelineStage->ppGraphicsCommandAllocators[m_ModFrameIndex],	pPipelineStage->ppGraphicsCommandLists[m_ModFrameIndex],	&m_ppExecutionStages[currentExecutionStage]);	break;
						case EPipelineStateType::PIPELINE_STATE_TYPE_COMPUTE:		ExecuteComputeRenderStage(pRenderStage,		pPipelineStage->ppComputeCommandAllocators[m_ModFrameIndex],	pPipelineStage->ppComputeCommandLists[m_ModFrameIndex],		&m_ppExecutionStages[currentExecutionStage]);	break;
						case EPipelineStateType::PIPELINE_STATE_TYPE_RAY_TRACING:	ExecuteRayTracingRenderStage(pRenderStage,	pPipelineStage->ppComputeCommandAllocators[m_ModFrameIndex],	pPipelineStage->ppComputeCommandLists[m_ModFrameIndex],		&m_ppExecutionStages[currentExecutionStage]);	break;
						}
						currentExecutionStage++;
					}

					if (pRenderStage->TriggerType == ERenderStageExecutionTrigger::EVERY)
					{
						pRenderStage->FrameCounter++;

						if (pRenderStage->FrameCounter > pRenderStage->FrameDelay)
						{
							pRenderStage->FrameCounter = 0;
						}
					}
					else
					{
						//We set this to one, DISABLED and TRIGGERED wont trigger unless FrameCounter == 0
						pRenderStage->FrameCounter = 1;
					}
				}
				else if (pPipelineStage->Type == ERenderGraphPipelineStageType::SYNCHRONIZATION)
				{
					SynchronizationStage* pSynchronizationStage = &m_pSynchronizationStages[pPipelineStage->StageIndex];

					ExecuteSynchronizationStage(
						pSynchronizationStage,
						pPipelineStage->ppGraphicsCommandAllocators[m_ModFrameIndex],
						pPipelineStage->ppGraphicsCommandLists[m_ModFrameIndex],
						pPipelineStage->ppComputeCommandAllocators[m_ModFrameIndex],
						pPipelineStage->ppComputeCommandLists[m_ModFrameIndex],
						&m_ppExecutionStages[currentExecutionStage],
						&m_ppExecutionStages[currentExecutionStage + 1]);

					currentExecutionStage += 2;
				}
			}
		}

		//Execute Copy Command Lists
		{
			CommandList* pGraphicsCopyCommandList = m_ppGraphicsCopyCommandLists[m_ModFrameIndex];

			if (pGraphicsCopyCommandList->IsBegin())
			{
				pGraphicsCopyCommandList->End();
				RenderAPI::GetGraphicsQueue()->ExecuteCommandLists(&pGraphicsCopyCommandList, 1, FPipelineStageFlag::PIPELINE_STAGE_FLAG_TOP, s_pMaterialFence, m_SignalValue - 1, s_pMaterialFence, m_SignalValue);
				m_SignalValue++;
			}

			CommandList* pComputeCopyCommandList = m_ppComputeCopyCommandLists[m_ModFrameIndex];

			if (pComputeCopyCommandList->IsBegin())
			{
				pComputeCopyCommandList->End();
				RenderAPI::GetComputeQueue()->ExecuteCommandLists(&pComputeCopyCommandList, 1, FPipelineStageFlag::PIPELINE_STAGE_FLAG_TOP, s_pMaterialFence, m_SignalValue - 1, s_pMaterialFence, m_SignalValue);
				m_SignalValue++;
			}
		}

		//Wait Threads

		//Execute the recorded Command Lists, we do this in a Batched mode where we batch as many "same queue" command lists that execute in succession together. This reduced the overhead caused by QueueSubmit
		{
			//This is safe since the first Execution Stage should never be nullptr
			ECommandQueueType currentBatchType = m_ppExecutionStages[0]->GetType();

			static TArray<CommandList*> currentBatch;

			for (uint32 e = 0; e < m_ExecutionStageCount; e++)
			{
				CommandList* pCommandList = m_ppExecutionStages[e];
				if (pCommandList != nullptr)
				{
					ECommandQueueType currentType = pCommandList->GetType();

					if (currentType != currentBatchType)
					{
						if (currentBatchType == ECommandQueueType::COMMAND_QUEUE_TYPE_GRAPHICS)
						{
							RenderAPI::GetGraphicsQueue()->ExecuteCommandLists(currentBatch.GetData(), currentBatch.GetSize(), FPipelineStageFlag::PIPELINE_STAGE_FLAG_TOP, s_pMaterialFence, m_SignalValue - 1, s_pMaterialFence, m_SignalValue);
						}
						else if (currentBatchType == ECommandQueueType::COMMAND_QUEUE_TYPE_COMPUTE)
						{
							RenderAPI::GetComputeQueue()->ExecuteCommandLists(currentBatch.GetData(), currentBatch.GetSize(), FPipelineStageFlag::PIPELINE_STAGE_FLAG_TOP, s_pMaterialFence, m_SignalValue - 1, s_pMaterialFence, m_SignalValue);
						}

						m_SignalValue++;
						currentBatch.Clear();

						currentBatchType = currentType;
					}

					currentBatch.PushBack(pCommandList);
				}
			}

			if (!currentBatch.IsEmpty())
			{
				if (currentBatchType == ECommandQueueType::COMMAND_QUEUE_TYPE_GRAPHICS)
				{
					RenderAPI::GetGraphicsQueue()->ExecuteCommandLists(currentBatch.GetData(), currentBatch.GetSize(), FPipelineStageFlag::PIPELINE_STAGE_FLAG_TOP, s_pMaterialFence, m_SignalValue - 1, s_pMaterialFence, m_SignalValue);
				}
				else if (currentBatchType == ECommandQueueType::COMMAND_QUEUE_TYPE_COMPUTE)
				{
					RenderAPI::GetComputeQueue()->ExecuteCommandLists(currentBatch.GetData(), currentBatch.GetSize(), FPipelineStageFlag::PIPELINE_STAGE_FLAG_TOP, s_pMaterialFence, m_SignalValue - 1, s_pMaterialFence, m_SignalValue);
				}

				m_SignalValue++;
				currentBatch.Clear();
			}
		}

		m_ModFrameIndex = modFrameIndex;
	}

	CommandList* RenderGraph::AcquireGraphicsCopyCommandList()
	{
		CommandList* pCommandList = m_ppGraphicsCopyCommandLists[m_ModFrameIndex];

		if (!pCommandList->IsBegin())
		{
			m_ppGraphicsCopyCommandAllocators[m_ModFrameIndex]->Reset();
			pCommandList->Begin(nullptr);
		}

		return pCommandList;
	}

	CommandList* RenderGraph::AcquireComputeCopyCommandList()
	{
		CommandList* pCommandList = m_ppComputeCopyCommandLists[m_ModFrameIndex];

		if (!pCommandList->IsBegin())
		{
			m_ppComputeCopyCommandAllocators[m_ModFrameIndex]->Reset();
			pCommandList->Begin(nullptr);
		}

		return pCommandList;
	}

	bool RenderGraph::GetResourceTextures(const char* pResourceName, Texture* const ** pppTexture, uint32* pTextureView) const
	{
		auto it = m_ResourceMap.find(pResourceName);

		if (it != m_ResourceMap.end())
		{
			(*pppTexture)		= it->second.Texture.Textures.GetData();
			(*pTextureView)		= (uint32)it->second.Texture.Textures.GetSize();
			return true;
		}

		return false;
	}

	bool RenderGraph::GetResourcePerImageTextureViews(const char* pResourceName, TextureView* const ** pppTextureViews, uint32* pTextureViewCount) const
	{
		auto it = m_ResourceMap.find(pResourceName);

		if (it != m_ResourceMap.end())
		{
			(*pppTextureViews)		= it->second.Texture.PerImageTextureViews.GetData();
			(*pTextureViewCount)	= (uint32)it->second.Texture.PerImageTextureViews.GetSize();
			return true;
		}

		return false;
	}

	bool RenderGraph::GetResourcePerSubImageTextureViews(const char* pResourceName, TextureView* const** pppTextureViews, uint32* pTextureViewCount) const
	{
		auto it = m_ResourceMap.find(pResourceName);

		if (it != m_ResourceMap.end())
		{
			(*pppTextureViews) = it->second.Texture.PerSubImageTextureViews.GetData();
			(*pTextureViewCount) = (uint32)it->second.Texture.PerSubImageTextureViews.GetSize();
			return true;
		}

		return false;
	}

	bool RenderGraph::GetResourceBuffers(const char* pResourceName, Buffer* const ** pppBuffers, uint32* pBufferCount) const
	{
		auto it = m_ResourceMap.find(pResourceName);

		if (it != m_ResourceMap.end())
		{
			(*pppBuffers)			= it->second.Buffer.Buffers.GetData();
			(*pBufferCount)			= (uint32)it->second.Buffer.Buffers.GetSize();
			return true;
		}

		return false;
	}

	bool RenderGraph::GetResourceAccelerationStructure(const char* pResourceName, AccelerationStructure const ** ppAccelerationStructure) const
	{
		auto it = m_ResourceMap.find(pResourceName);

		if (it != m_ResourceMap.end())
		{
			(*ppAccelerationStructure) = it->second.AccelerationStructure.pTLAS;
			return true;
		}

		return false;
	}

	bool RenderGraph::OnWindowResized(const WindowResizedEvent& windowEvent)
	{
		if (IsEventOfType<WindowResizedEvent>(windowEvent))
		{
			m_WindowWidth	= (float32)windowEvent.Width;
			m_WindowHeight	= (float32)windowEvent.Height;

			UpdateRelativeParameters();

			return true;
		}
		else
		{
			return false;
		}
	}

	bool RenderGraph::OnPreSwapChainRecreated(const PreSwapChainRecreatedEvent& swapChainEvent)
	{
		UNREFERENCED_VARIABLE(swapChainEvent);

		auto backBufferResourceIt = m_ResourceMap.find(RENDER_GRAPH_BACK_BUFFER_ATTACHMENT);

		if (backBufferResourceIt != m_ResourceMap.end())
		{
			for (const ResourceBinding& binding : backBufferResourceIt->second.ResourceBindings)
			{
				if (binding.pRenderStage->UsesCustomRenderer)
				{
					binding.pRenderStage->pCustomRenderer->PreTexturesDescriptorSetWrite();
				}
				else if (binding.DescriptorType != EDescriptorType::DESCRIPTOR_TYPE_UNKNOWN)
				{
					for (uint32 b = 0; b < m_BackBufferCount; b++)
					{
						DescriptorSet* pSrcDescriptorSet = binding.pRenderStage->ppTextureDescriptorSets[b];
						DescriptorSet* pDescriptorSet = m_pGraphicsDevice->CreateDescriptorSet(pSrcDescriptorSet->GetName(), binding.pRenderStage->pPipelineLayout, binding.pRenderStage->TextureSetIndex, m_pDescriptorHeap);
						m_pGraphicsDevice->CopyDescriptorSet(pSrcDescriptorSet, pDescriptorSet);
						m_pDeviceResourcesToDestroy[b].PushBack(pSrcDescriptorSet);
						binding.pRenderStage->ppTextureDescriptorSets[b] = pDescriptorSet;
					}
				}
			}
		}

		return true;
	}

	bool RenderGraph::OnPostSwapChainRecreated(const PostSwapChainRecreatedEvent& swapChainEvent)
	{
		UNREFERENCED_VARIABLE(swapChainEvent);

		auto backBufferResourceIt = m_ResourceMap.find(RENDER_GRAPH_BACK_BUFFER_ATTACHMENT);

		if (backBufferResourceIt != m_ResourceMap.end())
		{
			for (const ResourceBinding& binding : backBufferResourceIt->second.ResourceBindings)
			{
				if (binding.pRenderStage->UsesCustomRenderer)
				{
					binding.pRenderStage->pCustomRenderer->UpdateTextureResource(
						backBufferResourceIt->second.Name,
						backBufferResourceIt->second.Texture.PerImageTextureViews.GetData(),
						backBufferResourceIt->second.Texture.PerSubImageTextureViews.GetData(),
						backBufferResourceIt->second.Texture.PerImageTextureViews.GetSize(),
						backBufferResourceIt->second.Texture.PerSubImageTextureViews.GetSize(),
						true);
				}
				else if (binding.DescriptorType != EDescriptorType::DESCRIPTOR_TYPE_UNKNOWN)
				{
					for (uint32 b = 0; b < m_BackBufferCount; b++)
					{
						binding.pRenderStage->ppTextureDescriptorSets[b]->WriteTextureDescriptors(
							&backBufferResourceIt->second.Texture.PerImageTextureViews[b],
							&backBufferResourceIt->second.Texture.Samplers[b],
							binding.TextureState,
							binding.Binding,
							1,
							binding.DescriptorType);
					}
				}
			}
		}

		return true;
	}

	bool RenderGraph::OnPipelineStatesRecompiled(const PipelineStatesRecompiledEvent& event)
	{
		UNREFERENCED_VARIABLE(event);

		for (uint32 r = 0; r < m_RenderStageCount; r++)
		{
			RenderStage* pRenderStage = &m_pRenderStages[r];
			if (!pRenderStage->UsesCustomRenderer)
			{
				pRenderStage->pPipelineState = PipelineStateManager::GetPipelineState(pRenderStage->PipelineStateID);

				if (pRenderStage->pPipelineState->GetType() == EPipelineStateType::PIPELINE_STATE_TYPE_RAY_TRACING)
				{
					m_pDeviceResourcesToDestroy[m_ModFrameIndex].PushBack(pRenderStage->pSBT);

					SBTDesc sbtDesc = {};
					sbtDesc.DebugName = "Render Graph Global SBT";
					sbtDesc.pPipelineState = pRenderStage->pPipelineState;
					sbtDesc.SBTRecords = m_GlobalShaderRecords;

					pRenderStage->pSBT = RenderAPI::GetDevice()->CreateSBT(RenderAPI::GetComputeQueue(), &sbtDesc);
				}
			}
		}

		return true;
	}

	void RenderGraph::ReleasePipelineStages()
	{
		SAFEDELETE_ARRAY(m_ppExecutionStages);

		for (uint32 i = 0; i < m_PipelineStageCount; i++)
		{
			PipelineStage* pPipelineStage = &m_pPipelineStages[i];

			if (pPipelineStage->ppComputeCommandAllocators != nullptr)
			{
				for (uint32 b = 0; b < m_BackBufferCount; b++)
				{
					SAFERELEASE(pPipelineStage->ppComputeCommandAllocators[b]);
					SAFERELEASE(pPipelineStage->ppComputeCommandLists[b]);
				}

				SAFEDELETE_ARRAY(pPipelineStage->ppComputeCommandAllocators);
				SAFEDELETE_ARRAY(pPipelineStage->ppComputeCommandLists);
			}

			if (pPipelineStage->ppGraphicsCommandAllocators != nullptr)
			{
				for (uint32 b = 0; b < m_BackBufferCount; b++)
				{
					SAFERELEASE(pPipelineStage->ppGraphicsCommandAllocators[b]);
					SAFERELEASE(pPipelineStage->ppGraphicsCommandLists[b]);
				}

				SAFEDELETE_ARRAY(pPipelineStage->ppGraphicsCommandAllocators);
				SAFEDELETE_ARRAY(pPipelineStage->ppGraphicsCommandLists);
			}

			if (pPipelineStage->Type == ERenderGraphPipelineStageType::RENDER)
			{
				RenderStage* pRenderStage = &m_pRenderStages[pPipelineStage->StageIndex];

				for (uint32 b = 0; b < m_BackBufferCount; b++)
				{
					for (uint32 ipc = 0; ipc < NUM_INTERNAL_PUSH_CONSTANTS_TYPES; ipc++)
					{
						SAFEDELETE_ARRAY(pRenderStage->pInternalPushConstants[ipc].pData);
					}

					SAFEDELETE_ARRAY(pRenderStage->ExternalPushConstants.pData);

					if (pRenderStage->ppTextureDescriptorSets != nullptr)
						SAFERELEASE(pRenderStage->ppTextureDescriptorSets[b]);

					if (pRenderStage->ppBufferDescriptorSets != nullptr)
						SAFERELEASE(pRenderStage->ppBufferDescriptorSets[b]);

					if (pRenderStage->pppDrawArgDescriptorSets != nullptr)
					{
						DescriptorSet** ppDrawArgDescriptorSets = pRenderStage->pppDrawArgDescriptorSets[b];

						for (uint32 d = 0; d < pRenderStage->NumDrawArgsPerFrame; d++)
						{
							SAFERELEASE(ppDrawArgDescriptorSets[d]);
						}

						SAFEDELETE_ARRAY(ppDrawArgDescriptorSets);
					}
				}

				SAFEDELETE_ARRAY(pRenderStage->ppTextureDescriptorSets);
				SAFEDELETE_ARRAY(pRenderStage->ppBufferDescriptorSets);
				SAFEDELETE_ARRAY(pRenderStage->pppDrawArgDescriptorSets);
				SAFERELEASE(pRenderStage->pPipelineLayout);
				SAFERELEASE(pRenderStage->pSBT);
				SAFERELEASE(pRenderStage->pRenderPass);
				SAFERELEASE(pRenderStage->pDisabledRenderPass);
				PipelineStateManager::ReleasePipelineState(pRenderStage->PipelineStateID);
			}
			else if (pPipelineStage->Type == ERenderGraphPipelineStageType::SYNCHRONIZATION)
			{
				SynchronizationStage* pSynchronizationStage = &m_pSynchronizationStages[pPipelineStage->StageIndex];

				UNREFERENCED_VARIABLE(pSynchronizationStage);
			}
		}

		SAFEDELETE_ARRAY(m_pRenderStages);
		SAFEDELETE_ARRAY(m_pSynchronizationStages);
		SAFEDELETE_ARRAY(m_pPipelineStages);

		Profiler::GetGPUProfiler()->Release();
	}

	bool RenderGraph::CreateFence()
	{
		FenceDesc fenceDesc = {};
		fenceDesc.DebugName		= "Render Stage Fence";
		fenceDesc.InitalValue	= 0;

		s_pMaterialFence = m_pGraphicsDevice->CreateFence(&fenceDesc);

		if (s_pMaterialFence == nullptr)
		{
			LOG_ERROR("[RenderGraph]: Could not create RenderGraph fence");
			return false;
		}

		return true;
	}

	bool RenderGraph::CreateDescriptorHeap()
	{
		constexpr uint32 DESCRIPTOR_COUNT = 4096;

		DescriptorHeapInfo descriptorCountDesc = { };
		descriptorCountDesc.SamplerDescriptorCount						= DESCRIPTOR_COUNT;
		descriptorCountDesc.TextureDescriptorCount						= DESCRIPTOR_COUNT;
		descriptorCountDesc.TextureCombinedSamplerDescriptorCount		= DESCRIPTOR_COUNT;
		descriptorCountDesc.ConstantBufferDescriptorCount				= DESCRIPTOR_COUNT;
		descriptorCountDesc.UnorderedAccessBufferDescriptorCount		= DESCRIPTOR_COUNT;
		descriptorCountDesc.UnorderedAccessTextureDescriptorCount		= DESCRIPTOR_COUNT;
		descriptorCountDesc.AccelerationStructureDescriptorCount		= DESCRIPTOR_COUNT;

		DescriptorHeapDesc descriptorHeapDesc = { };
		descriptorHeapDesc.DebugName			= "Render Graph Descriptor Heap";
		descriptorHeapDesc.DescriptorSetCount	= DESCRIPTOR_COUNT;
		descriptorHeapDesc.DescriptorCount		= descriptorCountDesc;

		m_pDescriptorHeap = m_pGraphicsDevice->CreateDescriptorHeap(&descriptorHeapDesc);

		return m_pDescriptorHeap != nullptr;
	}

	bool RenderGraph::CreateCopyCommandLists()
	{
		m_ppGraphicsCopyCommandAllocators	= DBG_NEW CommandAllocator*[m_BackBufferCount];
		m_ppGraphicsCopyCommandLists		= DBG_NEW CommandList*[m_BackBufferCount];
		m_ppComputeCopyCommandAllocators	= DBG_NEW CommandAllocator*[m_BackBufferCount];
		m_ppComputeCopyCommandLists			= DBG_NEW CommandList *[m_BackBufferCount];

		for (uint32 b = 0; b < m_BackBufferCount; b++)
		{
			//Graphics
			{
				m_ppGraphicsCopyCommandAllocators[b]		= m_pGraphicsDevice->CreateCommandAllocator("Render Graph Graphics Copy Command Allocator", ECommandQueueType::COMMAND_QUEUE_TYPE_GRAPHICS);

				if (m_ppGraphicsCopyCommandAllocators[b] == nullptr)
				{
					return false;
				}

				CommandListDesc graphicsCopyCommandListDesc		= {};
				graphicsCopyCommandListDesc.DebugName			= "Render Graph Graphics Copy Command List";
				graphicsCopyCommandListDesc.CommandListType		= ECommandListType::COMMAND_LIST_TYPE_PRIMARY;
				graphicsCopyCommandListDesc.Flags				= FCommandListFlag::COMMAND_LIST_FLAG_ONE_TIME_SUBMIT;

				m_ppGraphicsCopyCommandLists[b] = m_pGraphicsDevice->CreateCommandList(m_ppGraphicsCopyCommandAllocators[b], &graphicsCopyCommandListDesc);

				if (m_ppGraphicsCopyCommandLists[b] == nullptr)
				{
					return false;
				}
			}

			//Compute
			{
				m_ppComputeCopyCommandAllocators[b] = m_pGraphicsDevice->CreateCommandAllocator("Render Graph Compute Copy Command Allocator", ECommandQueueType::COMMAND_QUEUE_TYPE_COMPUTE);

				if (m_ppComputeCopyCommandAllocators[b] == nullptr)
				{
					return false;
				}

				CommandListDesc computeCopyCommandListDesc		= {};
				computeCopyCommandListDesc.DebugName			= "Render Graph Compute Copy Command List";
				computeCopyCommandListDesc.CommandListType		= ECommandListType::COMMAND_LIST_TYPE_PRIMARY;
				computeCopyCommandListDesc.Flags				= FCommandListFlag::COMMAND_LIST_FLAG_ONE_TIME_SUBMIT;

				m_ppComputeCopyCommandLists[b] = m_pGraphicsDevice->CreateCommandList(m_ppComputeCopyCommandAllocators[b], &computeCopyCommandListDesc);

				if (m_ppComputeCopyCommandLists[b] == nullptr)
				{
					return false;
				}
			}
		}

		return true;
	}

	bool RenderGraph::CreateProfiler(uint32 pipelineStageCount)
	{
		Profiler::GetGPUProfiler()->Init(GPUProfiler::TimeUnit::MICRO);
		Profiler::GetGPUProfiler()->CreateTimestamps(pipelineStageCount * m_BackBufferCount * 2);
		Profiler::GetGPUProfiler()->CreateGraphicsPipelineStats();

		return true;
	}

	bool RenderGraph::CreateResources(const TArray<RenderGraphResourceDesc>& resourceDescriptions)
	{
		m_ResourceMap.reserve(resourceDescriptions.GetSize());
		TArray<String> addedResourceNames;
		addedResourceNames.Reserve(resourceDescriptions.GetSize());

		for (uint32 i = 0; i < resourceDescriptions.GetSize(); i++)
		{
			const RenderGraphResourceDesc* pResourceDesc = &resourceDescriptions[i];
			addedResourceNames.PushBack(pResourceDesc->Name);

			Resource newResource;
			InternalResourceUpdateDesc internalResourceUpdateDesc = {};
			bool isRelativeInternal = false;

			newResource.Name				= pResourceDesc->Name;
			newResource.IsBackBuffer		= pResourceDesc->Name == RENDER_GRAPH_BACK_BUFFER_ATTACHMENT;
			newResource.BackBufferBound		= newResource.IsBackBuffer || newResource.BackBufferBound;

			if (newResource.BackBufferBound)
			{
				newResource.SubResourceCount = m_BackBufferCount;
			}
			else
			{
				newResource.SubResourceCount = pResourceDesc->SubResourceCount;
			}

			uint32 arrayCount					= 0;
			ETextureViewType textureViewType	= ETextureViewType::TEXTURE_VIEW_TYPE_NONE;
			bool isCubeTexture					= pResourceDesc->TextureParams.TextureType == ERenderGraphTextureType::TEXTURE_CUBE;

			//Create Resource Entries, this is independent of whether the resource is internal/external
			if (pResourceDesc->Type == ERenderGraphResourceType::TEXTURE)
			{
				newResource.Type					= ERenderGraphResourceType::TEXTURE;
				newResource.Texture.TextureType		= pResourceDesc->TextureParams.TextureType;
				newResource.Texture.IsOfArrayType	= pResourceDesc->TextureParams.IsOfArrayType;
				newResource.Texture.UnboundedArray	= pResourceDesc->TextureParams.UnboundedArray;
<<<<<<< HEAD
				newResource.Texture.Format			= pResourceDesc->TextureParams.TextureFormat;
				newResource.Texture.TextureType		= pResourceDesc->TextureParams.TextureType;
=======
>>>>>>> 52e6468c

				if (!pResourceDesc->TextureParams.UnboundedArray)
				{
					if (!pResourceDesc->TextureParams.IsOfArrayType)
					{
						//Not of Array Type -> we need space for SubResourceCount Textures/PerImageTextureViews/Samplers
						newResource.Texture.Textures.Resize(newResource.SubResourceCount);
						newResource.Texture.PerImageTextureViews.Resize(newResource.SubResourceCount);
						newResource.Texture.Samplers.Resize(newResource.SubResourceCount);
<<<<<<< HEAD

						//If Cube Texture we also need space for per sub image texture views
						if (isCubeTexture)
						{
							arrayCount = 6;
							textureViewType = ETextureViewType::TEXTURE_VIEW_TYPE_CUBE;
							newResource.Texture.PerSubImageTextureViews.Resize(newResource.SubResourceCount * arrayCount);

=======

						//If Cube Texture we also need space for per sub image texture views
						if (isCubeTexture)
						{
							arrayCount = 6;
							textureViewType = ETextureViewType::TEXTURE_VIEW_TYPE_CUBE;
							newResource.Texture.PerSubImageTextureViews.Resize(newResource.SubResourceCount * arrayCount);

>>>>>>> 52e6468c
							newResource.Texture.PerSubImageUniquelyAllocated = true;
						}
						else
						{
							arrayCount = 1;
							textureViewType = ETextureViewType::TEXTURE_VIEW_TYPE_2D;
							newResource.Texture.PerSubImageTextureViews.Resize(newResource.SubResourceCount);
						}
					}
					else
					{
						//Of Array Type -> we only need space for 1 Textures/PerImageTextureViews/Samplers
						newResource.Texture.Textures.Resize(1);
						newResource.Texture.PerImageTextureViews.Resize(1);
						newResource.Texture.Samplers.Resize(1);

						//If Cube Texture we also need space for per sub image texture views
						if (isCubeTexture)
						{
							arrayCount = newResource.SubResourceCount * 6;
							textureViewType = ETextureViewType::TEXTURE_VIEW_TYPE_CUBE_ARRAY;
							newResource.Texture.PerSubImageTextureViews.Resize(arrayCount);

							newResource.Texture.PerSubImageUniquelyAllocated = true;
						}
						else
						{
							arrayCount = newResource.SubResourceCount;
							textureViewType = ETextureViewType::TEXTURE_VIEW_TYPE_2D_ARRAY;
							newResource.Texture.PerSubImageTextureViews.Resize(1);

							newResource.Texture.PerSubImageUniquelyAllocated = true;
						}
					}
				}
			}
			else if (pResourceDesc->Type == ERenderGraphResourceType::SCENE_DRAW_ARGS)
			{
				newResource.Type = ERenderGraphResourceType::SCENE_DRAW_ARGS;
			}
			else if (pResourceDesc->Type == ERenderGraphResourceType::BUFFER)
			{
				newResource.Type = ERenderGraphResourceType::BUFFER;

				newResource.Buffer.Buffers.Resize(newResource.SubResourceCount);
				newResource.Buffer.Offsets.Resize(newResource.SubResourceCount);
				newResource.Buffer.SizesInBytes.Resize(newResource.SubResourceCount);
			}
			else if (pResourceDesc->Type == ERenderGraphResourceType::ACCELERATION_STRUCTURE)
			{
				newResource.Type = ERenderGraphResourceType::ACCELERATION_STRUCTURE;
			}

			//Create Internal Update Descriptions if the resource is internal, otherwise just set that it's external
			if (!pResourceDesc->External)
			{
				//Internal
				if (pResourceDesc->Type == ERenderGraphResourceType::TEXTURE)
				{
					newResource.OwnershipType				= newResource.IsBackBuffer ? EResourceOwnershipType::EXTERNAL : EResourceOwnershipType::INTERNAL;

					if (!newResource.IsBackBuffer)
					{
						TextureDesc		textureDesc			= {};
						TextureViewDesc textureViewDesc		= {};
						SamplerDesc		samplerDesc			= {};

						textureDesc.DebugName			= !isCubeTexture ? pResourceDesc->Name + " Texture" : pResourceDesc->Name + " Texture Cube";
						textureDesc.MemoryType			= pResourceDesc->MemoryType;
						textureDesc.Format				= pResourceDesc->TextureParams.TextureFormat;
						textureDesc.Type				= ETextureType::TEXTURE_TYPE_2D;
						textureDesc.Flags				= pResourceDesc->TextureParams.TextureFlags;
						textureDesc.Width				= uint32(pResourceDesc->TextureParams.XDimVariable);
						textureDesc.Height				= uint32(pResourceDesc->TextureParams.YDimVariable);
						textureDesc.Depth				= 1U;
						textureDesc.ArrayCount			= arrayCount;
						textureDesc.Miplevels			= pResourceDesc->TextureParams.MiplevelCount;
						textureDesc.SampleCount			= pResourceDesc->TextureParams.SampleCount;

						textureViewDesc.DebugName		= !isCubeTexture ? pResourceDesc->Name + " Texture View" : pResourceDesc->Name + " Texture Cube View";
						textureViewDesc.pTexture		= nullptr;
						textureViewDesc.Flags			= pResourceDesc->TextureParams.TextureViewFlags;
						textureViewDesc.Format			= pResourceDesc->TextureParams.TextureFormat;
						textureViewDesc.Type			= textureViewType;
						textureViewDesc.MiplevelCount	= pResourceDesc->TextureParams.MiplevelCount;
						textureViewDesc.ArrayCount		= arrayCount;
						textureViewDesc.Miplevel		= 0U;
						textureViewDesc.ArrayIndex		= 0U;

						samplerDesc.DebugName			= pResourceDesc->Name + " Sampler";
						samplerDesc.MinFilter			= RenderGraphSamplerToFilter(pResourceDesc->TextureParams.SamplerType);
						samplerDesc.MagFilter			= RenderGraphSamplerToFilter(pResourceDesc->TextureParams.SamplerType);
						samplerDesc.MipmapMode			= RenderGraphSamplerToMipmapMode(pResourceDesc->TextureParams.SamplerType);
						samplerDesc.AddressModeU		= RenderGraphSamplerAddressMode(pResourceDesc->TextureParams.SamplerAddressMode);
						samplerDesc.AddressModeV		= RenderGraphSamplerAddressMode(pResourceDesc->TextureParams.SamplerAddressMode);
						samplerDesc.AddressModeW		= RenderGraphSamplerAddressMode(pResourceDesc->TextureParams.SamplerAddressMode);
						samplerDesc.borderColor			= RenderGraphSamplerBorderColor(pResourceDesc->TextureParams.SamplerBorderColor);
						samplerDesc.MipLODBias			= 0.0f;
						samplerDesc.AnisotropyEnabled	= false;
						samplerDesc.MaxAnisotropy		= 16;
						samplerDesc.MinLOD				= 0.0f;
						samplerDesc.MaxLOD				= 1.0f;

						internalResourceUpdateDesc.ResourceName						= pResourceDesc->Name;
						internalResourceUpdateDesc.Type								= ERenderGraphResourceType::TEXTURE;
						internalResourceUpdateDesc.TextureUpdate.XDimType			= pResourceDesc->TextureParams.XDimType;
						internalResourceUpdateDesc.TextureUpdate.YDimType			= pResourceDesc->TextureParams.YDimType;
						internalResourceUpdateDesc.TextureUpdate.XDimVariable		= pResourceDesc->TextureParams.XDimVariable;
						internalResourceUpdateDesc.TextureUpdate.YDimVariable		= pResourceDesc->TextureParams.YDimVariable;
						internalResourceUpdateDesc.TextureUpdate.TextureDesc		= textureDesc;
						internalResourceUpdateDesc.TextureUpdate.TextureViewDesc	= textureViewDesc;
						internalResourceUpdateDesc.TextureUpdate.SamplerDesc		= samplerDesc;

						if (pResourceDesc->TextureParams.XDimType == ERenderGraphDimensionType::RELATIVE ||
							pResourceDesc->TextureParams.YDimType == ERenderGraphDimensionType::RELATIVE)
						{
							isRelativeInternal = true;
						}
					}
				}
				else if (pResourceDesc->Type == ERenderGraphResourceType::BUFFER)
				{
					newResource.Type			= ERenderGraphResourceType::BUFFER;

					BufferDesc bufferDesc = {};
					bufferDesc.DebugName		= pResourceDesc->Name + " Buffer";
					bufferDesc.MemoryType		= pResourceDesc->MemoryType;
					bufferDesc.Flags			= pResourceDesc->BufferParams.BufferFlags;
					bufferDesc.SizeInBytes		= pResourceDesc->BufferParams.Size;

					internalResourceUpdateDesc.ResourceName						= pResourceDesc->Name;
					internalResourceUpdateDesc.Type								= ERenderGraphResourceType::BUFFER;
					internalResourceUpdateDesc.BufferUpdate.SizeType			= pResourceDesc->BufferParams.SizeType;
					internalResourceUpdateDesc.BufferUpdate.BufferDesc			= bufferDesc;

					if (pResourceDesc->BufferParams.SizeType == ERenderGraphDimensionType::RELATIVE)
					{
						isRelativeInternal = true;
					}
				}
				else
				{
					LOG_ERROR("[RenderGraph]: Unsupported resource type for internal resource \"%s\"", newResource.Name.c_str());
					return false;
				}
			}
			else
			{
				newResource.OwnershipType = EResourceOwnershipType::EXTERNAL;
			}

			//Now that we have created a resource(desc), we should check if the same resource exists (all important parameters need to be the same)
			bool alreadyExists = false;
			auto previousResourceIt = m_ResourceMap.find(newResource.Name);
			if (previousResourceIt != m_ResourceMap.end())
			{
				alreadyExists = true;

				Resource& previousResource = previousResourceIt->second;
				previousResource.ResourceBindings.Clear();

				alreadyExists = alreadyExists && newResource.IsBackBuffer		== previousResource.IsBackBuffer;
				alreadyExists = alreadyExists && newResource.BackBufferBound	== previousResource.BackBufferBound;
				alreadyExists = alreadyExists && newResource.SubResourceCount	== previousResource.SubResourceCount;
				alreadyExists = alreadyExists && newResource.OwnershipType		== previousResource.OwnershipType;
				alreadyExists = alreadyExists && newResource.Type				== previousResource.Type;

				//Should be safe to clear, as this resource will either be the one we use or be overwritten
				previousResource.BarriersPerSynchronizationStage.Clear();

				if (newResource.Type == ERenderGraphResourceType::TEXTURE)
				{
					alreadyExists = alreadyExists && newResource.Texture.TextureType						== previousResource.Texture.TextureType;
					alreadyExists = alreadyExists && newResource.Texture.IsOfArrayType						== previousResource.Texture.IsOfArrayType;
					alreadyExists = alreadyExists && newResource.Texture.Format								== previousResource.Texture.Format;
					alreadyExists = alreadyExists && newResource.Texture.Textures.GetSize()					== previousResource.Texture.Textures.GetSize();
					alreadyExists = alreadyExists && newResource.Texture.PerImageTextureViews.GetSize()		== previousResource.Texture.PerImageTextureViews.GetSize();
					alreadyExists = alreadyExists && newResource.Texture.PerSubImageTextureViews.GetSize()	== previousResource.Texture.PerSubImageTextureViews.GetSize();
					alreadyExists = alreadyExists && newResource.Texture.Samplers.GetSize()					== previousResource.Texture.Samplers.GetSize();

					previousResource.Texture.InitialTransitionBarrier = {};

					//If the resource is discovered as nonexisiting here, we need to release internal subresources
					if (!alreadyExists && previousResource.OwnershipType == EResourceOwnershipType::INTERNAL)
					{
						for (uint32 sr = 0; sr < previousResource.SubResourceCount; sr++)
						{
							SAFERELEASE(previousResource.Texture.Textures[sr]);
							SAFERELEASE(previousResource.Texture.PerImageTextureViews[sr]);
							SAFERELEASE(previousResource.Texture.Samplers[sr]);
						}

						if (previousResource.Texture.UsedAsRenderTarget && previousResource.Texture.PerSubImageUniquelyAllocated)
						{
							for (TextureView* pPerSubImageTextureView : previousResource.Texture.PerSubImageTextureViews)
							{
								SAFERELEASE(pPerSubImageTextureView);
							}
						}
					}
				}
				else if (newResource.Type == ERenderGraphResourceType::SCENE_DRAW_ARGS)
				{
					//Nothing to check here
				}
				else if (newResource.Type == ERenderGraphResourceType::BUFFER)
				{
					alreadyExists = alreadyExists && newResource.Buffer.Buffers.GetSize()			== previousResource.Buffer.Buffers.GetSize();
					alreadyExists = alreadyExists && newResource.Buffer.Offsets.GetSize()			== previousResource.Buffer.Offsets.GetSize();
					alreadyExists = alreadyExists && newResource.Buffer.SizesInBytes.GetSize()		== previousResource.Buffer.SizesInBytes.GetSize();

					previousResource.Buffer.InitialTransitionBarrier = {};

					//If the resource is discovered as nonexisiting here, we need to release internal subresources
					if (!alreadyExists && previousResource.OwnershipType == EResourceOwnershipType::INTERNAL)
					{
						for (uint32 sr = 0; sr < previousResource.SubResourceCount; sr++)
						{
							SAFERELEASE(previousResource.Buffer.Buffers[sr]);
						}
					}
				}
				else if (newResource.Type == ERenderGraphResourceType::ACCELERATION_STRUCTURE)
				{
					//Nothing to check here
				}
			}

			if (!alreadyExists)
			{
				m_ResourceMap[newResource.Name] = newResource;
			}

			if (newResource.OwnershipType == EResourceOwnershipType::INTERNAL && !newResource.IsBackBuffer)
			{
				m_InternalResourceUpdateDescriptions[pResourceDesc->Name] = internalResourceUpdateDesc;
				m_DirtyInternalResources.insert(pResourceDesc->Name);
			}

			if (isRelativeInternal)
			{
				m_WindowRelativeResources.PushBack(pResourceDesc->Name);
			}
		}

		//Remove Resources that are left from previous Creations
		for (auto resourceIt = m_ResourceMap.begin(); resourceIt != m_ResourceMap.end();)
		{
			auto addedResourceNamesIt = std::find_if(addedResourceNames.Begin(), addedResourceNames.End(), [resourceIt](const String& addedResourceName) { return resourceIt->second.Name == addedResourceName; });

			if (addedResourceNamesIt == addedResourceNames.end())
			{
				Resource* pResource = &resourceIt->second;

				if (pResource->OwnershipType == EResourceOwnershipType::INTERNAL)
				{
					if (pResource->Type == ERenderGraphResourceType::TEXTURE)
					{
						for (uint32 sr = 0; sr < pResource->SubResourceCount; sr++)
						{
							SAFERELEASE(pResource->Texture.Textures[sr]);
							SAFERELEASE(pResource->Texture.PerImageTextureViews[sr]);
							SAFERELEASE(pResource->Texture.Samplers[sr]);
						}

						if (pResource->Texture.UsedAsRenderTarget && pResource->Texture.PerSubImageUniquelyAllocated)
						{
							for (TextureView* pPerSubImageTextureView : pResource->Texture.PerSubImageTextureViews)
							{
								SAFERELEASE(pPerSubImageTextureView);
							}
						}
					}
					else if (pResource->Type == ERenderGraphResourceType::BUFFER)
					{
						for (uint32 sr = 0; sr < pResource->SubResourceCount; sr++)
						{
							SAFERELEASE(pResource->Buffer.Buffers[sr]);
						}
					}
				}

				resourceIt = m_ResourceMap.erase(resourceIt);
			}
			else
			{
				resourceIt++;
			}
		}

		return true;
	}

	bool RenderGraph::CreateRenderStages(const TArray<RenderStageDesc>& renderStages, const THashTable<String, RenderGraphShaderConstants>& shaderConstants, const TArray<ICustomRenderer*>& customRenderers, TSet<uint32>& requiredDrawArgs)
	{
		m_RenderStageCount = (uint32)renderStages.GetSize();
		m_RenderStageMap.reserve(m_RenderStageCount);
		m_pRenderStages = DBG_NEW RenderStage[m_RenderStageCount];

		for (uint32 renderStageIndex = 0; renderStageIndex < m_RenderStageCount; renderStageIndex++)
		{
			const RenderStageDesc* pRenderStageDesc = &renderStages[renderStageIndex];

			RenderStage* pRenderStage = &m_pRenderStages[renderStageIndex];
			m_RenderStageMap[pRenderStageDesc->Name] = renderStageIndex;

			bool isImGuiStage = pRenderStageDesc->Name == RENDER_GRAPH_IMGUI_STAGE_NAME;

			pRenderStage->Name			= pRenderStageDesc->Name;
			pRenderStage->Parameters	= pRenderStageDesc->Parameters;

			if (pRenderStage->Parameters.XDimType == ERenderGraphDimensionType::RELATIVE ||
				pRenderStage->Parameters.XDimType == ERenderGraphDimensionType::RELATIVE_1D ||
				pRenderStage->Parameters.YDimType == ERenderGraphDimensionType::RELATIVE)
			{
				m_WindowRelativeRenderStages.insert(renderStageIndex);

				UpdateRelativeRenderStageDimensions(pRenderStage);
			}

			if (pRenderStage->Parameters.XDimType == ERenderGraphDimensionType::CONSTANT)
			{
				pRenderStage->Dimensions.x = uint32(pRenderStageDesc->Parameters.XDimVariable);
			}

			if (pRenderStage->Parameters.YDimType == ERenderGraphDimensionType::CONSTANT)
			{
				pRenderStage->Dimensions.y = uint32(pRenderStageDesc->Parameters.YDimVariable);
			}

			if (pRenderStage->Parameters.ZDimType == ERenderGraphDimensionType::CONSTANT)
			{
				pRenderStage->Dimensions.z = uint32(pRenderStageDesc->Parameters.ZDimVariable);
			}

			if (pRenderStageDesc->Type == EPipelineStateType::PIPELINE_STATE_TYPE_GRAPHICS)
			{
				pRenderStage->DrawType = pRenderStageDesc->Graphics.DrawType;
				if (pRenderStageDesc->Graphics.DrawType == ERenderStageDrawType::SCENE_INSTANCES)
				{
					if (!pRenderStageDesc->Graphics.Shaders.MeshShaderName.empty())
					{
						pRenderStage->DrawType = ERenderStageDrawType::SCENE_INSTANCES_MESH_SHADER;
					}
				}
			}

			pRenderStage->Dimensions.x = glm::max<uint32>(1, pRenderStage->Dimensions.x);
			pRenderStage->Dimensions.y = glm::max<uint32>(1, pRenderStage->Dimensions.y);
			pRenderStage->Dimensions.z = glm::max<uint32>(1, pRenderStage->Dimensions.z);

			TArray<DescriptorBindingDesc> textureDescriptorSetDescriptions;
			textureDescriptorSetDescriptions.Reserve(pRenderStageDesc->ResourceStates.GetSize());
			uint32 textureDescriptorBindingIndex = 0;

			TArray<DescriptorBindingDesc> bufferDescriptorSetDescriptions;
			bufferDescriptorSetDescriptions.Reserve(pRenderStageDesc->ResourceStates.GetSize());
			uint32 bufferDescriptorBindingIndex = 0;

			TArray<DescriptorBindingDesc> drawArgDescriptorSetDescriptions;
			drawArgDescriptorSetDescriptions.Reserve(pRenderStageDesc->ResourceStates.GetSize());

			TArray<RenderPassAttachmentDesc>								renderPassAttachmentDescriptions;
			RenderPassAttachmentDesc										renderPassDepthStencilDescription;
			TArray<ETextureState>											renderPassRenderTargetStates;
			TArray<BlendAttachmentStateDesc>								renderPassBlendAttachmentStates;
			TArray<std::pair<Resource*, ETextureState>>						renderStageRenderTargets;
			Resource*														pDepthStencilResource = nullptr;
			TArray<std::tuple<Resource*, ETextureState, EDescriptorType>>	renderStageTextureResources;
			TArray<std::tuple<Resource*, EDescriptorType>>					renderStageBufferResources;
			TArray<std::tuple<Resource*, EDescriptorType>>					renderStageDrawArgResources;
			renderPassAttachmentDescriptions.Reserve(pRenderStageDesc->ResourceStates.GetSize());
			renderPassRenderTargetStates.Reserve(pRenderStageDesc->ResourceStates.GetSize());
			renderPassBlendAttachmentStates.Reserve(pRenderStageDesc->ResourceStates.GetSize());
			renderStageRenderTargets.Reserve(pRenderStageDesc->ResourceStates.GetSize());
			renderStageTextureResources.Reserve(pRenderStageDesc->ResourceStates.GetSize());
			renderStageBufferResources.Reserve(pRenderStageDesc->ResourceStates.GetSize());
			renderStageDrawArgResources.Reserve(pRenderStageDesc->ResourceStates.GetSize());

			bool						attachmentStateUnchanged			= true;
			float32						renderPassAttachmentsWidth			= 0;
			float32						renderPassAttachmentsHeight			= 0;
			ERenderGraphDimensionType	renderPassAttachmentDimensionTypeX	= ERenderGraphDimensionType::NONE;
			ERenderGraphDimensionType	renderPassAttachmentDimensionTypeY	= ERenderGraphDimensionType::NONE;

			//Special Types of Render Stage Variable
			uint32 renderStageExecutionCount = 1;

			//Create PipelineStageMask here, to be used for InitialBarriers Creation
			uint32 pipelineStageMask = CreateShaderStageMask(pRenderStageDesc);
			FPipelineStageFlags lastPipelineStageFlags = FindLastPipelineStage(pRenderStageDesc);

			//Create Descriptors and RenderPass Attachments from RenderStage Resource States
			for (uint32 rs = 0; rs < pRenderStageDesc->ResourceStates.GetSize(); rs++)
			{
				const RenderGraphResourceState* pResourceStateDesc = &pRenderStageDesc->ResourceStates[rs];

				auto resourceIt = m_ResourceMap.find(pResourceStateDesc->ResourceName);

				if (resourceIt == m_ResourceMap.end())
				{
					LOG_ERROR("[RenderGraph]: Resource State with name \"%s\" has no accompanying Resource", pResourceStateDesc->ResourceName.c_str());
					return false;
				}

				Resource* pResource = &resourceIt->second;

				//Create Initital Transition Barrier and Params, we don't want to create them for the ImGui stage because it "backtransitions" unless it is the only stage
				if (!isImGuiStage || m_RenderStageCount == 1)
				{
					if (pResource->Type == ERenderGraphResourceType::TEXTURE && !pResource->IsBackBuffer)
					{
						uint32 numInitialBarriers = 0;
						if (pResource->BackBufferBound)
						{
							numInitialBarriers = m_BackBufferCount;
						}
						else if (pResource->Texture.IsOfArrayType)
						{
							numInitialBarriers = 1;
						}
						else
						{
							numInitialBarriers = pResource->SubResourceCount;
						}

						if (pResource->Texture.InitialTransitionBarrier.QueueBefore == ECommandQueueType::COMMAND_QUEUE_TYPE_UNKNOWN)
						{
							pResource->LastPipelineStageOfFirstRenderStage = lastPipelineStageFlags;

							pResource->Texture.InitialTransitionBarrier.pTexture				= nullptr;
							pResource->Texture.InitialTransitionBarrier.StateBefore				= ETextureState::TEXTURE_STATE_UNKNOWN;
							pResource->Texture.InitialTransitionBarrier.StateAfter				= CalculateResourceTextureState(pResource->Type, pResourceStateDesc->BindingType == ERenderGraphResourceBindingType::ATTACHMENT ? pResourceStateDesc->AttachmentSynchronizations.PrevBindingType : pResourceStateDesc->BindingType, pResource->Texture.Format);
							pResource->Texture.InitialTransitionBarrier.QueueBefore				= ConvertPipelineStateTypeToQueue(pRenderStageDesc->Type);
							pResource->Texture.InitialTransitionBarrier.QueueAfter				= pResource->Texture.InitialTransitionBarrier.QueueBefore;
							pResource->Texture.InitialTransitionBarrier.SrcMemoryAccessFlags	= FMemoryAccessFlag::MEMORY_ACCESS_FLAG_UNKNOWN;
							pResource->Texture.InitialTransitionBarrier.DstMemoryAccessFlags	= CalculateResourceAccessFlags(pResourceStateDesc->BindingType);
							pResource->Texture.InitialTransitionBarrier.TextureFlags			= pResource->Texture.Format == EFormat::FORMAT_D24_UNORM_S8_UINT ? FTextureFlag::TEXTURE_FLAG_DEPTH_STENCIL : 0;
						}
					}
					else if (pResource->Type == ERenderGraphResourceType::SCENE_DRAW_ARGS && pResourceStateDesc->DrawArgsMask != 0x0)
					{
						if (pRenderStage->pDrawArgsResource != nullptr)
						{
							LOG_ERROR("[RenderGraph]: Multiple Draw Buffer Bindings are currently not supported for a single RenderStage, %s", pRenderStage->Name.c_str());
							return false;
						}

						if (pRenderStageDesc->Type != EPipelineStateType::PIPELINE_STATE_TYPE_GRAPHICS || pRenderStageDesc->Graphics.DrawType != ERenderStageDrawType::SCENE_INSTANCES)
						{
							LOG_ERROR("[RenderGraph]: Unfortunately, only GRAPHICS Render Stages with Draw Type SCENE_INSTANCES is allowed to have a resource of binding type DRAW_BUFFERS");
							return false;
						}

						requiredDrawArgs.insert(pResourceStateDesc->DrawArgsMask);
						pRenderStage->pDrawArgsResource = pResource;
						pRenderStage->DrawArgsMask		= pResourceStateDesc->DrawArgsMask;

						//Set Initial Template only if Mask has not been found before
						auto maskToBuffersIt = pResource->DrawArgs.MaskToArgs.find(pResourceStateDesc->DrawArgsMask);
						if (maskToBuffersIt == pResource->DrawArgs.MaskToArgs.end())
						{
							pResource->LastPipelineStageOfFirstRenderStage = lastPipelineStageFlags;
							DrawArgsData drawArgsData = {};
							drawArgsData.InitialTransitionBarrierTemplate.pBuffer				= nullptr;
							drawArgsData.InitialTransitionBarrierTemplate.QueueBefore			= ConvertPipelineStateTypeToQueue(pRenderStageDesc->Type);
							drawArgsData.InitialTransitionBarrierTemplate.QueueAfter			= drawArgsData.InitialTransitionBarrierTemplate.QueueBefore;
							drawArgsData.InitialTransitionBarrierTemplate.SrcMemoryAccessFlags	= FMemoryAccessFlag::MEMORY_ACCESS_FLAG_MEMORY_WRITE;
							drawArgsData.InitialTransitionBarrierTemplate.DstMemoryAccessFlags	= CalculateResourceAccessFlags(pResourceStateDesc->BindingType);

							pResource->DrawArgs.MaskToArgs[pResourceStateDesc->DrawArgsMask] = drawArgsData;
						}
					}
					else if (pResource->Type == ERenderGraphResourceType::BUFFER)
					{
						uint32 numInitialBarriers = 0;
						if (pResource->BackBufferBound)
						{
							numInitialBarriers = m_BackBufferCount;
						}
						else
						{
							numInitialBarriers = pResource->SubResourceCount;
						}

						if (pResource->Buffer.InitialTransitionBarrier.QueueBefore == ECommandQueueType::COMMAND_QUEUE_TYPE_UNKNOWN)
						{
							pResource->LastPipelineStageOfFirstRenderStage = lastPipelineStageFlags;

							pResource->Buffer.InitialTransitionBarrier.pBuffer				= nullptr;
							pResource->Buffer.InitialTransitionBarrier.QueueBefore			= ConvertPipelineStateTypeToQueue(pRenderStageDesc->Type);
							pResource->Buffer.InitialTransitionBarrier.QueueAfter			= pResource->Buffer.InitialTransitionBarrier.QueueBefore;
							pResource->Buffer.InitialTransitionBarrier.SrcMemoryAccessFlags	= FMemoryAccessFlag::MEMORY_ACCESS_FLAG_UNKNOWN;
							pResource->Buffer.InitialTransitionBarrier.DstMemoryAccessFlags	= CalculateResourceAccessFlags(pResourceStateDesc->BindingType);
						}
					}
				}

				//Descriptors
				if (ResourceStateNeedsDescriptor(pResourceStateDesc->BindingType))
				{
					EDescriptorType descriptorType		= CalculateResourceStateDescriptorType(pResource->Type, pResourceStateDesc->BindingType);

					if (descriptorType == EDescriptorType::DESCRIPTOR_TYPE_UNKNOWN)
					{
						LOG_ERROR("[RenderGraph]: Descriptor Type for Resource State with name \"%s\" could not be found", pResourceStateDesc->ResourceName.c_str());
						return false;
					}

					DescriptorBindingDesc descriptorBinding = {};
					descriptorBinding.DescriptorType		= descriptorType;
					descriptorBinding.ShaderStageMask		= pipelineStageMask;

					if (pResource->Type == ERenderGraphResourceType::TEXTURE)
					{
						ETextureState textureState = CalculateResourceTextureState(pResource->Type, pResourceStateDesc->BindingType, pResource->Texture.Format);

<<<<<<< HEAD
						uint32 actualSubResourceCount		= (pResource->BackBufferBound || pResource->Texture.IsOfArrayType) ? 1 : pResource->SubResourceCount;

=======
>>>>>>> 52e6468c
						descriptorBinding.Binding			= textureDescriptorBindingIndex++;

						if (pResource->Texture.UnboundedArray)
						{
							descriptorBinding.Flags				= FDescriptorSetLayoutBindingFlag::DESCRIPTOR_SET_LAYOUT_BINDING_FLAG_PARTIALLY_BOUND;
							descriptorBinding.DescriptorCount	= PARTIALLY_BOUND_DESCRIPTOR_COUNT;
						}
						else
						{
<<<<<<< HEAD
=======
							uint32 actualSubResourceCount		= (pResource->BackBufferBound || pResource->Texture.IsOfArrayType) ? 1 : pResource->SubResourceCount;
>>>>>>> 52e6468c
							descriptorBinding.DescriptorCount	= actualSubResourceCount;
						}

						textureDescriptorSetDescriptions.PushBack(descriptorBinding);
						renderStageTextureResources.PushBack(std::make_tuple(pResource, textureState, descriptorType));
					}
					else if (pResource->Type == ERenderGraphResourceType::SCENE_DRAW_ARGS)
					{
						// Vertex Buffer
						descriptorBinding.DescriptorCount	= 1;
						descriptorBinding.Binding			= 0;
						drawArgDescriptorSetDescriptions.PushBack(descriptorBinding);

						// Instance Buffer
						descriptorBinding.DescriptorCount	= 1;
						descriptorBinding.Binding			= 1;
						drawArgDescriptorSetDescriptions.PushBack(descriptorBinding);

						// Meshlet Buffer
						descriptorBinding.DescriptorCount	= 1;
						descriptorBinding.Binding			= 2;
						drawArgDescriptorSetDescriptions.PushBack(descriptorBinding);

						// Unique Indices Buffer
						descriptorBinding.DescriptorCount	= 1;
						descriptorBinding.Binding			= 3;
						drawArgDescriptorSetDescriptions.PushBack(descriptorBinding);

						// Primitive Indices Buffer
						descriptorBinding.DescriptorCount	= 1;
						descriptorBinding.Binding			= 4;
						drawArgDescriptorSetDescriptions.PushBack(descriptorBinding);

						renderStageDrawArgResources.PushBack(std::make_tuple(pResource, descriptorType));
					}
					else
					{
						descriptorBinding.DescriptorCount	= pResource->SubResourceCount;
						descriptorBinding.Binding			= bufferDescriptorBindingIndex++;

						bufferDescriptorSetDescriptions.PushBack(descriptorBinding);
						renderStageBufferResources.PushBack(std::make_tuple(pResource, descriptorType));
					}
				}
				//RenderPass Attachments
				else if (pResourceStateDesc->BindingType == ERenderGraphResourceBindingType::ATTACHMENT)
				{
					// Check if attachment is unchanged after renderstage
					auto prevBinding = pResourceStateDesc->AttachmentSynchronizations.PrevBindingType;
					auto nextBinding = pResourceStateDesc->AttachmentSynchronizations.NextBindingType;
					if (prevBinding != nextBinding)
					{
						attachmentStateUnchanged = false;
					}

					if (pResource->OwnershipType != EResourceOwnershipType::EXTERNAL)
					{

						float32						xDimVariable;
						float32						yDimVariable;
						ERenderGraphDimensionType	xDimType;
						ERenderGraphDimensionType	yDimType;

						if (!pResource->IsBackBuffer)
						{
							auto resourceUpdateDescIt = m_InternalResourceUpdateDescriptions.find(pResourceStateDesc->ResourceName);

							if (resourceUpdateDescIt == m_InternalResourceUpdateDescriptions.end())
							{
								LOG_ERROR("[RenderGraph]: Resource State with name \"%s\" has no accompanying InternalResourceUpdateDesc", pResourceStateDesc->ResourceName.c_str());
								return false;
							}

							xDimVariable = resourceUpdateDescIt->second.TextureUpdate.XDimVariable;
							yDimVariable = resourceUpdateDescIt->second.TextureUpdate.YDimVariable;
							xDimType = resourceUpdateDescIt->second.TextureUpdate.XDimType;
							yDimType = resourceUpdateDescIt->second.TextureUpdate.YDimType;
						}
						else
						{
							xDimVariable = 1.0f;
							yDimVariable = 1.0f;
							xDimType = ERenderGraphDimensionType::RELATIVE;
							yDimType = ERenderGraphDimensionType::RELATIVE;
						}

						//Just use the width to check if its ever been set
						if (renderPassAttachmentsWidth == 0)
						{
							renderPassAttachmentsWidth = xDimVariable;
							renderPassAttachmentsHeight = yDimVariable;
							renderPassAttachmentDimensionTypeX = xDimType;
							renderPassAttachmentDimensionTypeY = yDimType;
						}
						else
						{
							bool success = true;

							if (renderPassAttachmentsWidth != xDimVariable)
							{
								LOG_ERROR("[RenderGraph]: Resource State with name \"%s\" is bound as Attachment but does not share the same width %d, as previous attachments %d",
									pResourceStateDesc->ResourceName.c_str(),
									xDimVariable,
									renderPassAttachmentsWidth);
								success = false;
							}

							if (renderPassAttachmentsHeight != yDimVariable)
							{
								LOG_ERROR("[RenderGraph]: Resource State with name \"%s\" is bound as Attachment but does not share the same height %d, as previous attachments %d",
									pResourceStateDesc->ResourceName.c_str(),
									yDimVariable,
									renderPassAttachmentsHeight);
								success = false;
							}

							if (renderPassAttachmentDimensionTypeX != xDimType)
							{
								LOG_ERROR("[RenderGraph]: Resource State with name \"%s\" is bound as Attachment but does not share the same XDimType %s, as previous attachments %s",
									pResourceStateDesc->ResourceName.c_str(),
									RenderGraphDimensionTypeToString(xDimType),
									RenderGraphDimensionTypeToString(renderPassAttachmentDimensionTypeX));
								success = false;
							}

							if (renderPassAttachmentDimensionTypeY != yDimType)
							{
								LOG_ERROR("[RenderGraph]: Resource State with name \"%s\" is bound as Attachment but does not share the same XDimType %s, as previous attachments %s",
									pResourceStateDesc->ResourceName.c_str(),
									RenderGraphDimensionTypeToString(yDimType),
									RenderGraphDimensionTypeToString(renderPassAttachmentDimensionTypeY));
								success = false;
							}

							if (!success)
								return false;
						}
					}

					pResource->Texture.UsedAsRenderTarget = true;

					uint32 executionCountFromResource = pResource->Texture.PerSubImageTextureViews.GetSize();

					if (pResource->BackBufferBound) executionCountFromResource /= m_BackBufferCount;

					if (renderStageExecutionCount == 1)
					{
						renderStageExecutionCount = executionCountFromResource;
					}
					else if (executionCountFromResource > 1 && executionCountFromResource != renderStageExecutionCount)
					{
						LOG_ERROR("[RenderGraph]: Resource %s is used as RenderPass Attachment and requires execution count %d, but execution count for this RenderStage has been set to %d from another resource",
							pResource->Name.c_str(),
							executionCountFromResource,
							renderStageExecutionCount);
						return false;
					}

					bool isColorAttachment = pResource->Texture.Format != EFormat::FORMAT_D24_UNORM_S8_UINT;

					ETextureState initialState	= CalculateResourceTextureState(pResource->Type, pResourceStateDesc->AttachmentSynchronizations.PrevBindingType, pResource->Texture.Format);
					ETextureState finalState	= CalculateResourceTextureState(pResource->Type, pResourceStateDesc->AttachmentSynchronizations.NextBindingType, pResource->Texture.Format);

					ELoadOp loadOp = ELoadOp::LOAD_OP_LOAD;

					if (initialState == ETextureState::TEXTURE_STATE_DONT_CARE ||
						initialState == ETextureState::TEXTURE_STATE_UNKNOWN ||
						!pResourceStateDesc->AttachmentSynchronizations.PrevSameFrame)
					{
						loadOp = ELoadOp::LOAD_OP_CLEAR;
					}

					if (isColorAttachment)
					{
						RenderPassAttachmentDesc renderPassAttachmentDesc = {};
						renderPassAttachmentDesc.Format			= pResource->Texture.Format;
						renderPassAttachmentDesc.SampleCount	= 1;
						renderPassAttachmentDesc.LoadOp			= loadOp;
						renderPassAttachmentDesc.StoreOp		= EStoreOp::STORE_OP_STORE;
						renderPassAttachmentDesc.StencilLoadOp	= ELoadOp::LOAD_OP_DONT_CARE;
						renderPassAttachmentDesc.StencilStoreOp	= EStoreOp::STORE_OP_DONT_CARE;
						renderPassAttachmentDesc.InitialState	= initialState;
						renderPassAttachmentDesc.FinalState		= finalState;

						renderPassAttachmentDescriptions.PushBack(renderPassAttachmentDesc);

						renderPassRenderTargetStates.PushBack(ETextureState::TEXTURE_STATE_RENDER_TARGET);

						BlendAttachmentStateDesc blendAttachmentState = {};
						blendAttachmentState.BlendEnabled			= false;
						blendAttachmentState.RenderTargetComponentMask	= COLOR_COMPONENT_FLAG_R | COLOR_COMPONENT_FLAG_G | COLOR_COMPONENT_FLAG_B | COLOR_COMPONENT_FLAG_A;

						renderPassBlendAttachmentStates.PushBack(blendAttachmentState);
						renderStageRenderTargets.PushBack(std::make_pair(pResource, finalState));
					}
					else
					{
						RenderPassAttachmentDesc renderPassAttachmentDesc = {};
						renderPassAttachmentDesc.Format			= pResource->Texture.Format;
						renderPassAttachmentDesc.SampleCount	= 1;
						renderPassAttachmentDesc.LoadOp			= loadOp;
						renderPassAttachmentDesc.StoreOp		= EStoreOp::STORE_OP_STORE;
						renderPassAttachmentDesc.StencilLoadOp	= loadOp;
						renderPassAttachmentDesc.StencilStoreOp = EStoreOp::STORE_OP_STORE;
						renderPassAttachmentDesc.InitialState	= initialState;
						renderPassAttachmentDesc.FinalState		= finalState;

						renderPassDepthStencilDescription = renderPassAttachmentDesc;
						pDepthStencilResource = pResource;
					}
				}
			}

			//Triggering
			{
				pRenderStage->TriggerType	= pRenderStageDesc->TriggerType;
				pRenderStage->FrameDelay	= pRenderStageDesc->TriggerType == ERenderStageExecutionTrigger::EVERY ? uint32(pRenderStageDesc->FrameDelay) : 0;
				pRenderStage->FrameOffset	= pRenderStageDesc->TriggerType == ERenderStageExecutionTrigger::EVERY ? uint32(pRenderStageDesc->FrameOffset) : 0;
				pRenderStage->FrameCounter	= pRenderStageDesc->TriggerType == ERenderStageExecutionTrigger::EVERY ? 0 : 1; //We only trigger on FrameCounter == FrameDelay
			}

			if (pRenderStageDesc->CustomRenderer)
			{
				ICustomRenderer* pCustomRenderer = nullptr;

				if (isImGuiStage)
				{
					auto imGuiRenderStageIt = std::find_if(m_DebugRenderers.Begin(), m_DebugRenderers.End(), [](const ICustomRenderer* pCustomRenderer) { return pCustomRenderer->GetName() == RENDER_GRAPH_IMGUI_STAGE_NAME; });

					if (imGuiRenderStageIt == m_DebugRenderers.End())
					{
						ImGuiRenderer* pImGuiRenderer = DBG_NEW ImGuiRenderer(m_pGraphicsDevice);

						ImGuiRendererDesc imguiRendererDesc = {};
						imguiRendererDesc.BackBufferCount	= m_BackBufferCount;
						imguiRendererDesc.VertexBufferSize	= MEGA_BYTE(8);
						imguiRendererDesc.IndexBufferSize	= MEGA_BYTE(8);

						if (!pImGuiRenderer->Init(&imguiRendererDesc))
						{
							LOG_ERROR("[RenderGraph] Could not initialize ImGui Custom Renderer");
							return false;
						}

						m_CustomRenderers.PushBack(pImGuiRenderer);
						m_DebugRenderers.PushBack(pImGuiRenderer);

						pCustomRenderer = pImGuiRenderer;
					}
					else
					{
						pCustomRenderer = *imGuiRenderStageIt;
					}
				}
				else
				{
					auto customRendererIt = std::find_if(customRenderers.Begin(), customRenderers.End(), [pRenderStageDesc](const ICustomRenderer* pCustomRenderer) { return pRenderStageDesc->Name == pCustomRenderer->GetName(); });

					if (customRendererIt == customRenderers.end())
					{
						LOG_ERROR("[RenderGraph]: Custom Renderer %s could not be found among Custom Renderers", pRenderStage->Name.c_str());
						pRenderStage->TriggerType = ERenderStageExecutionTrigger::DISABLED;
					}
					else
					{
						pCustomRenderer = *customRendererIt;
					}
				}

				// Track all custom renderers
				m_CustomRenderers.PushBack(pCustomRenderer);

				CustomRendererRenderGraphInitDesc customRendererInitDesc = {};
				customRendererInitDesc.BackBufferCount				= m_BackBufferCount;
				customRendererInitDesc.pColorAttachmentDesc			= renderPassAttachmentDescriptions.GetData();
				customRendererInitDesc.ColorAttachmentCount			= (uint32)renderPassAttachmentDescriptions.GetSize();
				customRendererInitDesc.pDepthStencilAttachmentDesc	= renderPassDepthStencilDescription.Format != EFormat::FORMAT_NONE ? &renderPassDepthStencilDescription : nullptr;

				if (!pCustomRenderer->RenderGraphInit(&customRendererInitDesc))
				{
					LOG_ERROR("[RenderGraph] Could not initialize Custom Renderer");
					return false;
				}

				pRenderStage->UsesCustomRenderer	= true;
				pRenderStage->pCustomRenderer		= pCustomRenderer;
				pRenderStage->FirstPipelineStage	= pCustomRenderer->GetFirstPipelineStage();
				pRenderStage->LastPipelineStage		= pCustomRenderer->GetLastPipelineStage();

				//Since FirstPipelineStage of Custom Renderers is not known until we have created the Custom Renderer, we need to update Resources FirstPipelineStageOfLastRenderStage member
				if (!isImGuiStage)
				{
					for (uint32 rs = 0; rs < pRenderStageDesc->ResourceStates.GetSize(); rs++)
					{
						const RenderGraphResourceState* pResourceStateDesc = &pRenderStageDesc->ResourceStates[rs];

						auto resourceIt = m_ResourceMap.find(pResourceStateDesc->ResourceName);

						if (resourceIt == m_ResourceMap.end())
						{
							LOG_ERROR("[RenderGraph]: Resource State with name \"%s\" has no accompanying Resource", pResourceStateDesc->ResourceName.c_str());
							return false;
						}

						//Only set it if it hasn't been set before, if it has been set before a previous Render Stage uses this resource -> we shouldn't set it
						if (resourceIt->second.LastPipelineStageOfFirstRenderStage == FPipelineStageFlag::PIPELINE_STAGE_FLAG_UNKNOWN)
						{
							resourceIt->second.LastPipelineStageOfFirstRenderStage = pRenderStage->LastPipelineStage;
						}
					}
				}
			}
			else
			{
				pRenderStage->PipelineStageMask		= pipelineStageMask;
				pRenderStage->FirstPipelineStage	= FindEarliestPipelineStage(pRenderStageDesc);
				pRenderStage->LastPipelineStage		= lastPipelineStageFlags;
				pRenderStage->ExecutionCount		= renderStageExecutionCount;

				ConstantRangeDesc pushConstantRange = {};

				//Create Push Constants
				{
					uint32 externalMaxSize = MAX_PUSH_CONSTANT_SIZE;

					if (renderStageExecutionCount > 1)
					{
						PushConstants* pPushConstants = &pRenderStage->pInternalPushConstants[DRAW_ITERATION_PUSH_CONSTANTS_INDEX];
						pPushConstants->pData		= DBG_NEW byte[DRAW_ITERATION_PUSH_CONSTANTS_SIZE];
						pPushConstants->DataSize	= DRAW_ITERATION_PUSH_CONSTANTS_SIZE;
						pPushConstants->Offset		= MAX_PUSH_CONSTANT_SIZE - externalMaxSize;
						pPushConstants->MaxDataSize = DRAW_ITERATION_PUSH_CONSTANTS_SIZE;

						externalMaxSize -= DRAW_ITERATION_PUSH_CONSTANTS_SIZE;
					}

					//External Push Constants
					{
						PushConstants* pPushConstants = &pRenderStage->ExternalPushConstants;
						pPushConstants->pData		= nullptr; //This doesn't get allocated until UpdatePushConstants is called
						pPushConstants->DataSize	= 0;
						pPushConstants->Offset		= MAX_PUSH_CONSTANT_SIZE - externalMaxSize;
						pPushConstants->MaxDataSize = externalMaxSize;
					}

					pushConstantRange.ShaderStageFlags	= pipelineStageMask;
					pushConstantRange.SizeInBytes		= MAX_PUSH_CONSTANT_SIZE;
					pushConstantRange.OffsetInBytes		= 0;
				}

				//Create Pipeline Layout
				{
					TArray<DescriptorSetLayoutDesc> descriptorSetLayouts;
					descriptorSetLayouts.Reserve(2);

					if (bufferDescriptorSetDescriptions.GetSize() > 0)
					{
						DescriptorSetLayoutDesc descriptorSetLayout = {};
						descriptorSetLayout.DescriptorBindings		= bufferDescriptorSetDescriptions;
						descriptorSetLayouts.PushBack(descriptorSetLayout);
					}

					if (textureDescriptorSetDescriptions.GetSize() > 0)
					{
						DescriptorSetLayoutDesc descriptorSetLayout = {};
						descriptorSetLayout.DescriptorBindings		= textureDescriptorSetDescriptions;
						descriptorSetLayouts.PushBack(descriptorSetLayout);
					}

					if (pRenderStage->DrawType == ERenderStageDrawType::SCENE_INSTANCES ||
						pRenderStage->DrawType == ERenderStageDrawType::SCENE_INSTANCES_MESH_SHADER)
					{
						if (pRenderStage->pDrawArgsResource == nullptr)
						{
							LOG_ERROR("[RenderGraph]: A RenderStage of DrawType SCENE_INSTANCES and SCENE_INSTANCES_MESH_SHADER must have a binding of typ SCENE_DRAW_BUFFERS");
							return false;
						}
					}

					if (pRenderStage->pDrawArgsResource != nullptr)
					{
						if (pRenderStage->DrawArgsMask == 0x0)
						{
							LOG_ERROR("[RenderGraph]: A RenderStage which has a binding of type SCENE_DRAW_BUFFERS should have a non-zero DrawArgsMask set to that binding");
							return false;
						}
						DescriptorSetLayoutDesc descriptorSetLayout = {};
						descriptorSetLayout.DescriptorBindings		= drawArgDescriptorSetDescriptions;
						descriptorSetLayouts.PushBack(descriptorSetLayout);
					}

					PipelineLayoutDesc pipelineLayoutDesc = {};
					pipelineLayoutDesc.DescriptorSetLayouts	= descriptorSetLayouts;
					pipelineLayoutDesc.ConstantRanges		= { pushConstantRange };

					pRenderStage->pPipelineLayout = m_pGraphicsDevice->CreatePipelineLayout(&pipelineLayoutDesc);
				}

				//Create Descriptor Set
				{
					uint32 setIndex = 0;

					if (bufferDescriptorSetDescriptions.GetSize() > 0)
					{
						pRenderStage->ppBufferDescriptorSets = DBG_NEW DescriptorSet*[m_BackBufferCount];

						for (uint32 i = 0; i < m_BackBufferCount; i++)
						{
							DescriptorSet* pDescriptorSet = m_pGraphicsDevice->CreateDescriptorSet(pRenderStageDesc->Name + " Buffer Descriptor Set " + std::to_string(i), pRenderStage->pPipelineLayout, setIndex, m_pDescriptorHeap);
							pRenderStage->ppBufferDescriptorSets[i] = pDescriptorSet;
						}

						pRenderStage->BufferSetIndex = setIndex;
						setIndex++;
					}

					if (textureDescriptorSetDescriptions.GetSize() > 0)
					{
						pRenderStage->ppTextureDescriptorSets = DBG_NEW DescriptorSet*[m_BackBufferCount];

						for (uint32 i = 0; i < m_BackBufferCount; i++)
						{
							DescriptorSet* pDescriptorSet = m_pGraphicsDevice->CreateDescriptorSet(pRenderStageDesc->Name + " Texture Descriptor Set " + std::to_string(i), pRenderStage->pPipelineLayout, setIndex, m_pDescriptorHeap);
							pRenderStage->ppTextureDescriptorSets[i] = pDescriptorSet;
						}

						pRenderStage->TextureSetIndex = setIndex;
						setIndex++;
					}

					if (pRenderStageDesc->Type == EPipelineStateType::PIPELINE_STATE_TYPE_GRAPHICS && pRenderStageDesc->Graphics.DrawType == ERenderStageDrawType::SCENE_INSTANCES)
					{
						pRenderStage->pppDrawArgDescriptorSets = DBG_NEW DescriptorSet**[m_BackBufferCount];
						for (uint32 i = 0; i < m_BackBufferCount; i++)
						{
							pRenderStage->pppDrawArgDescriptorSets[i] = nullptr;
						}

						pRenderStage->DrawSetIndex = setIndex;
						setIndex++;
					}
				}

				//Shader Constants
				const RenderGraphShaderConstants* pShaderConstants = nullptr;
				{
					auto shaderConstantsIt = shaderConstants.find(pRenderStage->Name);

					if (shaderConstantsIt != shaderConstants.end())
					{
						pShaderConstants = &shaderConstantsIt->second;
					}
				}


				//Create Pipeline State
				if (pRenderStageDesc->Type == EPipelineStateType::PIPELINE_STATE_TYPE_GRAPHICS)
				{
					ManagedGraphicsPipelineStateDesc pipelineDesc = {};
					pipelineDesc.DebugName							= pRenderStageDesc->Name;
					pipelineDesc.PipelineLayout						= MakeSharedRef(pRenderStage->pPipelineLayout);
					pipelineDesc.DepthStencilState.DepthTestEnable	= pRenderStageDesc->Graphics.DepthTestEnabled;
					pipelineDesc.TaskShader.ShaderGUID				= pRenderStageDesc->Graphics.Shaders.TaskShaderName.empty()		? GUID_NONE : ResourceManager::LoadShaderFromFile(pRenderStageDesc->Graphics.Shaders.TaskShaderName,		FShaderStageFlag::SHADER_STAGE_FLAG_TASK_SHADER,		EShaderLang::SHADER_LANG_GLSL);
					pipelineDesc.MeshShader.ShaderGUID				= pRenderStageDesc->Graphics.Shaders.MeshShaderName.empty()		? GUID_NONE : ResourceManager::LoadShaderFromFile(pRenderStageDesc->Graphics.Shaders.MeshShaderName,		FShaderStageFlag::SHADER_STAGE_FLAG_MESH_SHADER,		EShaderLang::SHADER_LANG_GLSL);
					pipelineDesc.VertexShader.ShaderGUID			= pRenderStageDesc->Graphics.Shaders.VertexShaderName.empty()	? GUID_NONE : ResourceManager::LoadShaderFromFile(pRenderStageDesc->Graphics.Shaders.VertexShaderName,		FShaderStageFlag::SHADER_STAGE_FLAG_VERTEX_SHADER,		EShaderLang::SHADER_LANG_GLSL);
					pipelineDesc.GeometryShader.ShaderGUID			= pRenderStageDesc->Graphics.Shaders.GeometryShaderName.empty() ? GUID_NONE : ResourceManager::LoadShaderFromFile(pRenderStageDesc->Graphics.Shaders.GeometryShaderName,	FShaderStageFlag::SHADER_STAGE_FLAG_GEOMETRY_SHADER,	EShaderLang::SHADER_LANG_GLSL);
					pipelineDesc.HullShader.ShaderGUID				= pRenderStageDesc->Graphics.Shaders.HullShaderName.empty()		? GUID_NONE : ResourceManager::LoadShaderFromFile(pRenderStageDesc->Graphics.Shaders.HullShaderName,		FShaderStageFlag::SHADER_STAGE_FLAG_HULL_SHADER,		EShaderLang::SHADER_LANG_GLSL);
					pipelineDesc.DomainShader.ShaderGUID			= pRenderStageDesc->Graphics.Shaders.DomainShaderName.empty()	? GUID_NONE : ResourceManager::LoadShaderFromFile(pRenderStageDesc->Graphics.Shaders.DomainShaderName,		FShaderStageFlag::SHADER_STAGE_FLAG_DOMAIN_SHADER,		EShaderLang::SHADER_LANG_GLSL);
					pipelineDesc.PixelShader.ShaderGUID				= pRenderStageDesc->Graphics.Shaders.PixelShaderName.empty()	? GUID_NONE : ResourceManager::LoadShaderFromFile(pRenderStageDesc->Graphics.Shaders.PixelShaderName,		FShaderStageFlag::SHADER_STAGE_FLAG_PIXEL_SHADER,		EShaderLang::SHADER_LANG_GLSL);
					pipelineDesc.BlendState.BlendAttachmentStates	= renderPassBlendAttachmentStates;
					pipelineDesc.RasterizerState.CullMode			= pRenderStageDesc->Graphics.CullMode;
					pipelineDesc.RasterizerState.PolygonMode		= pRenderStageDesc->Graphics.PolygonMode;
					pipelineDesc.RasterizerState.FrontFaceCounterClockWise = false;
					pipelineDesc.InputAssembly.PrimitiveTopology	= pRenderStageDesc->Graphics.PrimitiveTopology;

					if (pShaderConstants != nullptr)
					{
						pipelineDesc.TaskShader.ShaderConstants		= pShaderConstants->Graphics.TaskShaderConstants;
						pipelineDesc.MeshShader.ShaderConstants		= pShaderConstants->Graphics.MeshShaderConstants;
						pipelineDesc.VertexShader.ShaderConstants	= pShaderConstants->Graphics.VertexShaderConstants;
						pipelineDesc.GeometryShader.ShaderConstants = pShaderConstants->Graphics.GeometryShaderConstants;
						pipelineDesc.HullShader.ShaderConstants		= pShaderConstants->Graphics.HullShaderConstants;
						pipelineDesc.DomainShader.ShaderConstants	= pShaderConstants->Graphics.DomainShaderConstants;
						pipelineDesc.PixelShader.ShaderConstants	= pShaderConstants->Graphics.PixelShaderConstants;
					}

					//Create RenderPass
					{
						RenderPassSubpassDesc renderPassSubpassDesc = { };
						renderPassSubpassDesc.RenderTargetStates			= renderPassRenderTargetStates;
						renderPassSubpassDesc.DepthStencilAttachmentState	= pDepthStencilResource != nullptr ? ETextureState::TEXTURE_STATE_DEPTH_STENCIL_ATTACHMENT : ETextureState::TEXTURE_STATE_DONT_CARE;

						RenderPassSubpassDependencyDesc renderPassSubpassDependencyDesc = {};
						renderPassSubpassDependencyDesc.SrcSubpass		= EXTERNAL_SUBPASS;
						renderPassSubpassDependencyDesc.DstSubpass		= 0;
						renderPassSubpassDependencyDesc.SrcAccessMask	= 0;
						renderPassSubpassDependencyDesc.DstAccessMask	= FMemoryAccessFlag::MEMORY_ACCESS_FLAG_MEMORY_READ | FMemoryAccessFlag::MEMORY_ACCESS_FLAG_MEMORY_WRITE;
						renderPassSubpassDependencyDesc.SrcStageMask	= FPipelineStageFlag::PIPELINE_STAGE_FLAG_RENDER_TARGET_OUTPUT;
						renderPassSubpassDependencyDesc.DstStageMask	= FPipelineStageFlag::PIPELINE_STAGE_FLAG_RENDER_TARGET_OUTPUT;

						if (renderPassDepthStencilDescription.Format != EFormat::FORMAT_NONE)
							renderPassAttachmentDescriptions.PushBack(renderPassDepthStencilDescription);

						RenderPassDesc renderPassDesc = {};
						renderPassDesc.DebugName			= "";
						renderPassDesc.Attachments			= renderPassAttachmentDescriptions;
						renderPassDesc.Subpasses			= { renderPassSubpassDesc };
						renderPassDesc.SubpassDependencies	= { renderPassSubpassDependencyDesc };

						RenderPass* pRenderPass		= m_pGraphicsDevice->CreateRenderPass(&renderPassDesc);
						pipelineDesc.RenderPass		= MakeSharedRef(pRenderPass);

						pRenderStage->pRenderPass	= pRenderPass;

						//Create duplicate Render Pass (this is fucking retarded) which we use when the RenderStage is Disabled, this Render Pass forces LoadOp to be LOAD
						if (!attachmentStateUnchanged)
						{
							RenderPassDesc disabledRenderPassDesc = renderPassDesc;

							for (RenderPassAttachmentDesc& attachmentDesc : disabledRenderPassDesc.Attachments)
							{
								if (attachmentDesc.InitialState != ETextureState::TEXTURE_STATE_UNKNOWN) attachmentDesc.LoadOp = ELoadOp::LOAD_OP_LOAD;
								if (attachmentDesc.StencilLoadOp != ELoadOp::LOAD_OP_DONT_CARE) attachmentDesc.StencilLoadOp = ELoadOp::LOAD_OP_LOAD;
							}

							pRenderStage->pDisabledRenderPass = m_pGraphicsDevice->CreateRenderPass(&disabledRenderPassDesc);
						}
					}

					pRenderStage->PipelineStateID = PipelineStateManager::CreateGraphicsPipelineState(&pipelineDesc);
					VALIDATE(pRenderStage->PipelineStateID != 0);
					pRenderStage->pPipelineState = PipelineStateManager::GetPipelineState(pRenderStage->PipelineStateID);
				}
				else if (pRenderStageDesc->Type == EPipelineStateType::PIPELINE_STATE_TYPE_COMPUTE)
				{
					ManagedComputePipelineStateDesc pipelineDesc = { };
					pipelineDesc.DebugName		= pRenderStageDesc->Name;
					pipelineDesc.PipelineLayout	= MakeSharedRef(pRenderStage->pPipelineLayout);
					pipelineDesc.Shader.ShaderGUID = pRenderStageDesc->Compute.ShaderName.empty() ? GUID_NONE : ResourceManager::LoadShaderFromFile(pRenderStageDesc->Compute.ShaderName, FShaderStageFlag::SHADER_STAGE_FLAG_COMPUTE_SHADER, EShaderLang::SHADER_LANG_GLSL);

					if (pShaderConstants != nullptr)
					{
						pipelineDesc.Shader.ShaderConstants		= pShaderConstants->Compute.ShaderConstants;
					}

					pRenderStage->PipelineStateID = PipelineStateManager::CreateComputePipelineState(&pipelineDesc);
					VALIDATE(pRenderStage->PipelineStateID != 0);
					pRenderStage->pPipelineState = PipelineStateManager::GetPipelineState(pRenderStage->PipelineStateID);
				}
				else if (pRenderStageDesc->Type == EPipelineStateType::PIPELINE_STATE_TYPE_RAY_TRACING)
				{
					ManagedRayTracingPipelineStateDesc pipelineDesc = {};
					pipelineDesc.PipelineLayout			= MakeSharedRef(pRenderStage->pPipelineLayout);
					pipelineDesc.MaxRecursionDepth		= 1;
					pipelineDesc.RaygenShader.ShaderGUID = pRenderStageDesc->RayTracing.Shaders.RaygenShaderName.empty() ? GUID_NONE : ResourceManager::LoadShaderFromFile(pRenderStageDesc->RayTracing.Shaders.RaygenShaderName, FShaderStageFlag::SHADER_STAGE_FLAG_RAYGEN_SHADER, EShaderLang::SHADER_LANG_GLSL );

					if (pShaderConstants != nullptr)
					{
						pipelineDesc.RaygenShader.ShaderConstants = pShaderConstants->RayTracing.RaygenConstants;
					}

					pipelineDesc.ClosestHitShaders.Resize(pRenderStageDesc->RayTracing.Shaders.ClosestHitShaderCount);
					for (uint32 ch = 0; ch < pRenderStageDesc->RayTracing.Shaders.ClosestHitShaderCount; ch++)
					{
						pipelineDesc.ClosestHitShaders[ch].ShaderGUID = pRenderStageDesc->RayTracing.Shaders.pClosestHitShaderNames[ch].empty() ? GUID_NONE : ResourceManager::LoadShaderFromFile(pRenderStageDesc->RayTracing.Shaders.pClosestHitShaderNames[ch], FShaderStageFlag::SHADER_STAGE_FLAG_CLOSEST_HIT_SHADER, EShaderLang::SHADER_LANG_GLSL );

						if (pShaderConstants != nullptr)
						{
							pipelineDesc.ClosestHitShaders[ch].ShaderConstants = pShaderConstants->RayTracing.ClosestHitConstants[ch];
						}
					}

					pipelineDesc.MissShaders.Resize(pRenderStageDesc->RayTracing.Shaders.MissShaderCount);
					for (uint32 m = 0; m < pRenderStageDesc->RayTracing.Shaders.MissShaderCount; m++)
					{
						pipelineDesc.MissShaders[m].ShaderGUID = pRenderStageDesc->RayTracing.Shaders.pMissShaderNames[m].empty() ? GUID_NONE : ResourceManager::LoadShaderFromFile(pRenderStageDesc->RayTracing.Shaders.pMissShaderNames[m], FShaderStageFlag::SHADER_STAGE_FLAG_MISS_SHADER, EShaderLang::SHADER_LANG_GLSL );

						if (pShaderConstants != nullptr)
						{
							pipelineDesc.MissShaders[m].ShaderConstants = pShaderConstants->RayTracing.MissConstants[m];
						}
					}

					pRenderStage->PipelineStateID = PipelineStateManager::CreateRayTracingPipelineState(&pipelineDesc);
					VALIDATE(pRenderStage->PipelineStateID != 0);
					pRenderStage->pPipelineState = PipelineStateManager::GetPipelineState(pRenderStage->PipelineStateID);
				}
			}

			//Create Resource Bindings to Render Stage
			{
				if (renderStageRenderTargets.GetSize() > 0)
				{
					if (pRenderStageDesc->Type != EPipelineStateType::PIPELINE_STATE_TYPE_GRAPHICS)
					{
						LOG_ERROR("[RenderGraph]: There are resources that a RenderPass should be linked to, but Render Stage %u is not a Graphics Pipeline State", renderStageIndex);
						return false;
					}

					for (uint32 r = 0; r < renderStageRenderTargets.GetSize(); r++)
					{
						auto resourcePair = renderStageRenderTargets[r];
						Resource* pResource = resourcePair.first;

						ResourceBinding resourceBinding = {};
						resourceBinding.pRenderStage	= pRenderStage;
						resourceBinding.DescriptorType	= EDescriptorType::DESCRIPTOR_TYPE_UNKNOWN;
						resourceBinding.Binding			= UINT32_MAX;
						resourceBinding.TextureState	= resourcePair.second;

						pResource->ResourceBindings.PushBack(resourceBinding);		//Create Binding to notify Custom Renderers
						pRenderStage->RenderTargetResources.PushBack(pResource);
					}
				}

				if (pDepthStencilResource != nullptr)
				{
					if (pRenderStageDesc->Type != EPipelineStateType::PIPELINE_STATE_TYPE_GRAPHICS)
					{
						LOG_ERROR("[RenderGraph]: There are resources that a RenderPass should be linked to, but Render Stage %u is not a Graphics Pipeline State", renderStageIndex);
						return false;
					}

					ResourceBinding resourceBinding = {};
					resourceBinding.pRenderStage	= pRenderStage;
					resourceBinding.DescriptorType	= EDescriptorType::DESCRIPTOR_TYPE_UNKNOWN;
					resourceBinding.Binding			= UINT32_MAX;
					resourceBinding.TextureState	= ETextureState::TEXTURE_STATE_SHADER_READ_ONLY;

					pDepthStencilResource->ResourceBindings.PushBack(resourceBinding); //Create Binding to notify Custom Renderers
					pRenderStage->pDepthStencilAttachment = pDepthStencilResource;
				}

				for (uint32 r = 0; r < renderStageTextureResources.GetSize(); r++)
				{
					auto& resourceTuple = renderStageTextureResources[r];
					Resource* pResource = std::get<0>(resourceTuple);

					ResourceBinding resourceBinding = {};
					resourceBinding.pRenderStage	= pRenderStage;
					resourceBinding.DescriptorType	= std::get<2>(resourceTuple);
					resourceBinding.Binding			= r;
					resourceBinding.TextureState	= std::get<1>(resourceTuple);

					pResource->ResourceBindings.PushBack(resourceBinding);
				}

				for (uint32 r = 0; r < renderStageBufferResources.GetSize(); r++)
				{
					auto& resourceTuple = renderStageBufferResources[r];
					Resource* pResource = std::get<0>(resourceTuple);

					ResourceBinding resourceBinding = {};
					resourceBinding.pRenderStage	= pRenderStage;
					resourceBinding.DescriptorType	= std::get<1>(resourceTuple);
					resourceBinding.Binding			= r;
					resourceBinding.TextureState	= ETextureState::TEXTURE_STATE_UNKNOWN;

					pResource->ResourceBindings.PushBack(resourceBinding);
				}

				for (uint32 r = 0; r < renderStageDrawArgResources.GetSize(); r++)
				{
					auto& resourceTuple = renderStageDrawArgResources[r];
					Resource* pResource = std::get<0>(resourceTuple);

					ResourceBinding resourceBinding = {};
					resourceBinding.pRenderStage	= pRenderStage;
					resourceBinding.DescriptorType	= std::get<1>(resourceTuple);
					resourceBinding.Binding			= r;
					resourceBinding.TextureState	= ETextureState::TEXTURE_STATE_UNKNOWN;

					pResource->ResourceBindings.PushBack(resourceBinding);
				}
			}
		}

		return true;
	}

	bool RenderGraph::CreateSynchronizationStages(const TArray<SynchronizationStageDesc>& synchronizationStageDescriptions, TSet<uint32>& requiredDrawArgs)
	{
		m_pSynchronizationStages = DBG_NEW SynchronizationStage[synchronizationStageDescriptions.GetSize()];

		for (uint32 s = 0; s < synchronizationStageDescriptions.GetSize(); s++)
		{
			const SynchronizationStageDesc* pSynchronizationStageDesc = &synchronizationStageDescriptions[s];

			SynchronizationStage* pSynchronizationStage = &m_pSynchronizationStages[s];
			ECommandQueueType otherQueue = ECommandQueueType::COMMAND_QUEUE_TYPE_NONE;

			for (auto synchronizationIt = pSynchronizationStageDesc->Synchronizations.begin(); synchronizationIt != pSynchronizationStageDesc->Synchronizations.end(); synchronizationIt++)
			{
				const RenderGraphResourceSynchronizationDesc* pResourceSynchronizationDesc = &(*synchronizationIt);

				//En massa skit kommer nog beh�va g�ras om h�r, nu n�r Parsern tar hand om Back Buffer States korrekt.

				auto it = m_ResourceMap.find(pResourceSynchronizationDesc->ResourceName);

				if (it == m_ResourceMap.end())
				{
					LOG_ERROR("[RenderGraph]: Resource found in Synchronization Stage but not in Resource Map \"%s\"", pResourceSynchronizationDesc->ResourceName.c_str());
					return false;
				}

				Resource* pResource = &it->second;

				auto prevRenderStageIt = m_RenderStageMap.find(pResourceSynchronizationDesc->PrevRenderStage);
				auto nextRenderStageIt = m_RenderStageMap.find(pResourceSynchronizationDesc->NextRenderStage);

				FPipelineStageFlags	prevLastPipelineStage;


				if (prevRenderStageIt == m_RenderStageMap.end())
				{
					if (pResourceSynchronizationDesc->PrevRenderStage == "PRESENT")
					{
						prevLastPipelineStage = FPipelineStageFlag::PIPELINE_STAGE_FLAG_BOTTOM;
					}
					else
					{
						LOG_ERROR("[RenderGraph]: Render Stage found in Synchronization but not in Render Stage Map \"%s\"", pResourceSynchronizationDesc->PrevRenderStage.c_str());
						return false;
					}
				}
				else
				{
					prevLastPipelineStage = m_pRenderStages[prevRenderStageIt->second].LastPipelineStage;
				}

				if (nextRenderStageIt == m_RenderStageMap.end())
				{
					LOG_ERROR("[RenderGraph]: Render Stage found in Synchronization but not in Render Stage Map \"%s\"", pResourceSynchronizationDesc->NextRenderStage.c_str());
					return false;
				}

				const RenderStage* pNextRenderStage	= &m_pRenderStages[nextRenderStageIt->second];

				ECommandQueueType prevQueue 	= pResourceSynchronizationDesc->PrevQueue;
				ECommandQueueType nextQueue		= pResourceSynchronizationDesc->NextQueue;
				uint32 srcMemoryAccessFlags		= CalculateResourceAccessFlags(pResourceSynchronizationDesc->PrevBindingType);
				uint32 dstMemoryAccessFlags		= CalculateResourceAccessFlags(pResourceSynchronizationDesc->NextBindingType);

				if (pSynchronizationStage->ExecutionQueue == ECommandQueueType::COMMAND_QUEUE_TYPE_NONE)
				{
					pSynchronizationStage->ExecutionQueue = prevQueue;
					otherQueue = pSynchronizationStage->ExecutionQueue == ECommandQueueType::COMMAND_QUEUE_TYPE_GRAPHICS ? ECommandQueueType::COMMAND_QUEUE_TYPE_COMPUTE : ECommandQueueType::COMMAND_QUEUE_TYPE_GRAPHICS;
				}
				else if (pSynchronizationStage->ExecutionQueue != prevQueue)
				{
					LOG_ERROR("[RenderGraph]: SynchronizationStage \"%s\" contains synchronizations that have different Previous Queues");
					return false;
				}

				pSynchronizationStage->SrcPipelineStage				= FindLastPipelineStage(pSynchronizationStage->SrcPipelineStage | prevLastPipelineStage);
				pSynchronizationStage->SameQueueDstPipelineStage	= FindEarliestCompatiblePipelineStage(pSynchronizationStage->SameQueueDstPipelineStage | pNextRenderStage->FirstPipelineStage, pSynchronizationStage->ExecutionQueue);
				pSynchronizationStage->OtherQueueDstPipelineStage	= FindEarliestCompatiblePipelineStage(pSynchronizationStage->OtherQueueDstPipelineStage | pNextRenderStage->FirstPipelineStage, otherQueue);

				if (pResource->Type == ERenderGraphResourceType::TEXTURE)
				{
					PipelineTextureBarrierDesc textureBarrier = {};
					textureBarrier.QueueBefore			= prevQueue;
					textureBarrier.QueueAfter			= nextQueue;
					textureBarrier.SrcMemoryAccessFlags = srcMemoryAccessFlags;
					textureBarrier.DstMemoryAccessFlags = dstMemoryAccessFlags;
					textureBarrier.StateBefore			= CalculateResourceTextureState(pResource->Type, pResourceSynchronizationDesc->PrevBindingType, pResource->Texture.Format);
					textureBarrier.StateAfter			= CalculateResourceTextureState(pResource->Type, pResourceSynchronizationDesc->NextBindingType, pResource->Texture.Format);
					textureBarrier.TextureFlags			= pResource->Texture.Format == EFormat::FORMAT_D24_UNORM_S8_UINT ? FTextureFlag::TEXTURE_FLAG_DEPTH_STENCIL : 0;

					uint32 targetSynchronizationIndex = 0;

					if (prevQueue == nextQueue)
					{
						if (pResource->BackBufferBound)
						{
							targetSynchronizationIndex = SAME_QUEUE_BACK_BUFFER_BOUND_SYNCHRONIZATION_INDEX;
						}
						else if (pResource->Texture.UnboundedArray)
						{
							targetSynchronizationIndex = SAME_QUEUE_UNBOUNDED_TEXTURE_SYNCHRONIZATION_INDEX;
						}
						else
						{
							targetSynchronizationIndex = SAME_QUEUE_TEXTURE_SYNCHRONIZATION_INDEX;
						}
					}
					else
					{
						if (pResource->BackBufferBound)
						{
							targetSynchronizationIndex = OTHER_QUEUE_BACK_BUFFER_BOUND_SYNCHRONIZATION_INDEX;
						}
						else if (pResource->Texture.UnboundedArray)
						{
							targetSynchronizationIndex = OTHER_QUEUE_UNBOUNDED_TEXTURE_SYNCHRONIZATION_INDEX;
						}
						else
						{
							targetSynchronizationIndex = OTHER_QUEUE_TEXTURE_SYNCHRONIZATION_INDEX;
						}
					}

					if (pResource->Texture.UnboundedArray)
					{
						//Back Buffer Bound textures are not allowed to be Unbounded Arrays
						if (pResource->BackBufferBound)
						{
							LOG_ERROR("[RenderGraph]: Resource \"%s\" found to be Back Buffer Bound and Unbounded, this is currently not allowed!", pResource->Name.c_str());
							return false;
						}

						//If this is an Unbounded Array of textures we use a similar trick to Draw Args, we create one barrier which we will later use as a template
						TArray<TArray<PipelineTextureBarrierDesc>>& targetArray = pSynchronizationStage->UnboundedTextureBarriers[targetSynchronizationIndex];
						targetArray.PushBack({ textureBarrier });
						uint32 barrierIndex = targetArray.GetSize() - 1;

						ResourceBarrierInfo barrierInfo = {};
						barrierInfo.SynchronizationStageIndex	= s;
						barrierInfo.SynchronizationTypeIndex	= targetSynchronizationIndex;
						barrierInfo.BarrierIndex				= barrierIndex;

						pResource->BarriersPerSynchronizationStage.PushBack(barrierInfo);
					}
					else
					{
						uint32 actualSubResourceCount = 0;

						bool isTextureCube = pResource->Texture.TextureType == ERenderGraphTextureType::TEXTURE_CUBE;
						if (pResource->BackBufferBound)
						{
							actualSubResourceCount = m_BackBufferCount;
							textureBarrier.ArrayCount = isTextureCube ? 6 : 1;
						}
						else if (pResource->Texture.IsOfArrayType)
						{
							actualSubResourceCount = 1;
							textureBarrier.ArrayCount = isTextureCube ? 6 * pResource->SubResourceCount : pResource->SubResourceCount;
						}
						else
						{
							actualSubResourceCount = pResource->SubResourceCount;
							textureBarrier.ArrayCount = isTextureCube ? 6 : 1;
						}

						for (uint32 sr = 0; sr < actualSubResourceCount; sr++)
						{
							TArray<PipelineTextureBarrierDesc>& targetArray = pSynchronizationStage->TextureBarriers[targetSynchronizationIndex];
							targetArray.PushBack(textureBarrier);
							uint32 barrierIndex = targetArray.GetSize() - 1;

							ResourceBarrierInfo barrierInfo = {};
							barrierInfo.SynchronizationStageIndex	= s;
							barrierInfo.SynchronizationTypeIndex	= targetSynchronizationIndex;
							barrierInfo.BarrierIndex				= barrierIndex;

							pResource->BarriersPerSynchronizationStage.PushBack(barrierInfo);
						}
					}
				}
				else if (pResource->Type == ERenderGraphResourceType::SCENE_DRAW_ARGS)
				{
					PipelineBufferBarrierDesc bufferBarrier = {};
					bufferBarrier.QueueBefore			= prevQueue;
					bufferBarrier.QueueAfter			= nextQueue;
					bufferBarrier.SrcMemoryAccessFlags	= srcMemoryAccessFlags;
					bufferBarrier.DstMemoryAccessFlags	= dstMemoryAccessFlags;

					uint32 targetSynchronizationIndex = 0;

					if (prevQueue == nextQueue)
					{
						targetSynchronizationIndex = SAME_QUEUE_BUFFER_SYNCHRONIZATION_INDEX;
					}
					else
					{
						targetSynchronizationIndex = OTHER_QUEUE_BUFFER_SYNCHRONIZATION_INDEX;
					}

					TArray<PipelineBufferBarrierDesc>& targetArray = pSynchronizationStage->DrawBufferBarriers[targetSynchronizationIndex];
					targetArray.PushBack(bufferBarrier);
					uint32 barrierIndex = targetArray.GetSize() - 1;

					//We ignore SubResourceCount since DRAW_BUFFERS don't have predetermined SubResourceCount, instead it is determined at runtime

					ResourceBarrierInfo barrierInfo = {};
					barrierInfo.SynchronizationStageIndex	= s;
					barrierInfo.SynchronizationTypeIndex	= targetSynchronizationIndex;
					barrierInfo.BarrierIndex				= barrierIndex;
					barrierInfo.DrawArgsMask				= synchronizationIt->DrawArgsMask;
					requiredDrawArgs.insert(synchronizationIt->DrawArgsMask);

					pResource->BarriersPerSynchronizationStage.PushBack(barrierInfo);
				}
				else if (pResource->Type == ERenderGraphResourceType::BUFFER)
				{
					PipelineBufferBarrierDesc bufferBarrier = {};
					bufferBarrier.QueueBefore			= prevQueue;
					bufferBarrier.QueueAfter			= nextQueue;
					bufferBarrier.SrcMemoryAccessFlags	= srcMemoryAccessFlags;
					bufferBarrier.DstMemoryAccessFlags	= dstMemoryAccessFlags;

					uint32 targetSynchronizationIndex = 0;

					if (prevQueue == nextQueue)
					{
						targetSynchronizationIndex = SAME_QUEUE_BUFFER_SYNCHRONIZATION_INDEX;
					}
					else
					{
						targetSynchronizationIndex = OTHER_QUEUE_BUFFER_SYNCHRONIZATION_INDEX;
					}

					uint32 actualSubResourceCount = 0;
					if (pResource->BackBufferBound)
					{
						actualSubResourceCount = m_BackBufferCount;
					}
					else
					{
						actualSubResourceCount = pResource->SubResourceCount;
					}

					for (uint32 sr = 0; sr < actualSubResourceCount; sr++)
					{
						TArray<PipelineBufferBarrierDesc>& targetArray = pSynchronizationStage->BufferBarriers[targetSynchronizationIndex];
						targetArray.PushBack(bufferBarrier);
						uint32 barrierIndex = targetArray.GetSize() - 1;

						ResourceBarrierInfo barrierInfo = {};
						barrierInfo.SynchronizationStageIndex	= s;
						barrierInfo.SynchronizationTypeIndex	= targetSynchronizationIndex;
						barrierInfo.BarrierIndex				= barrierIndex;

						pResource->BarriersPerSynchronizationStage.PushBack(barrierInfo);
					}
				}
			}
		}

		return true;
	}

	bool RenderGraph::CreatePipelineStages(const TArray<PipelineStageDesc>& pipelineStageDescriptions)
	{
		m_PipelineStageCount = (uint32)pipelineStageDescriptions.GetSize();
		m_pPipelineStages = DBG_NEW PipelineStage[m_PipelineStageCount];

		String pipelineStageName = "";

		for (uint32 i = 0; i < m_PipelineStageCount; i++)
		{
			const PipelineStageDesc* pPipelineStageDesc = &pipelineStageDescriptions[i];

			PipelineStage* pPipelineStage = &m_pPipelineStages[i];

			bool createCommandLists = true;

			if (pPipelineStageDesc->Type == ERenderGraphPipelineStageType::RENDER)
			{
				bool usesCustomRenderer = m_pRenderStages[pPipelineStageDesc->StageIndex].UsesCustomRenderer;
				createCommandLists = !usesCustomRenderer;
				m_ExecutionStageCount += usesCustomRenderer ? 2 : 1;
				pipelineStageName = m_pRenderStages[pPipelineStageDesc->StageIndex].Name;
			}
			else if (pPipelineStageDesc->Type == ERenderGraphPipelineStageType::SYNCHRONIZATION)
			{
				m_ExecutionStageCount += 2;
				pipelineStageName = "Synchronization Stage " + std::to_string(pPipelineStageDesc->StageIndex);
			}

			pPipelineStage->Type		= pPipelineStageDesc->Type;
			pPipelineStage->StageIndex	= pPipelineStageDesc->StageIndex;

			if (createCommandLists)
			{
				pPipelineStage->ppGraphicsCommandAllocators		= DBG_NEW CommandAllocator*[m_BackBufferCount];
				pPipelineStage->ppComputeCommandAllocators		= DBG_NEW CommandAllocator*[m_BackBufferCount];
				pPipelineStage->ppGraphicsCommandLists			= DBG_NEW CommandList*[m_BackBufferCount];
				pPipelineStage->ppComputeCommandLists			= DBG_NEW CommandList*[m_BackBufferCount];

				for (uint32 f = 0; f < m_BackBufferCount; f++)
				{
					//Todo: Don't always allocate 2 command lists (timestamps also do this)
					pPipelineStage->ppGraphicsCommandAllocators[f]	= m_pGraphicsDevice->CreateCommandAllocator("Render Graph Graphics Command Allocator", ECommandQueueType::COMMAND_QUEUE_TYPE_GRAPHICS);
					pPipelineStage->ppComputeCommandAllocators[f]	= m_pGraphicsDevice->CreateCommandAllocator("Render Graph Compute Command Allocator", ECommandQueueType::COMMAND_QUEUE_TYPE_COMPUTE);

					CommandListDesc graphicsCommandListDesc = {};
					graphicsCommandListDesc.DebugName				= "Render Graph Graphics Command List";
					graphicsCommandListDesc.CommandListType			= ECommandListType::COMMAND_LIST_TYPE_PRIMARY;
					graphicsCommandListDesc.Flags					= FCommandListFlag::COMMAND_LIST_FLAG_ONE_TIME_SUBMIT;

					pPipelineStage->ppGraphicsCommandLists[f]		= m_pGraphicsDevice->CreateCommandList(pPipelineStage->ppGraphicsCommandAllocators[f], &graphicsCommandListDesc);

					// Add graphics timestamps
					Profiler::GetGPUProfiler()->AddTimestamp(pPipelineStage->ppGraphicsCommandLists[f], pipelineStageName + " GRAPHICS");

					CommandListDesc computeCommandListDesc = {};
					computeCommandListDesc.DebugName				= "Render Graph Compute Command List";
					computeCommandListDesc.CommandListType			= ECommandListType::COMMAND_LIST_TYPE_PRIMARY;
					computeCommandListDesc.Flags					= FCommandListFlag::COMMAND_LIST_FLAG_ONE_TIME_SUBMIT;

					pPipelineStage->ppComputeCommandLists[f]		= m_pGraphicsDevice->CreateCommandList(pPipelineStage->ppComputeCommandAllocators[f], &computeCommandListDesc);

					// Add compute timestamps
					Profiler::GetGPUProfiler()->AddTimestamp(pPipelineStage->ppComputeCommandLists[f], pipelineStageName + " COMPUTE");
				}

				// Reset all timestamps and pipeline statistics before first use of them
				for (uint32 f = 0; f < m_BackBufferCount; f++)
				{
					pPipelineStage->ppGraphicsCommandLists[f]->Begin(nullptr);
					Profiler::GetGPUProfiler()->ResetTimestamp(pPipelineStage->ppGraphicsCommandLists[f]);
					Profiler::GetGPUProfiler()->ResetGraphicsPipelineStat(pPipelineStage->ppGraphicsCommandLists[f]);
					Profiler::GetGPUProfiler()->StartGraphicsPipelineStat(pPipelineStage->ppGraphicsCommandLists[f]);
					Profiler::GetGPUProfiler()->EndGraphicsPipelineStat(pPipelineStage->ppGraphicsCommandLists[f]);
					pPipelineStage->ppGraphicsCommandLists[f]->End();
					RenderAPI::GetGraphicsQueue()->ExecuteCommandLists(&pPipelineStage->ppGraphicsCommandLists[f], 1, FPipelineStageFlag::PIPELINE_STAGE_FLAG_UNKNOWN, nullptr, 0, nullptr, 0);
					RenderAPI::GetGraphicsQueue()->Flush();

					pPipelineStage->ppComputeCommandLists[f]->Begin(nullptr);
					Profiler::GetGPUProfiler()->ResetTimestamp(pPipelineStage->ppComputeCommandLists[f]);
					pPipelineStage->ppComputeCommandLists[f]->End();
					RenderAPI::GetComputeQueue()->ExecuteCommandLists(&pPipelineStage->ppComputeCommandLists[f], 1, FPipelineStageFlag::PIPELINE_STAGE_FLAG_UNKNOWN, nullptr, 0, nullptr, 0);
					RenderAPI::GetComputeQueue()->Flush();
				}
			}
		}

		m_ppExecutionStages = DBG_NEW CommandList*[m_ExecutionStageCount];

		return true;
	}

	void RenderGraph::UpdateRelativeParameters()
	{
		RenderAPI::GetGraphicsQueue()->Flush();
		RenderAPI::GetComputeQueue()->Flush();
		RenderAPI::GetCopyQueue()->Flush();

		for (uint32 renderStageIndex : m_WindowRelativeRenderStages)
		{
			RenderStage* pRenderStage = &m_pRenderStages[renderStageIndex];

			UpdateRelativeRenderStageDimensions(pRenderStage);
		}

		for (const String& resourceName : m_WindowRelativeResources)
		{
			InternalResourceUpdateDesc* pInternalResourceUpdateDesc = &m_InternalResourceUpdateDescriptions[resourceName];

			UpdateRelativeResourceDimensions(pInternalResourceUpdateDesc);
		}
	}

	void RenderGraph::UpdateInternalResource(InternalResourceUpdateDesc& desc)
	{
		auto it = m_ResourceMap.find(desc.ResourceName);

		if (it != m_ResourceMap.end())
		{
			Resource* pResource = &it->second;
			ResourceUpdateDesc resourceUpdateDesc;
			resourceUpdateDesc.ResourceName = desc.ResourceName;

			switch (desc.Type)
			{
				case ERenderGraphResourceType::TEXTURE:
				{
					resourceUpdateDesc.InternalTextureUpdate.pTextureDesc		= &desc.TextureUpdate.TextureDesc;
					resourceUpdateDesc.InternalTextureUpdate.pTextureViewDesc	= &desc.TextureUpdate.TextureViewDesc;
					resourceUpdateDesc.InternalTextureUpdate.pSamplerDesc		= &desc.TextureUpdate.SamplerDesc;
					UpdateResourceTexture(pResource, &resourceUpdateDesc);
					break;
				}
				case ERenderGraphResourceType::BUFFER:
				{
					resourceUpdateDesc.InternalBufferUpdate.pBufferDesc			= &desc.BufferUpdate.BufferDesc;
					UpdateResourceBuffer(pResource, &resourceUpdateDesc);
					break;
				}
				default:
				{
					LOG_WARNING("[RenderGraph]: Resource \"%s\" in Render Graph has unsupported Type", desc.ResourceName.c_str());
					return;
				}
			}
		}
		else
		{
			LOG_WARNING("[RenderGraph]: Resource \"%s\" in Render Graph could not be found in Resource Map", desc.ResourceName.c_str());
			return;
		}
	}

	void RenderGraph::UpdateResourceTexture(Resource* pResource, const ResourceUpdateDesc* pDesc)
	{
		uint32 actualSubResourceCount = 0;

		//Unbounded arrays are handled differently compared to normal textures
		if (pResource->Texture.UnboundedArray)
		{
			//We don't know the subresource count until now so we must update all container arrays
			actualSubResourceCount = pDesc->ExternalTextureUpdate.Count;
			pResource->Texture.Textures.Resize(actualSubResourceCount);
			pResource->Texture.PerImageTextureViews.Resize(actualSubResourceCount);
			pResource->Texture.Samplers.Resize(actualSubResourceCount);
<<<<<<< HEAD
			pResource->Texture.PerSubImageTextureViews.Resize(actualSubResourceCount * (pDesc->ExternalTextureUpdate.ppPerSubImageTextureViews != nullptr ? pDesc->ExternalTextureUpdate.PerImageSubImageTextureViewCount : 1));
=======
			pResource->Texture.PerSubImageTextureViews.Resize(actualSubResourceCount * (pDesc->ExternalTextureUpdate.ppPerSubImageTextureViews != nullptr ? pDesc->ExternalTextureUpdate.PerSubImageTextureViewsCount : 1));
>>>>>>> 52e6468c

			//We must clear all non-template barriers
			for (uint32 b = 0; b < pResource->BarriersPerSynchronizationStage.GetSize(); b++)
			{
				const ResourceBarrierInfo* pBarrierInfo = &pResource->BarriersPerSynchronizationStage[b];
				SynchronizationStage* pSynchronizationStage = &m_pSynchronizationStages[pBarrierInfo->SynchronizationStageIndex];

				TArray<PipelineTextureBarrierDesc>& textureBarriers = pSynchronizationStage->UnboundedTextureBarriers[pBarrierInfo->SynchronizationTypeIndex][pBarrierInfo->BarrierIndex];
				textureBarriers.Resize(1);
				textureBarriers[0].pTexture = nullptr;
			}
		}
		else
		{
			if (pResource->BackBufferBound)
			{
				actualSubResourceCount = m_BackBufferCount;
			}
			else if (pResource->Texture.IsOfArrayType)
			{
				actualSubResourceCount = 1;
			}
			else
			{
				actualSubResourceCount = pResource->SubResourceCount;
			}
		}

		for (uint32 sr = 0; sr < actualSubResourceCount; sr++)
		{
			Texture** ppTexture =					&pResource->Texture.Textures[sr];
			TextureView** ppTextureView =			&pResource->Texture.PerImageTextureViews[sr];
			Sampler** ppSampler =					&pResource->Texture.Samplers[sr];

			Texture* pTexture						= nullptr;
			TextureView* pTextureView				= nullptr;
			Sampler* pSampler						= nullptr;

			if (pResource->OwnershipType == EResourceOwnershipType::INTERNAL)
			{
				const TextureDesc* pTextureDesc	= pDesc->InternalTextureUpdate.pTextureDesc;
				TextureViewDesc textureViewDesc = *pDesc->InternalTextureUpdate.pTextureViewDesc; //Make a copy so we can change TextureViewDesc::pTexture

				SAFERELEASE(*ppTexture);
				SAFERELEASE(*ppTextureView);

				pTexture = m_pGraphicsDevice->CreateTexture(pTextureDesc);

				textureViewDesc.pTexture = pTexture;
				pTextureView = m_pGraphicsDevice->CreateTextureView(&textureViewDesc);

				//Create texture views for sub images to be used as Render Targets
				if (pResource->Texture.UsedAsRenderTarget)
				{
					if (pResource->Texture.PerSubImageUniquelyAllocated)
					{
						TextureViewDesc subImageTextureViewDesc = {};
						subImageTextureViewDesc.pTexture		= pTexture;
						subImageTextureViewDesc.Flags			= (textureViewDesc.Flags & FTextureViewFlag::TEXTURE_VIEW_FLAG_DEPTH_STENCIL) > 0 ? FTextureViewFlag::TEXTURE_VIEW_FLAG_DEPTH_STENCIL : FTextureViewFlag::TEXTURE_VIEW_FLAG_RENDER_TARGET;
						subImageTextureViewDesc.Format			= pResource->Texture.Format;
						subImageTextureViewDesc.Type			= ETextureViewType::TEXTURE_VIEW_TYPE_2D;
						subImageTextureViewDesc.Miplevel		= textureViewDesc.Miplevel;
						subImageTextureViewDesc.MiplevelCount	= textureViewDesc.MiplevelCount;
						subImageTextureViewDesc.ArrayCount		= 1;

						for (uint32 si = 0; si < pTextureDesc->ArrayCount; si++)
						{
							TextureView** ppPerSubImageTextureView = &pResource->Texture.PerSubImageTextureViews[sr * pTextureDesc->ArrayCount + si];

							subImageTextureViewDesc.DebugName	= pResource->Name + " Sub Image Texture View " + std::to_string(si);
							subImageTextureViewDesc.ArrayIndex	= si;

							SAFERELEASE(*ppPerSubImageTextureView);
							(*ppPerSubImageTextureView)	= m_pGraphicsDevice->CreateTextureView(&subImageTextureViewDesc);
						}
					}
					else
					{
						pResource->Texture.PerSubImageTextureViews[sr] = pTextureView;
					}
				}

				//Update Sampler
				if (pDesc->InternalTextureUpdate.pSamplerDesc != nullptr)
				{
					SAFERELEASE(*ppSampler);
					pSampler = m_pGraphicsDevice->CreateSampler(pDesc->InternalTextureUpdate.pSamplerDesc);
				}
			}
			else if (pResource->OwnershipType == EResourceOwnershipType::EXTERNAL)
			{
				pTexture			= pDesc->ExternalTextureUpdate.ppTextures[sr];
				pTextureView		= pDesc->ExternalTextureUpdate.ppTextureViews[sr];

				if (pDesc->ExternalTextureUpdate.ppPerSubImageTextureViews != nullptr)
				{
<<<<<<< HEAD
					uint32 subImageBaseIndex = sr * pDesc->ExternalTextureUpdate.PerImageSubImageTextureViewCount;

					for (uint32 si = 0; si < pDesc->ExternalTextureUpdate.PerImageSubImageTextureViewCount; si++)
=======
					uint32 subImageBaseIndex = sr * pDesc->ExternalTextureUpdate.PerSubImageTextureViewsCount;

					for (uint32 si = 0; si < pDesc->ExternalTextureUpdate.PerSubImageTextureViewsCount; si++)
>>>>>>> 52e6468c
					{
						pResource->Texture.PerSubImageTextureViews[subImageBaseIndex + si] = pDesc->ExternalTextureUpdate.ppPerSubImageTextureViews[subImageBaseIndex + si];
					}
				}
				else
				{
					pResource->Texture.PerSubImageTextureViews[sr] = pTextureView;
				}

				//Update Sampler
				if (pDesc->ExternalTextureUpdate.ppSamplers != nullptr)
				{
					pSampler = pDesc->ExternalTextureUpdate.ppSamplers[sr];
				}
			}
			else
			{
				LOG_ERROR("[RenderGraph]: UpdateResourceTexture called for resource with invalid OwnershipType");
				return;
			}

			const TextureDesc& textureDesc = pTexture->GetDesc();

			if (pResource->Texture.IsOfArrayType)
			{
				if (pResource->Texture.TextureType == ERenderGraphTextureType::TEXTURE_CUBE)
				{
					if (textureDesc.ArrayCount != pResource->SubResourceCount * 6)
					{
						LOG_ERROR("[RenderGraph]: UpdateResourceTexture for resource of array type with length %u and type TextureCube but ArrayCount was %u", pResource->SubResourceCount, textureDesc.ArrayCount);
						return;
					}
				}
				else
				{
					if (textureDesc.ArrayCount != pResource->SubResourceCount)
					{
						LOG_ERROR("[RenderGraph]: UpdateResourceTexture for resource of array type with length %u and type Texture2D but ArrayCount was %u", pResource->SubResourceCount, textureDesc.ArrayCount);
						return;
					}
				}
			}

			(*ppTexture)		= pTexture;
			(*ppTextureView)	= pTextureView;
			(*ppSampler)		= pSampler;

			if (pResource->BarriersPerSynchronizationStage.GetSize() > 0)
			{
				if (pResource->Texture.UnboundedArray)
				{
					for (uint32 b = 0; b < pResource->BarriersPerSynchronizationStage.GetSize(); b++)
					{
						const ResourceBarrierInfo* pBarrierInfo = &pResource->BarriersPerSynchronizationStage[b];
						SynchronizationStage* pSynchronizationStage = &m_pSynchronizationStages[pBarrierInfo->SynchronizationStageIndex];

						TArray<PipelineTextureBarrierDesc>& textureBarriers = pSynchronizationStage->UnboundedTextureBarriers[pBarrierInfo->SynchronizationTypeIndex][pBarrierInfo->BarrierIndex];
						PipelineTextureBarrierDesc& templateBarrier = textureBarriers[0];

						if (templateBarrier.pTexture == nullptr)
						{
							templateBarrier.pTexture		= pTexture;
							templateBarrier.Miplevel		= 0;
							templateBarrier.MiplevelCount	= textureDesc.Miplevels;
							templateBarrier.ArrayIndex		= 0;
							templateBarrier.ArrayCount		= textureDesc.ArrayCount;
						}
						else
						{
							PipelineTextureBarrierDesc newBarrier = templateBarrier;
							newBarrier.pTexture			= pTexture;
							newBarrier.Miplevel			= 0;
							newBarrier.MiplevelCount	= textureDesc.Miplevels;
							newBarrier.ArrayIndex		= 0;
							newBarrier.ArrayCount		= textureDesc.ArrayCount;
							textureBarriers.PushBack(newBarrier);
						}
					}
				}
				else
				{
					for (uint32 b = sr; b < pResource->BarriersPerSynchronizationStage.GetSize(); b += pResource->SubResourceCount)
					{
						const ResourceBarrierInfo* pBarrierInfo = &pResource->BarriersPerSynchronizationStage[b];
						SynchronizationStage* pSynchronizationStage = &m_pSynchronizationStages[pBarrierInfo->SynchronizationStageIndex];

						PipelineTextureBarrierDesc* pTextureBarrier = &pSynchronizationStage->TextureBarriers[pBarrierInfo->SynchronizationTypeIndex][pBarrierInfo->BarrierIndex];

						pTextureBarrier->pTexture		= pTexture;
						pTextureBarrier->Miplevel		= 0;
						pTextureBarrier->MiplevelCount	= textureDesc.Miplevels;
						pTextureBarrier->ArrayIndex		= 0;
						pTextureBarrier->ArrayCount		= textureDesc.ArrayCount;
					}
				}
			}

			//Transfer to Initial State
			if (pResource->Texture.InitialTransitionBarrier.QueueBefore != ECommandQueueType::COMMAND_QUEUE_TYPE_UNKNOWN)
			{
				PipelineTextureBarrierDesc& initialBarrier = pResource->Texture.InitialTransitionBarrier;

				initialBarrier.pTexture				= pTexture;
				initialBarrier.Miplevel				= 0;
				initialBarrier.MiplevelCount		= textureDesc.Miplevels;
				initialBarrier.ArrayIndex			= 0;
				initialBarrier.ArrayCount			= textureDesc.ArrayCount;

				FPipelineStageFlags srcPipelineStage = pResource->LastPipelineStageOfFirstRenderStage;
				FPipelineStageFlags dstPipelineStage = pResource->LastPipelineStageOfFirstRenderStage;

				if (initialBarrier.QueueAfter == ECommandQueueType::COMMAND_QUEUE_TYPE_GRAPHICS)
				{
					CommandList* pCommandList = m_ppGraphicsCopyCommandLists[m_ModFrameIndex];

					if (!pCommandList->IsBegin())
					{
						m_ppGraphicsCopyCommandAllocators[m_ModFrameIndex]->Reset();
						pCommandList->Begin(nullptr);
					}

					pCommandList->PipelineTextureBarriers(srcPipelineStage, dstPipelineStage, &initialBarrier, 1);
				}
				else if (initialBarrier.QueueAfter == ECommandQueueType::COMMAND_QUEUE_TYPE_COMPUTE)
				{
					CommandList* pCommandList = m_ppComputeCopyCommandLists[m_ModFrameIndex];

					if (!pCommandList->IsBegin())
					{
						m_ppComputeCopyCommandAllocators[m_ModFrameIndex]->Reset();
						pCommandList->Begin(nullptr);
					}

					pCommandList->PipelineTextureBarriers(srcPipelineStage, dstPipelineStage, &initialBarrier, 1);
				}
			}
		}

		if (pResource->ResourceBindings.GetSize() > 0)
			m_DirtyDescriptorSetTextures.insert(pResource);
	}

	void RenderGraph::UpdateResourceDrawArgs(Resource* pResource, const ResourceUpdateDesc* pDesc)
	{
		auto drawArgsArgsIt = pResource->DrawArgs.MaskToArgs.find(pDesc->ExternalDrawArgsUpdate.DrawArgsMask);

		if (drawArgsArgsIt != pResource->DrawArgs.MaskToArgs.end())
		{
			drawArgsArgsIt->second.Args.Clear();

			drawArgsArgsIt->second.Args.Resize(pDesc->ExternalDrawArgsUpdate.Count);
			memcpy(drawArgsArgsIt->second.Args.GetData(), pDesc->ExternalDrawArgsUpdate.pDrawArgs, pDesc->ExternalDrawArgsUpdate.Count * sizeof(DrawArg));

			//Update Synchronization Stage Barriers
			for (uint32 b = 0; b < pResource->BarriersPerSynchronizationStage.GetSize(); b += pResource->SubResourceCount)
			{
				const ResourceBarrierInfo* pBarrierInfo = &pResource->BarriersPerSynchronizationStage[b];

				if (pDesc->ExternalDrawArgsUpdate.DrawArgsMask == pBarrierInfo->DrawArgsMask)
				{
					SynchronizationStage* pSynchronizationStage = &m_pSynchronizationStages[pBarrierInfo->SynchronizationStageIndex];

					//Todo: This only works while there is a single Draw Args resource, this is OK for now but should be changed when generalizing
					TArray<PipelineBufferBarrierDesc>& drawBufferBarriers = pSynchronizationStage->DrawBufferBarriers[pBarrierInfo->SynchronizationTypeIndex];
					PipelineBufferBarrierDesc bufferBarrierTemplate = drawBufferBarriers[0];
					drawBufferBarriers.Clear();

					for (uint32 d = 0; d < pDesc->ExternalDrawArgsUpdate.Count; d++)
					{
						DrawArg* pDrawArg = &pDesc->ExternalDrawArgsUpdate.pDrawArgs[d];

						// Vertex Buffer
						{
							VALIDATE(pDrawArg->pVertexBuffer);

							bufferBarrierTemplate.pBuffer		= pDrawArg->pVertexBuffer;
							bufferBarrierTemplate.SizeInBytes	= pDrawArg->pVertexBuffer->GetDesc().SizeInBytes;
							bufferBarrierTemplate.Offset		= 0;
							drawBufferBarriers.PushBack(bufferBarrierTemplate);
						}

						// Instance Buffer
						{
							VALIDATE(pDrawArg->pInstanceBuffer);

							bufferBarrierTemplate.pBuffer		= pDrawArg->pInstanceBuffer;
							bufferBarrierTemplate.SizeInBytes	= pDrawArg->pInstanceBuffer->GetDesc().SizeInBytes;
							bufferBarrierTemplate.Offset		= 0;
							drawBufferBarriers.PushBack(bufferBarrierTemplate);
						}

						// Index Buffer
						{
							VALIDATE(pDrawArg->pIndexBuffer);

							bufferBarrierTemplate.pBuffer		= pDrawArg->pIndexBuffer;
							bufferBarrierTemplate.SizeInBytes	= pDrawArg->pIndexBuffer->GetDesc().SizeInBytes;
							bufferBarrierTemplate.Offset		= 0;
							drawBufferBarriers.PushBack(bufferBarrierTemplate);
						}

						// Meshlet Buffer
						{
							VALIDATE(pDrawArg->pMeshletBuffer);

							bufferBarrierTemplate.pBuffer		= pDrawArg->pMeshletBuffer;
							bufferBarrierTemplate.SizeInBytes	= pDrawArg->pMeshletBuffer->GetDesc().SizeInBytes;
							bufferBarrierTemplate.Offset		= 0;
							drawBufferBarriers.PushBack(bufferBarrierTemplate);
						}

						// UniqueIndices Buffer
						{
							VALIDATE(pDrawArg->pUniqueIndicesBuffer);

							bufferBarrierTemplate.pBuffer		= pDrawArg->pUniqueIndicesBuffer;
							bufferBarrierTemplate.SizeInBytes	= pDrawArg->pUniqueIndicesBuffer->GetDesc().SizeInBytes;
							bufferBarrierTemplate.Offset		= 0;
							drawBufferBarriers.PushBack(bufferBarrierTemplate);
						}

						// PrimitiveIndices Buffer
						{
							VALIDATE(pDrawArg->pPrimitiveIndices);

							bufferBarrierTemplate.pBuffer		= pDrawArg->pPrimitiveIndices;
							bufferBarrierTemplate.SizeInBytes	= pDrawArg->pPrimitiveIndices->GetDesc().SizeInBytes;
							bufferBarrierTemplate.Offset		= 0;
							drawBufferBarriers.PushBack(bufferBarrierTemplate);
						}
					}
				}
			}

			static TArray<PipelineBufferBarrierDesc> intialBarriers;
			intialBarriers.Clear();

			//Create Initial Barriers
			for (uint32 d = 0; d < pDesc->ExternalDrawArgsUpdate.Count; d++)
			{
				DrawArg* pDrawArg = &pDesc->ExternalDrawArgsUpdate.pDrawArgs[d];

				// Vertex Buffer
				{
					VALIDATE(pDrawArg->pVertexBuffer);

					PipelineBufferBarrierDesc initialVertexBufferTransitionBarrier = drawArgsArgsIt->second.InitialTransitionBarrierTemplate;
					initialVertexBufferTransitionBarrier.pBuffer		= pDrawArg->pVertexBuffer;
					initialVertexBufferTransitionBarrier.Offset			= 0;
					initialVertexBufferTransitionBarrier.SizeInBytes	= pDrawArg->pVertexBuffer->GetDesc().SizeInBytes;
					intialBarriers.PushBack(initialVertexBufferTransitionBarrier);
				}

				// Instance Buffer
				{
					VALIDATE(pDrawArg->pInstanceBuffer);

					PipelineBufferBarrierDesc initialInstanceBufferTransitionBarrier = drawArgsArgsIt->second.InitialTransitionBarrierTemplate;
					initialInstanceBufferTransitionBarrier.pBuffer		= pDrawArg->pInstanceBuffer;
					initialInstanceBufferTransitionBarrier.Offset		= 0;
					initialInstanceBufferTransitionBarrier.SizeInBytes	= pDrawArg->pInstanceBuffer->GetDesc().SizeInBytes;
					intialBarriers.PushBack(initialInstanceBufferTransitionBarrier);
				}

				// Index Buffer
				{
					VALIDATE(pDrawArg->pIndexBuffer);

					PipelineBufferBarrierDesc initialIndexBufferTransitionBarrier = drawArgsArgsIt->second.InitialTransitionBarrierTemplate;
					initialIndexBufferTransitionBarrier.pBuffer		= pDrawArg->pIndexBuffer;
					initialIndexBufferTransitionBarrier.Offset		= 0;
					initialIndexBufferTransitionBarrier.SizeInBytes	= pDrawArg->pIndexBuffer->GetDesc().SizeInBytes;
					intialBarriers.PushBack(initialIndexBufferTransitionBarrier);
				}

				// If meshlet buffer is nullptr we assume that we are not using meshshaders
				if (pDrawArg->pMeshletBuffer)
				{
					// Meshlet Buffer
					{
						PipelineBufferBarrierDesc initialMeshletBufferTransitionBarrier = drawArgsArgsIt->second.InitialTransitionBarrierTemplate;
						initialMeshletBufferTransitionBarrier.pBuffer		= pDrawArg->pMeshletBuffer;
						initialMeshletBufferTransitionBarrier.Offset		= 0;
						initialMeshletBufferTransitionBarrier.SizeInBytes	= pDrawArg->pMeshletBuffer->GetDesc().SizeInBytes;
						intialBarriers.PushBack(initialMeshletBufferTransitionBarrier);
					}

					// Unique Indices Buffer
					{
						VALIDATE(pDrawArg->pUniqueIndicesBuffer);

						PipelineBufferBarrierDesc initialUniqueIndicesBufferTransitionBarrier = drawArgsArgsIt->second.InitialTransitionBarrierTemplate;
						initialUniqueIndicesBufferTransitionBarrier.pBuffer		= pDrawArg->pUniqueIndicesBuffer;
						initialUniqueIndicesBufferTransitionBarrier.Offset		= 0;
						initialUniqueIndicesBufferTransitionBarrier.SizeInBytes = pDrawArg->pUniqueIndicesBuffer->GetDesc().SizeInBytes;
						intialBarriers.PushBack(initialUniqueIndicesBufferTransitionBarrier);
					}

					// Primitive Indices Buffer
					{
						VALIDATE(pDrawArg->pPrimitiveIndices);

						PipelineBufferBarrierDesc initialPrimitiveIndicesBufferTransitionBarrier = drawArgsArgsIt->second.InitialTransitionBarrierTemplate;
						initialPrimitiveIndicesBufferTransitionBarrier.pBuffer		= pDrawArg->pPrimitiveIndices;
						initialPrimitiveIndicesBufferTransitionBarrier.Offset		= 0;
						initialPrimitiveIndicesBufferTransitionBarrier.SizeInBytes	= pDrawArg->pPrimitiveIndices->GetDesc().SizeInBytes;
						intialBarriers.PushBack(initialPrimitiveIndicesBufferTransitionBarrier);
					}
				}
			}

			//Transfer to Initial State
			if (!intialBarriers.IsEmpty())
			{
				FPipelineStageFlags srcPipelineStage = pResource->LastPipelineStageOfFirstRenderStage;
				FPipelineStageFlags dstPipelineStage = pResource->LastPipelineStageOfFirstRenderStage;

				if (intialBarriers[0].QueueAfter == ECommandQueueType::COMMAND_QUEUE_TYPE_GRAPHICS)
				{
					CommandList* pCommandList = m_ppGraphicsCopyCommandLists[m_ModFrameIndex];

					if (!pCommandList->IsBegin())
					{
						m_ppGraphicsCopyCommandAllocators[m_ModFrameIndex]->Reset();
						pCommandList->Begin(nullptr);
					}

					uint32 remaining = intialBarriers.GetSize() % MAX_BUFFER_BARRIERS;
					uint32 i = 0;
					for(; i < floor(intialBarriers.GetSize()/ MAX_BUFFER_BARRIERS); i++)
						pCommandList->PipelineBufferBarriers(srcPipelineStage, dstPipelineStage, &intialBarriers[i*MAX_BUFFER_BARRIERS], MAX_BUFFER_BARRIERS);
					if(remaining != 0)
						pCommandList->PipelineBufferBarriers(srcPipelineStage, dstPipelineStage, &intialBarriers[i*MAX_BUFFER_BARRIERS], remaining);
				}
				else if (intialBarriers[0].QueueAfter == ECommandQueueType::COMMAND_QUEUE_TYPE_COMPUTE)
				{
					CommandList* pCommandList = m_ppComputeCopyCommandLists[m_ModFrameIndex];

					if (!pCommandList->IsBegin())
					{
						m_ppComputeCopyCommandAllocators[m_ModFrameIndex]->Reset();
						pCommandList->Begin(nullptr);
					}

					uint32 remaining = intialBarriers.GetSize() % MAX_BUFFER_BARRIERS;
					uint32 i = 0;
					for (; i < floor(intialBarriers.GetSize() / MAX_BUFFER_BARRIERS); i++)
						pCommandList->PipelineBufferBarriers(srcPipelineStage, dstPipelineStage, &intialBarriers[i * MAX_BUFFER_BARRIERS], MAX_BUFFER_BARRIERS);
					if (remaining != 0)
						pCommandList->PipelineBufferBarriers(srcPipelineStage, dstPipelineStage, &intialBarriers[i * MAX_BUFFER_BARRIERS], remaining);
				}
			}

			m_DirtyDescriptorSetDrawArgs.insert(pResource);
		}
		else
		{
			LOG_WARNING("[RenderGraph]: Update DrawArgs called for unused DrawArgsMask %x", pDesc->ExternalDrawArgsUpdate.DrawArgsMask);
		}
	}

	void RenderGraph::UpdateResourceBuffer(Resource* pResource, const ResourceUpdateDesc* pDesc)
	{
		uint32 actualSubResourceCount = 0;
		if (pResource->BackBufferBound)
		{
			actualSubResourceCount = m_BackBufferCount;
		}
		else
		{
			actualSubResourceCount = pResource->SubResourceCount;
		}

		VALIDATE(actualSubResourceCount == pDesc->ExternalBufferUpdate.Count);

		//Update Buffer
		for (uint32 sr = 0; sr < actualSubResourceCount; sr++)
		{
			Buffer** ppBuffer		= &pResource->Buffer.Buffers[sr];
			uint64* pOffset			= &pResource->Buffer.Offsets[sr];
			uint64* pSizeInBytes	= &pResource->Buffer.SizesInBytes[sr];

			Buffer* pBuffer = nullptr;

			if (pResource->OwnershipType == EResourceOwnershipType::INTERNAL)
			{
				SAFERELEASE(*ppBuffer);
				pBuffer = m_pGraphicsDevice->CreateBuffer(pDesc->InternalBufferUpdate.pBufferDesc);
			}
			else if (pResource->OwnershipType == EResourceOwnershipType::EXTERNAL)
			{
				pBuffer = pDesc->ExternalBufferUpdate.ppBuffer[sr];
			}
			else
			{
				LOG_ERROR("[RenderGraph]: UpdateResourceBuffer called for Resource with unknown OwnershipType, \"%s\"", pResource->Name.c_str());
				return;
			}

			const BufferDesc& bufferDesc = pBuffer->GetDesc();

			//Todo: This should not be here
			uint64 offset = 0;

			(*ppBuffer)		= pBuffer;
			(*pSizeInBytes) = bufferDesc.SizeInBytes;
			(*pOffset)		= offset;

			for (uint32 b = sr; b < pResource->BarriersPerSynchronizationStage.GetSize(); b += pResource->SubResourceCount)
			{
				const ResourceBarrierInfo* pBarrierInfo = &pResource->BarriersPerSynchronizationStage[b];
				SynchronizationStage* pSynchronizationStage = &m_pSynchronizationStages[pBarrierInfo->SynchronizationStageIndex];

				PipelineBufferBarrierDesc* pBufferBarrier = &pSynchronizationStage->BufferBarriers[pBarrierInfo->SynchronizationTypeIndex][pBarrierInfo->BarrierIndex];

				pBufferBarrier->pBuffer		= pBuffer;
				pBufferBarrier->SizeInBytes = bufferDesc.SizeInBytes;
				pBufferBarrier->Offset		= offset;
			}

			//Transfer to Initial State
			if (pResource->Buffer.InitialTransitionBarrier.QueueBefore != ECommandQueueType::COMMAND_QUEUE_TYPE_UNKNOWN)
			{
				PipelineBufferBarrierDesc& initialBarrier = pResource->Buffer.InitialTransitionBarrier;

				initialBarrier.pBuffer		= pBuffer;
				initialBarrier.Offset		= offset;
				initialBarrier.SizeInBytes	= bufferDesc.SizeInBytes;

				FPipelineStageFlags srcPipelineStage = pResource->LastPipelineStageOfFirstRenderStage;
				FPipelineStageFlags dstPipelineStage = pResource->LastPipelineStageOfFirstRenderStage;

				if (initialBarrier.QueueAfter == ECommandQueueType::COMMAND_QUEUE_TYPE_GRAPHICS)
				{
					CommandList* pCommandList = m_ppGraphicsCopyCommandLists[m_ModFrameIndex];

					if (!pCommandList->IsBegin())
					{
						m_ppGraphicsCopyCommandAllocators[m_ModFrameIndex]->Reset();
						pCommandList->Begin(nullptr);
					}

					pCommandList->PipelineBufferBarriers(srcPipelineStage, dstPipelineStage, &initialBarrier, 1);
				}
				else if (initialBarrier.QueueAfter == ECommandQueueType::COMMAND_QUEUE_TYPE_COMPUTE)
				{
					CommandList* pCommandList = m_ppComputeCopyCommandLists[m_ModFrameIndex];

					if (!pCommandList->IsBegin())
					{
						m_ppComputeCopyCommandAllocators[m_ModFrameIndex]->Reset();
						pCommandList->Begin(nullptr);
					}

					pCommandList->PipelineBufferBarriers(srcPipelineStage, dstPipelineStage, &initialBarrier, 1);
				}
			}
		}

		if (pResource->ResourceBindings.GetSize() > 0)
			m_DirtyDescriptorSetBuffers.insert(pResource);
	}

	void RenderGraph::UpdateResourceAccelerationStructure(Resource* pResource, const ResourceUpdateDesc* pDesc)
	{
		//Update Acceleration Structure
		pResource->AccelerationStructure.pTLAS = pDesc->ExternalAccelerationStructure.pTLAS;

		m_DirtyDescriptorSetAccelerationStructures.insert(pResource);
	}

	void RenderGraph::UpdateRelativeRenderStageDimensions(RenderStage* pRenderStage)
	{
		if (pRenderStage->Parameters.XDimType == ERenderGraphDimensionType::RELATIVE_1D)
		{
			pRenderStage->Dimensions.x = uint32(pRenderStage->Parameters.XDimVariable * m_WindowWidth * m_WindowHeight);
		}
		else
		{
			if (pRenderStage->Parameters.XDimType == ERenderGraphDimensionType::RELATIVE)
			{
				pRenderStage->Dimensions.x = uint32(pRenderStage->Parameters.XDimVariable * m_WindowWidth);
			}

			if (pRenderStage->Parameters.YDimType == ERenderGraphDimensionType::RELATIVE)
			{
				pRenderStage->Dimensions.y = uint32(pRenderStage->Parameters.YDimVariable * m_WindowHeight);
			}
		}
	}

	void RenderGraph::UpdateRelativeResourceDimensions(InternalResourceUpdateDesc* pResourceUpdateDesc)
	{
		switch (pResourceUpdateDesc->Type)
		{
			case ERenderGraphResourceType::TEXTURE:
			{
				if (pResourceUpdateDesc->TextureUpdate.XDimType == ERenderGraphDimensionType::RELATIVE)
				{
					pResourceUpdateDesc->TextureUpdate.TextureDesc.Width = uint32(pResourceUpdateDesc->TextureUpdate.XDimVariable * m_WindowWidth);
					m_DirtyInternalResources.insert(pResourceUpdateDesc->ResourceName);
				}

				if (pResourceUpdateDesc->TextureUpdate.YDimType == ERenderGraphDimensionType::RELATIVE)
				{
					pResourceUpdateDesc->TextureUpdate.TextureDesc.Height = uint32(pResourceUpdateDesc->TextureUpdate.YDimVariable * m_WindowHeight);
					m_DirtyInternalResources.insert(pResourceUpdateDesc->ResourceName);
				}

				break;
			}
			default:
			{
				LOG_WARNING("[RenderGraph]: Resource \"%s\" in Render Graph has unsupported Type for relative dimensions", pResourceUpdateDesc->ResourceName.c_str());
				return;
			}
		}
	}

	void RenderGraph::ExecuteSynchronizationStage(
		SynchronizationStage*	pSynchronizationStage,
		CommandAllocator*		pGraphicsCommandAllocator,
		CommandList*			pGraphicsCommandList,
		CommandAllocator*		pComputeCommandAllocator,
		CommandList*			pComputeCommandList,
		CommandList**			ppFirstExecutionStage,
		CommandList**			ppSecondExecutionStage)
	{
		Profiler::GetGPUProfiler()->GetTimestamp(pGraphicsCommandList);
		pGraphicsCommandAllocator->Reset();
		pGraphicsCommandList->Begin(nullptr);
		Profiler::GetGPUProfiler()->ResetTimestamp(pGraphicsCommandList);
		Profiler::GetGPUProfiler()->StartTimestamp(pGraphicsCommandList);

		Profiler::GetGPUProfiler()->GetTimestamp(pComputeCommandList);
		pComputeCommandAllocator->Reset();
		pComputeCommandList->Begin(nullptr);
		Profiler::GetGPUProfiler()->ResetTimestamp(pComputeCommandList);
		Profiler::GetGPUProfiler()->StartTimestamp(pComputeCommandList);

		CommandList* pFirstExecutionCommandList = nullptr;
		CommandList* pSecondExecutionCommandList = nullptr;

		if (pSynchronizationStage->ExecutionQueue == ECommandQueueType::COMMAND_QUEUE_TYPE_GRAPHICS)
		{
			(*ppFirstExecutionStage) = pGraphicsCommandList;
			pFirstExecutionCommandList = pGraphicsCommandList;
			pSecondExecutionCommandList = pComputeCommandList;
		}
		else if (pSynchronizationStage->ExecutionQueue == ECommandQueueType::COMMAND_QUEUE_TYPE_COMPUTE)
		{
			(*ppFirstExecutionStage) = pComputeCommandList;
			pFirstExecutionCommandList = pComputeCommandList;
			pSecondExecutionCommandList = pGraphicsCommandList;
		}

		//Texture Synchronizations
		{
			const TArray<PipelineTextureBarrierDesc>& sameQueueBackBufferBarriers	= pSynchronizationStage->TextureBarriers[SAME_QUEUE_BACK_BUFFER_BOUND_SYNCHRONIZATION_INDEX];
			const TArray<PipelineTextureBarrierDesc>& sameQueueTextureBarriers		= pSynchronizationStage->TextureBarriers[SAME_QUEUE_TEXTURE_SYNCHRONIZATION_INDEX];
			const TArray<PipelineTextureBarrierDesc>& otherQueueBackBufferBarriers	= pSynchronizationStage->TextureBarriers[OTHER_QUEUE_BACK_BUFFER_BOUND_SYNCHRONIZATION_INDEX];
			const TArray<PipelineTextureBarrierDesc>& otherQueueTextureBarriers		= pSynchronizationStage->TextureBarriers[OTHER_QUEUE_TEXTURE_SYNCHRONIZATION_INDEX];

			if (sameQueueBackBufferBarriers.GetSize() > 0)
			{
				pFirstExecutionCommandList->PipelineTextureBarriers(pSynchronizationStage->SrcPipelineStage, pSynchronizationStage->SameQueueDstPipelineStage, &otherQueueBackBufferBarriers[m_BackBufferIndex], 1);
			}

			if (sameQueueTextureBarriers.GetSize() > 0)
			{
				pFirstExecutionCommandList->PipelineTextureBarriers(pSynchronizationStage->SrcPipelineStage, pSynchronizationStage->SameQueueDstPipelineStage, sameQueueTextureBarriers.GetData(), sameQueueTextureBarriers.GetSize());
			}

			if (otherQueueBackBufferBarriers.GetSize() > 0)
			{
				const PipelineTextureBarrierDesc* pTextureBarrier = &otherQueueBackBufferBarriers[m_BackBufferIndex];
				pFirstExecutionCommandList->PipelineTextureBarriers(pSynchronizationStage->SrcPipelineStage, pSynchronizationStage->OtherQueueDstPipelineStage, pTextureBarrier, 1);
				pSecondExecutionCommandList->PipelineTextureBarriers(pSynchronizationStage->SrcPipelineStage, pSynchronizationStage->OtherQueueDstPipelineStage, pTextureBarrier, 1);
				(*ppSecondExecutionStage) = pSecondExecutionCommandList;
			}

			if (otherQueueTextureBarriers.GetSize() > 0)
			{
				pFirstExecutionCommandList->PipelineTextureBarriers(pSynchronizationStage->SrcPipelineStage, pSynchronizationStage->OtherQueueDstPipelineStage, otherQueueTextureBarriers.GetData(), otherQueueTextureBarriers.GetSize());
				pSecondExecutionCommandList->PipelineTextureBarriers(pSynchronizationStage->SrcPipelineStage, pSynchronizationStage->OtherQueueDstPipelineStage, otherQueueTextureBarriers.GetData(), otherQueueTextureBarriers.GetSize());
				(*ppSecondExecutionStage) = pSecondExecutionCommandList;
			}

			const TArray<TArray<PipelineTextureBarrierDesc>>& sameQueueUnboundedTextureBarrierArrays	= pSynchronizationStage->UnboundedTextureBarriers[SAME_QUEUE_UNBOUNDED_TEXTURE_SYNCHRONIZATION_INDEX];
			const TArray<TArray<PipelineTextureBarrierDesc>>& otherQueueUnboundedTextureBarrierArrays	= pSynchronizationStage->UnboundedTextureBarriers[OTHER_QUEUE_UNBOUNDED_TEXTURE_SYNCHRONIZATION_INDEX];

			for (const TArray<PipelineTextureBarrierDesc>& sameQueueUnboundedTextureBarriers : sameQueueUnboundedTextureBarrierArrays)
			{
				pFirstExecutionCommandList->PipelineTextureBarriers(pSynchronizationStage->SrcPipelineStage, pSynchronizationStage->SameQueueDstPipelineStage, sameQueueTextureBarriers.GetData(), sameQueueTextureBarriers.GetSize());
			}

			for (const TArray<PipelineTextureBarrierDesc>& otherQueueUnboundedTextureBarriers : otherQueueUnboundedTextureBarrierArrays)
			{
				pFirstExecutionCommandList->PipelineTextureBarriers(pSynchronizationStage->SrcPipelineStage, pSynchronizationStage->SameQueueDstPipelineStage, otherQueueTextureBarriers.GetData(), otherQueueTextureBarriers.GetSize());
				pSecondExecutionCommandList->PipelineTextureBarriers(pSynchronizationStage->SrcPipelineStage, pSynchronizationStage->OtherQueueDstPipelineStage, otherQueueTextureBarriers.GetData(), otherQueueTextureBarriers.GetSize());
				(*ppSecondExecutionStage) = pSecondExecutionCommandList;
			}
		}

		//Draw Buffer Synchronization
		{
			const TArray<PipelineBufferBarrierDesc>& sameQueueDrawBufferBarriers		= pSynchronizationStage->DrawBufferBarriers[SAME_QUEUE_BUFFER_SYNCHRONIZATION_INDEX];
			const TArray<PipelineBufferBarrierDesc>& otherQueueDrawBufferBarriers		= pSynchronizationStage->DrawBufferBarriers[OTHER_QUEUE_BUFFER_SYNCHRONIZATION_INDEX];

			if (sameQueueDrawBufferBarriers.GetSize() > 0)
			{
				pFirstExecutionCommandList->PipelineBufferBarriers(pSynchronizationStage->SrcPipelineStage, pSynchronizationStage->SameQueueDstPipelineStage, sameQueueDrawBufferBarriers.GetData(), sameQueueDrawBufferBarriers.GetSize());
			}

			if (otherQueueDrawBufferBarriers.GetSize() > 0)
			{
				pFirstExecutionCommandList->PipelineBufferBarriers(pSynchronizationStage->SrcPipelineStage, pSynchronizationStage->OtherQueueDstPipelineStage, otherQueueDrawBufferBarriers.GetData(), otherQueueDrawBufferBarriers.GetSize());
				pSecondExecutionCommandList->PipelineBufferBarriers(pSynchronizationStage->SrcPipelineStage, pSynchronizationStage->OtherQueueDstPipelineStage, otherQueueDrawBufferBarriers.GetData(), otherQueueDrawBufferBarriers.GetSize());
				(*ppSecondExecutionStage) = pSecondExecutionCommandList;
			}
		}

		//Buffer Synchronization
		{
			const TArray<PipelineBufferBarrierDesc>& sameQueueBufferBarriers		= pSynchronizationStage->BufferBarriers[SAME_QUEUE_BUFFER_SYNCHRONIZATION_INDEX];
			const TArray<PipelineBufferBarrierDesc>& otherQueueBufferBarriers		= pSynchronizationStage->BufferBarriers[OTHER_QUEUE_BUFFER_SYNCHRONIZATION_INDEX];

			if (sameQueueBufferBarriers.GetSize() > 0)
			{
				pFirstExecutionCommandList->PipelineBufferBarriers(pSynchronizationStage->SrcPipelineStage, pSynchronizationStage->SameQueueDstPipelineStage, sameQueueBufferBarriers.GetData(), sameQueueBufferBarriers.GetSize());
			}

			if (otherQueueBufferBarriers.GetSize() > 0)
			{
				pFirstExecutionCommandList->PipelineBufferBarriers(pSynchronizationStage->SrcPipelineStage, pSynchronizationStage->OtherQueueDstPipelineStage, otherQueueBufferBarriers.GetData(), otherQueueBufferBarriers.GetSize());
				pSecondExecutionCommandList->PipelineBufferBarriers(pSynchronizationStage->SrcPipelineStage, pSynchronizationStage->OtherQueueDstPipelineStage, otherQueueBufferBarriers.GetData(), otherQueueBufferBarriers.GetSize());
				(*ppSecondExecutionStage) = pSecondExecutionCommandList;
			}
		}

		Profiler::GetGPUProfiler()->EndTimestamp(pGraphicsCommandList);
		pGraphicsCommandList->End();

		Profiler::GetGPUProfiler()->EndTimestamp(pComputeCommandList);
		pComputeCommandList->End();
	}

	void RenderGraph::ExecuteGraphicsRenderStage(
		RenderStage*		pRenderStage,
		CommandAllocator*	pGraphicsCommandAllocator,
		CommandList*		pGraphicsCommandList,
		CommandList**		ppExecutionStage)
	{
		if ((pRenderStage->FrameCounter != pRenderStage->FrameOffset || pRenderStage->Sleeping) && pRenderStage->pDisabledRenderPass == nullptr )
			return;

		Profiler::GetGPUProfiler()->GetTimestamp(pGraphicsCommandList);
		Profiler::GetGPUProfiler()->GetGraphicsPipelineStat();
		pGraphicsCommandAllocator->Reset();
		pGraphicsCommandList->Begin(nullptr);
		Profiler::GetGPUProfiler()->ResetGraphicsPipelineStat(pGraphicsCommandList);
		Profiler::GetGPUProfiler()->ResetTimestamp(pGraphicsCommandList);
		Profiler::GetGPUProfiler()->StartGraphicsPipelineStat(pGraphicsCommandList);
		Profiler::GetGPUProfiler()->StartTimestamp(pGraphicsCommandList);

		Viewport viewport = { };
		viewport.MinDepth	= 0.0f;
		viewport.MaxDepth	= 1.0f;
		viewport.Width		= (float)pRenderStage->Dimensions.x;
		viewport.Height		= -(float)pRenderStage->Dimensions.y;
		viewport.x			= 0.0f;
		viewport.y			= (float)pRenderStage->Dimensions.y;

		pGraphicsCommandList->SetViewports(&viewport, 0, 1);

		ScissorRect scissorRect = { };
		scissorRect.Width	= pRenderStage->Dimensions.x;
		scissorRect.Height	= pRenderStage->Dimensions.y;
		scissorRect.x		= 0;
		scissorRect.y		= 0;

		pGraphicsCommandList->SetScissorRects(&scissorRect, 0, 1);

		pGraphicsCommandList->BindGraphicsPipeline(pRenderStage->pPipelineState);

		if (pRenderStage->ExternalPushConstants.DataSize > 0)
			pGraphicsCommandList->SetConstantRange(pRenderStage->pPipelineLayout, pRenderStage->PipelineStageMask, pRenderStage->ExternalPushConstants.pData, pRenderStage->ExternalPushConstants.DataSize, pRenderStage->ExternalPushConstants.Offset);

		if (pRenderStage->ppBufferDescriptorSets != nullptr)
			pGraphicsCommandList->BindDescriptorSetGraphics(pRenderStage->ppBufferDescriptorSets[m_BackBufferIndex], pRenderStage->pPipelineLayout, pRenderStage->BufferSetIndex);

		if (pRenderStage->ppTextureDescriptorSets != nullptr)
			pGraphicsCommandList->BindDescriptorSetGraphics(pRenderStage->ppTextureDescriptorSets[m_BackBufferIndex], pRenderStage->pPipelineLayout, pRenderStage->TextureSetIndex);

		uint32 frameBufferWidth		= 0;
		uint32 frameBufferHeight	= 0;

		DescriptorSet** ppDrawArgsDescriptorSetsPerFrame = nullptr;
		if (pRenderStage->DrawType == ERenderStageDrawType::SCENE_INSTANCES || pRenderStage->DrawType == ERenderStageDrawType::SCENE_INSTANCES_MESH_SHADER)
		{
			ppDrawArgsDescriptorSetsPerFrame = pRenderStage->pppDrawArgDescriptorSets[m_ModFrameIndex];
		}

		for (uint32 r = 0; r < pRenderStage->ExecutionCount; r++)
		{
			TextureView* ppTextureViews[MAX_COLOR_ATTACHMENTS];
			TextureView* pDepthStencilTextureView = nullptr;
			ClearColorDesc clearColorDescriptions[MAX_COLOR_ATTACHMENTS + 1];

			uint32 textureViewCount = 0;
			uint32 clearColorCount = 0;
			for (Resource* pResource : pRenderStage->RenderTargetResources)
			{
				TextureView* pRenderTarget = nullptr;

				if (pResource->BackBufferBound)
				{
					pRenderTarget = pResource->Texture.PerSubImageTextureViews[m_BackBufferIndex * (pResource->Texture.PerSubImageTextureViews.GetSize() / m_BackBufferCount)];
				}
				else
				{
					bool indexed = pResource->Texture.PerSubImageTextureViews.GetSize() > 1;

					pRenderTarget = indexed ? pResource->Texture.PerSubImageTextureViews[r] : pResource->Texture.PerSubImageTextureViews[0];
				}

				const TextureDesc& renderTargetDesc = pRenderTarget->GetTexture()->GetDesc();
				frameBufferWidth	= renderTargetDesc.Width;
				frameBufferHeight	= renderTargetDesc.Height;

				ppTextureViews[textureViewCount++] = pRenderTarget;

				ClearColorDesc* pClearColorDesc = &clearColorDescriptions[clearColorCount];
				pClearColorDesc->Color[0] = 0.0f;
				pClearColorDesc->Color[1] = 0.0f;
				pClearColorDesc->Color[2] = 0.0f;
				pClearColorDesc->Color[3] = 0.0f;

				clearColorCount++;
			}

			if (pRenderStage->pDepthStencilAttachment != nullptr)
			{
				if (pRenderStage->pDepthStencilAttachment->BackBufferBound)
				{
					pDepthStencilTextureView = pRenderStage->pDepthStencilAttachment->Texture.PerSubImageTextureViews[m_BackBufferIndex * (pRenderStage->pDepthStencilAttachment->Texture.PerSubImageTextureViews.GetSize() / m_BackBufferCount)];
				}
				else
				{
					bool indexed = pRenderStage->pDepthStencilAttachment->Texture.PerSubImageTextureViews.GetSize() > 1;

					pDepthStencilTextureView = indexed ? pRenderStage->pDepthStencilAttachment->Texture.PerSubImageTextureViews[r] : pRenderStage->pDepthStencilAttachment->Texture.PerSubImageTextureViews[0];
				}

				const TextureDesc& depthStencilDesc = pDepthStencilTextureView->GetTexture()->GetDesc();
				frameBufferWidth	= depthStencilDesc.Width;
				frameBufferHeight	= depthStencilDesc.Height;

				ClearColorDesc* pClearDepthStencilDesc = &clearColorDescriptions[clearColorCount];
				pClearDepthStencilDesc->Depth		= 1.0f;
				pClearDepthStencilDesc->Stencil		= 0;

				clearColorCount++;
			}

			if (pRenderStage->FrameCounter == pRenderStage->FrameOffset && !pRenderStage->Sleeping)
			{
				BeginRenderPassDesc beginRenderPassDesc = { };
				beginRenderPassDesc.pRenderPass			= pRenderStage->pRenderPass;
				beginRenderPassDesc.ppRenderTargets		= ppTextureViews;
				beginRenderPassDesc.RenderTargetCount	= textureViewCount;
				beginRenderPassDesc.pDepthStencil		= pDepthStencilTextureView;
				beginRenderPassDesc.Width				= frameBufferWidth;
				beginRenderPassDesc.Height				= frameBufferHeight;
				beginRenderPassDesc.Flags				= FRenderPassBeginFlag::RENDER_PASS_BEGIN_FLAG_INLINE;
				beginRenderPassDesc.pClearColors		= clearColorDescriptions;
				beginRenderPassDesc.ClearColorCount		= clearColorCount;
				beginRenderPassDesc.Offset.x			= 0;
				beginRenderPassDesc.Offset.y			= 0;

				pGraphicsCommandList->BeginRenderPass(&beginRenderPassDesc);

				PushConstants* pDrawIterationPushConstants = &pRenderStage->pInternalPushConstants[DRAW_ITERATION_PUSH_CONSTANTS_INDEX];
				if (pDrawIterationPushConstants->MaxDataSize == sizeof(uint32))
				{
					memcpy(pDrawIterationPushConstants->pData, &r, sizeof(uint32));
					pGraphicsCommandList->SetConstantRange(pRenderStage->pPipelineLayout, pRenderStage->PipelineStageMask, pDrawIterationPushConstants->pData, pDrawIterationPushConstants->DataSize, pDrawIterationPushConstants->Offset);
				}

				if (pRenderStage->DrawType == ERenderStageDrawType::SCENE_INSTANCES)
				{
					for (uint32 d = 0; d < pRenderStage->NumDrawArgsPerFrame; d++)
					{
						const DrawArg& drawArg = pRenderStage->pDrawArgs[d];
						pGraphicsCommandList->BindIndexBuffer(drawArg.pIndexBuffer, 0, EIndexType::INDEX_TYPE_UINT32);

						if (ppDrawArgsDescriptorSetsPerFrame)
						{
							pGraphicsCommandList->BindDescriptorSetGraphics(ppDrawArgsDescriptorSetsPerFrame[d], pRenderStage->pPipelineLayout, pRenderStage->DrawSetIndex);
						}

						pGraphicsCommandList->DrawIndexInstanced(drawArg.IndexCount, drawArg.InstanceCount, 0, 0, 0);
					}
				}
				else if (pRenderStage->DrawType == ERenderStageDrawType::SCENE_INSTANCES_MESH_SHADER)
				{
					for (uint32 d = 0; d < pRenderStage->NumDrawArgsPerFrame; d++)
					{
						const DrawArg& drawArg = pRenderStage->pDrawArgs[d];
						if (ppDrawArgsDescriptorSetsPerFrame)
						{
							pGraphicsCommandList->BindDescriptorSetGraphics(ppDrawArgsDescriptorSetsPerFrame[d], pRenderStage->pPipelineLayout, pRenderStage->DrawSetIndex);
						}

						const uint32 maxTaskCount = m_Features.MaxDrawMeshTasksCount;
						const uint32 totalMeshletCount = drawArg.MeshletCount * drawArg.InstanceCount;
						if (totalMeshletCount > maxTaskCount)
						{
							int32 meshletsLeft	= static_cast<int32>(totalMeshletCount);
							int32 meshletOffset = 0;
							while (meshletsLeft > 0)
							{
								int32 meshletCount = std::min<int32>(maxTaskCount, meshletsLeft);
								pGraphicsCommandList->DispatchMesh(meshletCount, meshletOffset);

								meshletOffset += meshletCount;
								meshletsLeft -= meshletCount;
							}
						}
						else
						{
							pGraphicsCommandList->DispatchMesh(totalMeshletCount, 0);
						}
					}
				}
				else if (pRenderStage->DrawType == ERenderStageDrawType::FULLSCREEN_QUAD)
				{
					pGraphicsCommandList->DrawInstanced(3, 1, 0, 0);
				}
				else if (pRenderStage->DrawType == ERenderStageDrawType::CUBE)
				{
					pGraphicsCommandList->DrawInstanced(36, 1, 0, 0);
				}
			}
			else
			{
				BeginRenderPassDesc beginRenderPassDesc = { };
				beginRenderPassDesc.pRenderPass			= pRenderStage->pDisabledRenderPass;
				beginRenderPassDesc.ppRenderTargets		= ppTextureViews;
				beginRenderPassDesc.RenderTargetCount	= textureViewCount;
				beginRenderPassDesc.pDepthStencil		= pDepthStencilTextureView;
				beginRenderPassDesc.Width				= frameBufferWidth;
				beginRenderPassDesc.Height				= frameBufferHeight;
				beginRenderPassDesc.Flags				= FRenderPassBeginFlag::RENDER_PASS_BEGIN_FLAG_INLINE;
				beginRenderPassDesc.pClearColors		= clearColorDescriptions;
				beginRenderPassDesc.ClearColorCount		= clearColorCount;
				beginRenderPassDesc.Offset.x			= 0;
				beginRenderPassDesc.Offset.y			= 0;

				pGraphicsCommandList->BeginRenderPass(&beginRenderPassDesc);
			}

			pGraphicsCommandList->EndRenderPass();
		}

		Profiler::GetGPUProfiler()->EndGraphicsPipelineStat(pGraphicsCommandList);
		Profiler::GetGPUProfiler()->EndTimestamp(pGraphicsCommandList);
		pGraphicsCommandList->End();

		(*ppExecutionStage) = pGraphicsCommandList;
	}

	void RenderGraph::ExecuteComputeRenderStage(
		RenderStage*		pRenderStage,
		CommandAllocator*	pComputeCommandAllocator,
		CommandList*		pComputeCommandList,
		CommandList**		ppExecutionStage)
	{
		if (pRenderStage->FrameCounter == pRenderStage->FrameOffset && !pRenderStage->Sleeping)
		{
			Profiler::GetGPUProfiler()->GetTimestamp(pComputeCommandList);
			pComputeCommandAllocator->Reset();
			pComputeCommandList->Begin(nullptr);
			Profiler::GetGPUProfiler()->ResetTimestamp(pComputeCommandList);
			Profiler::GetGPUProfiler()->StartTimestamp(pComputeCommandList);

			pComputeCommandList->BindComputePipeline(pRenderStage->pPipelineState);

			if (pRenderStage->ppBufferDescriptorSets != nullptr)
				pComputeCommandList->BindDescriptorSetCompute(pRenderStage->ppBufferDescriptorSets[m_BackBufferIndex], pRenderStage->pPipelineLayout, pRenderStage->BufferSetIndex);

			if (pRenderStage->ppTextureDescriptorSets != nullptr)
				pComputeCommandList->BindDescriptorSetCompute(pRenderStage->ppTextureDescriptorSets[m_BackBufferIndex], pRenderStage->pPipelineLayout, pRenderStage->TextureSetIndex);

			pComputeCommandList->Dispatch(pRenderStage->Dimensions.x, pRenderStage->Dimensions.y, pRenderStage->Dimensions.z);

			Profiler::GetGPUProfiler()->EndTimestamp(pComputeCommandList);
			pComputeCommandList->End();

			(*ppExecutionStage) = pComputeCommandList;
		}
	}

	void RenderGraph::ExecuteRayTracingRenderStage(
		RenderStage*		pRenderStage,
		CommandAllocator*	pComputeCommandAllocator,
		CommandList*		pComputeCommandList,
		CommandList**		ppExecutionStage)
	{
		if (pRenderStage->FrameCounter == pRenderStage->FrameOffset && !pRenderStage->Sleeping && pRenderStage->pSBT != nullptr)
		{
			Profiler::GetGPUProfiler()->GetTimestamp(pComputeCommandList);
			pComputeCommandAllocator->Reset();
			pComputeCommandList->Begin(nullptr);
			Profiler::GetGPUProfiler()->ResetTimestamp(pComputeCommandList);
			Profiler::GetGPUProfiler()->StartTimestamp(pComputeCommandList);

			pComputeCommandList->BindRayTracingPipeline(pRenderStage->pPipelineState);

			if (pRenderStage->ppBufferDescriptorSets != nullptr)
				pComputeCommandList->BindDescriptorSetRayTracing(pRenderStage->ppBufferDescriptorSets[m_BackBufferIndex], pRenderStage->pPipelineLayout, pRenderStage->BufferSetIndex);

			if (pRenderStage->ppTextureDescriptorSets != nullptr)
				pComputeCommandList->BindDescriptorSetRayTracing(pRenderStage->ppTextureDescriptorSets[m_BackBufferIndex], pRenderStage->pPipelineLayout, pRenderStage->TextureSetIndex);

			pComputeCommandList->TraceRays(pRenderStage->pSBT, pRenderStage->Dimensions.x, pRenderStage->Dimensions.y, pRenderStage->Dimensions.z);

			Profiler::GetGPUProfiler()->EndTimestamp(pComputeCommandList);
			pComputeCommandList->End();

			(*ppExecutionStage) = pComputeCommandList;
		}
	}
}<|MERGE_RESOLUTION|>--- conflicted
+++ resolved
@@ -705,11 +705,7 @@
 
 							if (pRenderStage->NumDrawArgsPerFrame < drawArgsMaskToArgsIt->second.Args.GetSize())
 							{
-<<<<<<< HEAD
 								ppNewDrawArgsPerFrame = DBG_NEW DescriptorSet * [drawArgsMaskToArgsIt->second.Args.GetSize()];
-=======
-								ppNewDrawArgsPerFrame = DBG_NEW DescriptorSet*[drawArgsMaskToArgsIt->second.Args.GetSize()];
->>>>>>> 52e6468c
 							}
 							else
 							{
@@ -731,32 +727,18 @@
 								const DrawArg& drawArg = drawArgsMaskToArgsIt->second.Args[d];
 								VALIDATE(drawArg.pVertexBuffer);
 								pWriteDescriptorSet->WriteBufferDescriptors(&drawArg.pVertexBuffer, &offset, &drawArg.pVertexBuffer->GetDesc().SizeInBytes, 0, 1, pResourceBinding->DescriptorType);
-<<<<<<< HEAD
 
 								VALIDATE(drawArg.pInstanceBuffer);
 								pWriteDescriptorSet->WriteBufferDescriptors(&drawArg.pInstanceBuffer, &offset, &drawArg.pInstanceBuffer->GetDesc().SizeInBytes, 1, 1, pResourceBinding->DescriptorType);
 
-=======
-							
-								VALIDATE(drawArg.pInstanceBuffer);
-								pWriteDescriptorSet->WriteBufferDescriptors(&drawArg.pInstanceBuffer, &offset, &drawArg.pInstanceBuffer->GetDesc().SizeInBytes, 1, 1, pResourceBinding->DescriptorType);
-							
->>>>>>> 52e6468c
 								// If meshletbuffer is nullptr we assume that meshshaders are disabled
 								if (drawArg.pMeshletBuffer)
 								{
 									pWriteDescriptorSet->WriteBufferDescriptors(&drawArg.pMeshletBuffer, &offset, &drawArg.pMeshletBuffer->GetDesc().SizeInBytes, 2, 1, pResourceBinding->DescriptorType);
-<<<<<<< HEAD
 
 									VALIDATE(drawArg.pUniqueIndicesBuffer);
 									pWriteDescriptorSet->WriteBufferDescriptors(&drawArg.pUniqueIndicesBuffer, &offset, &drawArg.pUniqueIndicesBuffer->GetDesc().SizeInBytes, 3, 1, pResourceBinding->DescriptorType);
 
-=======
-								
-									VALIDATE(drawArg.pUniqueIndicesBuffer);
-									pWriteDescriptorSet->WriteBufferDescriptors(&drawArg.pUniqueIndicesBuffer, &offset, &drawArg.pUniqueIndicesBuffer->GetDesc().SizeInBytes, 3, 1, pResourceBinding->DescriptorType);
-								
->>>>>>> 52e6468c
 									VALIDATE(drawArg.pPrimitiveIndices);
 									pWriteDescriptorSet->WriteBufferDescriptors(&drawArg.pPrimitiveIndices, &offset, &drawArg.pPrimitiveIndices->GetDesc().SizeInBytes, 4, 1, pResourceBinding->DescriptorType);
 								}
@@ -1394,11 +1376,8 @@
 				newResource.Texture.TextureType		= pResourceDesc->TextureParams.TextureType;
 				newResource.Texture.IsOfArrayType	= pResourceDesc->TextureParams.IsOfArrayType;
 				newResource.Texture.UnboundedArray	= pResourceDesc->TextureParams.UnboundedArray;
-<<<<<<< HEAD
 				newResource.Texture.Format			= pResourceDesc->TextureParams.TextureFormat;
 				newResource.Texture.TextureType		= pResourceDesc->TextureParams.TextureType;
-=======
->>>>>>> 52e6468c
 
 				if (!pResourceDesc->TextureParams.UnboundedArray)
 				{
@@ -1408,7 +1387,6 @@
 						newResource.Texture.Textures.Resize(newResource.SubResourceCount);
 						newResource.Texture.PerImageTextureViews.Resize(newResource.SubResourceCount);
 						newResource.Texture.Samplers.Resize(newResource.SubResourceCount);
-<<<<<<< HEAD
 
 						//If Cube Texture we also need space for per sub image texture views
 						if (isCubeTexture)
@@ -1417,16 +1395,6 @@
 							textureViewType = ETextureViewType::TEXTURE_VIEW_TYPE_CUBE;
 							newResource.Texture.PerSubImageTextureViews.Resize(newResource.SubResourceCount * arrayCount);
 
-=======
-
-						//If Cube Texture we also need space for per sub image texture views
-						if (isCubeTexture)
-						{
-							arrayCount = 6;
-							textureViewType = ETextureViewType::TEXTURE_VIEW_TYPE_CUBE;
-							newResource.Texture.PerSubImageTextureViews.Resize(newResource.SubResourceCount * arrayCount);
-
->>>>>>> 52e6468c
 							newResource.Texture.PerSubImageUniquelyAllocated = true;
 						}
 						else
@@ -1944,11 +1912,6 @@
 					{
 						ETextureState textureState = CalculateResourceTextureState(pResource->Type, pResourceStateDesc->BindingType, pResource->Texture.Format);
 
-<<<<<<< HEAD
-						uint32 actualSubResourceCount		= (pResource->BackBufferBound || pResource->Texture.IsOfArrayType) ? 1 : pResource->SubResourceCount;
-
-=======
->>>>>>> 52e6468c
 						descriptorBinding.Binding			= textureDescriptorBindingIndex++;
 
 						if (pResource->Texture.UnboundedArray)
@@ -1958,10 +1921,7 @@
 						}
 						else
 						{
-<<<<<<< HEAD
-=======
 							uint32 actualSubResourceCount		= (pResource->BackBufferBound || pResource->Texture.IsOfArrayType) ? 1 : pResource->SubResourceCount;
->>>>>>> 52e6468c
 							descriptorBinding.DescriptorCount	= actualSubResourceCount;
 						}
 
@@ -3068,11 +3028,7 @@
 			pResource->Texture.Textures.Resize(actualSubResourceCount);
 			pResource->Texture.PerImageTextureViews.Resize(actualSubResourceCount);
 			pResource->Texture.Samplers.Resize(actualSubResourceCount);
-<<<<<<< HEAD
 			pResource->Texture.PerSubImageTextureViews.Resize(actualSubResourceCount * (pDesc->ExternalTextureUpdate.ppPerSubImageTextureViews != nullptr ? pDesc->ExternalTextureUpdate.PerImageSubImageTextureViewCount : 1));
-=======
-			pResource->Texture.PerSubImageTextureViews.Resize(actualSubResourceCount * (pDesc->ExternalTextureUpdate.ppPerSubImageTextureViews != nullptr ? pDesc->ExternalTextureUpdate.PerSubImageTextureViewsCount : 1));
->>>>>>> 52e6468c
 
 			//We must clear all non-template barriers
 			for (uint32 b = 0; b < pResource->BarriersPerSynchronizationStage.GetSize(); b++)
@@ -3169,15 +3125,9 @@
 
 				if (pDesc->ExternalTextureUpdate.ppPerSubImageTextureViews != nullptr)
 				{
-<<<<<<< HEAD
 					uint32 subImageBaseIndex = sr * pDesc->ExternalTextureUpdate.PerImageSubImageTextureViewCount;
 
 					for (uint32 si = 0; si < pDesc->ExternalTextureUpdate.PerImageSubImageTextureViewCount; si++)
-=======
-					uint32 subImageBaseIndex = sr * pDesc->ExternalTextureUpdate.PerSubImageTextureViewsCount;
-
-					for (uint32 si = 0; si < pDesc->ExternalTextureUpdate.PerSubImageTextureViewsCount; si++)
->>>>>>> 52e6468c
 					{
 						pResource->Texture.PerSubImageTextureViews[subImageBaseIndex + si] = pDesc->ExternalTextureUpdate.ppPerSubImageTextureViews[subImageBaseIndex + si];
 					}
