#include "Rendering/RenderGraph.h"
#include "Rendering/ICustomRenderer.h"
#include "Rendering/ImGuiRenderer.h"

#include "Rendering/Core/API/GraphicsDevice.h"
#include "Rendering/Core/API/DescriptorHeap.h"
#include "Rendering/Core/API/PipelineLayout.h"
#include "Rendering/Core/API/DescriptorSet.h"
#include "Rendering/Core/API/RenderPass.h"
#include "Rendering/Core/API/GraphicsHelpers.h"
#include "Rendering/Core/API/CommandAllocator.h"
#include "Rendering/Core/API/CommandList.h"
#include "Rendering/Core/API/Buffer.h"
#include "Rendering/Core/API/Texture.h"
#include "Rendering/Core/API/Sampler.h"
#include "Rendering/Core/API/Texture.h"
#include "Rendering/Core/API/TextureView.h"
#include "Rendering/Core/API/CommandQueue.h"
#include "Rendering/Core/API/Fence.h"
#include "Rendering/Core/API/Shader.h"
#include "Rendering/Core/API/SBT.h"

#include "Rendering/RenderAPI.h"
#include "Rendering/PipelineStateManager.h"
#include "Rendering/IRenderGraphCreateHandler.h"

#include "Log/Log.h"

#include "Application/API/CommonApplication.h"
#include "Application/API/Events/EventQueue.h"

#include "Debug/Profiler.h"

namespace LambdaEngine
{
	constexpr const uint32 SAME_QUEUE_BACK_BUFFER_BOUND_SYNCHRONIZATION_INDEX	= 0;
	constexpr const uint32 SAME_QUEUE_TEXTURE_SYNCHRONIZATION_INDEX				= 1;
	constexpr const uint32 OTHER_QUEUE_BACK_BUFFER_BOUND_SYNCHRONIZATION_INDEX	= 2;
	constexpr const uint32 OTHER_QUEUE_TEXTURE_SYNCHRONIZATION_INDEX			= 3;

	constexpr const uint32 SAME_QUEUE_BUFFER_SYNCHRONIZATION_INDEX			= 0;
	constexpr const uint32 OTHER_QUEUE_BUFFER_SYNCHRONIZATION_INDEX			= 1;

	RenderGraph::RenderGraph(const GraphicsDevice* pGraphicsDevice)
		: m_pGraphicsDevice(pGraphicsDevice)
	{
		VALIDATE(m_pGraphicsDevice != nullptr);
		m_pGraphicsDevice->QueryDeviceFeatures(&m_Features);

		EventQueue::RegisterEventHandler<WindowResizedEvent>(this, &RenderGraph::OnWindowResized);
		EventQueue::RegisterEventHandler<PreSwapChainRecreatedEvent>(this, &RenderGraph::OnPreSwapChainRecreated);
		EventQueue::RegisterEventHandler<PostSwapChainRecreatedEvent>(this, &RenderGraph::OnPostSwapChainRecreated);
		EventQueue::RegisterEventHandler<PipelineStatesRecompiledEvent>(this, &RenderGraph::OnPipelineStatesRecompiled);
	}

	RenderGraph::~RenderGraph()
	{
		EventQueue::UnregisterEventHandler(this, &RenderGraph::OnWindowResized);

		s_pMaterialFence->Wait(m_SignalValue - 1, UINT64_MAX);
		SAFERELEASE(s_pMaterialFence);

		SAFERELEASE(m_pDescriptorHeap);

		for (uint32 b = 0; b < m_BackBufferCount; b++)
		{
			SAFERELEASE(m_ppGraphicsCopyCommandAllocators[b]);
			SAFERELEASE(m_ppGraphicsCopyCommandLists[b]);

			SAFERELEASE(m_ppComputeCopyCommandAllocators[b]);
			SAFERELEASE(m_ppComputeCopyCommandLists[b]);

			for (DeviceChild* pDeviceChild : m_pDeviceResourcesToDestroy[b])
			{
				SAFERELEASE(pDeviceChild);
			}
		}

		SAFEDELETE_ARRAY(m_ppGraphicsCopyCommandAllocators);
		SAFEDELETE_ARRAY(m_ppGraphicsCopyCommandLists);

		SAFEDELETE_ARRAY(m_ppComputeCopyCommandAllocators);
		SAFEDELETE_ARRAY(m_ppComputeCopyCommandLists);

		SAFEDELETE_ARRAY(m_pDeviceResourcesToDestroy);

		for (auto it = m_ResourceMap.begin(); it != m_ResourceMap.end(); it++)
		{
			Resource* pResource = &it->second;

			if (pResource->OwnershipType == EResourceOwnershipType::INTERNAL)
			{
				if (pResource->Type == ERenderGraphResourceType::BUFFER)
				{
					for (uint32 sr = 0; sr < pResource->SubResourceCount; sr++)
					{
						SAFERELEASE(pResource->Buffer.Buffers[sr]);
					}
				}
				else if (pResource->Type == ERenderGraphResourceType::TEXTURE)
				{
					for (uint32 sr = 0; sr < pResource->Texture.Textures.GetSize(); sr++)
					{
						SAFERELEASE(pResource->Texture.Textures[sr]);
						SAFERELEASE(pResource->Texture.PerImageTextureViews[sr]);
						SAFERELEASE(pResource->Texture.Samplers[sr]);
					}

					if (pResource->Texture.UsedAsRenderTarget && pResource->Texture.PerSubImageUniquelyAllocated)
					{
						for (TextureView* pPerSubImageTextureView : pResource->Texture.PerSubImageTextureViews)
						{
							SAFERELEASE(pPerSubImageTextureView);
						}
					}
				}
			}
		}

		ReleasePipelineStages();

		for (uint32 r = 0; r < m_DebugRenderers.GetSize(); r++)
		{
			SAFEDELETE(m_DebugRenderers[r]);
		}

		m_DebugRenderers.Clear();
	}

	bool RenderGraph::Init(const RenderGraphDesc* pDesc, TSet<uint32>& requiredDrawArgs)
	{
		m_BackBufferCount				= pDesc->BackBufferCount;
		m_pDeviceResourcesToDestroy		= DBG_NEW TArray<DeviceChild*>[m_BackBufferCount];

		if (!CreateFence())
		{
			LOG_ERROR("[RenderGraph]: Render Graph \"%s\" failed to create Fence", pDesc->Name.c_str());
			return false;
		}

		if (!CreateDescriptorHeap())
		{
			LOG_ERROR("[RenderGraph]: Render Graph \"%s\" failed to create Descriptor Heap", pDesc->Name.c_str());
			return false;
		}

		if (!CreateCopyCommandLists())
		{
			LOG_ERROR("[RenderGraph]: Render Graph \"%s\" failed to create Copy Command Lists", pDesc->Name.c_str());
			return false;
		}

		if (!CreateProfiler(pDesc->pRenderGraphStructureDesc->PipelineStageDescriptions.GetSize()))
		{
			LOG_ERROR("[RenderGraph]: Render Graph \"%s\" failed to create Profiler", pDesc->Name.c_str());
			return false;
		}

		if (!CreateResources(pDesc->pRenderGraphStructureDesc->ResourceDescriptions))
		{
			LOG_ERROR("[RenderGraph]: Render Graph \"%s\" failed to create Resources", pDesc->Name.c_str());
			return false;
		}

		if (!CreateRenderStages(pDesc->pRenderGraphStructureDesc->RenderStageDescriptions, pDesc->pRenderGraphStructureDesc->ShaderConstants, pDesc->CustomRenderers, requiredDrawArgs))
		{
			LOG_ERROR("[RenderGraph]: Render Graph \"%s\" failed to create Render Stages", pDesc->Name.c_str());
			return false;
		}

		if (!CreateSynchronizationStages(pDesc->pRenderGraphStructureDesc->SynchronizationStageDescriptions, requiredDrawArgs))
		{
			LOG_ERROR("[RenderGraph]: Render Graph \"%s\" failed to create Synchronization Stages", pDesc->Name.c_str());
			return false;
		}

		if (!CreatePipelineStages(pDesc->pRenderGraphStructureDesc->PipelineStageDescriptions))
		{
			LOG_ERROR("[RenderGraph]: Render Graph \"%s\" failed to create Pipeline Stages", pDesc->Name.c_str());
			return false;
		}

		return true;
	}

	bool RenderGraph::Recreate(const RenderGraphDesc* pDesc, TSet<uint32>& requiredDrawArgs)
	{
		RenderAPI::GetGraphicsQueue()->Flush();
		RenderAPI::GetComputeQueue()->Flush();
		RenderAPI::GetCopyQueue()->Flush();

		//Release Old Stuff
		{
			m_DirtyDescriptorSetTextures.clear();
			m_DirtyDescriptorSetBuffers.clear();
			m_DirtyDescriptorSetAccelerationStructures.clear();
			m_WindowRelativeRenderStages.clear();
			m_WindowRelativeResources.Clear();

			//Stop Copy Command Lists
			{
				for (uint32 b = 0; b < m_BackBufferCount; b++)
				{
					CommandList* pGraphicsCopyCommandList = m_ppGraphicsCopyCommandLists[b];

					if (pGraphicsCopyCommandList->IsBegin())
						pGraphicsCopyCommandList->End();

					CommandList* pComputeCopyCommandList = m_ppComputeCopyCommandLists[b];

					if (pComputeCopyCommandList->IsBegin())
						pComputeCopyCommandList->End();
				}
			}

			for (uint32 b = 0; b < m_BackBufferCount; b++)
			{
				for (DeviceChild* pDeviceChild : m_pDeviceResourcesToDestroy[b])
				{
					SAFERELEASE(pDeviceChild);
				}
			}

			ReleasePipelineStages();
		}

		if (!CreateProfiler(pDesc->pRenderGraphStructureDesc->PipelineStageDescriptions.GetSize()))
		{
			LOG_ERROR("[RenderGraph]: Render Graph \"%s\" failed to create Profiler", pDesc->Name.c_str());
			return false;
		}

		if (!CreateResources(pDesc->pRenderGraphStructureDesc->ResourceDescriptions))
		{
			LOG_ERROR("[RenderGraph]: Render Graph \"%s\" failed to create Resources", pDesc->Name.c_str());
			return false;
		}

		if (!CreateRenderStages(pDesc->pRenderGraphStructureDesc->RenderStageDescriptions, pDesc->pRenderGraphStructureDesc->ShaderConstants, pDesc->CustomRenderers, requiredDrawArgs))
		{
			LOG_ERROR("[RenderGraph]: Render Graph \"%s\" failed to create Render Stages", pDesc->Name.c_str());
			return false;
		}

		if (!CreateSynchronizationStages(pDesc->pRenderGraphStructureDesc->SynchronizationStageDescriptions, requiredDrawArgs))
		{
			LOG_ERROR("[RenderGraph]: Render Graph \"%s\" failed to create Synchronization Stages", pDesc->Name.c_str());
			return false;
		}

		if (!CreatePipelineStages(pDesc->pRenderGraphStructureDesc->PipelineStageDescriptions))
		{
			LOG_ERROR("[RenderGraph]: Render Graph \"%s\" failed to create Pipeline Stages", pDesc->Name.c_str());
			return false;
		}

		UpdateRelativeParameters();

		for (IRenderGraphCreateHandler* pCreateHandler : m_CreateHandlers)
		{
			pCreateHandler->OnRenderGraphRecreate(this);
		}

		Update();

		return true;
	}

	void RenderGraph::AddCreateHandler(IRenderGraphCreateHandler* pCreateHandler)
	{
		m_CreateHandlers.PushBack(pCreateHandler);
	}

	void RenderGraph::UpdateResource(const ResourceUpdateDesc* pDesc)
	{
		auto it = m_ResourceMap.find(pDesc->ResourceName);

		if (it != m_ResourceMap.end())
		{
			Resource* pResource = &it->second;

			switch (pResource->Type)
			{
				case ERenderGraphResourceType::TEXTURE:					UpdateResourceTexture(pResource, pDesc);				break;
				case ERenderGraphResourceType::SCENE_DRAW_ARGS:			UpdateResourceDrawArgs(pResource, pDesc);				break;
				case ERenderGraphResourceType::BUFFER:					UpdateResourceBuffer(pResource, pDesc);					break;
				case ERenderGraphResourceType::ACCELERATION_STRUCTURE:	UpdateResourceAccelerationStructure(pResource, pDesc);	break;
				default:
				{
					LOG_WARNING("[RenderGraph]: Resource \"%s\" in Render Graph has unsupported Type", pDesc->ResourceName.c_str());
					return;
				}
			}
		}
		else
		{
			LOG_WARNING("[RenderGraph]: Resource \"%s\" in Render Graph could not be found in Resource Map", pDesc->ResourceName.c_str());
			return;
		}
	}

	void RenderGraph::UpdatePushConstants(const PushConstantsUpdate* pDesc)
	{
		if (pDesc->pData != nullptr)
		{
			auto renderStageIt = m_RenderStageMap.find(pDesc->RenderStageName);

			if (renderStageIt != m_RenderStageMap.end())
			{
				RenderStage* pRenderStage = &m_pRenderStages[renderStageIt->second];

				if (pDesc->DataSize <= pRenderStage->ExternalPushConstants.MaxDataSize)
				{
					if (pRenderStage->ExternalPushConstants.pData == nullptr)
					{
						pRenderStage->ExternalPushConstants.pData = DBG_NEW byte[pRenderStage->ExternalPushConstants.MaxDataSize];
					}

					memcpy(pRenderStage->ExternalPushConstants.pData, pDesc->pData, pDesc->DataSize);
					pRenderStage->ExternalPushConstants.DataSize = pDesc->DataSize;
				}
				else
				{
					LOG_ERROR("[RenderGraph]: Render Stage \"%s\" has a Max External Push Constant size of %d but Update Desc has a size of %d", pDesc->RenderStageName.c_str(), pRenderStage->ExternalPushConstants.MaxDataSize, pDesc->DataSize);
				}
			}
			else
			{
				LOG_WARNING("[RenderGraph]: Render Stage \"%s\" in Render Graph could not be found in Render Stage Map", pDesc->RenderStageName.c_str());
			}
		}
		else
		{
			LOG_ERROR("[RenderGraph]: PushConstantsUpdate::pData can not be nullptr!");
		}
	}

	void RenderGraph::UpdateGlobalSBT(const TArray<SBTRecord>& shaderRecords)
	{
		m_GlobalShaderRecords = shaderRecords;

		for (uint32 r = 0; r < m_RenderStageCount; r++)
		{
			RenderStage* pRenderStage = &m_pRenderStages[r];

			if (pRenderStage->pPipelineState != nullptr && pRenderStage->pPipelineState->GetType() == EPipelineStateType::PIPELINE_STATE_TYPE_RAY_TRACING)
			{
				m_pDeviceResourcesToDestroy[m_ModFrameIndex].PushBack(pRenderStage->pSBT);

				SBTDesc sbtDesc = {};
				sbtDesc.DebugName		= "Render Graph Global SBT";
				sbtDesc.pPipelineState	= pRenderStage->pPipelineState;
				sbtDesc.SBTRecords		= m_GlobalShaderRecords;

				pRenderStage->pSBT = RenderAPI::GetDevice()->CreateSBT(RenderAPI::GetComputeQueue(), &sbtDesc);
			}
		}
	}

	void RenderGraph::UpdateRenderStageDimensions(const String& renderStageName, uint32 x, uint32 y, uint32 z)
	{
		auto it = m_RenderStageMap.find(renderStageName);

		if (it != m_RenderStageMap.end())
		{
			RenderStage* pRenderStage = &m_pRenderStages[it->second];

			if (pRenderStage->Parameters.XDimType == ERenderGraphDimensionType::EXTERNAL) pRenderStage->Dimensions.x = x;
			if (pRenderStage->Parameters.YDimType == ERenderGraphDimensionType::EXTERNAL) pRenderStage->Dimensions.y = y;
			if (pRenderStage->Parameters.ZDimType == ERenderGraphDimensionType::EXTERNAL) pRenderStage->Dimensions.z = z;
		}
		else
		{
			LOG_WARNING("[RenderGraph]: UpdateRenderStageParameters failed, render stage with name \"%s\" could not be found", renderStageName.c_str());
			return;
		}
	}

	void RenderGraph::UpdateResourceDimensions(const String& resourceName, uint32 x, uint32 y)
	{
		auto resourceDescIt = m_InternalResourceUpdateDescriptions.find(resourceName);

		if (resourceDescIt != m_InternalResourceUpdateDescriptions.end())
		{
			InternalResourceUpdateDesc* pResourceUpdateDesc = &resourceDescIt->second;

			switch (pResourceUpdateDesc->Type)
			{
				case ERenderGraphResourceType::TEXTURE:
				{
					if (pResourceUpdateDesc->TextureUpdate.XDimType == ERenderGraphDimensionType::EXTERNAL) pResourceUpdateDesc->TextureUpdate.TextureDesc.Width = x;
					if (pResourceUpdateDesc->TextureUpdate.YDimType == ERenderGraphDimensionType::EXTERNAL) pResourceUpdateDesc->TextureUpdate.TextureDesc.Height = y;
					m_DirtyInternalResources.insert(resourceName);
					break;
				}
				case ERenderGraphResourceType::BUFFER:
				{
					if (pResourceUpdateDesc->BufferUpdate.SizeType == ERenderGraphDimensionType::EXTERNAL) pResourceUpdateDesc->BufferUpdate.BufferDesc.SizeInBytes = x;
					m_DirtyInternalResources.insert(resourceName);
					break;
				}
				default:
				{
					LOG_WARNING("[RenderGraph]: UpdateResourceDimensions failed, resource \"%s\" has an unsupported type", resourceName.c_str());
					break;
				}
			}
		}
		else
		{
			LOG_WARNING("[RenderGraph]: UpdateResourceDimensions failed, resource with name \"%s\" could not be found", resourceName.c_str());
			return;
		}
	}

	void RenderGraph::TriggerRenderStage(const String& renderStageName)
	{
		auto it = m_RenderStageMap.find(renderStageName);

		if (it != m_RenderStageMap.end())
		{
			RenderStage* pRenderStage = &m_pRenderStages[it->second];

			if (pRenderStage->TriggerType == ERenderStageExecutionTrigger::TRIGGERED)
			{
				pRenderStage->FrameCounter = 0;
			}
			else
			{
				LOG_WARNING("[RenderGraph]: TriggerRenderStage failed, render stage with name \"%s\" does not have TRIGGERED as trigger type", renderStageName.c_str());
				return;
			}
		}
		else
		{
			LOG_WARNING("[RenderGraph]: TriggerRenderStage failed, render stage with name \"%s\" could not be found", renderStageName.c_str());
			return;
		}
	}

	void RenderGraph::Update()
	{
		//We need to copy descriptor sets here since they may become invalidated after recreating internal resources
		{
			if (m_DirtyDescriptorSetTextures.size() > 0)
			{
				//Copy old descriptor set and replace old with copy, then write into the new copy
				for (uint32 r = 0; r < m_RenderStageCount; r++)
				{
					RenderStage* pRenderStage = &m_pRenderStages[r];

					if (pRenderStage->ppTextureDescriptorSets != nullptr)
					{
						for (uint32 b = 0; b < m_BackBufferCount; b++)
						{
							DescriptorSet* pSrcDescriptorSet = pRenderStage->ppTextureDescriptorSets[b];
							DescriptorSet* pDescriptorSet = m_pGraphicsDevice->CreateDescriptorSet(pSrcDescriptorSet->GetName(), pRenderStage->pPipelineLayout, pRenderStage->TextureSetIndex, m_pDescriptorHeap);
							m_pGraphicsDevice->CopyDescriptorSet(pSrcDescriptorSet, pDescriptorSet);
							m_pDeviceResourcesToDestroy[b].PushBack(pSrcDescriptorSet);
							pRenderStage->ppTextureDescriptorSets[b] = pDescriptorSet;
						}
					}
					else if (pRenderStage->UsesCustomRenderer)
					{
						pRenderStage->pCustomRenderer->PreTexturesDescriptorSetWrite();
					}
				}
			}

			if (m_DirtyDescriptorSetBuffers.size() > 0 ||
				m_DirtyDescriptorSetAccelerationStructures.size() > 0)
			{
				//Copy old descriptor set and replace old with copy, then write into the new copy
				for (uint32 r = 0; r < m_RenderStageCount; r++)
				{
					RenderStage* pRenderStage = &m_pRenderStages[r];

					if (pRenderStage->ppBufferDescriptorSets != nullptr)
					{
						for (uint32 b = 0; b < m_BackBufferCount; b++)
						{
							DescriptorSet* pSrcDescriptorSet = pRenderStage->ppBufferDescriptorSets[b];
							DescriptorSet* pDescriptorSet = m_pGraphicsDevice->CreateDescriptorSet(pSrcDescriptorSet->GetName(), pRenderStage->pPipelineLayout, pRenderStage->BufferSetIndex, m_pDescriptorHeap);
							m_pGraphicsDevice->CopyDescriptorSet(pSrcDescriptorSet, pDescriptorSet);
							m_pDeviceResourcesToDestroy[b].PushBack(pSrcDescriptorSet);
							pRenderStage->ppBufferDescriptorSets[b] = pDescriptorSet;
						}
					}
					else if (pRenderStage->UsesCustomRenderer)
					{
						pRenderStage->pCustomRenderer->PreBuffersDescriptorSetWrite();
					}
				}
			}
		}

		if (m_DirtyInternalResources.size() > 0)
		{
			for (const String& dirtyInternalResourceDescName : m_DirtyInternalResources)
			{
				UpdateInternalResource(m_InternalResourceUpdateDescriptions[dirtyInternalResourceDescName]);
			}

			m_DirtyInternalResources.clear();
		}

		if (m_DirtyDescriptorSetBuffers.size()					> 0 ||
			m_DirtyDescriptorSetAccelerationStructures.size()	> 0)
		{
			if (m_DirtyDescriptorSetBuffers.size() > 0)
			{
				for (Resource* pResource : m_DirtyDescriptorSetBuffers)
				{
					for (uint32 rb = 0; rb < pResource->ResourceBindings.GetSize(); rb++)
					{
						ResourceBinding* pResourceBinding = &pResource->ResourceBindings[rb];
						RenderStage* pRenderStage = pResourceBinding->pRenderStage;

						if (pRenderStage->UsesCustomRenderer)
						{
							pRenderStage->pCustomRenderer->UpdateBufferResource(
								pResource->Name,
								pResource->Buffer.Buffers.GetData(),
								pResource->Buffer.Offsets.GetData(),
								pResource->Buffer.SizesInBytes.GetData(),
								pResource->SubResourceCount,
								pResource->BackBufferBound);
						}
						else if (pResourceBinding->DescriptorType != EDescriptorType::DESCRIPTOR_TYPE_UNKNOWN)
						{
							if (pResource->BackBufferBound)
							{
								for (uint32 b = 0; b < m_BackBufferCount; b++)
								{
									pResourceBinding->pRenderStage->ppBufferDescriptorSets[b]->WriteBufferDescriptors(
										&pResource->Buffer.Buffers[b],
										&pResource->Buffer.Offsets[b],
										&pResource->Buffer.SizesInBytes[b],
										pResourceBinding->Binding,
										1,
										pResourceBinding->DescriptorType);
								}
							}
							else
							{
								for (uint32 b = 0; b < m_BackBufferCount; b++)
								{
									pResourceBinding->pRenderStage->ppBufferDescriptorSets[b]->WriteBufferDescriptors(
										pResource->Buffer.Buffers.GetData(),
										pResource->Buffer.Offsets.GetData(),
										pResource->Buffer.SizesInBytes.GetData(),
										pResourceBinding->Binding,
										pResource->SubResourceCount,
										pResourceBinding->DescriptorType);
								}
							}
						}
					}
				}

				m_DirtyDescriptorSetBuffers.clear();
			}

			//Acceleration Structures
			if (m_DirtyDescriptorSetAccelerationStructures.size() > 0)
			{
				for (Resource* pResource : m_DirtyDescriptorSetAccelerationStructures)
				{
					if (!pResource->ResourceBindings.IsEmpty())
					{
						ResourceBinding* pResourceBinding = &pResource->ResourceBindings[0]; //Assume only one acceleration structure
						RenderStage* pRenderStage = pResourceBinding->pRenderStage;

						if (pRenderStage->UsesCustomRenderer)
						{
							pRenderStage->pCustomRenderer->UpdateAccelerationStructureResource(
								pResource->Name,
								pResource->AccelerationStructure.pTLAS);
						}
						else if (pResourceBinding->DescriptorType != EDescriptorType::DESCRIPTOR_TYPE_UNKNOWN)
						{
							for (uint32 b = 0; b < m_BackBufferCount; b++)
							{
								pResourceBinding->pRenderStage->ppBufferDescriptorSets[b]->WriteAccelerationStructureDescriptors(
									&pResource->AccelerationStructure.pTLAS,
									pResourceBinding->Binding,
									1);
							}
						}
					}
				}

				m_DirtyDescriptorSetAccelerationStructures.clear();
			}
		}

		if (m_DirtyDescriptorSetTextures.size() > 0)
		{
			for (Resource* pResource : m_DirtyDescriptorSetTextures)
			{
				for (uint32 rb = 0; rb < pResource->ResourceBindings.GetSize(); rb++)
				{
					ResourceBinding* pResourceBinding = &pResource->ResourceBindings[rb];
					RenderStage* pRenderStage = pResourceBinding->pRenderStage;

					if (pRenderStage->UsesCustomRenderer)
					{
						pRenderStage->pCustomRenderer->UpdateTextureResource(
							pResource->Name,
							pResource->Texture.PerImageTextureViews.GetData(),
							pResource->Texture.IsOfArrayType ? 1 : pResource->SubResourceCount,
							pResource->BackBufferBound);
					}
					else if (pResourceBinding->DescriptorType != EDescriptorType::DESCRIPTOR_TYPE_UNKNOWN)
					{
						if (pResource->BackBufferBound)
						{
							for (uint32 b = 0; b < m_BackBufferCount; b++)
							{
								pRenderStage->ppTextureDescriptorSets[b]->WriteTextureDescriptors(
									&pResource->Texture.PerImageTextureViews[b],
									&pResource->Texture.Samplers[b],
									pResourceBinding->TextureState,
									pResourceBinding->Binding,
									1,
									pResourceBinding->DescriptorType);
							}
						}
						else
						{
							uint32 actualSubResourceCount = pResource->Texture.IsOfArrayType ? 1U : pResource->SubResourceCount;

							for (uint32 b = 0; b < m_BackBufferCount; b++)
							{
								pRenderStage->ppTextureDescriptorSets[b]->WriteTextureDescriptors(
									pResource->Texture.PerImageTextureViews.GetData(),
									pResource->Texture.Samplers.GetData(),
									pResourceBinding->TextureState,
									pResourceBinding->Binding,
									actualSubResourceCount,
									pResourceBinding->DescriptorType);
							}
						}
					}
				}
			}

			m_DirtyDescriptorSetTextures.clear();
		}

		if (m_DirtyDescriptorSetDrawArgs.size() > 0)
		{
			for (Resource* pResource : m_DirtyDescriptorSetDrawArgs)
			{
				for (uint32 rb = 0; rb < pResource->ResourceBindings.GetSize(); rb++)
				{
					ResourceBinding* pResourceBinding = &pResource->ResourceBindings[rb];
					RenderStage* pRenderStage = pResourceBinding->pRenderStage;

					auto drawArgsMaskToArgsIt = pResource->DrawArgs.MaskToArgs.find(pRenderStage->DrawArgsMask);
					pRenderStage->pDrawArgs = drawArgsMaskToArgsIt->second.Args.GetData();

					for (uint32 b = 0; b < m_BackBufferCount; b++)
					{
						DescriptorSet** ppPrevDrawArgsPerFrame = pRenderStage->pppDrawArgDescriptorSets[b];
						DescriptorSet** ppNewDrawArgsPerFrame = nullptr;

						if (pRenderStage->NumDrawArgsPerFrame < drawArgsMaskToArgsIt->second.Args.GetSize())
						{
							ppNewDrawArgsPerFrame = DBG_NEW DescriptorSet*[drawArgsMaskToArgsIt->second.Args.GetSize()];
						}
						else
						{
							ppNewDrawArgsPerFrame = ppPrevDrawArgsPerFrame;
						}

						for (uint32 d = 0; d < drawArgsMaskToArgsIt->second.Args.GetSize(); d++)
						{
							if (d < pRenderStage->NumDrawArgsPerFrame)
							{
								DescriptorSet* pSrcDescriptorSet = ppPrevDrawArgsPerFrame[d];
								m_pDeviceResourcesToDestroy[b].PushBack(pSrcDescriptorSet);
							}

							DescriptorSet* pWriteDescriptorSet = m_pGraphicsDevice->CreateDescriptorSet("Draw Args Descriptor Set", pRenderStage->pPipelineLayout, pRenderStage->DrawSetIndex, m_pDescriptorHeap);

							static uint64 offset = 0;

							const DrawArg& drawArg = drawArgsMaskToArgsIt->second.Args[d];
							VALIDATE(drawArg.pVertexBuffer);
							pWriteDescriptorSet->WriteBufferDescriptors(&drawArg.pVertexBuffer, &offset, &drawArg.pVertexBuffer->GetDesc().SizeInBytes, 0, 1, pResourceBinding->DescriptorType);
							
							VALIDATE(drawArg.pInstanceBuffer);
							pWriteDescriptorSet->WriteBufferDescriptors(&drawArg.pInstanceBuffer, &offset, &drawArg.pInstanceBuffer->GetDesc().SizeInBytes, 1, 1, pResourceBinding->DescriptorType);
							
							// If meshletbuffer is nullptr we assume that meshshaders are disabled
							if (drawArg.pMeshletBuffer)
							{
								pWriteDescriptorSet->WriteBufferDescriptors(&drawArg.pMeshletBuffer, &offset, &drawArg.pMeshletBuffer->GetDesc().SizeInBytes, 2, 1, pResourceBinding->DescriptorType);
								
								VALIDATE(drawArg.pUniqueIndicesBuffer);
								pWriteDescriptorSet->WriteBufferDescriptors(&drawArg.pUniqueIndicesBuffer, &offset, &drawArg.pUniqueIndicesBuffer->GetDesc().SizeInBytes, 3, 1, pResourceBinding->DescriptorType);
								
								VALIDATE(drawArg.pPrimitiveIndices);
								pWriteDescriptorSet->WriteBufferDescriptors(&drawArg.pPrimitiveIndices, &offset, &drawArg.pPrimitiveIndices->GetDesc().SizeInBytes, 4, 1, pResourceBinding->DescriptorType);
							}

							ppNewDrawArgsPerFrame[d] = pWriteDescriptorSet;
						}

						//If drawArgsMaskToArgsIt->second.Args.GetSize() is smaller than pRenderStage->NumDrawArgsPerFrame then some Descriptor Sets are not destroyed that should be destroyed
						for (uint32 d = drawArgsMaskToArgsIt->second.Args.GetSize(); d < pRenderStage->NumDrawArgsPerFrame; d++)
						{
							DescriptorSet* pSrcDescriptorSet = ppPrevDrawArgsPerFrame[d];
							m_pDeviceResourcesToDestroy[b].PushBack(pSrcDescriptorSet);
						}

						pRenderStage->pppDrawArgDescriptorSets[b] = ppNewDrawArgsPerFrame;
					}

					pRenderStage->NumDrawArgsPerFrame = drawArgsMaskToArgsIt->second.Args.GetSize();
				}
			}

			m_DirtyDescriptorSetDrawArgs.clear();
		}
	}

	void RenderGraph::Render(uint64 modFrameIndex, uint32 backBufferIndex)
	{
		m_BackBufferIndex = backBufferIndex;

		ZERO_MEMORY(m_ppExecutionStages, m_ExecutionStageCount * sizeof(CommandList*));

		uint32 currentExecutionStage = 0;

		s_pMaterialFence->Wait(m_SignalValue - 1, UINT64_MAX);

		TArray<DeviceChild*>& currentFrameDeviceResourcesToDestroy = m_pDeviceResourcesToDestroy[m_ModFrameIndex];

		if (!currentFrameDeviceResourcesToDestroy.IsEmpty())
		{
			for (DeviceChild* pDeviceChild : currentFrameDeviceResourcesToDestroy)
			{
				SAFERELEASE(pDeviceChild);
			}

			currentFrameDeviceResourcesToDestroy.Clear();
		}

		for (uint32 p = 0; p < m_PipelineStageCount; p++)
		{
			//Seperate Thread
			{
				PipelineStage* pPipelineStage = &m_pPipelineStages[p];

				if (pPipelineStage->Type == ERenderGraphPipelineStageType::RENDER)
				{
					RenderStage* pRenderStage = &m_pRenderStages[pPipelineStage->StageIndex];

					if (pRenderStage->UsesCustomRenderer)
					{
						ICustomRenderer* pCustomRenderer = pRenderStage->pCustomRenderer;

						pCustomRenderer->Render(
							uint32(m_ModFrameIndex),
							m_BackBufferIndex,
							&m_ppExecutionStages[currentExecutionStage],
							&m_ppExecutionStages[currentExecutionStage + 1]);

						currentExecutionStage += 2;
					}
					else
					{
						switch (pRenderStage->pPipelineState->GetType())
						{
						case EPipelineStateType::PIPELINE_STATE_TYPE_GRAPHICS:		ExecuteGraphicsRenderStage(pRenderStage,	pPipelineStage->ppGraphicsCommandAllocators[m_ModFrameIndex],	pPipelineStage->ppGraphicsCommandLists[m_ModFrameIndex],	&m_ppExecutionStages[currentExecutionStage]);	break;
						case EPipelineStateType::PIPELINE_STATE_TYPE_COMPUTE:		ExecuteComputeRenderStage(pRenderStage,		pPipelineStage->ppComputeCommandAllocators[m_ModFrameIndex],	pPipelineStage->ppComputeCommandLists[m_ModFrameIndex],		&m_ppExecutionStages[currentExecutionStage]);	break;
						case EPipelineStateType::PIPELINE_STATE_TYPE_RAY_TRACING:	ExecuteRayTracingRenderStage(pRenderStage,	pPipelineStage->ppComputeCommandAllocators[m_ModFrameIndex],	pPipelineStage->ppComputeCommandLists[m_ModFrameIndex],		&m_ppExecutionStages[currentExecutionStage]);	break;
						}

						if (pRenderStage->TriggerType == ERenderStageExecutionTrigger::EVERY)
						{
							pRenderStage->FrameCounter++;

							if (pRenderStage->FrameCounter > pRenderStage->FrameDelay)
							{
								pRenderStage->FrameCounter = 0;
							}
						}
						else
						{
							//We set this to one, DISABLED and TRIGGERED wont trigger unless FrameCounter == 0
							pRenderStage->FrameCounter = 1;
						}

						currentExecutionStage++;
					}
				}
				else if (pPipelineStage->Type == ERenderGraphPipelineStageType::SYNCHRONIZATION)
				{
					SynchronizationStage* pSynchronizationStage = &m_pSynchronizationStages[pPipelineStage->StageIndex];

					ExecuteSynchronizationStage(
						pSynchronizationStage,
						pPipelineStage->ppGraphicsCommandAllocators[m_ModFrameIndex],
						pPipelineStage->ppGraphicsCommandLists[m_ModFrameIndex],
						pPipelineStage->ppComputeCommandAllocators[m_ModFrameIndex],
						pPipelineStage->ppComputeCommandLists[m_ModFrameIndex],
						&m_ppExecutionStages[currentExecutionStage],
						&m_ppExecutionStages[currentExecutionStage + 1]);

					currentExecutionStage += 2;
				}
			}
		}

		//Execute Copy Command Lists
		{
			CommandList* pGraphicsCopyCommandList = m_ppGraphicsCopyCommandLists[m_ModFrameIndex];

			if (pGraphicsCopyCommandList->IsBegin())
			{
				pGraphicsCopyCommandList->End();
				RenderAPI::GetGraphicsQueue()->ExecuteCommandLists(&pGraphicsCopyCommandList, 1, FPipelineStageFlag::PIPELINE_STAGE_FLAG_TOP, s_pMaterialFence, m_SignalValue - 1, s_pMaterialFence, m_SignalValue);
				m_SignalValue++;
			}

			CommandList* pComputeCopyCommandList = m_ppComputeCopyCommandLists[m_ModFrameIndex];

			if (pComputeCopyCommandList->IsBegin())
			{
				pComputeCopyCommandList->End();
				RenderAPI::GetComputeQueue()->ExecuteCommandLists(&pComputeCopyCommandList, 1, FPipelineStageFlag::PIPELINE_STAGE_FLAG_TOP, s_pMaterialFence, m_SignalValue - 1, s_pMaterialFence, m_SignalValue);
				m_SignalValue++;
			}
		}

		//Wait Threads

		//Execute the recorded Command Lists, we do this in a Batched mode where we batch as many "same queue" command lists that execute in succession together. This reduced the overhead caused by QueueSubmit
		{
			//This is safe since the first Execution Stage should never be nullptr
			ECommandQueueType currentBatchType = m_ppExecutionStages[0]->GetType();

			static TArray<CommandList*> currentBatch;

			for (uint32 e = 0; e < m_ExecutionStageCount; e++)
			{
				CommandList* pCommandList = m_ppExecutionStages[e];
				if (pCommandList != nullptr)
				{
					ECommandQueueType currentType = pCommandList->GetType();

					if (currentType != currentBatchType)
					{
						if (currentBatchType == ECommandQueueType::COMMAND_QUEUE_TYPE_GRAPHICS)
						{
							RenderAPI::GetGraphicsQueue()->ExecuteCommandLists(currentBatch.GetData(), currentBatch.GetSize(), FPipelineStageFlag::PIPELINE_STAGE_FLAG_TOP, s_pMaterialFence, m_SignalValue - 1, s_pMaterialFence, m_SignalValue);
						}
						else if (currentBatchType == ECommandQueueType::COMMAND_QUEUE_TYPE_COMPUTE)
						{
							RenderAPI::GetComputeQueue()->ExecuteCommandLists(currentBatch.GetData(), currentBatch.GetSize(), FPipelineStageFlag::PIPELINE_STAGE_FLAG_TOP, s_pMaterialFence, m_SignalValue - 1, s_pMaterialFence, m_SignalValue);
						}

						m_SignalValue++;
						currentBatch.Clear();

						currentBatchType = currentType;
					}

					currentBatch.PushBack(pCommandList);
				}
			}

			if (!currentBatch.IsEmpty())
			{
				if (currentBatchType == ECommandQueueType::COMMAND_QUEUE_TYPE_GRAPHICS)
				{
					RenderAPI::GetGraphicsQueue()->ExecuteCommandLists(currentBatch.GetData(), currentBatch.GetSize(), FPipelineStageFlag::PIPELINE_STAGE_FLAG_TOP, s_pMaterialFence, m_SignalValue - 1, s_pMaterialFence, m_SignalValue);
				}
				else if (currentBatchType == ECommandQueueType::COMMAND_QUEUE_TYPE_COMPUTE)
				{
					RenderAPI::GetComputeQueue()->ExecuteCommandLists(currentBatch.GetData(), currentBatch.GetSize(), FPipelineStageFlag::PIPELINE_STAGE_FLAG_TOP, s_pMaterialFence, m_SignalValue - 1, s_pMaterialFence, m_SignalValue);
				}

				m_SignalValue++;
				currentBatch.Clear();
			}
		}

		m_ModFrameIndex = modFrameIndex;
	}

	CommandList* RenderGraph::AcquireGraphicsCopyCommandList()
	{
		CommandList* pCommandList = m_ppGraphicsCopyCommandLists[m_ModFrameIndex];

		if (!pCommandList->IsBegin())
		{
			m_ppGraphicsCopyCommandAllocators[m_ModFrameIndex]->Reset();
			pCommandList->Begin(nullptr);
		}

		return pCommandList;
	}

	CommandList* RenderGraph::AcquireComputeCopyCommandList()
	{
		CommandList* pCommandList = m_ppComputeCopyCommandLists[m_ModFrameIndex];

		if (!pCommandList->IsBegin())
		{
			m_ppComputeCopyCommandAllocators[m_ModFrameIndex]->Reset();
			pCommandList->Begin(nullptr);
		}

		return pCommandList;
	}

	bool RenderGraph::GetResourceTextures(const char* pResourceName, Texture* const ** pppTexture, uint32* pTextureView) const
	{
		auto it = m_ResourceMap.find(pResourceName);

		if (it != m_ResourceMap.end())
		{
			(*pppTexture)		= it->second.Texture.Textures.GetData();
			(*pTextureView)		= (uint32)it->second.Texture.Textures.GetSize();
			return true;
		}

		return false;
	}

	bool RenderGraph::GetResourcePerImageTextureViews(const char* pResourceName, TextureView* const ** pppTextureViews, uint32* pTextureViewCount) const
	{
		auto it = m_ResourceMap.find(pResourceName);

		if (it != m_ResourceMap.end())
		{
			(*pppTextureViews)		= it->second.Texture.PerImageTextureViews.GetData();
			(*pTextureViewCount)	= (uint32)it->second.Texture.PerImageTextureViews.GetSize();
			return true;
		}

		return false;
	}

	bool RenderGraph::GetResourcePerSubImageTextureViews(const char* pResourceName, TextureView* const** pppTextureViews, uint32* pTextureViewCount) const
	{
		auto it = m_ResourceMap.find(pResourceName);

		if (it != m_ResourceMap.end())
		{
			(*pppTextureViews) = it->second.Texture.PerSubImageTextureViews.GetData();
			(*pTextureViewCount) = (uint32)it->second.Texture.PerSubImageTextureViews.GetSize();
			return true;
		}

		return false;
	}

	bool RenderGraph::GetResourceBuffers(const char* pResourceName, Buffer* const ** pppBuffers, uint32* pBufferCount) const
	{
		auto it = m_ResourceMap.find(pResourceName);

		if (it != m_ResourceMap.end())
		{
			(*pppBuffers)			= it->second.Buffer.Buffers.GetData();
			(*pBufferCount)			= (uint32)it->second.Buffer.Buffers.GetSize();
			return true;
		}

		return false;
	}

	bool RenderGraph::GetResourceAccelerationStructure(const char* pResourceName, AccelerationStructure const ** ppAccelerationStructure) const
	{
		auto it = m_ResourceMap.find(pResourceName);

		if (it != m_ResourceMap.end())
		{
			(*ppAccelerationStructure) = it->second.AccelerationStructure.pTLAS;
			return true;
		}

		return false;
	}

	bool RenderGraph::OnWindowResized(const WindowResizedEvent& windowEvent)
	{
		if (IsEventOfType<WindowResizedEvent>(windowEvent))
		{
			m_WindowWidth	= (float32)windowEvent.Width;
			m_WindowHeight	= (float32)windowEvent.Height;

			UpdateRelativeParameters();

			return true;
		}
		else
		{
			return false;
		}
	}

	bool RenderGraph::OnPreSwapChainRecreated(const PreSwapChainRecreatedEvent& swapChainEvent)
	{
		UNREFERENCED_VARIABLE(swapChainEvent);

		auto backBufferResourceIt = m_ResourceMap.find(RENDER_GRAPH_BACK_BUFFER_ATTACHMENT);

		if (backBufferResourceIt != m_ResourceMap.end())
		{
			for (const ResourceBinding& binding : backBufferResourceIt->second.ResourceBindings)
			{
				if (binding.pRenderStage->UsesCustomRenderer)
				{
					binding.pRenderStage->pCustomRenderer->PreTexturesDescriptorSetWrite();
				}
				else if (binding.DescriptorType != EDescriptorType::DESCRIPTOR_TYPE_UNKNOWN)
				{
					for (uint32 b = 0; b < m_BackBufferCount; b++)
					{
						DescriptorSet* pSrcDescriptorSet = binding.pRenderStage->ppTextureDescriptorSets[b];
						DescriptorSet* pDescriptorSet = m_pGraphicsDevice->CreateDescriptorSet(pSrcDescriptorSet->GetName(), binding.pRenderStage->pPipelineLayout, binding.pRenderStage->TextureSetIndex, m_pDescriptorHeap);
						m_pGraphicsDevice->CopyDescriptorSet(pSrcDescriptorSet, pDescriptorSet);
						m_pDeviceResourcesToDestroy[b].PushBack(pSrcDescriptorSet);
						binding.pRenderStage->ppTextureDescriptorSets[b] = pDescriptorSet;
					}
				}
			}
		}

		return true;
	}

	bool RenderGraph::OnPostSwapChainRecreated(const PostSwapChainRecreatedEvent& swapChainEvent)
	{
		UNREFERENCED_VARIABLE(swapChainEvent);

		auto backBufferResourceIt = m_ResourceMap.find(RENDER_GRAPH_BACK_BUFFER_ATTACHMENT);

		if (backBufferResourceIt != m_ResourceMap.end())
		{
			for (const ResourceBinding& binding : backBufferResourceIt->second.ResourceBindings)
			{
				if (binding.pRenderStage->UsesCustomRenderer)
				{
					binding.pRenderStage->pCustomRenderer->UpdateTextureResource(
						backBufferResourceIt->second.Name,
						backBufferResourceIt->second.Texture.PerImageTextureViews.GetData(),
						backBufferResourceIt->second.Texture.PerImageTextureViews.GetSize(),
						true);
				}
				else if (binding.DescriptorType != EDescriptorType::DESCRIPTOR_TYPE_UNKNOWN)
				{
					for (uint32 b = 0; b < m_BackBufferCount; b++)
					{
						binding.pRenderStage->ppTextureDescriptorSets[b]->WriteTextureDescriptors(
							&backBufferResourceIt->second.Texture.PerImageTextureViews[b],
							&backBufferResourceIt->second.Texture.Samplers[b],
							binding.TextureState,
							binding.Binding,
							1,
							binding.DescriptorType);
					}
				}
			}
		}

		return true;
	}

	bool RenderGraph::OnPipelineStatesRecompiled(const PipelineStatesRecompiledEvent& event)
	{
		UNREFERENCED_VARIABLE(event);

		for (uint32 r = 0; r < m_RenderStageCount; r++)
		{
			RenderStage* pRenderStage = &m_pRenderStages[r];
<<<<<<< HEAD
			if (pRenderStage->PipelineStateID != 0)
			{
				pRenderStage->pPipelineState = PipelineStateManager::GetPipelineState(pRenderStage->PipelineStateID);
				if (pRenderStage->pPipelineState->GetType() == EPipelineStateType::PIPELINE_STATE_TYPE_RAY_TRACING)
				{
					m_pDeviceResourcesToDestroy[m_ModFrameIndex].PushBack(pRenderStage->pSBT);

					SBTDesc sbtDesc = {};
					sbtDesc.DebugName		= "Render Graph Global SBT";
					sbtDesc.pPipelineState	= pRenderStage->pPipelineState;
					sbtDesc.SBTRecords		= m_GlobalShaderRecords;

					pRenderStage->pSBT = RenderAPI::GetDevice()->CreateSBT(RenderAPI::GetComputeQueue(), &sbtDesc);
				}
			}
			else
			{
				LOG_ERROR("[RenderGraph]: Invalid PipelineStateID");
=======

			if (!pRenderStage->UsesCustomRenderer)
			{
				pRenderStage->pPipelineState = PipelineStateManager::GetPipelineState(pRenderStage->PipelineStateID);

				if (pRenderStage->pPipelineState->GetType() == EPipelineStateType::PIPELINE_STATE_TYPE_RAY_TRACING)
				{
					m_pDeviceResourcesToDestroy[m_ModFrameIndex].PushBack(pRenderStage->pSBT);

					SBTDesc sbtDesc = {};
					sbtDesc.DebugName = "Render Graph Global SBT";
					sbtDesc.pPipelineState = pRenderStage->pPipelineState;
					sbtDesc.SBTRecords = m_GlobalShaderRecords;

					pRenderStage->pSBT = RenderAPI::GetDevice()->CreateSBT(RenderAPI::GetComputeQueue(), &sbtDesc);
				}
>>>>>>> ae8c3c1d
			}
		}

		return true;
	}

	void RenderGraph::ReleasePipelineStages()
	{
		SAFEDELETE_ARRAY(m_ppExecutionStages);

		for (uint32 i = 0; i < m_PipelineStageCount; i++)
		{
			PipelineStage* pPipelineStage = &m_pPipelineStages[i];

			if (pPipelineStage->ppComputeCommandAllocators != nullptr)
			{
				for (uint32 b = 0; b < m_BackBufferCount; b++)
				{
					SAFERELEASE(pPipelineStage->ppComputeCommandAllocators[b]);
					SAFERELEASE(pPipelineStage->ppComputeCommandLists[b]);
				}

				SAFEDELETE_ARRAY(pPipelineStage->ppComputeCommandAllocators);
				SAFEDELETE_ARRAY(pPipelineStage->ppComputeCommandLists);
			}

			if (pPipelineStage->ppGraphicsCommandAllocators != nullptr)
			{
				for (uint32 b = 0; b < m_BackBufferCount; b++)
				{
					SAFERELEASE(pPipelineStage->ppGraphicsCommandAllocators[b]);
					SAFERELEASE(pPipelineStage->ppGraphicsCommandLists[b]);
				}

				SAFEDELETE_ARRAY(pPipelineStage->ppGraphicsCommandAllocators);
				SAFEDELETE_ARRAY(pPipelineStage->ppGraphicsCommandLists);
			}

			if (pPipelineStage->Type == ERenderGraphPipelineStageType::RENDER)
			{
				RenderStage* pRenderStage = &m_pRenderStages[pPipelineStage->StageIndex];

				for (uint32 b = 0; b < m_BackBufferCount; b++)
				{
					for (uint32 ipc = 0; ipc < NUM_INTERNAL_PUSH_CONSTANTS_TYPES; ipc++)
					{
						SAFEDELETE_ARRAY(pRenderStage->pInternalPushConstants[ipc].pData);
					}

					SAFEDELETE_ARRAY(pRenderStage->ExternalPushConstants.pData);

					if (pRenderStage->ppTextureDescriptorSets != nullptr)
						SAFERELEASE(pRenderStage->ppTextureDescriptorSets[b]);

					if (pRenderStage->ppBufferDescriptorSets != nullptr)
						SAFERELEASE(pRenderStage->ppBufferDescriptorSets[b]);

					if (pRenderStage->pppDrawArgDescriptorSets != nullptr)
					{
						DescriptorSet** ppDrawArgDescriptorSets = pRenderStage->pppDrawArgDescriptorSets[b];

						for (uint32 d = 0; d < pRenderStage->NumDrawArgsPerFrame; d++)
						{
							SAFERELEASE(ppDrawArgDescriptorSets[d]);
						}

						SAFEDELETE_ARRAY(ppDrawArgDescriptorSets);
					}
				}

				SAFEDELETE_ARRAY(pRenderStage->ppTextureDescriptorSets);
				SAFEDELETE_ARRAY(pRenderStage->ppBufferDescriptorSets);
				SAFEDELETE_ARRAY(pRenderStage->pppDrawArgDescriptorSets);
				SAFERELEASE(pRenderStage->pPipelineLayout);
				SAFERELEASE(pRenderStage->pSBT);
				SAFERELEASE(pRenderStage->pRenderPass);
				SAFERELEASE(pRenderStage->pDisabledRenderPass);
				PipelineStateManager::ReleasePipelineState(pRenderStage->PipelineStateID);
			}
			else if (pPipelineStage->Type == ERenderGraphPipelineStageType::SYNCHRONIZATION)
			{
				SynchronizationStage* pSynchronizationStage = &m_pSynchronizationStages[pPipelineStage->StageIndex];

				UNREFERENCED_VARIABLE(pSynchronizationStage);
			}
		}

		SAFEDELETE_ARRAY(m_pRenderStages);
		SAFEDELETE_ARRAY(m_pSynchronizationStages);
		SAFEDELETE_ARRAY(m_pPipelineStages);

		Profiler::GetGPUProfiler()->Release();
	}

	bool RenderGraph::CreateFence()
	{
		FenceDesc fenceDesc = {};
		fenceDesc.DebugName		= "Render Stage Fence";
		fenceDesc.InitalValue	= 0;

		s_pMaterialFence = m_pGraphicsDevice->CreateFence(&fenceDesc);

		if (s_pMaterialFence == nullptr)
		{
			LOG_ERROR("[RenderGraph]: Could not create RenderGraph fence");
			return false;
		}

		return true;
	}

	bool RenderGraph::CreateDescriptorHeap()
	{
		constexpr uint32 DESCRIPTOR_COUNT = 4096;

		DescriptorHeapInfo descriptorCountDesc = { };
		descriptorCountDesc.SamplerDescriptorCount						= DESCRIPTOR_COUNT;
		descriptorCountDesc.TextureDescriptorCount						= DESCRIPTOR_COUNT;
		descriptorCountDesc.TextureCombinedSamplerDescriptorCount		= DESCRIPTOR_COUNT;
		descriptorCountDesc.ConstantBufferDescriptorCount				= DESCRIPTOR_COUNT;
		descriptorCountDesc.UnorderedAccessBufferDescriptorCount		= DESCRIPTOR_COUNT;
		descriptorCountDesc.UnorderedAccessTextureDescriptorCount		= DESCRIPTOR_COUNT;
		descriptorCountDesc.AccelerationStructureDescriptorCount		= DESCRIPTOR_COUNT;

		DescriptorHeapDesc descriptorHeapDesc = { };
		descriptorHeapDesc.DebugName			= "Render Graph Descriptor Heap";
		descriptorHeapDesc.DescriptorSetCount	= DESCRIPTOR_COUNT;
		descriptorHeapDesc.DescriptorCount		= descriptorCountDesc;

		m_pDescriptorHeap = m_pGraphicsDevice->CreateDescriptorHeap(&descriptorHeapDesc);

		return m_pDescriptorHeap != nullptr;
	}

	bool RenderGraph::CreateCopyCommandLists()
	{
		m_ppGraphicsCopyCommandAllocators	= DBG_NEW CommandAllocator*[m_BackBufferCount];
		m_ppGraphicsCopyCommandLists		= DBG_NEW CommandList*[m_BackBufferCount];
		m_ppComputeCopyCommandAllocators	= DBG_NEW CommandAllocator*[m_BackBufferCount];
		m_ppComputeCopyCommandLists			= DBG_NEW CommandList *[m_BackBufferCount];

		for (uint32 b = 0; b < m_BackBufferCount; b++)
		{
			//Graphics
			{
				m_ppGraphicsCopyCommandAllocators[b]		= m_pGraphicsDevice->CreateCommandAllocator("Render Graph Graphics Copy Command Allocator", ECommandQueueType::COMMAND_QUEUE_TYPE_GRAPHICS);

				if (m_ppGraphicsCopyCommandAllocators[b] == nullptr)
				{
					return false;
				}

				CommandListDesc graphicsCopyCommandListDesc		= {};
				graphicsCopyCommandListDesc.DebugName			= "Render Graph Graphics Copy Command List";
				graphicsCopyCommandListDesc.CommandListType		= ECommandListType::COMMAND_LIST_TYPE_PRIMARY;
				graphicsCopyCommandListDesc.Flags				= FCommandListFlag::COMMAND_LIST_FLAG_ONE_TIME_SUBMIT;

				m_ppGraphicsCopyCommandLists[b] = m_pGraphicsDevice->CreateCommandList(m_ppGraphicsCopyCommandAllocators[b], &graphicsCopyCommandListDesc);

				if (m_ppGraphicsCopyCommandLists[b] == nullptr)
				{
					return false;
				}
			}

			//Compute
			{
				m_ppComputeCopyCommandAllocators[b] = m_pGraphicsDevice->CreateCommandAllocator("Render Graph Compute Copy Command Allocator", ECommandQueueType::COMMAND_QUEUE_TYPE_COMPUTE);

				if (m_ppComputeCopyCommandAllocators[b] == nullptr)
				{
					return false;
				}

				CommandListDesc computeCopyCommandListDesc		= {};
				computeCopyCommandListDesc.DebugName			= "Render Graph Compute Copy Command List";
				computeCopyCommandListDesc.CommandListType		= ECommandListType::COMMAND_LIST_TYPE_PRIMARY;
				computeCopyCommandListDesc.Flags				= FCommandListFlag::COMMAND_LIST_FLAG_ONE_TIME_SUBMIT;

				m_ppComputeCopyCommandLists[b] = m_pGraphicsDevice->CreateCommandList(m_ppComputeCopyCommandAllocators[b], &computeCopyCommandListDesc);

				if (m_ppComputeCopyCommandLists[b] == nullptr)
				{
					return false;
				}
			}
		}

		return true;
	}

	bool RenderGraph::CreateProfiler(uint32 pipelineStageCount)
	{
		Profiler::GetGPUProfiler()->Init(GPUProfiler::TimeUnit::MICRO);
		Profiler::GetGPUProfiler()->CreateTimestamps(pipelineStageCount * m_BackBufferCount * 2);
		Profiler::GetGPUProfiler()->CreateGraphicsPipelineStats();

		return true;
	}

	bool RenderGraph::CreateResources(const TArray<RenderGraphResourceDesc>& resourceDescriptions)
	{
		m_ResourceMap.reserve(resourceDescriptions.GetSize());
		TArray<String> addedResourceNames;
		addedResourceNames.Reserve(resourceDescriptions.GetSize());

		for (uint32 i = 0; i < resourceDescriptions.GetSize(); i++)
		{
			const RenderGraphResourceDesc* pResourceDesc = &resourceDescriptions[i];
			addedResourceNames.PushBack(pResourceDesc->Name);

			Resource newResource;
			InternalResourceUpdateDesc internalResourceUpdateDesc = {};
			bool isRelativeInternal = false;

			newResource.Name				= pResourceDesc->Name;
			newResource.IsBackBuffer		= pResourceDesc->Name == RENDER_GRAPH_BACK_BUFFER_ATTACHMENT;
			newResource.BackBufferBound		= newResource.IsBackBuffer || newResource.BackBufferBound;

			if (newResource.BackBufferBound)
			{
				newResource.SubResourceCount = m_BackBufferCount;
			}
			else
			{
				newResource.SubResourceCount = pResourceDesc->SubResourceCount;
			}

			uint32 arrayCount					= 0;
			ETextureViewType textureViewType	= ETextureViewType::TEXTURE_VIEW_TYPE_NONE;
			bool isCubeTexture					= pResourceDesc->TextureParams.TextureType == ERenderGraphTextureType::TEXTURE_CUBE;

			//Create Resource Entries, this is independent of whether the resource is internal/external
			if (pResourceDesc->Type == ERenderGraphResourceType::TEXTURE)
			{
				newResource.Type					= ERenderGraphResourceType::TEXTURE;
				newResource.Texture.TextureType		= pResourceDesc->TextureParams.TextureType;
				newResource.Texture.IsOfArrayType	= pResourceDesc->TextureParams.IsOfArrayType;

				if (!pResourceDesc->TextureParams.IsOfArrayType)
				{
					//Not of Array Type -> we need space for SubResourceCount Textures/PerImageTextureViews/Samplers
					newResource.Texture.Textures.Resize(newResource.SubResourceCount);
					newResource.Texture.PerImageTextureViews.Resize(newResource.SubResourceCount);
					newResource.Texture.Samplers.Resize(newResource.SubResourceCount);

					//If Cube Texture we also need space for per sub image texture views
					if (isCubeTexture)
					{
						arrayCount				= 6;
						textureViewType			= ETextureViewType::TEXTURE_VIEW_TYPE_CUBE;
						newResource.Texture.PerSubImageTextureViews.Resize(newResource.SubResourceCount * arrayCount);

						newResource.Texture.PerSubImageUniquelyAllocated = true;
					}
					else
					{
						arrayCount				= 1;
						textureViewType			= ETextureViewType::TEXTURE_VIEW_TYPE_2D;
						newResource.Texture.PerSubImageTextureViews.Resize(newResource.SubResourceCount);
					}
				}
				else
				{
					//Of Array Type -> we only need space for 1 Textures/PerImageTextureViews/Samplers
					newResource.Texture.Textures.Resize(1);
					newResource.Texture.PerImageTextureViews.Resize(1);
					newResource.Texture.Samplers.Resize(1);

					//If Cube Texture we also need space for per sub image texture views
					if (isCubeTexture)
					{
						arrayCount				= newResource.SubResourceCount * 6;
						textureViewType			= ETextureViewType::TEXTURE_VIEW_TYPE_CUBE_ARRAY;
						newResource.Texture.PerSubImageTextureViews.Resize(arrayCount);

						newResource.Texture.PerSubImageUniquelyAllocated = true;
					}
					else
					{
						arrayCount				= newResource.SubResourceCount;
						textureViewType			= ETextureViewType::TEXTURE_VIEW_TYPE_2D_ARRAY;
						newResource.Texture.PerSubImageTextureViews.Resize(1);

						newResource.Texture.PerSubImageUniquelyAllocated = true;
					}
				}
			}
			else if (pResourceDesc->Type == ERenderGraphResourceType::SCENE_DRAW_ARGS)
			{
				newResource.Type = ERenderGraphResourceType::SCENE_DRAW_ARGS;
			}
			else if (pResourceDesc->Type == ERenderGraphResourceType::BUFFER)
			{
				newResource.Type = ERenderGraphResourceType::BUFFER;

				newResource.Buffer.Buffers.Resize(newResource.SubResourceCount);
				newResource.Buffer.Offsets.Resize(newResource.SubResourceCount);
				newResource.Buffer.SizesInBytes.Resize(newResource.SubResourceCount);
			}
			else if (pResourceDesc->Type == ERenderGraphResourceType::ACCELERATION_STRUCTURE)
			{
				newResource.Type = ERenderGraphResourceType::ACCELERATION_STRUCTURE;
			}

			//Create Internal Update Descriptions if the resource is internal, otherwise just set that it's external
			if (!pResourceDesc->External)
			{
				//Internal
				if (pResourceDesc->Type == ERenderGraphResourceType::TEXTURE)
				{
					newResource.OwnershipType				= newResource.IsBackBuffer ? EResourceOwnershipType::EXTERNAL : EResourceOwnershipType::INTERNAL;
					newResource.Texture.Format				= pResourceDesc->TextureParams.TextureFormat;
					newResource.Texture.TextureType			= pResourceDesc->TextureParams.TextureType;

					if (!newResource.IsBackBuffer)
					{
						TextureDesc		textureDesc			= {};
						TextureViewDesc textureViewDesc		= {};
						SamplerDesc		samplerDesc			= {};

						textureDesc.DebugName			= !isCubeTexture ? pResourceDesc->Name + " Texture" : pResourceDesc->Name + " Texture Cube";
						textureDesc.MemoryType			= pResourceDesc->MemoryType;
						textureDesc.Format				= pResourceDesc->TextureParams.TextureFormat;
						textureDesc.Type				= ETextureType::TEXTURE_TYPE_2D;
						textureDesc.Flags				= pResourceDesc->TextureParams.TextureFlags;
						textureDesc.Width				= uint32(pResourceDesc->TextureParams.XDimVariable);
						textureDesc.Height				= uint32(pResourceDesc->TextureParams.YDimVariable);
						textureDesc.Depth				= 1U;
						textureDesc.ArrayCount			= arrayCount;
						textureDesc.Miplevels			= pResourceDesc->TextureParams.MiplevelCount;
						textureDesc.SampleCount			= pResourceDesc->TextureParams.SampleCount;

						textureViewDesc.DebugName		= !isCubeTexture ? pResourceDesc->Name + " Texture View" : pResourceDesc->Name + " Texture Cube View";
						textureViewDesc.pTexture		= nullptr;
						textureViewDesc.Flags			= pResourceDesc->TextureParams.TextureViewFlags;
						textureViewDesc.Format			= pResourceDesc->TextureParams.TextureFormat;
						textureViewDesc.Type			= textureViewType;
						textureViewDesc.MiplevelCount	= pResourceDesc->TextureParams.MiplevelCount;
						textureViewDesc.ArrayCount		= arrayCount;
						textureViewDesc.Miplevel		= 0U;
						textureViewDesc.ArrayIndex		= 0U;

						samplerDesc.DebugName			= pResourceDesc->Name + " Sampler";
						samplerDesc.MinFilter			= RenderGraphSamplerToFilter(pResourceDesc->TextureParams.SamplerType);
						samplerDesc.MagFilter			= RenderGraphSamplerToFilter(pResourceDesc->TextureParams.SamplerType);
						samplerDesc.MipmapMode			= RenderGraphSamplerToMipmapMode(pResourceDesc->TextureParams.SamplerType);
						samplerDesc.AddressModeU		= RenderGraphSamplerAddressMode(pResourceDesc->TextureParams.SamplerAddressMode);
						samplerDesc.AddressModeV		= RenderGraphSamplerAddressMode(pResourceDesc->TextureParams.SamplerAddressMode);
						samplerDesc.AddressModeW		= RenderGraphSamplerAddressMode(pResourceDesc->TextureParams.SamplerAddressMode);
						samplerDesc.borderColor			= RenderGraphSamplerBorderColor(pResourceDesc->TextureParams.SamplerBorderColor);
						samplerDesc.MipLODBias			= 0.0f;
						samplerDesc.AnisotropyEnabled	= false;
						samplerDesc.MaxAnisotropy		= 16;
						samplerDesc.MinLOD				= 0.0f;
						samplerDesc.MaxLOD				= 1.0f;

						internalResourceUpdateDesc.ResourceName						= pResourceDesc->Name;
						internalResourceUpdateDesc.Type								= ERenderGraphResourceType::TEXTURE;
						internalResourceUpdateDesc.TextureUpdate.XDimType			= pResourceDesc->TextureParams.XDimType;
						internalResourceUpdateDesc.TextureUpdate.YDimType			= pResourceDesc->TextureParams.YDimType;
						internalResourceUpdateDesc.TextureUpdate.XDimVariable		= pResourceDesc->TextureParams.XDimVariable;
						internalResourceUpdateDesc.TextureUpdate.YDimVariable		= pResourceDesc->TextureParams.YDimVariable;
						internalResourceUpdateDesc.TextureUpdate.TextureDesc		= textureDesc;
						internalResourceUpdateDesc.TextureUpdate.TextureViewDesc	= textureViewDesc;
						internalResourceUpdateDesc.TextureUpdate.SamplerDesc		= samplerDesc;

						if (pResourceDesc->TextureParams.XDimType == ERenderGraphDimensionType::RELATIVE ||
							pResourceDesc->TextureParams.YDimType == ERenderGraphDimensionType::RELATIVE)
						{
							isRelativeInternal = true;
						}
					}
				}
				else if (pResourceDesc->Type == ERenderGraphResourceType::BUFFER)
				{
					newResource.Type			= ERenderGraphResourceType::BUFFER;

					BufferDesc bufferDesc = {};
					bufferDesc.DebugName		= pResourceDesc->Name + " Buffer";
					bufferDesc.MemoryType		= pResourceDesc->MemoryType;
					bufferDesc.Flags			= pResourceDesc->BufferParams.BufferFlags;
					bufferDesc.SizeInBytes		= pResourceDesc->BufferParams.Size;

					internalResourceUpdateDesc.ResourceName						= pResourceDesc->Name;
					internalResourceUpdateDesc.Type								= ERenderGraphResourceType::BUFFER;
					internalResourceUpdateDesc.BufferUpdate.SizeType			= pResourceDesc->BufferParams.SizeType;
					internalResourceUpdateDesc.BufferUpdate.BufferDesc			= bufferDesc;

					if (pResourceDesc->BufferParams.SizeType == ERenderGraphDimensionType::RELATIVE)
					{
						isRelativeInternal = true;
					}
				}
				else
				{
					LOG_ERROR("[RenderGraph]: Unsupported resource type for internal resource \"%s\"", newResource.Name.c_str());
					return false;
				}
			}
			else
			{
				newResource.OwnershipType = EResourceOwnershipType::EXTERNAL;
			}

			//Now that we have created a resource(desc), we should check if the same resource exists (all important parameters need to be the same)
			bool alreadyExists = false;
			auto previousResourceIt = m_ResourceMap.find(newResource.Name);
			if (previousResourceIt != m_ResourceMap.end())
			{
				alreadyExists = true;

				Resource& previousResource = previousResourceIt->second;
				previousResource.ResourceBindings.Clear();

				alreadyExists = alreadyExists && newResource.IsBackBuffer		== previousResource.IsBackBuffer;
				alreadyExists = alreadyExists && newResource.BackBufferBound	== previousResource.BackBufferBound;
				alreadyExists = alreadyExists && newResource.SubResourceCount	== previousResource.SubResourceCount;
				alreadyExists = alreadyExists && newResource.OwnershipType		== previousResource.OwnershipType;
				alreadyExists = alreadyExists && newResource.Type				== previousResource.Type;

				//Should be safe to clear, as this resource will either be the one we use or be overwritten
				previousResource.BarriersPerSynchronizationStage.Clear();

				if (newResource.Type == ERenderGraphResourceType::TEXTURE)
				{
					alreadyExists = alreadyExists && newResource.Texture.TextureType						== previousResource.Texture.TextureType;
					alreadyExists = alreadyExists && newResource.Texture.IsOfArrayType						== previousResource.Texture.IsOfArrayType;
					alreadyExists = alreadyExists && newResource.Texture.Format								== previousResource.Texture.Format;
					alreadyExists = alreadyExists && newResource.Texture.Textures.GetSize()					== previousResource.Texture.Textures.GetSize();
					alreadyExists = alreadyExists && newResource.Texture.PerImageTextureViews.GetSize()		== previousResource.Texture.PerImageTextureViews.GetSize();
					alreadyExists = alreadyExists && newResource.Texture.PerSubImageTextureViews.GetSize()	== previousResource.Texture.PerSubImageTextureViews.GetSize();
					alreadyExists = alreadyExists && newResource.Texture.Samplers.GetSize()					== previousResource.Texture.Samplers.GetSize();

					previousResource.Texture.InitialTransitionBarriers.Clear();

					//If the resource is discovered as nonexisiting here, we need to release internal subresources
					if (!alreadyExists && previousResource.OwnershipType == EResourceOwnershipType::INTERNAL)
					{
						for (uint32 sr = 0; sr < previousResource.SubResourceCount; sr++)
						{
							SAFERELEASE(previousResource.Texture.Textures[sr]);
							SAFERELEASE(previousResource.Texture.PerImageTextureViews[sr]);
							SAFERELEASE(previousResource.Texture.Samplers[sr]);
						}

						if (previousResource.Texture.UsedAsRenderTarget && previousResource.Texture.PerSubImageUniquelyAllocated)
						{
							for (TextureView* pPerSubImageTextureView : previousResource.Texture.PerSubImageTextureViews)
							{
								SAFERELEASE(pPerSubImageTextureView);
							}
						}
					}
				}
				else if (newResource.Type == ERenderGraphResourceType::SCENE_DRAW_ARGS)
				{
					//Nothing to check here
				}
				else if (newResource.Type == ERenderGraphResourceType::BUFFER)
				{
					alreadyExists = alreadyExists && newResource.Buffer.Buffers.GetSize()			== previousResource.Buffer.Buffers.GetSize();
					alreadyExists = alreadyExists && newResource.Buffer.Offsets.GetSize()			== previousResource.Buffer.Offsets.GetSize();
					alreadyExists = alreadyExists && newResource.Buffer.SizesInBytes.GetSize()		== previousResource.Buffer.SizesInBytes.GetSize();

					previousResource.Buffer.InitialTransitionBarriers.Clear();

					//If the resource is discovered as nonexisiting here, we need to release internal subresources
					if (!alreadyExists && previousResource.OwnershipType == EResourceOwnershipType::INTERNAL)
					{
						for (uint32 sr = 0; sr < previousResource.SubResourceCount; sr++)
						{
							SAFERELEASE(previousResource.Buffer.Buffers[sr]);
						}
					}
				}
				else if (newResource.Type == ERenderGraphResourceType::ACCELERATION_STRUCTURE)
				{
					//Nothing to check here
				}
			}

			if (!alreadyExists)
			{
				m_ResourceMap[newResource.Name] = newResource;
			}

			if (newResource.OwnershipType == EResourceOwnershipType::INTERNAL && !newResource.IsBackBuffer)
			{
				m_InternalResourceUpdateDescriptions[pResourceDesc->Name] = internalResourceUpdateDesc;
				m_DirtyInternalResources.insert(pResourceDesc->Name);
			}

			if (isRelativeInternal)
			{
				m_WindowRelativeResources.PushBack(pResourceDesc->Name);
			}
		}

		//Remove Resources that are left from previous Creations
		for (auto resourceIt = m_ResourceMap.begin(); resourceIt != m_ResourceMap.end();)
		{
			auto addedResourceNamesIt = std::find_if(addedResourceNames.Begin(), addedResourceNames.End(), [resourceIt](const String& addedResourceName) { return resourceIt->second.Name == addedResourceName; });

			if (addedResourceNamesIt == addedResourceNames.end())
			{
				Resource* pResource = &resourceIt->second;

				if (pResource->OwnershipType == EResourceOwnershipType::INTERNAL)
				{
					if (pResource->Type == ERenderGraphResourceType::TEXTURE)
					{
						for (uint32 sr = 0; sr < pResource->SubResourceCount; sr++)
						{
							SAFERELEASE(pResource->Texture.Textures[sr]);
							SAFERELEASE(pResource->Texture.PerImageTextureViews[sr]);
							SAFERELEASE(pResource->Texture.Samplers[sr]);
						}

						if (pResource->Texture.UsedAsRenderTarget && pResource->Texture.PerSubImageUniquelyAllocated)
						{
							for (TextureView* pPerSubImageTextureView : pResource->Texture.PerSubImageTextureViews)
							{
								SAFERELEASE(pPerSubImageTextureView);
							}
						}
					}
					else if (pResource->Type == ERenderGraphResourceType::BUFFER)
					{
						for (uint32 sr = 0; sr < pResource->SubResourceCount; sr++)
						{
							SAFERELEASE(pResource->Buffer.Buffers[sr]);
						}
					}
				}

				resourceIt = m_ResourceMap.erase(resourceIt);
			}
			else
			{
				resourceIt++;
			}
		}

		return true;
	}

	bool RenderGraph::CreateRenderStages(const TArray<RenderStageDesc>& renderStages, const THashTable<String, RenderGraphShaderConstants>& shaderConstants, const TArray<ICustomRenderer*>& customRenderers, TSet<uint32>& requiredDrawArgs)
	{
		m_RenderStageCount = (uint32)renderStages.GetSize();
		m_RenderStageMap.reserve(m_RenderStageCount);
		m_pRenderStages = DBG_NEW RenderStage[m_RenderStageCount];

		for (uint32 renderStageIndex = 0; renderStageIndex < m_RenderStageCount; renderStageIndex++)
		{
			const RenderStageDesc* pRenderStageDesc = &renderStages[renderStageIndex];

			RenderStage* pRenderStage = &m_pRenderStages[renderStageIndex];
			m_RenderStageMap[pRenderStageDesc->Name] = renderStageIndex;

			bool isImGuiStage = pRenderStageDesc->Name == RENDER_GRAPH_IMGUI_STAGE_NAME;

			pRenderStage->Name			= pRenderStageDesc->Name;
			pRenderStage->Parameters	= pRenderStageDesc->Parameters;

			if (pRenderStage->Parameters.XDimType == ERenderGraphDimensionType::RELATIVE ||
				pRenderStage->Parameters.XDimType == ERenderGraphDimensionType::RELATIVE_1D ||
				pRenderStage->Parameters.YDimType == ERenderGraphDimensionType::RELATIVE)
			{
				m_WindowRelativeRenderStages.insert(renderStageIndex);

				UpdateRelativeRenderStageDimensions(pRenderStage);
			}

			if (pRenderStage->Parameters.XDimType == ERenderGraphDimensionType::CONSTANT)
			{
				pRenderStage->Dimensions.x = uint32(pRenderStageDesc->Parameters.XDimVariable);
			}

			if (pRenderStage->Parameters.YDimType == ERenderGraphDimensionType::CONSTANT)
			{
				pRenderStage->Dimensions.y = uint32(pRenderStageDesc->Parameters.YDimVariable);
			}

			if (pRenderStage->Parameters.ZDimType == ERenderGraphDimensionType::CONSTANT)
			{
				pRenderStage->Dimensions.z = uint32(pRenderStageDesc->Parameters.ZDimVariable);
			}

			if (pRenderStageDesc->Type == EPipelineStateType::PIPELINE_STATE_TYPE_GRAPHICS)
			{
				pRenderStage->DrawType = pRenderStageDesc->Graphics.DrawType;
				if (pRenderStageDesc->Graphics.DrawType == ERenderStageDrawType::SCENE_INSTANCES)
				{
					if (!pRenderStageDesc->Graphics.Shaders.MeshShaderName.empty())
					{
						pRenderStage->DrawType = ERenderStageDrawType::SCENE_INSTANCES_MESH_SHADER;
					}
				}
			}

			pRenderStage->Dimensions.x = glm::max<uint32>(1, pRenderStage->Dimensions.x);
			pRenderStage->Dimensions.y = glm::max<uint32>(1, pRenderStage->Dimensions.y);
			pRenderStage->Dimensions.z = glm::max<uint32>(1, pRenderStage->Dimensions.z);

			TArray<DescriptorBindingDesc> textureDescriptorSetDescriptions;
			textureDescriptorSetDescriptions.Reserve(pRenderStageDesc->ResourceStates.GetSize());
			uint32 textureDescriptorBindingIndex = 0;

			TArray<DescriptorBindingDesc> bufferDescriptorSetDescriptions;
			bufferDescriptorSetDescriptions.Reserve(pRenderStageDesc->ResourceStates.GetSize());
			uint32 bufferDescriptorBindingIndex = 0;

			TArray<DescriptorBindingDesc> drawArgDescriptorSetDescriptions;
			drawArgDescriptorSetDescriptions.Reserve(pRenderStageDesc->ResourceStates.GetSize());

			TArray<RenderPassAttachmentDesc>								renderPassAttachmentDescriptions;
			RenderPassAttachmentDesc										renderPassDepthStencilDescription;
			TArray<ETextureState>											renderPassRenderTargetStates;
			TArray<BlendAttachmentStateDesc>								renderPassBlendAttachmentStates;
			TArray<std::pair<Resource*, ETextureState>>						renderStageRenderTargets;
			Resource*														pDepthStencilResource = nullptr;
			TArray<std::tuple<Resource*, ETextureState, EDescriptorType>>	renderStageTextureResources;
			TArray<std::tuple<Resource*, EDescriptorType>>					renderStageBufferResources;
			TArray<std::tuple<Resource*, EDescriptorType>>					renderStageDrawArgResources;
			renderPassAttachmentDescriptions.Reserve(pRenderStageDesc->ResourceStates.GetSize());
			renderPassRenderTargetStates.Reserve(pRenderStageDesc->ResourceStates.GetSize());
			renderPassBlendAttachmentStates.Reserve(pRenderStageDesc->ResourceStates.GetSize());
			renderStageRenderTargets.Reserve(pRenderStageDesc->ResourceStates.GetSize());
			renderStageTextureResources.Reserve(pRenderStageDesc->ResourceStates.GetSize());
			renderStageBufferResources.Reserve(pRenderStageDesc->ResourceStates.GetSize());
			renderStageDrawArgResources.Reserve(pRenderStageDesc->ResourceStates.GetSize());

			bool						attachmentStateUnchanged			= true;
			float32						renderPassAttachmentsWidth			= 0;
			float32						renderPassAttachmentsHeight			= 0;
			ERenderGraphDimensionType	renderPassAttachmentDimensionTypeX	= ERenderGraphDimensionType::NONE;
			ERenderGraphDimensionType	renderPassAttachmentDimensionTypeY	= ERenderGraphDimensionType::NONE;

			//Special Types of Render Stage Variable
			uint32 renderStageExecutionCount = 1;

			//Create PipelineStageMask here, to be used for InitialBarriers Creation
			uint32 pipelineStageMask = CreateShaderStageMask(pRenderStageDesc);
			FPipelineStageFlags lastPipelineStageFlags = FindLastPipelineStage(pRenderStageDesc);

			//Create Descriptors and RenderPass Attachments from RenderStage Resource States
			for (uint32 rs = 0; rs < pRenderStageDesc->ResourceStates.GetSize(); rs++)
			{
				const RenderGraphResourceState* pResourceStateDesc = &pRenderStageDesc->ResourceStates[rs];

				auto resourceIt = m_ResourceMap.find(pResourceStateDesc->ResourceName);

				if (resourceIt == m_ResourceMap.end())
				{
					LOG_ERROR("[RenderGraph]: Resource State with name \"%s\" has no accompanying Resource", pResourceStateDesc->ResourceName.c_str());
					return false;
				}

				Resource* pResource = &resourceIt->second;

				//Create Initital Transition Barrier and Params, we don't want to create them for the ImGui stage because it "backtransitions" unless it is the only stage
				if (!isImGuiStage || m_RenderStageCount == 1)
				{
					if (pResource->Type == ERenderGraphResourceType::TEXTURE && !pResource->IsBackBuffer)
					{
						uint32 numInitialBarriers = 0;
						if (pResource->BackBufferBound)
						{
							numInitialBarriers = m_BackBufferCount;
						}
						else if (pResource->Texture.IsOfArrayType)
						{
							numInitialBarriers = 1;
						}
						else
						{
							numInitialBarriers = pResource->SubResourceCount;
						}

						if (pResource->Texture.InitialTransitionBarriers.IsEmpty())
						{
							pResource->Texture.InitialTransitionBarriers.Resize(numInitialBarriers);

							pResource->LastPipelineStageOfFirstRenderStage = lastPipelineStageFlags;

							for (uint32 barrierIndex = 0; barrierIndex < numInitialBarriers; barrierIndex++)
							{
								PipelineTextureBarrierDesc* pTextureBarrier = &pResource->Texture.InitialTransitionBarriers[barrierIndex];
								pTextureBarrier->pTexture					= nullptr;
								pTextureBarrier->StateBefore				= ETextureState::TEXTURE_STATE_UNKNOWN;
								pTextureBarrier->StateAfter					= CalculateResourceTextureState(pResource->Type, pResourceStateDesc->BindingType == ERenderGraphResourceBindingType::ATTACHMENT ? pResourceStateDesc->AttachmentSynchronizations.PrevBindingType : pResourceStateDesc->BindingType, pResource->Texture.Format);
								pTextureBarrier->QueueBefore				= ConvertPipelineStateTypeToQueue(pRenderStageDesc->Type);
								pTextureBarrier->QueueAfter					= pTextureBarrier->QueueBefore;
								pTextureBarrier->SrcMemoryAccessFlags		= FMemoryAccessFlag::MEMORY_ACCESS_FLAG_UNKNOWN;
								pTextureBarrier->DstMemoryAccessFlags		= CalculateResourceAccessFlags(pResourceStateDesc->BindingType);
								pTextureBarrier->TextureFlags				= pResource->Texture.Format == EFormat::FORMAT_D24_UNORM_S8_UINT ? FTextureFlag::TEXTURE_FLAG_DEPTH_STENCIL : 0;
							}
						}
					}
					else if (pResource->Type == ERenderGraphResourceType::SCENE_DRAW_ARGS && pResourceStateDesc->DrawArgsMask != 0x0)
					{
						if (pRenderStage->pDrawArgsResource != nullptr)
						{
							LOG_ERROR("[RenderGraph]: Multiple Draw Buffer Bindings are currently not supported for a single RenderStage, %s", pRenderStage->Name.c_str());
							return false;
						}

						if (pRenderStageDesc->Type != EPipelineStateType::PIPELINE_STATE_TYPE_GRAPHICS || pRenderStageDesc->Graphics.DrawType != ERenderStageDrawType::SCENE_INSTANCES)
						{
							LOG_ERROR("[RenderGraph]: Unfortunately, only GRAPHICS Render Stages with Draw Type SCENE_INSTANCES is allowed to have a resource of binding type DRAW_BUFFERS");
							return false;
						}

						requiredDrawArgs.insert(pResourceStateDesc->DrawArgsMask);
						pRenderStage->pDrawArgsResource = pResource;
						pRenderStage->DrawArgsMask		= pResourceStateDesc->DrawArgsMask;

						//Set Initial Template only if Mask has not been found before
						auto maskToBuffersIt = pResource->DrawArgs.MaskToArgs.find(pResourceStateDesc->DrawArgsMask);
						if (maskToBuffersIt == pResource->DrawArgs.MaskToArgs.end())
						{
							pResource->LastPipelineStageOfFirstRenderStage = lastPipelineStageFlags;
							DrawArgsData drawArgsData = {};
							drawArgsData.InitialTransitionBarrierTemplate.pBuffer				= nullptr;
							drawArgsData.InitialTransitionBarrierTemplate.QueueBefore			= ConvertPipelineStateTypeToQueue(pRenderStageDesc->Type);
							drawArgsData.InitialTransitionBarrierTemplate.QueueAfter			= drawArgsData.InitialTransitionBarrierTemplate.QueueBefore;
							drawArgsData.InitialTransitionBarrierTemplate.SrcMemoryAccessFlags	= FMemoryAccessFlag::MEMORY_ACCESS_FLAG_MEMORY_WRITE;
							drawArgsData.InitialTransitionBarrierTemplate.DstMemoryAccessFlags	= CalculateResourceAccessFlags(pResourceStateDesc->BindingType);

							pResource->DrawArgs.MaskToArgs[pResourceStateDesc->DrawArgsMask] = drawArgsData;
						}
					}
					else if (pResource->Type == ERenderGraphResourceType::BUFFER)
					{
						uint32 numInitialBarriers = 0;
						if (pResource->BackBufferBound)
						{
							numInitialBarriers = m_BackBufferCount;
						}
						else
						{
							numInitialBarriers = pResource->SubResourceCount;
						}

						if (pResource->Buffer.InitialTransitionBarriers.IsEmpty())
						{
							pResource->Buffer.InitialTransitionBarriers.Resize(numInitialBarriers);

							pResource->LastPipelineStageOfFirstRenderStage = lastPipelineStageFlags;

							for (uint32 barrierIndex = 0; barrierIndex < numInitialBarriers; barrierIndex++)
							{
								PipelineBufferBarrierDesc* pBufferBarrier = &pResource->Buffer.InitialTransitionBarriers[barrierIndex];
								pBufferBarrier->pBuffer					= nullptr;
								pBufferBarrier->QueueBefore				= ConvertPipelineStateTypeToQueue(pRenderStageDesc->Type);
								pBufferBarrier->QueueAfter				= pBufferBarrier->QueueBefore;
								pBufferBarrier->SrcMemoryAccessFlags	= FMemoryAccessFlag::MEMORY_ACCESS_FLAG_UNKNOWN;
								pBufferBarrier->DstMemoryAccessFlags	= CalculateResourceAccessFlags(pResourceStateDesc->BindingType);
							}
						}
					}
				}

				//Descriptors
				if (ResourceStateNeedsDescriptor(pResourceStateDesc->BindingType))
				{
					EDescriptorType descriptorType		= CalculateResourceStateDescriptorType(pResource->Type, pResourceStateDesc->BindingType);

					if (descriptorType == EDescriptorType::DESCRIPTOR_TYPE_UNKNOWN)
					{
						LOG_ERROR("[RenderGraph]: Descriptor Type for Resource State with name \"%s\" could not be found", pResourceStateDesc->ResourceName.c_str());
						return false;
					}

					DescriptorBindingDesc descriptorBinding = {};
					descriptorBinding.DescriptorType		= descriptorType;
					descriptorBinding.ShaderStageMask		= pipelineStageMask;

					if (pResource->Type == ERenderGraphResourceType::TEXTURE)
					{
						ETextureState textureState = CalculateResourceTextureState(pResource->Type, pResourceStateDesc->BindingType, pResource->Texture.Format);

						uint32 actualSubResourceCount		= (pResource->BackBufferBound || pResource->Texture.IsOfArrayType) ? 1 : pResource->SubResourceCount;

						descriptorBinding.DescriptorCount	= actualSubResourceCount;
						descriptorBinding.Binding			= textureDescriptorBindingIndex++;

						textureDescriptorSetDescriptions.PushBack(descriptorBinding);
						renderStageTextureResources.PushBack(std::make_tuple(pResource, textureState, descriptorType));
					}
					else if (pResource->Type == ERenderGraphResourceType::SCENE_DRAW_ARGS)
					{
						// Vertex Buffer
						descriptorBinding.DescriptorCount	= 1;
						descriptorBinding.Binding			= 0;
						drawArgDescriptorSetDescriptions.PushBack(descriptorBinding);

						// Instance Buffer
						descriptorBinding.DescriptorCount	= 1;
						descriptorBinding.Binding			= 1;
						drawArgDescriptorSetDescriptions.PushBack(descriptorBinding);

						// Meshlet Buffer
						descriptorBinding.DescriptorCount	= 1;
						descriptorBinding.Binding			= 2;
						drawArgDescriptorSetDescriptions.PushBack(descriptorBinding);

						// Unique Indices Buffer
						descriptorBinding.DescriptorCount	= 1;
						descriptorBinding.Binding			= 3;
						drawArgDescriptorSetDescriptions.PushBack(descriptorBinding);

						// Primitive Indices Buffer
						descriptorBinding.DescriptorCount	= 1;
						descriptorBinding.Binding			= 4;
						drawArgDescriptorSetDescriptions.PushBack(descriptorBinding);

						renderStageDrawArgResources.PushBack(std::make_tuple(pResource, descriptorType));
					}
					else
					{
						descriptorBinding.DescriptorCount	= pResource->SubResourceCount;
						descriptorBinding.Binding			= bufferDescriptorBindingIndex++;

						bufferDescriptorSetDescriptions.PushBack(descriptorBinding);
						renderStageBufferResources.PushBack(std::make_tuple(pResource, descriptorType));
					}
				}
				//RenderPass Attachments
				else if (pResourceStateDesc->BindingType == ERenderGraphResourceBindingType::ATTACHMENT)
				{
					if (pResource->OwnershipType != EResourceOwnershipType::INTERNAL && !pResource->IsBackBuffer)
					{
						//This may be okay, but we then need to do the check below, where we check that all attachment are of the same size, somewhere else because we don't know the size att RenderGraph Init Time.
						LOG_ERROR("[RenderGraph]: Resource \"%s\" is bound as RenderPass Attachment but is not INTERNAL", pResourceStateDesc->ResourceName.c_str());
						return false;
					}

					// Check if attachment is unchanged after renderstage
					auto prevBinding = pResourceStateDesc->AttachmentSynchronizations.PrevBindingType;
					auto nextBinding = pResourceStateDesc->AttachmentSynchronizations.NextBindingType;
					if (prevBinding != nextBinding)
					{
						attachmentStateUnchanged = false;
					}

					float32						xDimVariable;
					float32						yDimVariable;
					ERenderGraphDimensionType	xDimType;
					ERenderGraphDimensionType	yDimType;

					if (!pResource->IsBackBuffer)
					{
						auto resourceUpdateDescIt = m_InternalResourceUpdateDescriptions.find(pResourceStateDesc->ResourceName);

						if (resourceUpdateDescIt == m_InternalResourceUpdateDescriptions.end())
						{
							LOG_ERROR("[RenderGraph]: Resource State with name \"%s\" has no accompanying InternalResourceUpdateDesc", pResourceStateDesc->ResourceName.c_str());
							return false;
						}

						xDimVariable	= resourceUpdateDescIt->second.TextureUpdate.XDimVariable;
						yDimVariable	= resourceUpdateDescIt->second.TextureUpdate.YDimVariable;
						xDimType		= resourceUpdateDescIt->second.TextureUpdate.XDimType;
						yDimType		= resourceUpdateDescIt->second.TextureUpdate.YDimType;
					}
					else
					{
						xDimVariable	= 1.0f;
						yDimVariable	= 1.0f;
						xDimType		= ERenderGraphDimensionType::RELATIVE;
						yDimType		= ERenderGraphDimensionType::RELATIVE;
					}

					//Just use the width to check if its ever been set
					if (renderPassAttachmentsWidth == 0)
					{
						renderPassAttachmentsWidth			= xDimVariable;
						renderPassAttachmentsHeight			= yDimVariable;
						renderPassAttachmentDimensionTypeX	= xDimType;
						renderPassAttachmentDimensionTypeY	= yDimType;
					}
					else
					{
						bool success = true;

						if (renderPassAttachmentsWidth != xDimVariable)
						{
							LOG_ERROR("[RenderGraph]: Resource State with name \"%s\" is bound as Attachment but does not share the same width %d, as previous attachments %d",
								pResourceStateDesc->ResourceName.c_str(),
								xDimVariable,
								renderPassAttachmentsWidth);
							success = false;
						}

						if (renderPassAttachmentsHeight != yDimVariable)
						{
							LOG_ERROR("[RenderGraph]: Resource State with name \"%s\" is bound as Attachment but does not share the same height %d, as previous attachments %d",
								pResourceStateDesc->ResourceName.c_str(),
								yDimVariable,
								renderPassAttachmentsHeight);
							success = false;
						}

						if (renderPassAttachmentDimensionTypeX != xDimType)
						{
							LOG_ERROR("[RenderGraph]: Resource State with name \"%s\" is bound as Attachment but does not share the same XDimType %s, as previous attachments %s",
								pResourceStateDesc->ResourceName.c_str(),
								RenderGraphDimensionTypeToString(xDimType),
								RenderGraphDimensionTypeToString(renderPassAttachmentDimensionTypeX));
							success = false;
						}

						if (renderPassAttachmentDimensionTypeY != yDimType)
						{
							LOG_ERROR("[RenderGraph]: Resource State with name \"%s\" is bound as Attachment but does not share the same XDimType %s, as previous attachments %s",
								pResourceStateDesc->ResourceName.c_str(),
								RenderGraphDimensionTypeToString(yDimType),
								RenderGraphDimensionTypeToString(renderPassAttachmentDimensionTypeY));
							success = false;
						}

						if (!success)
							return false;
					}

					pResource->Texture.UsedAsRenderTarget = true;

					uint32 executionCountFromResource = pResource->Texture.PerSubImageTextureViews.GetSize();

					if (pResource->BackBufferBound) executionCountFromResource /= m_BackBufferCount;

					if (renderStageExecutionCount == 1)
					{
						renderStageExecutionCount = executionCountFromResource;
					}
					else if (executionCountFromResource > 1 && executionCountFromResource != renderStageExecutionCount)
					{
						LOG_ERROR("[RenderGraph]: Resource %s is used as RenderPass Attachment and requires execution count %d, but execution count for this RenderStage has been set to %d from another resource",
							pResource->Name.c_str(),
							executionCountFromResource,
							renderStageExecutionCount);
						return false;
					}

					bool isColorAttachment = pResource->Texture.Format != EFormat::FORMAT_D24_UNORM_S8_UINT;

					ETextureState initialState	= CalculateResourceTextureState(pResource->Type, pResourceStateDesc->AttachmentSynchronizations.PrevBindingType, pResource->Texture.Format);
					ETextureState finalState	= CalculateResourceTextureState(pResource->Type, pResourceStateDesc->AttachmentSynchronizations.NextBindingType, pResource->Texture.Format);

					ELoadOp loadOp = ELoadOp::LOAD_OP_LOAD;

					if (initialState == ETextureState::TEXTURE_STATE_DONT_CARE ||
						initialState == ETextureState::TEXTURE_STATE_UNKNOWN ||
						!pResourceStateDesc->AttachmentSynchronizations.PrevSameFrame)
					{
						loadOp = ELoadOp::LOAD_OP_CLEAR;
					}

					if (isColorAttachment)
					{
						RenderPassAttachmentDesc renderPassAttachmentDesc = {};
						renderPassAttachmentDesc.Format			= pResource->Texture.Format;
						renderPassAttachmentDesc.SampleCount	= 1;
						renderPassAttachmentDesc.LoadOp			= loadOp;
						renderPassAttachmentDesc.StoreOp		= EStoreOp::STORE_OP_STORE;
						renderPassAttachmentDesc.StencilLoadOp	= ELoadOp::LOAD_OP_DONT_CARE;
						renderPassAttachmentDesc.StencilStoreOp	= EStoreOp::STORE_OP_DONT_CARE;
						renderPassAttachmentDesc.InitialState	= initialState;
						renderPassAttachmentDesc.FinalState		= finalState;

						renderPassAttachmentDescriptions.PushBack(renderPassAttachmentDesc);

						renderPassRenderTargetStates.PushBack(ETextureState::TEXTURE_STATE_RENDER_TARGET);

						BlendAttachmentStateDesc blendAttachmentState = {};
						blendAttachmentState.BlendEnabled			= false;
						blendAttachmentState.RenderTargetComponentMask	= COLOR_COMPONENT_FLAG_R | COLOR_COMPONENT_FLAG_G | COLOR_COMPONENT_FLAG_B | COLOR_COMPONENT_FLAG_A;

						renderPassBlendAttachmentStates.PushBack(blendAttachmentState);
						renderStageRenderTargets.PushBack(std::make_pair(pResource, finalState));
					}
					else
					{
						RenderPassAttachmentDesc renderPassAttachmentDesc = {};
						renderPassAttachmentDesc.Format			= pResource->Texture.Format;
						renderPassAttachmentDesc.SampleCount	= 1;
						renderPassAttachmentDesc.LoadOp			= loadOp;
						renderPassAttachmentDesc.StoreOp		= EStoreOp::STORE_OP_STORE;
						renderPassAttachmentDesc.StencilLoadOp	= loadOp;
						renderPassAttachmentDesc.StencilStoreOp = EStoreOp::STORE_OP_STORE;
						renderPassAttachmentDesc.InitialState	= initialState;
						renderPassAttachmentDesc.FinalState		= finalState;

						renderPassDepthStencilDescription = renderPassAttachmentDesc;
						pDepthStencilResource = pResource;
					}
				}
			}

			//Triggering
			{
				pRenderStage->TriggerType	= pRenderStageDesc->TriggerType;
				pRenderStage->FrameDelay	= pRenderStageDesc->TriggerType == ERenderStageExecutionTrigger::EVERY ? uint32(pRenderStageDesc->FrameDelay) : 0;
				pRenderStage->FrameOffset	= pRenderStageDesc->TriggerType == ERenderStageExecutionTrigger::EVERY ? uint32(pRenderStageDesc->FrameOffset) : 0;
				pRenderStage->FrameCounter	= pRenderStageDesc->TriggerType == ERenderStageExecutionTrigger::EVERY ? 0 : 1; //We only trigger on FrameCounter == FrameDelay
			}

			if (pRenderStageDesc->CustomRenderer)
			{
				ICustomRenderer* pCustomRenderer = nullptr;

				if (isImGuiStage)
				{
					auto imGuiRenderStageIt = std::find_if(m_DebugRenderers.Begin(), m_DebugRenderers.End(), [](const ICustomRenderer* pCustomRenderer) { return pCustomRenderer->GetName() == RENDER_GRAPH_IMGUI_STAGE_NAME; });

					if (imGuiRenderStageIt == m_DebugRenderers.End())
					{
						ImGuiRenderer* pImGuiRenderer = DBG_NEW ImGuiRenderer(m_pGraphicsDevice);

						ImGuiRendererDesc imguiRendererDesc = {};
						imguiRendererDesc.BackBufferCount	= m_BackBufferCount;
						imguiRendererDesc.VertexBufferSize	= MEGA_BYTE(8);
						imguiRendererDesc.IndexBufferSize	= MEGA_BYTE(8);

						if (!pImGuiRenderer->Init(&imguiRendererDesc))
						{
							LOG_ERROR("[RenderGraph] Could not initialize ImGui Custom Renderer");
							return false;
						}

						m_CustomRenderers.PushBack(pImGuiRenderer);
						m_DebugRenderers.PushBack(pImGuiRenderer);

						pCustomRenderer = pImGuiRenderer;
					}
					else
					{
						pCustomRenderer = *imGuiRenderStageIt;
					}
				}
				else
				{
					auto customRendererIt = std::find_if(customRenderers.Begin(), customRenderers.End(), [pRenderStageDesc](const ICustomRenderer* pCustomRenderer) { return pRenderStageDesc->Name == pCustomRenderer->GetName(); });

					if (customRendererIt == customRenderers.end())
					{
						LOG_ERROR("[RenderGraph]: Custom Renderer %s could not be found among Custom Renderers", pRenderStage->Name.c_str());
						pRenderStage->TriggerType = ERenderStageExecutionTrigger::DISABLED;
					}
					else
					{
						pCustomRenderer = *customRendererIt;
					}
				}

				CustomRendererRenderGraphInitDesc customRendererInitDesc = {};
				customRendererInitDesc.BackBufferCount				= m_BackBufferCount;
				customRendererInitDesc.pColorAttachmentDesc			= renderPassAttachmentDescriptions.GetData();
				customRendererInitDesc.ColorAttachmentCount			= (uint32)renderPassAttachmentDescriptions.GetSize();
				customRendererInitDesc.pDepthStencilAttachmentDesc	= renderPassDepthStencilDescription.Format != EFormat::FORMAT_NONE ? &renderPassDepthStencilDescription : nullptr;

				if (!pCustomRenderer->RenderGraphInit(&customRendererInitDesc))
				{
					LOG_ERROR("[RenderGraph] Could not initialize Custom Renderer");
					return false;
				}

				pRenderStage->UsesCustomRenderer	= true;
				pRenderStage->pCustomRenderer		= pCustomRenderer;
				pRenderStage->FirstPipelineStage	= pCustomRenderer->GetFirstPipelineStage();
				pRenderStage->LastPipelineStage		= pCustomRenderer->GetLastPipelineStage();

				//Since FirstPipelineStage of Custom Renderers is not known until we have created the Custom Renderer, we need to update Resources FirstPipelineStageOfLastRenderStage member
				if (!isImGuiStage)
				{
					for (uint32 rs = 0; rs < pRenderStageDesc->ResourceStates.GetSize(); rs++)
					{
						const RenderGraphResourceState* pResourceStateDesc = &pRenderStageDesc->ResourceStates[rs];

						auto resourceIt = m_ResourceMap.find(pResourceStateDesc->ResourceName);

						if (resourceIt == m_ResourceMap.end())
						{
							LOG_ERROR("[RenderGraph]: Resource State with name \"%s\" has no accompanying Resource", pResourceStateDesc->ResourceName.c_str());
							return false;
						}

						//Only set it if it hasn't been set before, if it has been set before a previous Render Stage uses this resource -> we shouldn't set it
						if (resourceIt->second.LastPipelineStageOfFirstRenderStage == FPipelineStageFlag::PIPELINE_STAGE_FLAG_UNKNOWN)
						{
							resourceIt->second.LastPipelineStageOfFirstRenderStage = pRenderStage->LastPipelineStage;
						}
					}
				}
			}
			else
			{
				pRenderStage->PipelineStageMask		= pipelineStageMask;
				pRenderStage->FirstPipelineStage	= FindEarliestPipelineStage(pRenderStageDesc);
				pRenderStage->LastPipelineStage		= lastPipelineStageFlags;
				pRenderStage->ExecutionCount		= renderStageExecutionCount;

				ConstantRangeDesc pushConstantRange = {};

				//Create Push Constants
				{
					uint32 externalMaxSize = MAX_PUSH_CONSTANT_SIZE;

					if (renderStageExecutionCount > 1)
					{
						PushConstants* pPushConstants = &pRenderStage->pInternalPushConstants[DRAW_ITERATION_PUSH_CONSTANTS_INDEX];
						pPushConstants->pData		= DBG_NEW byte[DRAW_ITERATION_PUSH_CONSTANTS_SIZE];
						pPushConstants->DataSize	= DRAW_ITERATION_PUSH_CONSTANTS_SIZE;
						pPushConstants->Offset		= MAX_PUSH_CONSTANT_SIZE - externalMaxSize;
						pPushConstants->MaxDataSize = DRAW_ITERATION_PUSH_CONSTANTS_SIZE;

						externalMaxSize -= DRAW_ITERATION_PUSH_CONSTANTS_SIZE;
					}

					//External Push Constants
					{
						PushConstants* pPushConstants = &pRenderStage->ExternalPushConstants;
						pPushConstants->pData		= nullptr; //This doesn't get allocated until UpdatePushConstants is called
						pPushConstants->DataSize	= 0;
						pPushConstants->Offset		= MAX_PUSH_CONSTANT_SIZE - externalMaxSize;
						pPushConstants->MaxDataSize = externalMaxSize;
					}

					pushConstantRange.ShaderStageFlags	= pipelineStageMask;
					pushConstantRange.SizeInBytes		= MAX_PUSH_CONSTANT_SIZE;
					pushConstantRange.OffsetInBytes		= 0;
				}

				//Create Pipeline Layout
				{
					TArray<DescriptorSetLayoutDesc> descriptorSetLayouts;
					descriptorSetLayouts.Reserve(2);

					if (bufferDescriptorSetDescriptions.GetSize() > 0)
					{
						DescriptorSetLayoutDesc descriptorSetLayout = {};
						descriptorSetLayout.DescriptorBindings		= bufferDescriptorSetDescriptions;
						descriptorSetLayouts.PushBack(descriptorSetLayout);
					}

					if (textureDescriptorSetDescriptions.GetSize() > 0)
					{
						DescriptorSetLayoutDesc descriptorSetLayout = {};
						descriptorSetLayout.DescriptorBindings		= textureDescriptorSetDescriptions;
						descriptorSetLayouts.PushBack(descriptorSetLayout);
					}

					if (pRenderStage->DrawType == ERenderStageDrawType::SCENE_INSTANCES ||
						pRenderStage->DrawType == ERenderStageDrawType::SCENE_INSTANCES_MESH_SHADER)
					{
						if (pRenderStage->pDrawArgsResource == nullptr)
						{
							LOG_ERROR("[RenderGraph]: A RenderStage of DrawType SCENE_INSTANCES and SCENE_INSTANCES_MESH_SHADER must have a binding of typ SCENE_DRAW_BUFFERS");
							return false;
						}
					}

					if (pRenderStage->pDrawArgsResource != nullptr)
					{
						if (pRenderStage->DrawArgsMask == 0x0)
						{
							LOG_ERROR("[RenderGraph]: A RenderStage which has a binding of type SCENE_DRAW_BUFFERS should have a non-zero DrawArgsMask set to that binding");
							return false;
						}
						DescriptorSetLayoutDesc descriptorSetLayout = {};
						descriptorSetLayout.DescriptorBindings		= drawArgDescriptorSetDescriptions;
						descriptorSetLayouts.PushBack(descriptorSetLayout);
					}

					PipelineLayoutDesc pipelineLayoutDesc = {};
					pipelineLayoutDesc.DescriptorSetLayouts	= descriptorSetLayouts;
					pipelineLayoutDesc.ConstantRanges		= { pushConstantRange };

					pRenderStage->pPipelineLayout = m_pGraphicsDevice->CreatePipelineLayout(&pipelineLayoutDesc);
				}

				//Create Descriptor Set
				{
					uint32 setIndex = 0;

					if (bufferDescriptorSetDescriptions.GetSize() > 0)
					{
						pRenderStage->ppBufferDescriptorSets = DBG_NEW DescriptorSet*[m_BackBufferCount];

						for (uint32 i = 0; i < m_BackBufferCount; i++)
						{
							DescriptorSet* pDescriptorSet = m_pGraphicsDevice->CreateDescriptorSet(pRenderStageDesc->Name + " Buffer Descriptor Set " + std::to_string(i), pRenderStage->pPipelineLayout, setIndex, m_pDescriptorHeap);
							pRenderStage->ppBufferDescriptorSets[i] = pDescriptorSet;
						}

						pRenderStage->BufferSetIndex = setIndex;
						setIndex++;
					}

					if (textureDescriptorSetDescriptions.GetSize() > 0)
					{
						pRenderStage->ppTextureDescriptorSets = DBG_NEW DescriptorSet*[m_BackBufferCount];

						for (uint32 i = 0; i < m_BackBufferCount; i++)
						{
							DescriptorSet* pDescriptorSet = m_pGraphicsDevice->CreateDescriptorSet(pRenderStageDesc->Name + " Texture Descriptor Set " + std::to_string(i), pRenderStage->pPipelineLayout, setIndex, m_pDescriptorHeap);
							pRenderStage->ppTextureDescriptorSets[i] = pDescriptorSet;
						}

						pRenderStage->TextureSetIndex = setIndex;
						setIndex++;
					}

					if (pRenderStageDesc->Type == EPipelineStateType::PIPELINE_STATE_TYPE_GRAPHICS && pRenderStageDesc->Graphics.DrawType == ERenderStageDrawType::SCENE_INSTANCES)
					{
						pRenderStage->pppDrawArgDescriptorSets = DBG_NEW DescriptorSet**[m_BackBufferCount];
						for (uint32 i = 0; i < m_BackBufferCount; i++)
						{
							pRenderStage->pppDrawArgDescriptorSets[i] = nullptr;
						}

						pRenderStage->DrawSetIndex = setIndex;
						setIndex++;
					}
				}

				//Shader Constants
				const RenderGraphShaderConstants* pShaderConstants = nullptr;
				{
					auto shaderConstantsIt = shaderConstants.find(pRenderStage->Name);

					if (shaderConstantsIt != shaderConstants.end())
					{
						pShaderConstants = &shaderConstantsIt->second;
					}
				}


				//Create Pipeline State
				if (pRenderStageDesc->Type == EPipelineStateType::PIPELINE_STATE_TYPE_GRAPHICS)
				{
					ManagedGraphicsPipelineStateDesc pipelineDesc = {};
					pipelineDesc.DebugName							= pRenderStageDesc->Name;
					pipelineDesc.PipelineLayout						= MakeSharedRef(pRenderStage->pPipelineLayout);
					pipelineDesc.DepthStencilState.DepthTestEnable	= pRenderStageDesc->Graphics.DepthTestEnabled;
					pipelineDesc.TaskShader.ShaderGUID				= pRenderStageDesc->Graphics.Shaders.TaskShaderName.empty()		? GUID_NONE : ResourceManager::LoadShaderFromFile(pRenderStageDesc->Graphics.Shaders.TaskShaderName,		FShaderStageFlag::SHADER_STAGE_FLAG_TASK_SHADER,		EShaderLang::SHADER_LANG_GLSL);
					pipelineDesc.MeshShader.ShaderGUID				= pRenderStageDesc->Graphics.Shaders.MeshShaderName.empty()		? GUID_NONE : ResourceManager::LoadShaderFromFile(pRenderStageDesc->Graphics.Shaders.MeshShaderName,		FShaderStageFlag::SHADER_STAGE_FLAG_MESH_SHADER,		EShaderLang::SHADER_LANG_GLSL);
					pipelineDesc.VertexShader.ShaderGUID			= pRenderStageDesc->Graphics.Shaders.VertexShaderName.empty()	? GUID_NONE : ResourceManager::LoadShaderFromFile(pRenderStageDesc->Graphics.Shaders.VertexShaderName,		FShaderStageFlag::SHADER_STAGE_FLAG_VERTEX_SHADER,		EShaderLang::SHADER_LANG_GLSL);
					pipelineDesc.GeometryShader.ShaderGUID			= pRenderStageDesc->Graphics.Shaders.GeometryShaderName.empty() ? GUID_NONE : ResourceManager::LoadShaderFromFile(pRenderStageDesc->Graphics.Shaders.GeometryShaderName,	FShaderStageFlag::SHADER_STAGE_FLAG_GEOMETRY_SHADER,	EShaderLang::SHADER_LANG_GLSL);
					pipelineDesc.HullShader.ShaderGUID				= pRenderStageDesc->Graphics.Shaders.HullShaderName.empty()		? GUID_NONE : ResourceManager::LoadShaderFromFile(pRenderStageDesc->Graphics.Shaders.HullShaderName,		FShaderStageFlag::SHADER_STAGE_FLAG_HULL_SHADER,		EShaderLang::SHADER_LANG_GLSL);
					pipelineDesc.DomainShader.ShaderGUID			= pRenderStageDesc->Graphics.Shaders.DomainShaderName.empty()	? GUID_NONE : ResourceManager::LoadShaderFromFile(pRenderStageDesc->Graphics.Shaders.DomainShaderName,		FShaderStageFlag::SHADER_STAGE_FLAG_DOMAIN_SHADER,		EShaderLang::SHADER_LANG_GLSL);
					pipelineDesc.PixelShader.ShaderGUID				= pRenderStageDesc->Graphics.Shaders.PixelShaderName.empty()	? GUID_NONE : ResourceManager::LoadShaderFromFile(pRenderStageDesc->Graphics.Shaders.PixelShaderName,		FShaderStageFlag::SHADER_STAGE_FLAG_PIXEL_SHADER,		EShaderLang::SHADER_LANG_GLSL);
					pipelineDesc.BlendState.BlendAttachmentStates	= renderPassBlendAttachmentStates;
					pipelineDesc.RasterizerState.CullMode			= pRenderStageDesc->Graphics.CullMode;
					pipelineDesc.RasterizerState.PolygonMode		= pRenderStageDesc->Graphics.PolygonMode;
					pipelineDesc.RasterizerState.FrontFaceCounterClockWise = false;
					pipelineDesc.InputAssembly.PrimitiveTopology	= pRenderStageDesc->Graphics.PrimitiveTopology;

					if (pShaderConstants != nullptr)
					{
						pipelineDesc.TaskShader.ShaderConstants		= pShaderConstants->Graphics.TaskShaderConstants;
						pipelineDesc.MeshShader.ShaderConstants		= pShaderConstants->Graphics.MeshShaderConstants;
						pipelineDesc.VertexShader.ShaderConstants	= pShaderConstants->Graphics.VertexShaderConstants;
						pipelineDesc.GeometryShader.ShaderConstants = pShaderConstants->Graphics.GeometryShaderConstants;
						pipelineDesc.HullShader.ShaderConstants		= pShaderConstants->Graphics.HullShaderConstants;
						pipelineDesc.DomainShader.ShaderConstants	= pShaderConstants->Graphics.DomainShaderConstants;
						pipelineDesc.PixelShader.ShaderConstants	= pShaderConstants->Graphics.PixelShaderConstants;
					}

					//Create RenderPass
					{
						RenderPassSubpassDesc renderPassSubpassDesc = { };
						renderPassSubpassDesc.RenderTargetStates			= renderPassRenderTargetStates;
						renderPassSubpassDesc.DepthStencilAttachmentState	= pDepthStencilResource != nullptr ? ETextureState::TEXTURE_STATE_DEPTH_STENCIL_ATTACHMENT : ETextureState::TEXTURE_STATE_DONT_CARE;

						RenderPassSubpassDependencyDesc renderPassSubpassDependencyDesc = {};
						renderPassSubpassDependencyDesc.SrcSubpass		= EXTERNAL_SUBPASS;
						renderPassSubpassDependencyDesc.DstSubpass		= 0;
						renderPassSubpassDependencyDesc.SrcAccessMask	= 0;
						renderPassSubpassDependencyDesc.DstAccessMask	= FMemoryAccessFlag::MEMORY_ACCESS_FLAG_MEMORY_READ | FMemoryAccessFlag::MEMORY_ACCESS_FLAG_MEMORY_WRITE;
						renderPassSubpassDependencyDesc.SrcStageMask	= FPipelineStageFlag::PIPELINE_STAGE_FLAG_RENDER_TARGET_OUTPUT;
						renderPassSubpassDependencyDesc.DstStageMask	= FPipelineStageFlag::PIPELINE_STAGE_FLAG_RENDER_TARGET_OUTPUT;

						if (renderPassDepthStencilDescription.Format != EFormat::FORMAT_NONE)
							renderPassAttachmentDescriptions.PushBack(renderPassDepthStencilDescription);

						RenderPassDesc renderPassDesc = {};
						renderPassDesc.DebugName			= "";
						renderPassDesc.Attachments			= renderPassAttachmentDescriptions;
						renderPassDesc.Subpasses			= { renderPassSubpassDesc };
						renderPassDesc.SubpassDependencies	= { renderPassSubpassDependencyDesc };

						RenderPass* pRenderPass		= m_pGraphicsDevice->CreateRenderPass(&renderPassDesc);
						pipelineDesc.RenderPass		= MakeSharedRef(pRenderPass);

						pRenderStage->pRenderPass	= pRenderPass;

						//Create duplicate Render Pass (this is fucking retarded) which we use when the RenderStage is Disabled, this Render Pass forces LoadOp to be LOAD
						if (!attachmentStateUnchanged)
						{
							RenderPassDesc disabledRenderPassDesc = renderPassDesc;

							for (RenderPassAttachmentDesc& attachmentDesc : disabledRenderPassDesc.Attachments)
							{
								if (attachmentDesc.InitialState != ETextureState::TEXTURE_STATE_UNKNOWN) attachmentDesc.LoadOp = ELoadOp::LOAD_OP_LOAD;
								if (attachmentDesc.StencilLoadOp != ELoadOp::LOAD_OP_DONT_CARE) attachmentDesc.StencilLoadOp = ELoadOp::LOAD_OP_LOAD;
							}

							pRenderStage->pDisabledRenderPass = m_pGraphicsDevice->CreateRenderPass(&disabledRenderPassDesc);
						}
					}

					pRenderStage->PipelineStateID = PipelineStateManager::CreateGraphicsPipelineState(&pipelineDesc);
					VALIDATE(pRenderStage->PipelineStateID != 0);
					pRenderStage->pPipelineState = PipelineStateManager::GetPipelineState(pRenderStage->PipelineStateID);
				}
				else if (pRenderStageDesc->Type == EPipelineStateType::PIPELINE_STATE_TYPE_COMPUTE)
				{
					ManagedComputePipelineStateDesc pipelineDesc = { };
					pipelineDesc.DebugName		= pRenderStageDesc->Name;
					pipelineDesc.PipelineLayout	= MakeSharedRef(pRenderStage->pPipelineLayout);
					pipelineDesc.Shader.ShaderGUID = pRenderStageDesc->Compute.ShaderName.empty() ? GUID_NONE : ResourceManager::LoadShaderFromFile(pRenderStageDesc->Compute.ShaderName, FShaderStageFlag::SHADER_STAGE_FLAG_COMPUTE_SHADER, EShaderLang::SHADER_LANG_GLSL);

					if (pShaderConstants != nullptr)
					{
						pipelineDesc.Shader.ShaderConstants		= pShaderConstants->Compute.ShaderConstants;
					}

					pRenderStage->PipelineStateID = PipelineStateManager::CreateComputePipelineState(&pipelineDesc);
					VALIDATE(pRenderStage->PipelineStateID != 0);
					pRenderStage->pPipelineState = PipelineStateManager::GetPipelineState(pRenderStage->PipelineStateID);
				}
				else if (pRenderStageDesc->Type == EPipelineStateType::PIPELINE_STATE_TYPE_RAY_TRACING)
				{
					ManagedRayTracingPipelineStateDesc pipelineDesc = {};
					pipelineDesc.PipelineLayout			= MakeSharedRef(pRenderStage->pPipelineLayout);
					pipelineDesc.MaxRecursionDepth		= 1;
					pipelineDesc.RaygenShader.ShaderGUID = pRenderStageDesc->RayTracing.Shaders.RaygenShaderName.empty() ? GUID_NONE : ResourceManager::LoadShaderFromFile(pRenderStageDesc->RayTracing.Shaders.RaygenShaderName, FShaderStageFlag::SHADER_STAGE_FLAG_RAYGEN_SHADER, EShaderLang::SHADER_LANG_GLSL );

					if (pShaderConstants != nullptr)
					{
						pipelineDesc.RaygenShader.ShaderConstants = pShaderConstants->RayTracing.RaygenConstants;
					}

					pipelineDesc.ClosestHitShaders.Resize(pRenderStageDesc->RayTracing.Shaders.ClosestHitShaderCount);
					for (uint32 ch = 0; ch < pRenderStageDesc->RayTracing.Shaders.ClosestHitShaderCount; ch++)
					{
						pipelineDesc.ClosestHitShaders[ch].ShaderGUID = pRenderStageDesc->RayTracing.Shaders.pClosestHitShaderNames[ch].empty() ? GUID_NONE : ResourceManager::LoadShaderFromFile(pRenderStageDesc->RayTracing.Shaders.pClosestHitShaderNames[ch], FShaderStageFlag::SHADER_STAGE_FLAG_CLOSEST_HIT_SHADER, EShaderLang::SHADER_LANG_GLSL );

						if (pShaderConstants != nullptr)
						{
							pipelineDesc.ClosestHitShaders[ch].ShaderConstants = pShaderConstants->RayTracing.ClosestHitConstants[ch];
						}
					}

					pipelineDesc.MissShaders.Resize(pRenderStageDesc->RayTracing.Shaders.MissShaderCount);
					for (uint32 m = 0; m < pRenderStageDesc->RayTracing.Shaders.MissShaderCount; m++)
					{
						pipelineDesc.MissShaders[m].ShaderGUID = pRenderStageDesc->RayTracing.Shaders.pMissShaderNames[m].empty() ? GUID_NONE : ResourceManager::LoadShaderFromFile(pRenderStageDesc->RayTracing.Shaders.pMissShaderNames[m], FShaderStageFlag::SHADER_STAGE_FLAG_MISS_SHADER, EShaderLang::SHADER_LANG_GLSL );

						if (pShaderConstants != nullptr)
						{
							pipelineDesc.MissShaders[m].ShaderConstants = pShaderConstants->RayTracing.MissConstants[m];
						}
					}

					pRenderStage->PipelineStateID = PipelineStateManager::CreateRayTracingPipelineState(&pipelineDesc);
					VALIDATE(pRenderStage->PipelineStateID != 0);
					pRenderStage->pPipelineState = PipelineStateManager::GetPipelineState(pRenderStage->PipelineStateID);
				}
			}

			//Create Resource Bindings to Render Stage
			{
				if (renderStageRenderTargets.GetSize() > 0)
				{
					if (pRenderStageDesc->Type != EPipelineStateType::PIPELINE_STATE_TYPE_GRAPHICS)
					{
						LOG_ERROR("[RenderGraph]: There are resources that a RenderPass should be linked to, but Render Stage %u is not a Graphics Pipeline State", renderStageIndex);
						return false;
					}

					for (uint32 r = 0; r < renderStageRenderTargets.GetSize(); r++)
					{
						auto resourcePair = renderStageRenderTargets[r];
						Resource* pResource = resourcePair.first;

						ResourceBinding resourceBinding = {};
						resourceBinding.pRenderStage	= pRenderStage;
						resourceBinding.DescriptorType	= EDescriptorType::DESCRIPTOR_TYPE_UNKNOWN;
						resourceBinding.Binding			= UINT32_MAX;
						resourceBinding.TextureState	= resourcePair.second;

						pResource->ResourceBindings.PushBack(resourceBinding);		//Create Binding to notify Custom Renderers
						pRenderStage->RenderTargetResources.PushBack(pResource);
					}
				}

				if (pDepthStencilResource != nullptr)
				{
					if (pRenderStageDesc->Type != EPipelineStateType::PIPELINE_STATE_TYPE_GRAPHICS)
					{
						LOG_ERROR("[RenderGraph]: There are resources that a RenderPass should be linked to, but Render Stage %u is not a Graphics Pipeline State", renderStageIndex);
						return false;
					}

					ResourceBinding resourceBinding = {};
					resourceBinding.pRenderStage	= pRenderStage;
					resourceBinding.DescriptorType	= EDescriptorType::DESCRIPTOR_TYPE_UNKNOWN;
					resourceBinding.Binding			= UINT32_MAX;
					resourceBinding.TextureState	= ETextureState::TEXTURE_STATE_SHADER_READ_ONLY;

					pDepthStencilResource->ResourceBindings.PushBack(resourceBinding); //Create Binding to notify Custom Renderers
					pRenderStage->pDepthStencilAttachment = pDepthStencilResource;
				}

				for (uint32 r = 0; r < renderStageTextureResources.GetSize(); r++)
				{
					auto& resourceTuple = renderStageTextureResources[r];
					Resource* pResource = std::get<0>(resourceTuple);

					ResourceBinding resourceBinding = {};
					resourceBinding.pRenderStage	= pRenderStage;
					resourceBinding.DescriptorType	= std::get<2>(resourceTuple);
					resourceBinding.Binding			= r;
					resourceBinding.TextureState	= std::get<1>(resourceTuple);

					pResource->ResourceBindings.PushBack(resourceBinding);
				}

				for (uint32 r = 0; r < renderStageBufferResources.GetSize(); r++)
				{
					auto& resourceTuple = renderStageBufferResources[r];
					Resource* pResource = std::get<0>(resourceTuple);

					ResourceBinding resourceBinding = {};
					resourceBinding.pRenderStage	= pRenderStage;
					resourceBinding.DescriptorType	= std::get<1>(resourceTuple);
					resourceBinding.Binding			= r;
					resourceBinding.TextureState	= ETextureState::TEXTURE_STATE_UNKNOWN;

					pResource->ResourceBindings.PushBack(resourceBinding);
				}

				for (uint32 r = 0; r < renderStageDrawArgResources.GetSize(); r++)
				{
					auto& resourceTuple = renderStageDrawArgResources[r];
					Resource* pResource = std::get<0>(resourceTuple);

					ResourceBinding resourceBinding = {};
					resourceBinding.pRenderStage	= pRenderStage;
					resourceBinding.DescriptorType	= std::get<1>(resourceTuple);
					resourceBinding.Binding			= r;
					resourceBinding.TextureState	= ETextureState::TEXTURE_STATE_UNKNOWN;

					pResource->ResourceBindings.PushBack(resourceBinding);
				}
			}
		}

		return true;
	}

	bool RenderGraph::CreateSynchronizationStages(const TArray<SynchronizationStageDesc>& synchronizationStageDescriptions, TSet<uint32>& requiredDrawArgs)
	{
		m_pSynchronizationStages = DBG_NEW SynchronizationStage[synchronizationStageDescriptions.GetSize()];

		for (uint32 s = 0; s < synchronizationStageDescriptions.GetSize(); s++)
		{
			const SynchronizationStageDesc* pSynchronizationStageDesc = &synchronizationStageDescriptions[s];

			SynchronizationStage* pSynchronizationStage = &m_pSynchronizationStages[s];
			ECommandQueueType otherQueue = ECommandQueueType::COMMAND_QUEUE_TYPE_NONE;

			for (auto synchronizationIt = pSynchronizationStageDesc->Synchronizations.begin(); synchronizationIt != pSynchronizationStageDesc->Synchronizations.end(); synchronizationIt++)
			{
				const RenderGraphResourceSynchronizationDesc* pResourceSynchronizationDesc = &(*synchronizationIt);

				//En massa skit kommer nog beh�va g�ras om h�r, nu n�r Parsern tar hand om Back Buffer States korrekt.

				auto it = m_ResourceMap.find(pResourceSynchronizationDesc->ResourceName);

				if (it == m_ResourceMap.end())
				{
					LOG_ERROR("[RenderGraph]: Resource found in Synchronization Stage but not in Resource Map \"%s\"", pResourceSynchronizationDesc->ResourceName.c_str());
					return false;
				}

				Resource* pResource = &it->second;

				auto prevRenderStageIt = m_RenderStageMap.find(pResourceSynchronizationDesc->PrevRenderStage);
				auto nextRenderStageIt = m_RenderStageMap.find(pResourceSynchronizationDesc->NextRenderStage);

				FPipelineStageFlags	prevLastPipelineStage;


				if (prevRenderStageIt == m_RenderStageMap.end())
				{
					if (pResourceSynchronizationDesc->PrevRenderStage == "PRESENT")
					{
						prevLastPipelineStage = FPipelineStageFlag::PIPELINE_STAGE_FLAG_BOTTOM;
					}
					else
					{
						LOG_ERROR("[RenderGraph]: Render Stage found in Synchronization but not in Render Stage Map \"%s\"", pResourceSynchronizationDesc->PrevRenderStage.c_str());
						return false;
					}
				}
				else
				{
					prevLastPipelineStage = m_pRenderStages[prevRenderStageIt->second].LastPipelineStage;
				}

				if (nextRenderStageIt == m_RenderStageMap.end())
				{
					LOG_ERROR("[RenderGraph]: Render Stage found in Synchronization but not in Render Stage Map \"%s\"", pResourceSynchronizationDesc->NextRenderStage.c_str());
					return false;
				}

				const RenderStage* pNextRenderStage	= &m_pRenderStages[nextRenderStageIt->second];

				ECommandQueueType prevQueue 	= pResourceSynchronizationDesc->PrevQueue;
				ECommandQueueType nextQueue		= pResourceSynchronizationDesc->NextQueue;
				uint32 srcMemoryAccessFlags		= CalculateResourceAccessFlags(pResourceSynchronizationDesc->PrevBindingType);
				uint32 dstMemoryAccessFlags		= CalculateResourceAccessFlags(pResourceSynchronizationDesc->NextBindingType);

				if (pSynchronizationStage->ExecutionQueue == ECommandQueueType::COMMAND_QUEUE_TYPE_NONE)
				{
					pSynchronizationStage->ExecutionQueue = prevQueue;
					otherQueue = pSynchronizationStage->ExecutionQueue == ECommandQueueType::COMMAND_QUEUE_TYPE_GRAPHICS ? ECommandQueueType::COMMAND_QUEUE_TYPE_COMPUTE : ECommandQueueType::COMMAND_QUEUE_TYPE_GRAPHICS;
				}
				else if (pSynchronizationStage->ExecutionQueue != prevQueue)
				{
					LOG_ERROR("[RenderGraph]: SynchronizationStage \"%s\" contains synchronizations that have different Previous Queues");
					return false;
				}

				pSynchronizationStage->SrcPipelineStage				= FindLastPipelineStage(pSynchronizationStage->SrcPipelineStage | prevLastPipelineStage);
				pSynchronizationStage->SameQueueDstPipelineStage	= FindEarliestCompatiblePipelineStage(pSynchronizationStage->SameQueueDstPipelineStage | pNextRenderStage->FirstPipelineStage, pSynchronizationStage->ExecutionQueue);
				pSynchronizationStage->OtherQueueDstPipelineStage	= FindEarliestCompatiblePipelineStage(pSynchronizationStage->OtherQueueDstPipelineStage | pNextRenderStage->FirstPipelineStage, otherQueue);

				if (pResource->Type == ERenderGraphResourceType::TEXTURE)
				{
					PipelineTextureBarrierDesc textureBarrier = {};
					textureBarrier.QueueBefore			= prevQueue;
					textureBarrier.QueueAfter			= nextQueue;
					textureBarrier.SrcMemoryAccessFlags = srcMemoryAccessFlags;
					textureBarrier.DstMemoryAccessFlags = dstMemoryAccessFlags;
					textureBarrier.StateBefore			= CalculateResourceTextureState(pResource->Type, pResourceSynchronizationDesc->PrevBindingType, pResource->Texture.Format);
					textureBarrier.StateAfter			= CalculateResourceTextureState(pResource->Type, pResourceSynchronizationDesc->NextBindingType, pResource->Texture.Format);
					textureBarrier.TextureFlags			= pResource->Texture.Format == EFormat::FORMAT_D24_UNORM_S8_UINT ? FTextureFlag::TEXTURE_FLAG_DEPTH_STENCIL : 0;

					uint32 targetSynchronizationIndex = 0;

					if (prevQueue == nextQueue)
					{
						if (pResource->BackBufferBound)
						{
							targetSynchronizationIndex = SAME_QUEUE_BACK_BUFFER_BOUND_SYNCHRONIZATION_INDEX;
						}
						else
						{
							targetSynchronizationIndex = SAME_QUEUE_TEXTURE_SYNCHRONIZATION_INDEX;
						}
					}
					else
					{
						if (pResource->BackBufferBound)
						{
							targetSynchronizationIndex = OTHER_QUEUE_BACK_BUFFER_BOUND_SYNCHRONIZATION_INDEX;
						}
						else
						{
							targetSynchronizationIndex = OTHER_QUEUE_TEXTURE_SYNCHRONIZATION_INDEX;
						}
					}

					uint32 actualSubResourceCount = 0;
					bool isTextureCube = pResource->Texture.TextureType == ERenderGraphTextureType::TEXTURE_CUBE;
					if (pResource->BackBufferBound)
					{
						actualSubResourceCount = m_BackBufferCount;
						textureBarrier.ArrayCount = isTextureCube ? 6 : 1;
					}
					else if (pResource->Texture.IsOfArrayType)
					{
						actualSubResourceCount = 1;
						textureBarrier.ArrayCount = isTextureCube ? 6 * pResource->SubResourceCount : pResource->SubResourceCount;
					}
					else
					{
						actualSubResourceCount = pResource->SubResourceCount;
						textureBarrier.ArrayCount = isTextureCube ? 6 : 1;
					}

					for (uint32 sr = 0; sr < actualSubResourceCount; sr++)
					{
						TArray<PipelineTextureBarrierDesc>& targetArray = pSynchronizationStage->TextureBarriers[targetSynchronizationIndex];
						targetArray.PushBack(textureBarrier);
						uint32 barrierIndex = targetArray.GetSize() - 1;

						ResourceBarrierInfo barrierInfo = {};
						barrierInfo.SynchronizationStageIndex	= s;
						barrierInfo.SynchronizationTypeIndex	= targetSynchronizationIndex;
						barrierInfo.BarrierIndex				= barrierIndex;

						pResource->BarriersPerSynchronizationStage.PushBack(barrierInfo);
					}
				}
				else if (pResource->Type == ERenderGraphResourceType::SCENE_DRAW_ARGS)
				{
					PipelineBufferBarrierDesc bufferBarrier = {};
					bufferBarrier.QueueBefore			= prevQueue;
					bufferBarrier.QueueAfter			= nextQueue;
					bufferBarrier.SrcMemoryAccessFlags	= srcMemoryAccessFlags;
					bufferBarrier.DstMemoryAccessFlags	= dstMemoryAccessFlags;

					uint32 targetSynchronizationIndex = 0;

					if (prevQueue == nextQueue)
					{
						targetSynchronizationIndex = SAME_QUEUE_BUFFER_SYNCHRONIZATION_INDEX;
					}
					else
					{
						targetSynchronizationIndex = OTHER_QUEUE_BUFFER_SYNCHRONIZATION_INDEX;
					}

					TArray<PipelineBufferBarrierDesc>& targetArray = pSynchronizationStage->DrawBufferBarriers[targetSynchronizationIndex];
					targetArray.PushBack(bufferBarrier);
					uint32 barrierIndex = targetArray.GetSize() - 1;

					//We ignore SubResourceCount since DRAW_BUFFERS don't have predetermined SubResourceCount, instead it is determined at runtime

					ResourceBarrierInfo barrierInfo = {};
					barrierInfo.SynchronizationStageIndex	= s;
					barrierInfo.SynchronizationTypeIndex	= targetSynchronizationIndex;
					barrierInfo.BarrierIndex				= barrierIndex;
					barrierInfo.DrawArgsMask				= synchronizationIt->DrawArgsMask;
					requiredDrawArgs.insert(synchronizationIt->DrawArgsMask);

					pResource->BarriersPerSynchronizationStage.PushBack(barrierInfo);
				}
				else if (pResource->Type == ERenderGraphResourceType::BUFFER)
				{
					PipelineBufferBarrierDesc bufferBarrier = {};
					bufferBarrier.QueueBefore			= prevQueue;
					bufferBarrier.QueueAfter			= nextQueue;
					bufferBarrier.SrcMemoryAccessFlags	= srcMemoryAccessFlags;
					bufferBarrier.DstMemoryAccessFlags	= dstMemoryAccessFlags;

					uint32 targetSynchronizationIndex = 0;

					if (prevQueue == nextQueue)
					{
						targetSynchronizationIndex = SAME_QUEUE_BUFFER_SYNCHRONIZATION_INDEX;
					}
					else
					{
						targetSynchronizationIndex = OTHER_QUEUE_BUFFER_SYNCHRONIZATION_INDEX;
					}

					uint32 actualSubResourceCount = 0;
					if (pResource->BackBufferBound)
					{
						actualSubResourceCount = m_BackBufferCount;
					}
					else
					{
						actualSubResourceCount = pResource->SubResourceCount;
					}

					for (uint32 sr = 0; sr < actualSubResourceCount; sr++)
					{
						TArray<PipelineBufferBarrierDesc>& targetArray = pSynchronizationStage->BufferBarriers[targetSynchronizationIndex];
						targetArray.PushBack(bufferBarrier);
						uint32 barrierIndex = targetArray.GetSize() - 1;

						ResourceBarrierInfo barrierInfo = {};
						barrierInfo.SynchronizationStageIndex	= s;
						barrierInfo.SynchronizationTypeIndex	= targetSynchronizationIndex;
						barrierInfo.BarrierIndex				= barrierIndex;

						pResource->BarriersPerSynchronizationStage.PushBack(barrierInfo);
					}
				}
			}
		}

		return true;
	}

	bool RenderGraph::CreatePipelineStages(const TArray<PipelineStageDesc>& pipelineStageDescriptions)
	{
		m_PipelineStageCount = (uint32)pipelineStageDescriptions.GetSize();
		m_pPipelineStages = DBG_NEW PipelineStage[m_PipelineStageCount];

		String pipelineStageName = "";

		for (uint32 i = 0; i < m_PipelineStageCount; i++)
		{
			const PipelineStageDesc* pPipelineStageDesc = &pipelineStageDescriptions[i];

			PipelineStage* pPipelineStage = &m_pPipelineStages[i];

			bool createCommandLists = true;

			if (pPipelineStageDesc->Type == ERenderGraphPipelineStageType::RENDER)
			{
				bool usesCustomRenderer = m_pRenderStages[pPipelineStageDesc->StageIndex].UsesCustomRenderer;
				createCommandLists = !usesCustomRenderer;
				m_ExecutionStageCount += usesCustomRenderer ? 2 : 1;
				pipelineStageName = m_pRenderStages[pPipelineStageDesc->StageIndex].Name;
			}
			else if (pPipelineStageDesc->Type == ERenderGraphPipelineStageType::SYNCHRONIZATION)
			{
				m_ExecutionStageCount += 2;
				pipelineStageName = "Synchronization Stage " + std::to_string(pPipelineStageDesc->StageIndex);
			}

			pPipelineStage->Type		= pPipelineStageDesc->Type;
			pPipelineStage->StageIndex	= pPipelineStageDesc->StageIndex;

			if (createCommandLists)
			{
				pPipelineStage->ppGraphicsCommandAllocators		= DBG_NEW CommandAllocator*[m_BackBufferCount];
				pPipelineStage->ppComputeCommandAllocators		= DBG_NEW CommandAllocator*[m_BackBufferCount];
				pPipelineStage->ppGraphicsCommandLists			= DBG_NEW CommandList*[m_BackBufferCount];
				pPipelineStage->ppComputeCommandLists			= DBG_NEW CommandList*[m_BackBufferCount];

				for (uint32 f = 0; f < m_BackBufferCount; f++)
				{
					//Todo: Don't always allocate 2 command lists (timestamps also do this)
					pPipelineStage->ppGraphicsCommandAllocators[f]	= m_pGraphicsDevice->CreateCommandAllocator("Render Graph Graphics Command Allocator", ECommandQueueType::COMMAND_QUEUE_TYPE_GRAPHICS);
					pPipelineStage->ppComputeCommandAllocators[f]	= m_pGraphicsDevice->CreateCommandAllocator("Render Graph Compute Command Allocator", ECommandQueueType::COMMAND_QUEUE_TYPE_COMPUTE);

					CommandListDesc graphicsCommandListDesc = {};
					graphicsCommandListDesc.DebugName				= "Render Graph Graphics Command List";
					graphicsCommandListDesc.CommandListType			= ECommandListType::COMMAND_LIST_TYPE_PRIMARY;
					graphicsCommandListDesc.Flags					= FCommandListFlag::COMMAND_LIST_FLAG_ONE_TIME_SUBMIT;

					pPipelineStage->ppGraphicsCommandLists[f]		= m_pGraphicsDevice->CreateCommandList(pPipelineStage->ppGraphicsCommandAllocators[f], &graphicsCommandListDesc);

					// Add graphics timestamps
					Profiler::GetGPUProfiler()->AddTimestamp(pPipelineStage->ppGraphicsCommandLists[f], pipelineStageName + " GRAPHICS");

					CommandListDesc computeCommandListDesc = {};
					computeCommandListDesc.DebugName				= "Render Graph Compute Command List";
					computeCommandListDesc.CommandListType			= ECommandListType::COMMAND_LIST_TYPE_PRIMARY;
					computeCommandListDesc.Flags					= FCommandListFlag::COMMAND_LIST_FLAG_ONE_TIME_SUBMIT;

					pPipelineStage->ppComputeCommandLists[f]		= m_pGraphicsDevice->CreateCommandList(pPipelineStage->ppComputeCommandAllocators[f], &computeCommandListDesc);

					// Add compute timestamps
					Profiler::GetGPUProfiler()->AddTimestamp(pPipelineStage->ppComputeCommandLists[f], pipelineStageName + " COMPUTE");
				}

				// Reset all timestamps and pipeline statistics before first use of them
				for (uint32 f = 0; f < m_BackBufferCount; f++)
				{
					pPipelineStage->ppGraphicsCommandLists[f]->Begin(nullptr);
					Profiler::GetGPUProfiler()->ResetTimestamp(pPipelineStage->ppGraphicsCommandLists[f]);
					Profiler::GetGPUProfiler()->ResetGraphicsPipelineStat(pPipelineStage->ppGraphicsCommandLists[f]);
					Profiler::GetGPUProfiler()->StartGraphicsPipelineStat(pPipelineStage->ppGraphicsCommandLists[f]);
					Profiler::GetGPUProfiler()->EndGraphicsPipelineStat(pPipelineStage->ppGraphicsCommandLists[f]);
					pPipelineStage->ppGraphicsCommandLists[f]->End();
					RenderAPI::GetGraphicsQueue()->ExecuteCommandLists(&pPipelineStage->ppGraphicsCommandLists[f], 1, FPipelineStageFlag::PIPELINE_STAGE_FLAG_UNKNOWN, nullptr, 0, nullptr, 0);
					RenderAPI::GetGraphicsQueue()->Flush();

					pPipelineStage->ppComputeCommandLists[f]->Begin(nullptr);
					Profiler::GetGPUProfiler()->ResetTimestamp(pPipelineStage->ppComputeCommandLists[f]);
					pPipelineStage->ppComputeCommandLists[f]->End();
					RenderAPI::GetComputeQueue()->ExecuteCommandLists(&pPipelineStage->ppComputeCommandLists[f], 1, FPipelineStageFlag::PIPELINE_STAGE_FLAG_UNKNOWN, nullptr, 0, nullptr, 0);
					RenderAPI::GetComputeQueue()->Flush();
				}
			}
		}

		m_ppExecutionStages = DBG_NEW CommandList*[m_ExecutionStageCount];

		return true;
	}

	void RenderGraph::UpdateRelativeParameters()
	{
		RenderAPI::GetGraphicsQueue()->Flush();
		RenderAPI::GetComputeQueue()->Flush();
		RenderAPI::GetCopyQueue()->Flush();

		for (uint32 renderStageIndex : m_WindowRelativeRenderStages)
		{
			RenderStage* pRenderStage = &m_pRenderStages[renderStageIndex];

			UpdateRelativeRenderStageDimensions(pRenderStage);
		}

		for (const String& resourceName : m_WindowRelativeResources)
		{
			InternalResourceUpdateDesc* pInternalResourceUpdateDesc = &m_InternalResourceUpdateDescriptions[resourceName];

			UpdateRelativeResourceDimensions(pInternalResourceUpdateDesc);
		}
	}

	void RenderGraph::UpdateInternalResource(InternalResourceUpdateDesc& desc)
	{
		auto it = m_ResourceMap.find(desc.ResourceName);

		if (it != m_ResourceMap.end())
		{
			Resource* pResource = &it->second;
			ResourceUpdateDesc resourceUpdateDesc;
			resourceUpdateDesc.ResourceName = desc.ResourceName;

			switch (desc.Type)
			{
				case ERenderGraphResourceType::TEXTURE:
				{
					resourceUpdateDesc.InternalTextureUpdate.pTextureDesc		= &desc.TextureUpdate.TextureDesc;
					resourceUpdateDesc.InternalTextureUpdate.pTextureViewDesc	= &desc.TextureUpdate.TextureViewDesc;
					resourceUpdateDesc.InternalTextureUpdate.pSamplerDesc		= &desc.TextureUpdate.SamplerDesc;
					UpdateResourceTexture(pResource, &resourceUpdateDesc);
					break;
				}
				case ERenderGraphResourceType::BUFFER:
				{
					resourceUpdateDesc.InternalBufferUpdate.pBufferDesc			= &desc.BufferUpdate.BufferDesc;
					UpdateResourceBuffer(pResource, &resourceUpdateDesc);
					break;
				}
				default:
				{
					LOG_WARNING("[RenderGraph]: Resource \"%s\" in Render Graph has unsupported Type", desc.ResourceName.c_str());
					return;
				}
			}
		}
		else
		{
			LOG_WARNING("[RenderGraph]: Resource \"%s\" in Render Graph could not be found in Resource Map", desc.ResourceName.c_str());
			return;
		}
	}

	void RenderGraph::UpdateResourceTexture(Resource* pResource, const ResourceUpdateDesc* pDesc)
	{
		uint32 actualSubResourceCount = 0;

		if (pResource->BackBufferBound)
		{
			actualSubResourceCount = m_BackBufferCount;
		}
		else if (pResource->Texture.IsOfArrayType)
		{
			actualSubResourceCount = 1;
		}
		else
		{
			actualSubResourceCount = pResource->SubResourceCount;
		}

		for (uint32 sr = 0; sr < actualSubResourceCount; sr++)
		{
			Texture** ppTexture =					&pResource->Texture.Textures[sr];
			TextureView** ppTextureView =			&pResource->Texture.PerImageTextureViews[sr];
			Sampler** ppSampler =					&pResource->Texture.Samplers[sr];

			Texture* pTexture						= nullptr;
			TextureView* pTextureView				= nullptr;
			Sampler* pSampler						= nullptr;

			if (pResource->OwnershipType == EResourceOwnershipType::INTERNAL)
			{
				const TextureDesc* pTextureDesc	= pDesc->InternalTextureUpdate.pTextureDesc;
				TextureViewDesc textureViewDesc = *pDesc->InternalTextureUpdate.pTextureViewDesc; //Make a copy so we can change TextureViewDesc::pTexture

				SAFERELEASE(*ppTexture);
				SAFERELEASE(*ppTextureView);

				pTexture = m_pGraphicsDevice->CreateTexture(pTextureDesc);

				textureViewDesc.pTexture = pTexture;
				pTextureView = m_pGraphicsDevice->CreateTextureView(&textureViewDesc);

				//Create texture views for sub images to be used as Render Targets
				if (pResource->Texture.UsedAsRenderTarget)
				{
					if (pResource->Texture.PerSubImageUniquelyAllocated)
					{
						TextureViewDesc subImageTextureViewDesc = {};
						subImageTextureViewDesc.pTexture		= pTexture;
						subImageTextureViewDesc.Flags			= (textureViewDesc.Flags & FTextureViewFlag::TEXTURE_VIEW_FLAG_DEPTH_STENCIL) > 0 ? FTextureViewFlag::TEXTURE_VIEW_FLAG_DEPTH_STENCIL : FTextureViewFlag::TEXTURE_VIEW_FLAG_RENDER_TARGET;
						subImageTextureViewDesc.Format			= pResource->Texture.Format;
						subImageTextureViewDesc.Type			= ETextureViewType::TEXTURE_VIEW_TYPE_2D;
						subImageTextureViewDesc.Miplevel		= textureViewDesc.Miplevel;
						subImageTextureViewDesc.MiplevelCount	= textureViewDesc.MiplevelCount;
						subImageTextureViewDesc.ArrayCount		= 1;

						for (uint32 si = 0; si < pTextureDesc->ArrayCount; si++)
						{
							TextureView** ppPerSubImageTextureView = &pResource->Texture.PerSubImageTextureViews[sr * pTextureDesc->ArrayCount + si];

							subImageTextureViewDesc.DebugName	= pResource->Name + " Sub Image Texture View " + std::to_string(si);
							subImageTextureViewDesc.ArrayIndex	= si;

							SAFERELEASE(*ppPerSubImageTextureView);
							(*ppPerSubImageTextureView)	= m_pGraphicsDevice->CreateTextureView(&subImageTextureViewDesc);
						}
					}
					else
					{
						pResource->Texture.PerSubImageTextureViews[sr] = pTextureView;
					}
				}

				//Update Sampler
				if (pDesc->InternalTextureUpdate.pSamplerDesc != nullptr)
				{
					SAFERELEASE(*ppSampler);
					pSampler = m_pGraphicsDevice->CreateSampler(pDesc->InternalTextureUpdate.pSamplerDesc);
				}
			}
			else if (pResource->OwnershipType == EResourceOwnershipType::EXTERNAL)
			{
				pTexture			= pDesc->ExternalTextureUpdate.ppTextures[sr];
				pTextureView		= pDesc->ExternalTextureUpdate.ppTextureViews[sr];

				pResource->Texture.PerSubImageTextureViews[sr] = pTextureView;

				//Update Sampler
				if (pDesc->ExternalTextureUpdate.ppSamplers != nullptr)
				{
					pSampler = pDesc->ExternalTextureUpdate.ppSamplers[sr];
				}
			}
			else
			{
				LOG_ERROR("[RenderGraph]: UpdateResourceTexture called for resource with invalid OwnershipType");
				return;
			}

			const TextureDesc& textureDesc = pTexture->GetDesc();

			if (pResource->Texture.IsOfArrayType)
			{
				if (pResource->Texture.TextureType == ERenderGraphTextureType::TEXTURE_CUBE)
				{
					if (textureDesc.ArrayCount != pResource->SubResourceCount * 6)
					{
						LOG_ERROR("[RenderGraph]: UpdateResourceTexture for resource of array type with length %u and type TextureCube but ArrayCount was %u", pResource->SubResourceCount, textureDesc.ArrayCount);
						return;
					}
				}
				else
				{
					if (textureDesc.ArrayCount != pResource->SubResourceCount)
					{
						LOG_ERROR("[RenderGraph]: UpdateResourceTexture for resource of array type with length %u and type Texture2D but ArrayCount was %u", pResource->SubResourceCount, textureDesc.ArrayCount);
						return;
					}
				}
			}

			(*ppTexture)		= pTexture;
			(*ppTextureView)	= pTextureView;
			(*ppSampler)		= pSampler;

			if (pResource->BarriersPerSynchronizationStage.GetSize() > 0)
			{
				for (uint32 b = sr; b < pResource->BarriersPerSynchronizationStage.GetSize(); b += pResource->SubResourceCount)
				{
					const ResourceBarrierInfo* pBarrierInfo = &pResource->BarriersPerSynchronizationStage[b];
					SynchronizationStage* pSynchronizationStage = &m_pSynchronizationStages[pBarrierInfo->SynchronizationStageIndex];

					PipelineTextureBarrierDesc* pTextureBarrier = &pSynchronizationStage->TextureBarriers[pBarrierInfo->SynchronizationTypeIndex][pBarrierInfo->BarrierIndex];

					pTextureBarrier->pTexture		= pTexture;
					pTextureBarrier->Miplevel		= 0;
					pTextureBarrier->MiplevelCount	= textureDesc.Miplevels;
					pTextureBarrier->ArrayIndex		= 0;
					pTextureBarrier->ArrayCount		= textureDesc.ArrayCount;
				}
			}

			//Transfer to Initial State
			if (!pResource->Texture.InitialTransitionBarriers.IsEmpty())
			{
				PipelineTextureBarrierDesc& initialBarrier = pResource->Texture.InitialTransitionBarriers[sr];

				initialBarrier.pTexture				= pTexture;
				initialBarrier.Miplevel				= 0;
				initialBarrier.MiplevelCount		= textureDesc.Miplevels;
				initialBarrier.ArrayIndex			= 0;
				initialBarrier.ArrayCount			= textureDesc.ArrayCount;

				FPipelineStageFlags srcPipelineStage = pResource->LastPipelineStageOfFirstRenderStage;
				FPipelineStageFlags dstPipelineStage = pResource->LastPipelineStageOfFirstRenderStage;

				if (initialBarrier.QueueAfter == ECommandQueueType::COMMAND_QUEUE_TYPE_GRAPHICS)
				{
					CommandList* pCommandList = m_ppGraphicsCopyCommandLists[m_ModFrameIndex];

					if (!pCommandList->IsBegin())
					{
						m_ppGraphicsCopyCommandAllocators[m_ModFrameIndex]->Reset();
						pCommandList->Begin(nullptr);
					}

					pCommandList->PipelineTextureBarriers(srcPipelineStage, dstPipelineStage, &initialBarrier, 1);
				}
				else if (initialBarrier.QueueAfter == ECommandQueueType::COMMAND_QUEUE_TYPE_COMPUTE)
				{
					CommandList* pCommandList = m_ppComputeCopyCommandLists[m_ModFrameIndex];

					if (!pCommandList->IsBegin())
					{
						m_ppComputeCopyCommandAllocators[m_ModFrameIndex]->Reset();
						pCommandList->Begin(nullptr);
					}

					pCommandList->PipelineTextureBarriers(srcPipelineStage, dstPipelineStage, &initialBarrier, 1);
				}
			}
		}

		if (pResource->ResourceBindings.GetSize() > 0)
			m_DirtyDescriptorSetTextures.insert(pResource);
	}

	void RenderGraph::UpdateResourceDrawArgs(Resource* pResource, const ResourceUpdateDesc* pDesc)
	{
		auto drawArgsArgsIt = pResource->DrawArgs.MaskToArgs.find(pDesc->ExternalDrawArgsUpdate.DrawArgsMask);

		if (drawArgsArgsIt != pResource->DrawArgs.MaskToArgs.end())
		{
			drawArgsArgsIt->second.Args.Clear();

			drawArgsArgsIt->second.Args.Resize(pDesc->ExternalDrawArgsUpdate.DrawArgsCount);
			memcpy(drawArgsArgsIt->second.Args.GetData(), pDesc->ExternalDrawArgsUpdate.pDrawArgs, pDesc->ExternalDrawArgsUpdate.DrawArgsCount * sizeof(DrawArg));

			//Update Synchronization Stage Barriers
			for (uint32 b = 0; b < pResource->BarriersPerSynchronizationStage.GetSize(); b += pResource->SubResourceCount)
			{
				const ResourceBarrierInfo* pBarrierInfo = &pResource->BarriersPerSynchronizationStage[b];

				if (pDesc->ExternalDrawArgsUpdate.DrawArgsMask == pBarrierInfo->DrawArgsMask)
				{
					SynchronizationStage* pSynchronizationStage = &m_pSynchronizationStages[pBarrierInfo->SynchronizationStageIndex];

					TArray<PipelineBufferBarrierDesc>& drawBufferBarriers = pSynchronizationStage->DrawBufferBarriers[pBarrierInfo->SynchronizationTypeIndex];
					PipelineBufferBarrierDesc bufferBarrierTemplate = drawBufferBarriers[0];
					drawBufferBarriers.Clear();

					for (uint32 d = 0; d < pDesc->ExternalDrawArgsUpdate.DrawArgsCount; d++)
					{
						DrawArg* pDrawArg = &pDesc->ExternalDrawArgsUpdate.pDrawArgs[d];

						// Vertex Buffer
						{
							VALIDATE(pDrawArg->pVertexBuffer);

							bufferBarrierTemplate.pBuffer		= pDrawArg->pVertexBuffer;
							bufferBarrierTemplate.SizeInBytes	= pDrawArg->pVertexBuffer->GetDesc().SizeInBytes;
							bufferBarrierTemplate.Offset		= 0;
							drawBufferBarriers.PushBack(bufferBarrierTemplate);
						}

						// Instance Buffer
						{
							VALIDATE(pDrawArg->pInstanceBuffer);

							bufferBarrierTemplate.pBuffer		= pDrawArg->pInstanceBuffer;
							bufferBarrierTemplate.SizeInBytes	= pDrawArg->pInstanceBuffer->GetDesc().SizeInBytes;
							bufferBarrierTemplate.Offset		= 0;
							drawBufferBarriers.PushBack(bufferBarrierTemplate);
						}

						// Index Buffer
						{
							VALIDATE(pDrawArg->pIndexBuffer);

							bufferBarrierTemplate.pBuffer		= pDrawArg->pIndexBuffer;
							bufferBarrierTemplate.SizeInBytes	= pDrawArg->pIndexBuffer->GetDesc().SizeInBytes;
							bufferBarrierTemplate.Offset		= 0;
							drawBufferBarriers.PushBack(bufferBarrierTemplate);
						}

						// Meshlet Buffer
						{
							VALIDATE(pDrawArg->pMeshletBuffer);

							bufferBarrierTemplate.pBuffer		= pDrawArg->pMeshletBuffer;
							bufferBarrierTemplate.SizeInBytes	= pDrawArg->pMeshletBuffer->GetDesc().SizeInBytes;
							bufferBarrierTemplate.Offset		= 0;
							drawBufferBarriers.PushBack(bufferBarrierTemplate);
						}

						// UniqueIndices Buffer
						{
							VALIDATE(pDrawArg->pUniqueIndicesBuffer);

							bufferBarrierTemplate.pBuffer		= pDrawArg->pUniqueIndicesBuffer;
							bufferBarrierTemplate.SizeInBytes	= pDrawArg->pUniqueIndicesBuffer->GetDesc().SizeInBytes;
							bufferBarrierTemplate.Offset		= 0;
							drawBufferBarriers.PushBack(bufferBarrierTemplate);
						}

						// PrimitiveIndices Buffer
						{
							VALIDATE(pDrawArg->pPrimitiveIndices);

							bufferBarrierTemplate.pBuffer		= pDrawArg->pPrimitiveIndices;
							bufferBarrierTemplate.SizeInBytes	= pDrawArg->pPrimitiveIndices->GetDesc().SizeInBytes;
							bufferBarrierTemplate.Offset		= 0;
							drawBufferBarriers.PushBack(bufferBarrierTemplate);
						}
					}
				}
			}

			static TArray<PipelineBufferBarrierDesc> intialBarriers;
			intialBarriers.Clear();

			//Create Initial Barriers
			for (uint32 d = 0; d < pDesc->ExternalDrawArgsUpdate.DrawArgsCount; d++)
			{
				DrawArg* pDrawArg = &pDesc->ExternalDrawArgsUpdate.pDrawArgs[d];

				// Vertex Buffer
				{
					VALIDATE(pDrawArg->pVertexBuffer);

					PipelineBufferBarrierDesc initialVertexBufferTransitionBarrier = drawArgsArgsIt->second.InitialTransitionBarrierTemplate;
					initialVertexBufferTransitionBarrier.pBuffer		= pDrawArg->pVertexBuffer;
					initialVertexBufferTransitionBarrier.Offset			= 0;
					initialVertexBufferTransitionBarrier.SizeInBytes	= pDrawArg->pVertexBuffer->GetDesc().SizeInBytes;
					intialBarriers.PushBack(initialVertexBufferTransitionBarrier);
				}

				// Instance Buffer
				{
					VALIDATE(pDrawArg->pInstanceBuffer);

					PipelineBufferBarrierDesc initialInstanceBufferTransitionBarrier = drawArgsArgsIt->second.InitialTransitionBarrierTemplate;
					initialInstanceBufferTransitionBarrier.pBuffer		= pDrawArg->pInstanceBuffer;
					initialInstanceBufferTransitionBarrier.Offset		= 0;
					initialInstanceBufferTransitionBarrier.SizeInBytes	= pDrawArg->pInstanceBuffer->GetDesc().SizeInBytes;
					intialBarriers.PushBack(initialInstanceBufferTransitionBarrier);
				}

				// Index Buffer
				{
					VALIDATE(pDrawArg->pIndexBuffer);

					PipelineBufferBarrierDesc initialIndexBufferTransitionBarrier = drawArgsArgsIt->second.InitialTransitionBarrierTemplate;
					initialIndexBufferTransitionBarrier.pBuffer		= pDrawArg->pIndexBuffer;
					initialIndexBufferTransitionBarrier.Offset		= 0;
					initialIndexBufferTransitionBarrier.SizeInBytes	= pDrawArg->pIndexBuffer->GetDesc().SizeInBytes;
					intialBarriers.PushBack(initialIndexBufferTransitionBarrier);
				}

				// If meshlet buffer is nullptr we assume that we are not using meshshaders
				if (pDrawArg->pMeshletBuffer)
				{
					// Meshlet Buffer
					{
						PipelineBufferBarrierDesc initialMeshletBufferTransitionBarrier = drawArgsArgsIt->second.InitialTransitionBarrierTemplate;
						initialMeshletBufferTransitionBarrier.pBuffer		= pDrawArg->pMeshletBuffer;
						initialMeshletBufferTransitionBarrier.Offset		= 0;
						initialMeshletBufferTransitionBarrier.SizeInBytes	= pDrawArg->pMeshletBuffer->GetDesc().SizeInBytes;
						intialBarriers.PushBack(initialMeshletBufferTransitionBarrier);
					}

					// Unique Indices Buffer
					{
						VALIDATE(pDrawArg->pUniqueIndicesBuffer);

						PipelineBufferBarrierDesc initialUniqueIndicesBufferTransitionBarrier = drawArgsArgsIt->second.InitialTransitionBarrierTemplate;
						initialUniqueIndicesBufferTransitionBarrier.pBuffer		= pDrawArg->pUniqueIndicesBuffer;
						initialUniqueIndicesBufferTransitionBarrier.Offset		= 0;
						initialUniqueIndicesBufferTransitionBarrier.SizeInBytes = pDrawArg->pUniqueIndicesBuffer->GetDesc().SizeInBytes;
						intialBarriers.PushBack(initialUniqueIndicesBufferTransitionBarrier);
					}

					// Primitive Indices Buffer
					{
						VALIDATE(pDrawArg->pPrimitiveIndices);

						PipelineBufferBarrierDesc initialPrimitiveIndicesBufferTransitionBarrier = drawArgsArgsIt->second.InitialTransitionBarrierTemplate;
						initialPrimitiveIndicesBufferTransitionBarrier.pBuffer		= pDrawArg->pPrimitiveIndices;
						initialPrimitiveIndicesBufferTransitionBarrier.Offset		= 0;
						initialPrimitiveIndicesBufferTransitionBarrier.SizeInBytes	= pDrawArg->pPrimitiveIndices->GetDesc().SizeInBytes;
						intialBarriers.PushBack(initialPrimitiveIndicesBufferTransitionBarrier);
					}
				}
			}

			//Transfer to Initial State
			if (!intialBarriers.IsEmpty())
			{
				FPipelineStageFlags srcPipelineStage = pResource->LastPipelineStageOfFirstRenderStage;
				FPipelineStageFlags dstPipelineStage = pResource->LastPipelineStageOfFirstRenderStage;

				if (intialBarriers[0].QueueAfter == ECommandQueueType::COMMAND_QUEUE_TYPE_GRAPHICS)
				{
					CommandList* pCommandList = m_ppGraphicsCopyCommandLists[m_ModFrameIndex];

					if (!pCommandList->IsBegin())
					{
						m_ppGraphicsCopyCommandAllocators[m_ModFrameIndex]->Reset();
						pCommandList->Begin(nullptr);
					}

					uint32 remaining = intialBarriers.GetSize() % MAX_BUFFER_BARRIERS;
					uint32 i = 0;
					for(; i < floor(intialBarriers.GetSize()/ MAX_BUFFER_BARRIERS); i++)
						pCommandList->PipelineBufferBarriers(srcPipelineStage, dstPipelineStage, &intialBarriers[i*MAX_BUFFER_BARRIERS], MAX_BUFFER_BARRIERS);
					if(remaining != 0)
						pCommandList->PipelineBufferBarriers(srcPipelineStage, dstPipelineStage, &intialBarriers[i*MAX_BUFFER_BARRIERS], remaining);
				}
				else if (intialBarriers[0].QueueAfter == ECommandQueueType::COMMAND_QUEUE_TYPE_COMPUTE)
				{
					CommandList* pCommandList = m_ppComputeCopyCommandLists[m_ModFrameIndex];

					if (!pCommandList->IsBegin())
					{
						m_ppComputeCopyCommandAllocators[m_ModFrameIndex]->Reset();
						pCommandList->Begin(nullptr);
					}

					uint32 remaining = intialBarriers.GetSize() % MAX_BUFFER_BARRIERS;
					uint32 i = 0;
					for (; i < floor(intialBarriers.GetSize() / MAX_BUFFER_BARRIERS); i++)
						pCommandList->PipelineBufferBarriers(srcPipelineStage, dstPipelineStage, &intialBarriers[i * MAX_BUFFER_BARRIERS], MAX_BUFFER_BARRIERS);
					if (remaining != 0)
						pCommandList->PipelineBufferBarriers(srcPipelineStage, dstPipelineStage, &intialBarriers[i * MAX_BUFFER_BARRIERS], remaining);
				}
			}

			m_DirtyDescriptorSetDrawArgs.insert(pResource);
		}
		else
		{
			LOG_WARNING("[RenderGraph]: Update DrawArgs called for unused DrawArgsMask %x", pDesc->ExternalDrawArgsUpdate.DrawArgsMask);
		}
	}

	void RenderGraph::UpdateResourceBuffer(Resource* pResource, const ResourceUpdateDesc* pDesc)
	{
		uint32 actualSubResourceCount = 0;
		if (pResource->BackBufferBound)
		{
			actualSubResourceCount = m_BackBufferCount;
		}
		else
		{
			actualSubResourceCount = pResource->SubResourceCount;
		}

		//Update Buffer
		for (uint32 sr = 0; sr < actualSubResourceCount; sr++)
		{
			Buffer** ppBuffer		= &pResource->Buffer.Buffers[sr];
			uint64* pOffset			= &pResource->Buffer.Offsets[sr];
			uint64* pSizeInBytes	= &pResource->Buffer.SizesInBytes[sr];

			Buffer* pBuffer = nullptr;

			if (pResource->OwnershipType == EResourceOwnershipType::INTERNAL)
			{
				SAFERELEASE(*ppBuffer);
				pBuffer = m_pGraphicsDevice->CreateBuffer(pDesc->InternalBufferUpdate.pBufferDesc);
			}
			else if (pResource->OwnershipType == EResourceOwnershipType::EXTERNAL)
			{
				pBuffer = pDesc->ExternalBufferUpdate.ppBuffer[sr];
			}
			else
			{
				LOG_ERROR("[RenderGraph]: UpdateResourceBuffer called for Resource with unknown OwnershipType, \"%s\"", pResource->Name.c_str());
				return;
			}

			const BufferDesc& bufferDesc = pBuffer->GetDesc();

			//Todo: This should not be here
			uint64 offset = 0;

			(*ppBuffer)		= pBuffer;
			(*pSizeInBytes) = bufferDesc.SizeInBytes;
			(*pOffset)		= offset;

			for (uint32 b = sr; b < pResource->BarriersPerSynchronizationStage.GetSize(); b += pResource->SubResourceCount)
			{
				const ResourceBarrierInfo* pBarrierInfo = &pResource->BarriersPerSynchronizationStage[b];
				SynchronizationStage* pSynchronizationStage = &m_pSynchronizationStages[pBarrierInfo->SynchronizationStageIndex];

				PipelineBufferBarrierDesc* pBufferBarrier = &pSynchronizationStage->BufferBarriers[pBarrierInfo->SynchronizationTypeIndex][pBarrierInfo->BarrierIndex];

				pBufferBarrier->pBuffer		= pBuffer;
				pBufferBarrier->SizeInBytes = bufferDesc.SizeInBytes;
				pBufferBarrier->Offset		= offset;
			}

			//Transfer to Initial State
			if (!pResource->Buffer.InitialTransitionBarriers.IsEmpty())
			{
				PipelineBufferBarrierDesc& initialBarrier = pResource->Buffer.InitialTransitionBarriers[sr];

				initialBarrier.pBuffer		= pBuffer;
				initialBarrier.Offset		= offset;
				initialBarrier.SizeInBytes	= bufferDesc.SizeInBytes;

				FPipelineStageFlags srcPipelineStage = pResource->LastPipelineStageOfFirstRenderStage;
				FPipelineStageFlags dstPipelineStage = pResource->LastPipelineStageOfFirstRenderStage;

				if (initialBarrier.QueueAfter == ECommandQueueType::COMMAND_QUEUE_TYPE_GRAPHICS)
				{
					CommandList* pCommandList = m_ppGraphicsCopyCommandLists[m_ModFrameIndex];

					if (!pCommandList->IsBegin())
					{
						m_ppGraphicsCopyCommandAllocators[m_ModFrameIndex]->Reset();
						pCommandList->Begin(nullptr);
					}

					pCommandList->PipelineBufferBarriers(srcPipelineStage, dstPipelineStage, &initialBarrier, 1);
				}
				else if (initialBarrier.QueueAfter == ECommandQueueType::COMMAND_QUEUE_TYPE_COMPUTE)
				{
					CommandList* pCommandList = m_ppComputeCopyCommandLists[m_ModFrameIndex];

					if (!pCommandList->IsBegin())
					{
						m_ppComputeCopyCommandAllocators[m_ModFrameIndex]->Reset();
						pCommandList->Begin(nullptr);
					}

					pCommandList->PipelineBufferBarriers(srcPipelineStage, dstPipelineStage, &initialBarrier, 1);
				}
			}
		}

		if (pResource->ResourceBindings.GetSize() > 0)
			m_DirtyDescriptorSetBuffers.insert(pResource);
	}

	void RenderGraph::UpdateResourceAccelerationStructure(Resource* pResource, const ResourceUpdateDesc* pDesc)
	{
		//Update Acceleration Structure
		pResource->AccelerationStructure.pTLAS = pDesc->ExternalAccelerationStructure.pTLAS;

		m_DirtyDescriptorSetAccelerationStructures.insert(pResource);
	}

	void RenderGraph::UpdateRelativeRenderStageDimensions(RenderStage* pRenderStage)
	{
		if (pRenderStage->Parameters.XDimType == ERenderGraphDimensionType::RELATIVE_1D)
		{
			pRenderStage->Dimensions.x = uint32(pRenderStage->Parameters.XDimVariable * m_WindowWidth * m_WindowHeight);
		}
		else
		{
			if (pRenderStage->Parameters.XDimType == ERenderGraphDimensionType::RELATIVE)
			{
				pRenderStage->Dimensions.x = uint32(pRenderStage->Parameters.XDimVariable * m_WindowWidth);
			}

			if (pRenderStage->Parameters.YDimType == ERenderGraphDimensionType::RELATIVE)
			{
				pRenderStage->Dimensions.y = uint32(pRenderStage->Parameters.YDimVariable * m_WindowHeight);
			}
		}
	}

	void RenderGraph::UpdateRelativeResourceDimensions(InternalResourceUpdateDesc* pResourceUpdateDesc)
	{
		switch (pResourceUpdateDesc->Type)
		{
			case ERenderGraphResourceType::TEXTURE:
			{
				if (pResourceUpdateDesc->TextureUpdate.XDimType == ERenderGraphDimensionType::RELATIVE)
				{
					pResourceUpdateDesc->TextureUpdate.TextureDesc.Width = uint32(pResourceUpdateDesc->TextureUpdate.XDimVariable * m_WindowWidth);
					m_DirtyInternalResources.insert(pResourceUpdateDesc->ResourceName);
				}

				if (pResourceUpdateDesc->TextureUpdate.YDimType == ERenderGraphDimensionType::RELATIVE)
				{
					pResourceUpdateDesc->TextureUpdate.TextureDesc.Height = uint32(pResourceUpdateDesc->TextureUpdate.YDimVariable * m_WindowHeight);
					m_DirtyInternalResources.insert(pResourceUpdateDesc->ResourceName);
				}

				break;
			}
			default:
			{
				LOG_WARNING("[RenderGraph]: Resource \"%s\" in Render Graph has unsupported Type for relative dimensions", pResourceUpdateDesc->ResourceName.c_str());
				return;
			}
		}
	}

	void RenderGraph::ExecuteSynchronizationStage(
		SynchronizationStage*	pSynchronizationStage,
		CommandAllocator*		pGraphicsCommandAllocator,
		CommandList*			pGraphicsCommandList,
		CommandAllocator*		pComputeCommandAllocator,
		CommandList*			pComputeCommandList,
		CommandList**			ppFirstExecutionStage,
		CommandList**			ppSecondExecutionStage)
	{
		Profiler::GetGPUProfiler()->GetTimestamp(pGraphicsCommandList);
		pGraphicsCommandAllocator->Reset();
		pGraphicsCommandList->Begin(nullptr);
		Profiler::GetGPUProfiler()->ResetTimestamp(pGraphicsCommandList);
		Profiler::GetGPUProfiler()->StartTimestamp(pGraphicsCommandList);

		Profiler::GetGPUProfiler()->GetTimestamp(pComputeCommandList);
		pComputeCommandAllocator->Reset();
		pComputeCommandList->Begin(nullptr);
		Profiler::GetGPUProfiler()->ResetTimestamp(pComputeCommandList);
		Profiler::GetGPUProfiler()->StartTimestamp(pComputeCommandList);

		CommandList* pFirstExecutionCommandList = nullptr;
		CommandList* pSecondExecutionCommandList = nullptr;

		if (pSynchronizationStage->ExecutionQueue == ECommandQueueType::COMMAND_QUEUE_TYPE_GRAPHICS)
		{
			(*ppFirstExecutionStage) = pGraphicsCommandList;
			pFirstExecutionCommandList = pGraphicsCommandList;
			pSecondExecutionCommandList = pComputeCommandList;
		}
		else if (pSynchronizationStage->ExecutionQueue == ECommandQueueType::COMMAND_QUEUE_TYPE_COMPUTE)
		{
			(*ppFirstExecutionStage) = pComputeCommandList;
			pFirstExecutionCommandList = pComputeCommandList;
			pSecondExecutionCommandList = pGraphicsCommandList;
		}

		//Texture Synchronizations
		{
			const TArray<PipelineTextureBarrierDesc>& sameQueueBackBufferBarriers	= pSynchronizationStage->TextureBarriers[SAME_QUEUE_BACK_BUFFER_BOUND_SYNCHRONIZATION_INDEX];
			const TArray<PipelineTextureBarrierDesc>& sameQueueTextureBarriers		= pSynchronizationStage->TextureBarriers[SAME_QUEUE_TEXTURE_SYNCHRONIZATION_INDEX];
			const TArray<PipelineTextureBarrierDesc>& otherQueueBackBufferBarriers	= pSynchronizationStage->TextureBarriers[OTHER_QUEUE_BACK_BUFFER_BOUND_SYNCHRONIZATION_INDEX];
			const TArray<PipelineTextureBarrierDesc>& otherQueueTextureBarriers		= pSynchronizationStage->TextureBarriers[OTHER_QUEUE_TEXTURE_SYNCHRONIZATION_INDEX];

			if (sameQueueBackBufferBarriers.GetSize() > 0)
			{
				pFirstExecutionCommandList->PipelineTextureBarriers(pSynchronizationStage->SrcPipelineStage, pSynchronizationStage->SameQueueDstPipelineStage, &otherQueueBackBufferBarriers[m_BackBufferIndex], 1);
			}

			if (sameQueueTextureBarriers.GetSize() > 0)
			{
				pFirstExecutionCommandList->PipelineTextureBarriers(pSynchronizationStage->SrcPipelineStage, pSynchronizationStage->SameQueueDstPipelineStage, sameQueueTextureBarriers.GetData(), sameQueueTextureBarriers.GetSize());
			}

			if (otherQueueBackBufferBarriers.GetSize() > 0)
			{
				const PipelineTextureBarrierDesc* pTextureBarrier = &otherQueueBackBufferBarriers[m_BackBufferIndex];
				pFirstExecutionCommandList->PipelineTextureBarriers(pSynchronizationStage->SrcPipelineStage, pSynchronizationStage->OtherQueueDstPipelineStage, pTextureBarrier, 1);
				pSecondExecutionCommandList->PipelineTextureBarriers(pSynchronizationStage->SrcPipelineStage, pSynchronizationStage->OtherQueueDstPipelineStage, pTextureBarrier, 1);
				(*ppSecondExecutionStage) = pSecondExecutionCommandList;
			}

			if (otherQueueTextureBarriers.GetSize() > 0)
			{
				pFirstExecutionCommandList->PipelineTextureBarriers(pSynchronizationStage->SrcPipelineStage, pSynchronizationStage->OtherQueueDstPipelineStage, otherQueueTextureBarriers.GetData(), otherQueueTextureBarriers.GetSize());
				pSecondExecutionCommandList->PipelineTextureBarriers(pSynchronizationStage->SrcPipelineStage, pSynchronizationStage->OtherQueueDstPipelineStage, otherQueueTextureBarriers.GetData(), otherQueueTextureBarriers.GetSize());
				(*ppSecondExecutionStage) = pSecondExecutionCommandList;
			}
		}

		//Draw Buffer Synchronization
		{
			const TArray<PipelineBufferBarrierDesc>& sameQueueDrawBufferBarriers		= pSynchronizationStage->DrawBufferBarriers[SAME_QUEUE_BUFFER_SYNCHRONIZATION_INDEX];
			const TArray<PipelineBufferBarrierDesc>& otherQueueDrawBufferBarriers		= pSynchronizationStage->DrawBufferBarriers[OTHER_QUEUE_BUFFER_SYNCHRONIZATION_INDEX];

			if (sameQueueDrawBufferBarriers.GetSize() > 0)
			{
				pFirstExecutionCommandList->PipelineBufferBarriers(pSynchronizationStage->SrcPipelineStage, pSynchronizationStage->SameQueueDstPipelineStage, sameQueueDrawBufferBarriers.GetData(), sameQueueDrawBufferBarriers.GetSize());
			}

			if (otherQueueDrawBufferBarriers.GetSize() > 0)
			{
				pFirstExecutionCommandList->PipelineBufferBarriers(pSynchronizationStage->SrcPipelineStage, pSynchronizationStage->OtherQueueDstPipelineStage, otherQueueDrawBufferBarriers.GetData(), otherQueueDrawBufferBarriers.GetSize());
				pSecondExecutionCommandList->PipelineBufferBarriers(pSynchronizationStage->SrcPipelineStage, pSynchronizationStage->OtherQueueDstPipelineStage, otherQueueDrawBufferBarriers.GetData(), otherQueueDrawBufferBarriers.GetSize());
				(*ppSecondExecutionStage) = pSecondExecutionCommandList;
			}
		}

		//Buffer Synchronization
		{
			const TArray<PipelineBufferBarrierDesc>& sameQueueBufferBarriers		= pSynchronizationStage->BufferBarriers[SAME_QUEUE_BUFFER_SYNCHRONIZATION_INDEX];
			const TArray<PipelineBufferBarrierDesc>& otherQueueBufferBarriers		= pSynchronizationStage->BufferBarriers[OTHER_QUEUE_BUFFER_SYNCHRONIZATION_INDEX];

			if (sameQueueBufferBarriers.GetSize() > 0)
			{
				pFirstExecutionCommandList->PipelineBufferBarriers(pSynchronizationStage->SrcPipelineStage, pSynchronizationStage->SameQueueDstPipelineStage, sameQueueBufferBarriers.GetData(), sameQueueBufferBarriers.GetSize());
			}

			if (otherQueueBufferBarriers.GetSize() > 0)
			{
				pFirstExecutionCommandList->PipelineBufferBarriers(pSynchronizationStage->SrcPipelineStage, pSynchronizationStage->OtherQueueDstPipelineStage, otherQueueBufferBarriers.GetData(), otherQueueBufferBarriers.GetSize());
				pSecondExecutionCommandList->PipelineBufferBarriers(pSynchronizationStage->SrcPipelineStage, pSynchronizationStage->OtherQueueDstPipelineStage, otherQueueBufferBarriers.GetData(), otherQueueBufferBarriers.GetSize());
				(*ppSecondExecutionStage) = pSecondExecutionCommandList;
			}
		}

		Profiler::GetGPUProfiler()->EndTimestamp(pGraphicsCommandList);
		pGraphicsCommandList->End();

		Profiler::GetGPUProfiler()->EndTimestamp(pComputeCommandList);
		pComputeCommandList->End();
	}

	void RenderGraph::ExecuteGraphicsRenderStage(
		RenderStage*		pRenderStage,
		CommandAllocator*	pGraphicsCommandAllocator,
		CommandList*		pGraphicsCommandList,
		CommandList**		ppExecutionStage)
	{
		if (pRenderStage->FrameCounter != pRenderStage->FrameOffset && pRenderStage->pDisabledRenderPass == nullptr)
			return;

		Profiler::GetGPUProfiler()->GetTimestamp(pGraphicsCommandList);
		Profiler::GetGPUProfiler()->GetGraphicsPipelineStat();
		pGraphicsCommandAllocator->Reset();
		pGraphicsCommandList->Begin(nullptr);
		Profiler::GetGPUProfiler()->ResetGraphicsPipelineStat(pGraphicsCommandList);
		Profiler::GetGPUProfiler()->ResetTimestamp(pGraphicsCommandList);
		Profiler::GetGPUProfiler()->StartGraphicsPipelineStat(pGraphicsCommandList);
		Profiler::GetGPUProfiler()->StartTimestamp(pGraphicsCommandList);

		Viewport viewport = { };
		viewport.MinDepth	= 0.0f;
		viewport.MaxDepth	= 1.0f;
		viewport.Width		= (float)pRenderStage->Dimensions.x;
		viewport.Height		= -(float)pRenderStage->Dimensions.y;
		viewport.x			= 0.0f;
		viewport.y			= (float)pRenderStage->Dimensions.y;

		pGraphicsCommandList->SetViewports(&viewport, 0, 1);

		ScissorRect scissorRect = { };
		scissorRect.Width	= pRenderStage->Dimensions.x;
		scissorRect.Height	= pRenderStage->Dimensions.y;
		scissorRect.x		= 0;
		scissorRect.y		= 0;

		pGraphicsCommandList->SetScissorRects(&scissorRect, 0, 1);

		pGraphicsCommandList->BindGraphicsPipeline(pRenderStage->pPipelineState);

		if (pRenderStage->ExternalPushConstants.DataSize > 0)
			pGraphicsCommandList->SetConstantRange(pRenderStage->pPipelineLayout, pRenderStage->PipelineStageMask, pRenderStage->ExternalPushConstants.pData, pRenderStage->ExternalPushConstants.DataSize, pRenderStage->ExternalPushConstants.Offset);

		if (pRenderStage->ppBufferDescriptorSets != nullptr)
			pGraphicsCommandList->BindDescriptorSetGraphics(pRenderStage->ppBufferDescriptorSets[m_BackBufferIndex], pRenderStage->pPipelineLayout, pRenderStage->BufferSetIndex);

		if (pRenderStage->ppTextureDescriptorSets != nullptr)
			pGraphicsCommandList->BindDescriptorSetGraphics(pRenderStage->ppTextureDescriptorSets[m_BackBufferIndex], pRenderStage->pPipelineLayout, pRenderStage->TextureSetIndex);

		uint32 frameBufferWidth		= 0;
		uint32 frameBufferHeight	= 0;

		DescriptorSet** ppDrawArgsDescriptorSetsPerFrame = nullptr;
		if (pRenderStage->DrawType == ERenderStageDrawType::SCENE_INSTANCES || pRenderStage->DrawType == ERenderStageDrawType::SCENE_INSTANCES_MESH_SHADER)
		{
			ppDrawArgsDescriptorSetsPerFrame = pRenderStage->pppDrawArgDescriptorSets[m_ModFrameIndex];
		}

		for (uint32 r = 0; r < pRenderStage->ExecutionCount; r++)
		{
			TextureView* ppTextureViews[MAX_COLOR_ATTACHMENTS];
			TextureView* pDepthStencilTextureView = nullptr;
			ClearColorDesc clearColorDescriptions[MAX_COLOR_ATTACHMENTS + 1];

			uint32 textureViewCount = 0;
			uint32 clearColorCount = 0;
			for (Resource* pResource : pRenderStage->RenderTargetResources)
			{
				TextureView* pRenderTarget = nullptr;

				if (pResource->BackBufferBound)
				{
					pRenderTarget = pResource->Texture.PerSubImageTextureViews[m_BackBufferIndex * (pResource->Texture.PerSubImageTextureViews.GetSize() / m_BackBufferCount)];
				}
				else
				{
					bool indexed = pResource->Texture.PerSubImageTextureViews.GetSize() > 1;

					pRenderTarget = indexed ? pResource->Texture.PerSubImageTextureViews[r] : pResource->Texture.PerSubImageTextureViews[0];
				}

				const TextureDesc& renderTargetDesc = pRenderTarget->GetTexture()->GetDesc();
				frameBufferWidth	= renderTargetDesc.Width;
				frameBufferHeight	= renderTargetDesc.Height;

				ppTextureViews[textureViewCount++] = pRenderTarget;

				ClearColorDesc* pClearColorDesc = &clearColorDescriptions[clearColorCount];
				pClearColorDesc->Color[0] = 0.0f;
				pClearColorDesc->Color[1] = 0.0f;
				pClearColorDesc->Color[2] = 0.0f;
				pClearColorDesc->Color[3] = 0.0f;

				clearColorCount++;
			}

			if (pRenderStage->pDepthStencilAttachment != nullptr)
			{
				if (pRenderStage->pDepthStencilAttachment->BackBufferBound)
				{
					pDepthStencilTextureView = pRenderStage->pDepthStencilAttachment->Texture.PerSubImageTextureViews[m_BackBufferIndex * (pRenderStage->pDepthStencilAttachment->Texture.PerSubImageTextureViews.GetSize() / m_BackBufferCount)];
				}
				else
				{
					bool indexed = pRenderStage->pDepthStencilAttachment->Texture.PerSubImageTextureViews.GetSize() > 1;

					pDepthStencilTextureView = indexed ? pRenderStage->pDepthStencilAttachment->Texture.PerSubImageTextureViews[r] : pRenderStage->pDepthStencilAttachment->Texture.PerSubImageTextureViews[0];
				}

				const TextureDesc& depthStencilDesc = pDepthStencilTextureView->GetTexture()->GetDesc();
				frameBufferWidth	= depthStencilDesc.Width;
				frameBufferHeight	= depthStencilDesc.Height;

				ClearColorDesc* pClearDepthStencilDesc = &clearColorDescriptions[clearColorCount];
				pClearDepthStencilDesc->Depth		= 1.0f;
				pClearDepthStencilDesc->Stencil		= 0;

				clearColorCount++;
			}

			if (pRenderStage->FrameCounter == pRenderStage->FrameOffset)
			{
				BeginRenderPassDesc beginRenderPassDesc = { };
				beginRenderPassDesc.pRenderPass			= pRenderStage->pRenderPass;
				beginRenderPassDesc.ppRenderTargets		= ppTextureViews;
				beginRenderPassDesc.RenderTargetCount	= textureViewCount;
				beginRenderPassDesc.pDepthStencil		= pDepthStencilTextureView;
				beginRenderPassDesc.Width				= frameBufferWidth;
				beginRenderPassDesc.Height				= frameBufferHeight;
				beginRenderPassDesc.Flags				= FRenderPassBeginFlag::RENDER_PASS_BEGIN_FLAG_INLINE;
				beginRenderPassDesc.pClearColors		= clearColorDescriptions;
				beginRenderPassDesc.ClearColorCount		= clearColorCount;
				beginRenderPassDesc.Offset.x			= 0;
				beginRenderPassDesc.Offset.y			= 0;

				pGraphicsCommandList->BeginRenderPass(&beginRenderPassDesc);

				PushConstants* pDrawIterationPushConstants = &pRenderStage->pInternalPushConstants[DRAW_ITERATION_PUSH_CONSTANTS_INDEX];
				if (pDrawIterationPushConstants->MaxDataSize == sizeof(uint32))
				{
					memcpy(pDrawIterationPushConstants->pData, &r, sizeof(uint32));
					pGraphicsCommandList->SetConstantRange(pRenderStage->pPipelineLayout, pRenderStage->PipelineStageMask, pDrawIterationPushConstants->pData, pDrawIterationPushConstants->DataSize, pDrawIterationPushConstants->Offset);
				}

				if (pRenderStage->DrawType == ERenderStageDrawType::SCENE_INSTANCES)
				{
					for (uint32 d = 0; d < pRenderStage->NumDrawArgsPerFrame; d++)
					{
						const DrawArg& drawArg = pRenderStage->pDrawArgs[d];
						pGraphicsCommandList->BindIndexBuffer(drawArg.pIndexBuffer, 0, EIndexType::INDEX_TYPE_UINT32);

						if (ppDrawArgsDescriptorSetsPerFrame)
						{
							pGraphicsCommandList->BindDescriptorSetGraphics(ppDrawArgsDescriptorSetsPerFrame[d], pRenderStage->pPipelineLayout, pRenderStage->DrawSetIndex);
						}

						pGraphicsCommandList->DrawIndexInstanced(drawArg.IndexCount, drawArg.InstanceCount, 0, 0, 0);
					}
				}
				else if (pRenderStage->DrawType == ERenderStageDrawType::SCENE_INSTANCES_MESH_SHADER)
				{
					for (uint32 d = 0; d < pRenderStage->NumDrawArgsPerFrame; d++)
					{
						const DrawArg& drawArg = pRenderStage->pDrawArgs[d];
						if (ppDrawArgsDescriptorSetsPerFrame)
						{
							pGraphicsCommandList->BindDescriptorSetGraphics(ppDrawArgsDescriptorSetsPerFrame[d], pRenderStage->pPipelineLayout, pRenderStage->DrawSetIndex);
						}

						const uint32 maxTaskCount = m_Features.MaxDrawMeshTasksCount;
						const uint32 totalMeshletCount = drawArg.MeshletCount * drawArg.InstanceCount;
						if (totalMeshletCount > maxTaskCount)
						{
							int32 meshletsLeft	= static_cast<int32>(totalMeshletCount);
							int32 meshletOffset = 0;
							while (meshletsLeft > 0)
							{
								int32 meshletCount = std::min<int32>(maxTaskCount, meshletsLeft);
								pGraphicsCommandList->DispatchMesh(meshletCount, meshletOffset);

								meshletOffset += meshletCount;
								meshletsLeft -= meshletCount;
							}
						}
						else
						{
							pGraphicsCommandList->DispatchMesh(totalMeshletCount, 0);
						}
					}
				}
				else if (pRenderStage->DrawType == ERenderStageDrawType::FULLSCREEN_QUAD)
				{
					pGraphicsCommandList->DrawInstanced(3, 1, 0, 0);
				}
				else if (pRenderStage->DrawType == ERenderStageDrawType::CUBE)
				{
					pGraphicsCommandList->DrawInstanced(36, 1, 0, 0);
				}
			}
			else
			{
				BeginRenderPassDesc beginRenderPassDesc = { };
				beginRenderPassDesc.pRenderPass			= pRenderStage->pDisabledRenderPass;
				beginRenderPassDesc.ppRenderTargets		= ppTextureViews;
				beginRenderPassDesc.RenderTargetCount	= textureViewCount;
				beginRenderPassDesc.pDepthStencil		= pDepthStencilTextureView;
				beginRenderPassDesc.Width				= frameBufferWidth;
				beginRenderPassDesc.Height				= frameBufferHeight;
				beginRenderPassDesc.Flags				= FRenderPassBeginFlag::RENDER_PASS_BEGIN_FLAG_INLINE;
				beginRenderPassDesc.pClearColors		= clearColorDescriptions;
				beginRenderPassDesc.ClearColorCount		= clearColorCount;
				beginRenderPassDesc.Offset.x			= 0;
				beginRenderPassDesc.Offset.y			= 0;

				pGraphicsCommandList->BeginRenderPass(&beginRenderPassDesc);
			}

			pGraphicsCommandList->EndRenderPass();
		}

		Profiler::GetGPUProfiler()->EndGraphicsPipelineStat(pGraphicsCommandList);
		Profiler::GetGPUProfiler()->EndTimestamp(pGraphicsCommandList);
		pGraphicsCommandList->End();

		(*ppExecutionStage) = pGraphicsCommandList;
	}

	void RenderGraph::ExecuteComputeRenderStage(
		RenderStage*		pRenderStage,
		CommandAllocator*	pComputeCommandAllocator,
		CommandList*		pComputeCommandList,
		CommandList**		ppExecutionStage)
	{
		if (pRenderStage->FrameCounter == pRenderStage->FrameOffset)
		{
			Profiler::GetGPUProfiler()->GetTimestamp(pComputeCommandList);
			pComputeCommandAllocator->Reset();
			pComputeCommandList->Begin(nullptr);
			Profiler::GetGPUProfiler()->ResetTimestamp(pComputeCommandList);
			Profiler::GetGPUProfiler()->StartTimestamp(pComputeCommandList);

			pComputeCommandList->BindComputePipeline(pRenderStage->pPipelineState);

			if (pRenderStage->ppBufferDescriptorSets != nullptr)
				pComputeCommandList->BindDescriptorSetCompute(pRenderStage->ppBufferDescriptorSets[m_BackBufferIndex], pRenderStage->pPipelineLayout, pRenderStage->BufferSetIndex);

			if (pRenderStage->ppTextureDescriptorSets != nullptr)
				pComputeCommandList->BindDescriptorSetCompute(pRenderStage->ppTextureDescriptorSets[m_BackBufferIndex], pRenderStage->pPipelineLayout, pRenderStage->TextureSetIndex);

			pComputeCommandList->Dispatch(pRenderStage->Dimensions.x, pRenderStage->Dimensions.y, pRenderStage->Dimensions.z);

			Profiler::GetGPUProfiler()->EndTimestamp(pComputeCommandList);
			pComputeCommandList->End();

			(*ppExecutionStage) = pComputeCommandList;
		}
	}

	void RenderGraph::ExecuteRayTracingRenderStage(
		RenderStage*		pRenderStage,
		CommandAllocator*	pComputeCommandAllocator,
		CommandList*		pComputeCommandList,
		CommandList**		ppExecutionStage)
	{
		if (pRenderStage->FrameCounter == pRenderStage->FrameOffset)
		{
			Profiler::GetGPUProfiler()->GetTimestamp(pComputeCommandList);
			pComputeCommandAllocator->Reset();
			pComputeCommandList->Begin(nullptr);
			Profiler::GetGPUProfiler()->ResetTimestamp(pComputeCommandList);
			Profiler::GetGPUProfiler()->StartTimestamp(pComputeCommandList);

			pComputeCommandList->BindRayTracingPipeline(pRenderStage->pPipelineState);

			if (pRenderStage->ppBufferDescriptorSets != nullptr)
				pComputeCommandList->BindDescriptorSetRayTracing(pRenderStage->ppBufferDescriptorSets[m_BackBufferIndex], pRenderStage->pPipelineLayout, pRenderStage->BufferSetIndex);

			if (pRenderStage->ppTextureDescriptorSets != nullptr)
				pComputeCommandList->BindDescriptorSetRayTracing(pRenderStage->ppTextureDescriptorSets[m_BackBufferIndex], pRenderStage->pPipelineLayout, pRenderStage->TextureSetIndex);

			pComputeCommandList->TraceRays(pRenderStage->pSBT, pRenderStage->Dimensions.x, pRenderStage->Dimensions.y, pRenderStage->Dimensions.z);

			Profiler::GetGPUProfiler()->EndTimestamp(pComputeCommandList);
			pComputeCommandList->End();

			(*ppExecutionStage) = pComputeCommandList;
		}
	}
}<|MERGE_RESOLUTION|>--- conflicted
+++ resolved
@@ -1079,27 +1079,6 @@
 		for (uint32 r = 0; r < m_RenderStageCount; r++)
 		{
 			RenderStage* pRenderStage = &m_pRenderStages[r];
-<<<<<<< HEAD
-			if (pRenderStage->PipelineStateID != 0)
-			{
-				pRenderStage->pPipelineState = PipelineStateManager::GetPipelineState(pRenderStage->PipelineStateID);
-				if (pRenderStage->pPipelineState->GetType() == EPipelineStateType::PIPELINE_STATE_TYPE_RAY_TRACING)
-				{
-					m_pDeviceResourcesToDestroy[m_ModFrameIndex].PushBack(pRenderStage->pSBT);
-
-					SBTDesc sbtDesc = {};
-					sbtDesc.DebugName		= "Render Graph Global SBT";
-					sbtDesc.pPipelineState	= pRenderStage->pPipelineState;
-					sbtDesc.SBTRecords		= m_GlobalShaderRecords;
-
-					pRenderStage->pSBT = RenderAPI::GetDevice()->CreateSBT(RenderAPI::GetComputeQueue(), &sbtDesc);
-				}
-			}
-			else
-			{
-				LOG_ERROR("[RenderGraph]: Invalid PipelineStateID");
-=======
-
 			if (!pRenderStage->UsesCustomRenderer)
 			{
 				pRenderStage->pPipelineState = PipelineStateManager::GetPipelineState(pRenderStage->PipelineStateID);
@@ -1115,7 +1094,6 @@
 
 					pRenderStage->pSBT = RenderAPI::GetDevice()->CreateSBT(RenderAPI::GetComputeQueue(), &sbtDesc);
 				}
->>>>>>> ae8c3c1d
 			}
 		}
 
