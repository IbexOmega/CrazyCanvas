#include "Rendering/RenderGraph.h"
#include "Rendering/ICustomRenderer.h"
#include "Rendering/ImGuiRenderer.h"

#include "Rendering/Core/API/GraphicsDevice.h"
#include "Rendering/Core/API/DescriptorHeap.h"
#include "Rendering/Core/API/PipelineLayout.h"
#include "Rendering/Core/API/DescriptorSet.h"
#include "Rendering/Core/API/RenderPass.h"
#include "Rendering/Core/API/GraphicsHelpers.h"
#include "Rendering/Core/API/CommandAllocator.h"
#include "Rendering/Core/API/CommandList.h"
#include "Rendering/Core/API/Buffer.h"
#include "Rendering/Core/API/Texture.h"
#include "Rendering/Core/API/Sampler.h"
#include "Rendering/Core/API/Texture.h"
#include "Rendering/Core/API/TextureView.h"
#include "Rendering/Core/API/CommandQueue.h"
#include "Rendering/Core/API/Fence.h"
#include "Rendering/Core/API/Shader.h"
#include "Rendering/Core/API/SBT.h"

#include "Rendering/RenderAPI.h"
#include "Rendering/PipelineStateManager.h"
#include "Rendering/IRenderGraphCreateHandler.h"

#include "Log/Log.h"

#include "Application/API/CommonApplication.h"
#include "Application/API/Events/EventQueue.h"

#include "Debug/Profiler.h"

namespace LambdaEngine
{
	constexpr const uint32 SAME_QUEUE_BACK_BUFFER_BOUND_SYNCHRONIZATION_INDEX	= 0;
	constexpr const uint32 SAME_QUEUE_TEXTURE_SYNCHRONIZATION_INDEX				= 1;
	constexpr const uint32 OTHER_QUEUE_BACK_BUFFER_BOUND_SYNCHRONIZATION_INDEX	= 2;
	constexpr const uint32 OTHER_QUEUE_TEXTURE_SYNCHRONIZATION_INDEX			= 3;

	constexpr const uint32 SAME_QUEUE_BUFFER_SYNCHRONIZATION_INDEX			= 0;
	constexpr const uint32 OTHER_QUEUE_BUFFER_SYNCHRONIZATION_INDEX			= 1;

	RenderGraph::RenderGraph(const GraphicsDevice* pGraphicsDevice)
		: m_pGraphicsDevice(pGraphicsDevice)
	{
		EventQueue::RegisterEventHandler<WindowResizedEvent>(this, &RenderGraph::OnWindowResized);
		EventQueue::RegisterEventHandler<PreSwapChainRecreatedEvent>(this, &RenderGraph::OnPreSwapChainRecreated);
		EventQueue::RegisterEventHandler<PostSwapChainRecreatedEvent>(this, &RenderGraph::OnPostSwapChainRecreated);
		EventQueue::RegisterEventHandler<PipelineStatesRecompiledEvent>(this, &RenderGraph::OnPipelineStatesRecompiled);
	}

	RenderGraph::~RenderGraph()
	{
		EventQueue::UnregisterEventHandler(this, &RenderGraph::OnWindowResized);

		m_pFence->Wait(m_SignalValue - 1, UINT64_MAX);
		SAFERELEASE(m_pFence);

		SAFERELEASE(m_pDescriptorHeap);

		for (uint32 b = 0; b < m_BackBufferCount; b++)
		{
			SAFERELEASE(m_ppGraphicsCopyCommandAllocators[b]);
			SAFERELEASE(m_ppGraphicsCopyCommandLists[b]);

			SAFERELEASE(m_ppComputeCopyCommandAllocators[b]);
			SAFERELEASE(m_ppComputeCopyCommandLists[b]);

			for (DeviceChild* pDeviceChild : m_pDeviceResourcesToDestroy[b])
			{
				SAFERELEASE(pDeviceChild);
			}
		}

		SAFEDELETE_ARRAY(m_ppGraphicsCopyCommandAllocators);
		SAFEDELETE_ARRAY(m_ppGraphicsCopyCommandLists);

		SAFEDELETE_ARRAY(m_ppComputeCopyCommandAllocators);
		SAFEDELETE_ARRAY(m_ppComputeCopyCommandLists);

		SAFEDELETE_ARRAY(m_pDeviceResourcesToDestroy);

		for (auto it = m_ResourceMap.begin(); it != m_ResourceMap.end(); it++)
		{
			Resource* pResource = &it->second;

			if (pResource->OwnershipType == EResourceOwnershipType::INTERNAL)
			{
				if (pResource->Type == ERenderGraphResourceType::BUFFER)
				{
					for (uint32 sr = 0; sr < pResource->SubResourceCount; sr++)
					{
						SAFERELEASE(pResource->Buffer.Buffers[sr]);
					}
				}
				else if (pResource->Type == ERenderGraphResourceType::TEXTURE)
				{
					for (uint32 sr = 0; sr < pResource->Texture.Textures.GetSize(); sr++)
					{
						SAFERELEASE(pResource->Texture.Textures[sr]);
						SAFERELEASE(pResource->Texture.PerImageTextureViews[sr]);
						SAFERELEASE(pResource->Texture.Samplers[sr]);
					}

					if (pResource->Texture.UsedAsRenderTarget && pResource->Texture.PerSubImageUniquelyAllocated)
					{
						for (TextureView* pPerSubImageTextureView : pResource->Texture.PerSubImageTextureViews)
						{
							SAFERELEASE(pPerSubImageTextureView);
						}
					}
				}
			}
		}

		ReleasePipelineStages();

		for (uint32 r = 0; r < m_DebugRenderers.GetSize(); r++)
		{
			SAFEDELETE(m_DebugRenderers[r]);
		}

		m_DebugRenderers.Clear();
	}

	bool RenderGraph::Init(const RenderGraphDesc* pDesc, TSet<uint32>& requiredDrawArgs)
	{
		m_BackBufferCount				= pDesc->BackBufferCount;
		m_pDeviceResourcesToDestroy		= DBG_NEW TArray<DeviceChild*>[m_BackBufferCount];

		if (!CreateFence())
		{
			LOG_ERROR("[RenderGraph]: Render Graph \"%s\" failed to create Fence", pDesc->Name.c_str());
			return false;
		}

		if (!CreateDescriptorHeap())
		{
			LOG_ERROR("[RenderGraph]: Render Graph \"%s\" failed to create Descriptor Heap", pDesc->Name.c_str());
			return false;
		}

		if (!CreateCopyCommandLists())
		{
			LOG_ERROR("[RenderGraph]: Render Graph \"%s\" failed to create Copy Command Lists", pDesc->Name.c_str());
			return false;
		}

		if (!CreateResources(pDesc->pRenderGraphStructureDesc->ResourceDescriptions))
		{
			LOG_ERROR("[RenderGraph]: Render Graph \"%s\" failed to create Resources", pDesc->Name.c_str());
			return false;
		}

		if (!CreateRenderStages(pDesc->pRenderGraphStructureDesc->RenderStageDescriptions, pDesc->pRenderGraphStructureDesc->ShaderConstants, requiredDrawArgs))
		{
			LOG_ERROR("[RenderGraph]: Render Graph \"%s\" failed to create Render Stages", pDesc->Name.c_str());
			return false;
		}

		if (!CreateSynchronizationStages(pDesc->pRenderGraphStructureDesc->SynchronizationStageDescriptions, requiredDrawArgs))
		{
			LOG_ERROR("[RenderGraph]: Render Graph \"%s\" failed to create Synchronization Stages", pDesc->Name.c_str());
			return false;
		}

		if (!CreatePipelineStages(pDesc->pRenderGraphStructureDesc->PipelineStageDescriptions))
		{
			LOG_ERROR("[RenderGraph]: Render Graph \"%s\" failed to create Pipeline Stages", pDesc->Name.c_str());
			return false;
		}

		return true;
	}

	bool RenderGraph::Recreate(const RenderGraphDesc* pDesc, TSet<uint32>& requiredDrawArgs)
	{
		RenderAPI::GetGraphicsQueue()->Flush();
		RenderAPI::GetComputeQueue()->Flush();
		RenderAPI::GetCopyQueue()->Flush();

		//Release Old Stuff
		{
			m_DirtyDescriptorSetTextures.clear();
			m_DirtyDescriptorSetBuffers.clear();
			m_DirtyDescriptorSetAccelerationStructures.clear();
			m_WindowRelativeRenderStages.clear();
			m_WindowRelativeResources.Clear();

			//Stop Copy Command Lists
			{
				for (uint32 b = 0; b < m_BackBufferCount; b++)
				{
					CommandList* pGraphicsCopyCommandList = m_ppGraphicsCopyCommandLists[b];

					if (pGraphicsCopyCommandList->IsBegin())
						pGraphicsCopyCommandList->End();

					CommandList* pComputeCopyCommandList = m_ppComputeCopyCommandLists[b];

					if (pComputeCopyCommandList->IsBegin())
						pComputeCopyCommandList->End();
				}
			}

			for (uint32 b = 0; b < m_BackBufferCount; b++)
			{
				for (DeviceChild* pDeviceChild : m_pDeviceResourcesToDestroy[b])
				{
					SAFERELEASE(pDeviceChild);
				}
			}

			ReleasePipelineStages();
		}

		if (!CreateResources(pDesc->pRenderGraphStructureDesc->ResourceDescriptions))
		{ 
			LOG_ERROR("[RenderGraph]: Render Graph \"%s\" failed to create Resources", pDesc->Name.c_str());
			return false;
		}

		if (!CreateRenderStages(pDesc->pRenderGraphStructureDesc->RenderStageDescriptions, pDesc->pRenderGraphStructureDesc->ShaderConstants, requiredDrawArgs))
		{
			LOG_ERROR("[RenderGraph]: Render Graph \"%s\" failed to create Render Stages", pDesc->Name.c_str());
			return false;
		}

		if (!CreateSynchronizationStages(pDesc->pRenderGraphStructureDesc->SynchronizationStageDescriptions, requiredDrawArgs))
		{
			LOG_ERROR("[RenderGraph]: Render Graph \"%s\" failed to create Synchronization Stages", pDesc->Name.c_str());
			return false;
		}

		if (!CreatePipelineStages(pDesc->pRenderGraphStructureDesc->PipelineStageDescriptions))
		{
			LOG_ERROR("[RenderGraph]: Render Graph \"%s\" failed to create Pipeline Stages", pDesc->Name.c_str());
			return false;
		}

		UpdateRelativeParameters();

		for (IRenderGraphCreateHandler* pCreateHandler : m_CreateHandlers)
		{
			pCreateHandler->OnRenderGraphRecreate(this);
		}

		Update();

		return true;
	}

	void RenderGraph::AddCreateHandler(IRenderGraphCreateHandler* pCreateHandler)
	{
		m_CreateHandlers.PushBack(pCreateHandler);
	}

	void RenderGraph::UpdateResource(const ResourceUpdateDesc* pDesc)
	{
		auto it = m_ResourceMap.find(pDesc->ResourceName);

		if (it != m_ResourceMap.end())
		{
			Resource* pResource = &it->second;

			switch (pResource->Type)
			{
				case ERenderGraphResourceType::TEXTURE:					UpdateResourceTexture(pResource, pDesc);				break;
				case ERenderGraphResourceType::SCENE_DRAW_ARGS:			UpdateResourceDrawArgs(pResource, pDesc);				break;
				case ERenderGraphResourceType::BUFFER:					UpdateResourceBuffer(pResource, pDesc);					break;
				case ERenderGraphResourceType::ACCELERATION_STRUCTURE:	UpdateResourceAccelerationStructure(pResource, pDesc);	break;
				default:
				{
					LOG_WARNING("[RenderGraph]: Resource \"%s\" in Render Graph has unsupported Type", pDesc->ResourceName.c_str());
					return;
				}
			}
		}
		else
		{
			LOG_WARNING("[RenderGraph]: Resource \"%s\" in Render Graph could not be found in Resource Map", pDesc->ResourceName.c_str());
			return;
		}
	}

	void RenderGraph::UpdatePushConstants(const PushConstantsUpdate* pDesc)
	{
		if (pDesc->pData != nullptr)
		{
			auto renderStageIt = m_RenderStageMap.find(pDesc->RenderStageName);

			if (renderStageIt != m_RenderStageMap.end())
			{
				RenderStage* pRenderStage = &m_pRenderStages[renderStageIt->second];

				if (pDesc->DataSize <= pRenderStage->ExternalPushConstants.MaxDataSize)
				{
					if (pRenderStage->ExternalPushConstants.pData == nullptr)
					{
						pRenderStage->ExternalPushConstants.pData = DBG_NEW byte[pRenderStage->ExternalPushConstants.MaxDataSize];
					}

					memcpy(pRenderStage->ExternalPushConstants.pData, pDesc->pData, pDesc->DataSize);
					pRenderStage->ExternalPushConstants.DataSize = pDesc->DataSize;
				}
				else
				{
					LOG_ERROR("[RenderGraph]: Render Stage \"%s\" has a Max External Push Constant size of %d but Update Desc has a size of %d", pDesc->RenderStageName.c_str(), pRenderStage->ExternalPushConstants.MaxDataSize, pDesc->DataSize);
				}
			}
			else
			{
				LOG_WARNING("[RenderGraph]: Render Stage \"%s\" in Render Graph could not be found in Render Stage Map", pDesc->RenderStageName.c_str());
			}
		}
		else
		{
			LOG_ERROR("[RenderGraph]: PushConstantsUpdate::pData can not be nullptr!");
		}
	}

	void RenderGraph::UpdateGlobalSBT(const TArray<SBTRecord>& shaderRecords)
	{
		m_GlobalShaderRecords = shaderRecords;

		for (uint32 r = 0; r < m_RenderStageCount; r++)
		{
			RenderStage* pRenderStage = &m_pRenderStages[r];

			if (pRenderStage->pPipelineState != nullptr && pRenderStage->pPipelineState->GetType() == EPipelineStateType::PIPELINE_STATE_TYPE_RAY_TRACING)
			{
				m_pDeviceResourcesToDestroy[m_ModFrameIndex].PushBack(pRenderStage->pSBT);

				SBTDesc sbtDesc = {};
				sbtDesc.DebugName		= "Render Graph Global SBT";
				sbtDesc.pPipelineState	= pRenderStage->pPipelineState;
				sbtDesc.SBTRecords		= m_GlobalShaderRecords;

				pRenderStage->pSBT = RenderAPI::GetDevice()->CreateSBT(RenderAPI::GetComputeQueue(), &sbtDesc);
			}
		}
	}

	void RenderGraph::UpdateRenderStageDimensions(const String& renderStageName, uint32 x, uint32 y, uint32 z)
	{
		auto it = m_RenderStageMap.find(renderStageName);

		if (it != m_RenderStageMap.end())
		{
			RenderStage* pRenderStage = &m_pRenderStages[it->second];

			if (pRenderStage->Parameters.XDimType == ERenderGraphDimensionType::EXTERNAL) pRenderStage->Dimensions.x = x;
			if (pRenderStage->Parameters.YDimType == ERenderGraphDimensionType::EXTERNAL) pRenderStage->Dimensions.y = y;
			if (pRenderStage->Parameters.ZDimType == ERenderGraphDimensionType::EXTERNAL) pRenderStage->Dimensions.z = z;
		}
		else
		{
			LOG_WARNING("[RenderGraph]: UpdateRenderStageParameters failed, render stage with name \"%s\" could not be found", renderStageName.c_str());
			return;
		}
	}

	void RenderGraph::UpdateResourceDimensions(const String& resourceName, uint32 x, uint32 y)
	{
		auto resourceDescIt = m_InternalResourceUpdateDescriptions.find(resourceName);

		if (resourceDescIt != m_InternalResourceUpdateDescriptions.end())
		{
			InternalResourceUpdateDesc* pResourceUpdateDesc = &resourceDescIt->second;

			switch (pResourceUpdateDesc->Type)
			{
				case ERenderGraphResourceType::TEXTURE:
				{
					if (pResourceUpdateDesc->TextureUpdate.XDimType == ERenderGraphDimensionType::EXTERNAL) pResourceUpdateDesc->TextureUpdate.TextureDesc.Width = x;
					if (pResourceUpdateDesc->TextureUpdate.YDimType == ERenderGraphDimensionType::EXTERNAL) pResourceUpdateDesc->TextureUpdate.TextureDesc.Height = y;
					m_DirtyInternalResources.insert(resourceName);
					break;
				}
				case ERenderGraphResourceType::BUFFER:
				{
					if (pResourceUpdateDesc->BufferUpdate.SizeType == ERenderGraphDimensionType::EXTERNAL) pResourceUpdateDesc->BufferUpdate.BufferDesc.SizeInBytes = x;
					m_DirtyInternalResources.insert(resourceName);
					break;
				}
				default:
				{
					LOG_WARNING("[RenderGraph]: UpdateResourceDimensions failed, resource \"%s\" has an unsupported type", resourceName.c_str());
					break;
				}
			}
		}
		else
		{
			LOG_WARNING("[RenderGraph]: UpdateResourceDimensions failed, resource with name \"%s\" could not be found", resourceName.c_str());
			return;
		}
	}

	void RenderGraph::TriggerRenderStage(const String& renderStageName)
	{
		auto it = m_RenderStageMap.find(renderStageName);

		if (it != m_RenderStageMap.end())
		{
			RenderStage* pRenderStage = &m_pRenderStages[it->second];

			if (pRenderStage->TriggerType == ERenderStageExecutionTrigger::TRIGGERED)
			{
				pRenderStage->FrameCounter = 0;
			}
			else
			{
				LOG_WARNING("[RenderGraph]: TriggerRenderStage failed, render stage with name \"%s\" does not have TRIGGERED as trigger type", renderStageName.c_str());
				return;
			}
		}
		else
		{
			LOG_WARNING("[RenderGraph]: TriggerRenderStage failed, render stage with name \"%s\" could not be found", renderStageName.c_str());
			return;
		}
	}

	void RenderGraph::Update()
	{
		//We need to copy descriptor sets here since they may become invalidated after recreating internal resources
		{
			if (m_DirtyDescriptorSetTextures.size() > 0)
			{
				//Copy old descriptor set and replace old with copy, then write into the new copy
				for (uint32 r = 0; r < m_RenderStageCount; r++)
				{
					RenderStage* pRenderStage = &m_pRenderStages[r];

					if (pRenderStage->ppTextureDescriptorSets != nullptr)
					{
						for (uint32 b = 0; b < m_BackBufferCount; b++)
						{
							DescriptorSet* pSrcDescriptorSet = pRenderStage->ppTextureDescriptorSets[b];
							DescriptorSet* pDescriptorSet = m_pGraphicsDevice->CreateDescriptorSet(pSrcDescriptorSet->GetName(), pRenderStage->pPipelineLayout, pRenderStage->TextureSetIndex, m_pDescriptorHeap);
							m_pGraphicsDevice->CopyDescriptorSet(pSrcDescriptorSet, pDescriptorSet);
							m_pDeviceResourcesToDestroy[b].PushBack(pSrcDescriptorSet);
							pRenderStage->ppTextureDescriptorSets[b] = pDescriptorSet;
						}
					}
					else if (pRenderStage->UsesCustomRenderer)
					{
						pRenderStage->pCustomRenderer->PreTexturesDescriptorSetWrite();
					}
				}
			}

			if (m_DirtyDescriptorSetBuffers.size() > 0 ||
				m_DirtyDescriptorSetAccelerationStructures.size() > 0)
			{
				//Copy old descriptor set and replace old with copy, then write into the new copy
				for (uint32 r = 0; r < m_RenderStageCount; r++)
				{
					RenderStage* pRenderStage = &m_pRenderStages[r];

					if (pRenderStage->ppBufferDescriptorSets != nullptr)
					{
						for (uint32 b = 0; b < m_BackBufferCount; b++)
						{
							DescriptorSet* pSrcDescriptorSet = pRenderStage->ppBufferDescriptorSets[b];
							DescriptorSet* pDescriptorSet = m_pGraphicsDevice->CreateDescriptorSet(pSrcDescriptorSet->GetName(), pRenderStage->pPipelineLayout, pRenderStage->BufferSetIndex, m_pDescriptorHeap);
							m_pGraphicsDevice->CopyDescriptorSet(pSrcDescriptorSet, pDescriptorSet);
							m_pDeviceResourcesToDestroy[b].PushBack(pSrcDescriptorSet);
							pRenderStage->ppBufferDescriptorSets[b] = pDescriptorSet;
						}
					}
					else if (pRenderStage->UsesCustomRenderer)
					{
						pRenderStage->pCustomRenderer->PreBuffersDescriptorSetWrite();
					}
				}
			}
		}

		if (m_DirtyInternalResources.size() > 0)
		{
			for (const String& dirtyInternalResourceDescName : m_DirtyInternalResources)
			{
				UpdateInternalResource(m_InternalResourceUpdateDescriptions[dirtyInternalResourceDescName]);
			}

			m_DirtyInternalResources.clear();
		}

		if (m_DirtyDescriptorSetBuffers.size()					> 0 ||
			m_DirtyDescriptorSetAccelerationStructures.size()	> 0)
		{
			if (m_DirtyDescriptorSetBuffers.size() > 0)
			{
				for (Resource* pResource : m_DirtyDescriptorSetBuffers)
				{
					for (uint32 rb = 0; rb < pResource->ResourceBindings.GetSize(); rb++)
					{
						ResourceBinding* pResourceBinding = &pResource->ResourceBindings[rb];
						RenderStage* pRenderStage = pResourceBinding->pRenderStage;

						if (pRenderStage->UsesCustomRenderer)
						{
							pRenderStage->pCustomRenderer->UpdateBufferResource(
								pResource->Name,
								pResource->Buffer.Buffers.GetData(),
								pResource->Buffer.Offsets.GetData(),
								pResource->Buffer.SizesInBytes.GetData(),
								pResource->SubResourceCount,
								pResource->BackBufferBound);
						}
						else if (pResourceBinding->DescriptorType != EDescriptorType::DESCRIPTOR_TYPE_UNKNOWN)
						{
							if (pResource->BackBufferBound)
							{
								for (uint32 b = 0; b < m_BackBufferCount; b++)
								{
									pResourceBinding->pRenderStage->ppBufferDescriptorSets[b]->WriteBufferDescriptors(
										&pResource->Buffer.Buffers[b],
										&pResource->Buffer.Offsets[b],
										&pResource->Buffer.SizesInBytes[b],
										pResourceBinding->Binding,
										1,
										pResourceBinding->DescriptorType);
								}
							}
							else
							{
								for (uint32 b = 0; b < m_BackBufferCount; b++)
								{
									pResourceBinding->pRenderStage->ppBufferDescriptorSets[b]->WriteBufferDescriptors(
										pResource->Buffer.Buffers.GetData(),
										pResource->Buffer.Offsets.GetData(),
										pResource->Buffer.SizesInBytes.GetData(),
										pResourceBinding->Binding,
										pResource->SubResourceCount,
										pResourceBinding->DescriptorType);
								}
							}
						}
					}
				}

				m_DirtyDescriptorSetBuffers.clear();
			}

			//Acceleration Structures
			if (m_DirtyDescriptorSetAccelerationStructures.size() > 0)
			{
				for (Resource* pResource : m_DirtyDescriptorSetAccelerationStructures)
				{
					if (!pResource->ResourceBindings.IsEmpty())
					{
						ResourceBinding* pResourceBinding = &pResource->ResourceBindings[0]; //Assume only one acceleration structure
						RenderStage* pRenderStage = pResourceBinding->pRenderStage;

						if (pRenderStage->UsesCustomRenderer)
						{
							pRenderStage->pCustomRenderer->UpdateAccelerationStructureResource(
								pResource->Name,
								pResource->AccelerationStructure.pTLAS);
						}
						else if (pResourceBinding->DescriptorType != EDescriptorType::DESCRIPTOR_TYPE_UNKNOWN)
						{
							for (uint32 b = 0; b < m_BackBufferCount; b++)
							{
								pResourceBinding->pRenderStage->ppBufferDescriptorSets[b]->WriteAccelerationStructureDescriptors(
									&pResource->AccelerationStructure.pTLAS,
									pResourceBinding->Binding,
									1);
							}
						}
					}
				}

				m_DirtyDescriptorSetAccelerationStructures.clear();
			}
		}

		if (m_DirtyDescriptorSetTextures.size() > 0)
		{
			for (Resource* pResource : m_DirtyDescriptorSetTextures)
			{
				for (uint32 rb = 0; rb < pResource->ResourceBindings.GetSize(); rb++)
				{
					ResourceBinding* pResourceBinding = &pResource->ResourceBindings[rb];
					RenderStage* pRenderStage = pResourceBinding->pRenderStage;

					if (pRenderStage->UsesCustomRenderer)
					{
						pRenderStage->pCustomRenderer->UpdateTextureResource(
							pResource->Name,
							pResource->Texture.PerImageTextureViews.GetData(),
							pResource->Texture.IsOfArrayType ? 1 : pResource->SubResourceCount,
							pResource->BackBufferBound);
					}
					else if (pResourceBinding->DescriptorType != EDescriptorType::DESCRIPTOR_TYPE_UNKNOWN)
					{
						if (pResource->BackBufferBound)
						{
							for (uint32 b = 0; b < m_BackBufferCount; b++)
							{
								pRenderStage->ppTextureDescriptorSets[b]->WriteTextureDescriptors(
									&pResource->Texture.PerImageTextureViews[b],
									&pResource->Texture.Samplers[b],
									pResourceBinding->TextureState,
									pResourceBinding->Binding,
									1,
									pResourceBinding->DescriptorType);
							}
						}
						else
						{
							uint32 actualSubResourceCount = pResource->Texture.IsOfArrayType ? 1.0f : pResource->SubResourceCount;

							for (uint32 b = 0; b < m_BackBufferCount; b++)
							{
								pRenderStage->ppTextureDescriptorSets[b]->WriteTextureDescriptors(
									pResource->Texture.PerImageTextureViews.GetData(),
									pResource->Texture.Samplers.GetData(),
									pResourceBinding->TextureState,
									pResourceBinding->Binding,
									actualSubResourceCount,
									pResourceBinding->DescriptorType);
							}
						}
					}
				}
			}

			m_DirtyDescriptorSetTextures.clear();
		}

		if (m_DirtyDescriptorSetDrawArgs.size() > 0)
		{
			for (Resource* pResource : m_DirtyDescriptorSetDrawArgs)
			{
				for (uint32 rb = 0; rb < pResource->ResourceBindings.GetSize(); rb++)
				{
					ResourceBinding* pResourceBinding = &pResource->ResourceBindings[rb];
					RenderStage* pRenderStage = pResourceBinding->pRenderStage;

					auto drawArgsMaskToArgsIt = pResource->DrawArgs.MaskToArgs.find(pRenderStage->DrawArgsMask);
					pRenderStage->pDrawArgs = drawArgsMaskToArgsIt->second.Args.GetData();
					
					for (uint32 b = 0; b < m_BackBufferCount; b++)
					{
						DescriptorSet** ppPrevDrawArgsPerFrame = pRenderStage->pppDrawArgDescriptorSets[b];
						DescriptorSet** ppNewDrawArgsPerFrame = nullptr;

						if (pRenderStage->NumDrawArgsPerFrame < drawArgsMaskToArgsIt->second.Args.GetSize())
						{
							ppNewDrawArgsPerFrame = DBG_NEW DescriptorSet*[drawArgsMaskToArgsIt->second.Args.GetSize()];
						}
						else
						{
							ppNewDrawArgsPerFrame = ppPrevDrawArgsPerFrame;
						}

						for (uint32 d = 0; d < drawArgsMaskToArgsIt->second.Args.GetSize(); d++)
						{
							if (d < pRenderStage->NumDrawArgsPerFrame)
							{
								DescriptorSet* pSrcDescriptorSet = ppPrevDrawArgsPerFrame[d];
								m_pDeviceResourcesToDestroy[b].PushBack(pSrcDescriptorSet);
							}

							DescriptorSet* pWriteDescriptorSet = m_pGraphicsDevice->CreateDescriptorSet("Draw Args Descriptor Set", pRenderStage->pPipelineLayout, pRenderStage->DrawSetIndex, m_pDescriptorHeap);

							static uint64 offset = 0;

							const DrawArg& drawArg = drawArgsMaskToArgsIt->second.Args[d];
							pWriteDescriptorSet->WriteBufferDescriptors(&drawArg.pVertexBuffer, &offset, &drawArg.VertexBufferSize, 0, 1, pResourceBinding->DescriptorType);
							pWriteDescriptorSet->WriteBufferDescriptors(&drawArg.pInstanceBuffer, &offset, &drawArg.InstanceBufferSize, 1, 1, pResourceBinding->DescriptorType);

							ppNewDrawArgsPerFrame[d] = pWriteDescriptorSet;
						}

						pRenderStage->pppDrawArgDescriptorSets[b] = ppNewDrawArgsPerFrame;
					}

					pRenderStage->NumDrawArgsPerFrame = drawArgsMaskToArgsIt->second.Args.GetSize();
				}
			}

			m_DirtyDescriptorSetDrawArgs.clear();
		}
	}

	void RenderGraph::Render(uint64 modFrameIndex, uint32 backBufferIndex)
	{
		m_BackBufferIndex = backBufferIndex;

		ZERO_MEMORY(m_ppExecutionStages, m_ExecutionStageCount * sizeof(CommandList*));

		uint32 currentExecutionStage = 0;

		m_pFence->Wait(m_SignalValue - 1, UINT64_MAX);

		TArray<DeviceChild*>& currentFrameDeviceResourcesToDestroy = m_pDeviceResourcesToDestroy[m_ModFrameIndex];

		if (!currentFrameDeviceResourcesToDestroy.IsEmpty())
		{
			for (DeviceChild* pDeviceChild : currentFrameDeviceResourcesToDestroy)
			{
				SAFERELEASE(pDeviceChild);
			}

			currentFrameDeviceResourcesToDestroy.Clear();
		}

		for (uint32 p = 0; p < m_PipelineStageCount; p++)
		{
			//Seperate Thread
			{
				PipelineStage* pPipelineStage = &m_pPipelineStages[p];

				if (pPipelineStage->Type == ERenderGraphPipelineStageType::RENDER)
				{
					RenderStage* pRenderStage = &m_pRenderStages[pPipelineStage->StageIndex];

					if (pRenderStage->UsesCustomRenderer)
					{
						ICustomRenderer* pCustomRenderer = pRenderStage->pCustomRenderer;

						pCustomRenderer->Render(
							pPipelineStage->ppGraphicsCommandAllocators[m_ModFrameIndex],
							pPipelineStage->ppGraphicsCommandLists[m_ModFrameIndex],
							pPipelineStage->ppComputeCommandAllocators[m_ModFrameIndex], 
							pPipelineStage->ppComputeCommandLists[m_ModFrameIndex],	
							uint32(m_ModFrameIndex), 
							m_BackBufferIndex, 
							&m_ppExecutionStages[currentExecutionStage],
							&m_ppExecutionStages[currentExecutionStage + 1]);

						currentExecutionStage += 2;
					}
					else
					{
						switch (pRenderStage->pPipelineState->GetType())
						{
						case EPipelineStateType::PIPELINE_STATE_TYPE_GRAPHICS:		ExecuteGraphicsRenderStage(pRenderStage,	pPipelineStage->ppGraphicsCommandAllocators[m_ModFrameIndex],	pPipelineStage->ppGraphicsCommandLists[m_ModFrameIndex],	&m_ppExecutionStages[currentExecutionStage]);	break;
						case EPipelineStateType::PIPELINE_STATE_TYPE_COMPUTE:		ExecuteComputeRenderStage(pRenderStage,		pPipelineStage->ppComputeCommandAllocators[m_ModFrameIndex],	pPipelineStage->ppComputeCommandLists[m_ModFrameIndex],		&m_ppExecutionStages[currentExecutionStage]);	break;
						case EPipelineStateType::PIPELINE_STATE_TYPE_RAY_TRACING:	ExecuteRayTracingRenderStage(pRenderStage,	pPipelineStage->ppComputeCommandAllocators[m_ModFrameIndex],	pPipelineStage->ppComputeCommandLists[m_ModFrameIndex],		&m_ppExecutionStages[currentExecutionStage]);	break;
						}

						if (pRenderStage->TriggerType == ERenderStageExecutionTrigger::EVERY)
						{
							pRenderStage->FrameCounter++;

							if (pRenderStage->FrameCounter > pRenderStage->FrameDelay)
							{
								pRenderStage->FrameCounter = 0;
							}
						}
						else
						{
							//We set this to one, DISABLED and TRIGGERED wont trigger unless FrameCounter == 0
							pRenderStage->FrameCounter = 1;
						}

						currentExecutionStage++;
					}
				}
				else if (pPipelineStage->Type == ERenderGraphPipelineStageType::SYNCHRONIZATION)
				{
					SynchronizationStage* pSynchronizationStage = &m_pSynchronizationStages[pPipelineStage->StageIndex];

					ExecuteSynchronizationStage(
						pSynchronizationStage,
						pPipelineStage->ppGraphicsCommandAllocators[m_ModFrameIndex],
						pPipelineStage->ppGraphicsCommandLists[m_ModFrameIndex],
						pPipelineStage->ppComputeCommandAllocators[m_ModFrameIndex],
						pPipelineStage->ppComputeCommandLists[m_ModFrameIndex],
						&m_ppExecutionStages[currentExecutionStage],
						&m_ppExecutionStages[currentExecutionStage + 1]);

					currentExecutionStage += 2;
				}
			}
		}

		//Execute Copy Command Lists
		{
			CommandList* pGraphicsCopyCommandList = m_ppGraphicsCopyCommandLists[m_ModFrameIndex];

			if (pGraphicsCopyCommandList->IsBegin())
			{
				pGraphicsCopyCommandList->End();
				RenderAPI::GetGraphicsQueue()->ExecuteCommandLists(&pGraphicsCopyCommandList, 1, FPipelineStageFlag::PIPELINE_STAGE_FLAG_TOP, m_pFence, m_SignalValue - 1, m_pFence, m_SignalValue);
				m_SignalValue++;
			}

			CommandList* pComputeCopyCommandList = m_ppComputeCopyCommandLists[m_ModFrameIndex];

			if (pComputeCopyCommandList->IsBegin())
			{
				pComputeCopyCommandList->End();
				RenderAPI::GetComputeQueue()->ExecuteCommandLists(&pComputeCopyCommandList, 1, FPipelineStageFlag::PIPELINE_STAGE_FLAG_TOP, m_pFence, m_SignalValue - 1, m_pFence, m_SignalValue);
				m_SignalValue++;
			}
		}

		//Wait Threads

		//Execute the recorded Command Lists, we do this in a Batched mode where we batch as many "same queue" command lists that execute in succession together. This reduced the overhead caused by QueueSubmit
		{
			//This is safe since the first Execution Stage should never be nullptr
			ECommandQueueType currentBatchType = m_ppExecutionStages[0]->GetType();

			static TArray<CommandList*> currentBatch;

			for (uint32 e = 0; e < m_ExecutionStageCount; e++)
			{
				CommandList* pCommandList = m_ppExecutionStages[e];
				if (pCommandList != nullptr)
				{
					ECommandQueueType currentType = pCommandList->GetType();

					if (currentType != currentBatchType)
					{
						if (currentBatchType == ECommandQueueType::COMMAND_QUEUE_TYPE_GRAPHICS)
						{
							RenderAPI::GetGraphicsQueue()->ExecuteCommandLists(currentBatch.GetData(), currentBatch.GetSize(), FPipelineStageFlag::PIPELINE_STAGE_FLAG_TOP, m_pFence, m_SignalValue - 1, m_pFence, m_SignalValue);
						}
						else if (currentBatchType == ECommandQueueType::COMMAND_QUEUE_TYPE_COMPUTE)
						{
							RenderAPI::GetComputeQueue()->ExecuteCommandLists(currentBatch.GetData(), currentBatch.GetSize(), FPipelineStageFlag::PIPELINE_STAGE_FLAG_TOP, m_pFence, m_SignalValue - 1, m_pFence, m_SignalValue);
						}

						m_SignalValue++;
						currentBatch.Clear();

						currentBatchType = currentType;
					}

					currentBatch.PushBack(pCommandList);
				}
			}

			if (!currentBatch.IsEmpty())
			{
				if (currentBatchType == ECommandQueueType::COMMAND_QUEUE_TYPE_GRAPHICS)
				{
					RenderAPI::GetGraphicsQueue()->ExecuteCommandLists(currentBatch.GetData(), currentBatch.GetSize(), FPipelineStageFlag::PIPELINE_STAGE_FLAG_TOP, m_pFence, m_SignalValue - 1, m_pFence, m_SignalValue);
				}
				else if (currentBatchType == ECommandQueueType::COMMAND_QUEUE_TYPE_COMPUTE)
				{
					RenderAPI::GetComputeQueue()->ExecuteCommandLists(currentBatch.GetData(), currentBatch.GetSize(), FPipelineStageFlag::PIPELINE_STAGE_FLAG_TOP, m_pFence, m_SignalValue - 1, m_pFence, m_SignalValue);
				}

				m_SignalValue++;
				currentBatch.Clear();
			}
		}

		m_ModFrameIndex = modFrameIndex;
	}

	CommandList* RenderGraph::AcquireGraphicsCopyCommandList()
	{
		CommandList* pCommandList = m_ppGraphicsCopyCommandLists[m_ModFrameIndex];

		if (!pCommandList->IsBegin())
		{
			m_ppGraphicsCopyCommandAllocators[m_ModFrameIndex]->Reset();
			pCommandList->Begin(nullptr);
		}

		return pCommandList;
	}

	CommandList* RenderGraph::AcquireComputeCopyCommandList()
	{
		CommandList* pCommandList = m_ppComputeCopyCommandLists[m_ModFrameIndex];

		if (!pCommandList->IsBegin())
		{
			m_ppComputeCopyCommandAllocators[m_ModFrameIndex]->Reset();
			pCommandList->Begin(nullptr);
		}

		return pCommandList;
	}

	bool RenderGraph::GetResourceTextures(const char* pResourceName, Texture* const ** pppTexture, uint32* pTextureView) const
	{
		auto it = m_ResourceMap.find(pResourceName);

		if (it != m_ResourceMap.end())
		{
			(*pppTexture)		= it->second.Texture.Textures.GetData();
			(*pTextureView)		= (uint32)it->second.Texture.Textures.GetSize();
			return true;
		}

		return false;
	}

	bool RenderGraph::GetResourcePerImageTextureViews(const char* pResourceName, TextureView* const ** pppTextureViews, uint32* pTextureViewCount) const
	{
		auto it = m_ResourceMap.find(pResourceName);

		if (it != m_ResourceMap.end())
		{
			(*pppTextureViews)		= it->second.Texture.PerImageTextureViews.GetData();
			(*pTextureViewCount)	= (uint32)it->second.Texture.PerImageTextureViews.GetSize();
			return true;
		}

		return false;
	}

	bool RenderGraph::GetResourcePerSubImageTextureViews(const char* pResourceName, TextureView* const** pppTextureViews, uint32* pTextureViewCount) const
	{
		auto it = m_ResourceMap.find(pResourceName);

		if (it != m_ResourceMap.end())
		{
			(*pppTextureViews) = it->second.Texture.PerSubImageTextureViews.GetData();
			(*pTextureViewCount) = (uint32)it->second.Texture.PerSubImageTextureViews.GetSize();
			return true;
		}

		return false;
	}

	bool RenderGraph::GetResourceBuffers(const char* pResourceName, Buffer* const ** pppBuffers, uint32* pBufferCount) const
	{
		auto it = m_ResourceMap.find(pResourceName);

		if (it != m_ResourceMap.end())
		{
			(*pppBuffers)			= it->second.Buffer.Buffers.GetData();
			(*pBufferCount)			= (uint32)it->second.Buffer.Buffers.GetSize();
			return true;
		}

		return false;
	}

	bool RenderGraph::GetResourceAccelerationStructure(const char* pResourceName, AccelerationStructure const ** ppAccelerationStructure) const
	{
		auto it = m_ResourceMap.find(pResourceName);

		if (it != m_ResourceMap.end())
		{
			(*ppAccelerationStructure) = it->second.AccelerationStructure.pTLAS;
			return true;
		}

		return false;
	}

	bool RenderGraph::OnWindowResized(const WindowResizedEvent& windowEvent)
	{
		if (IsEventOfType<WindowResizedEvent>(windowEvent))
		{
			m_WindowWidth	= (float32)windowEvent.Width;
			m_WindowHeight	= (float32)windowEvent.Height;

			UpdateRelativeParameters();

			return true;
		}
		else
		{
			return false;
		}
	}

	bool RenderGraph::OnPreSwapChainRecreated(const PreSwapChainRecreatedEvent& swapChainEvent)
	{
		auto backBufferResourceIt = m_ResourceMap.find(RENDER_GRAPH_BACK_BUFFER_ATTACHMENT);

		if (backBufferResourceIt != m_ResourceMap.end())
		{
			for (const ResourceBinding& binding : backBufferResourceIt->second.ResourceBindings)
			{
				if (binding.pRenderStage->UsesCustomRenderer)
				{
					binding.pRenderStage->pCustomRenderer->PreTexturesDescriptorSetWrite();
				}
				else
				{
					for (uint32 b = 0; b < m_BackBufferCount; b++)
					{
						DescriptorSet* pSrcDescriptorSet = binding.pRenderStage->ppTextureDescriptorSets[b];
						DescriptorSet* pDescriptorSet = m_pGraphicsDevice->CreateDescriptorSet(pSrcDescriptorSet->GetName(), binding.pRenderStage->pPipelineLayout, binding.pRenderStage->TextureSetIndex, m_pDescriptorHeap);
						m_pGraphicsDevice->CopyDescriptorSet(pSrcDescriptorSet, pDescriptorSet);
						m_pDeviceResourcesToDestroy[b].PushBack(pSrcDescriptorSet);
						binding.pRenderStage->ppTextureDescriptorSets[b] = pDescriptorSet;
					}
				}
			}
		}

		return true;
	}

	bool RenderGraph::OnPostSwapChainRecreated(const PostSwapChainRecreatedEvent& swapChainEvent)
	{
		auto backBufferResourceIt = m_ResourceMap.find(RENDER_GRAPH_BACK_BUFFER_ATTACHMENT);

		if (backBufferResourceIt != m_ResourceMap.end())
		{
			for (const ResourceBinding& binding : backBufferResourceIt->second.ResourceBindings)
			{
				if (binding.pRenderStage->UsesCustomRenderer)
				{
					binding.pRenderStage->pCustomRenderer->UpdateTextureResource(
						backBufferResourceIt->second.Name,
						backBufferResourceIt->second.Texture.PerImageTextureViews.GetData(),
						1,
						true);
				}
				else if (binding.DescriptorType != EDescriptorType::DESCRIPTOR_TYPE_UNKNOWN)
				{
					for (uint32 b = 0; b < m_BackBufferCount; b++)
					{
						binding.pRenderStage->ppTextureDescriptorSets[b]->WriteTextureDescriptors(
							&backBufferResourceIt->second.Texture.PerImageTextureViews[b],
							&backBufferResourceIt->second.Texture.Samplers[b],
							binding.TextureState,
							binding.Binding,
							1,
							binding.DescriptorType);
					}
				}
			}
		}

		return true;
	}

	bool RenderGraph::OnPipelineStatesRecompiled(const PipelineStatesRecompiledEvent& event)
	{
		for (uint32 r = 0; r < m_RenderStageCount; r++)
		{
			RenderStage* pRenderStage = &m_pRenderStages[r];

			pRenderStage->pPipelineState = PipelineStateManager::GetPipelineState(pRenderStage->PipelineStateID);

			if (pRenderStage->pPipelineState->GetType() == EPipelineStateType::PIPELINE_STATE_TYPE_RAY_TRACING)
			{
				m_pDeviceResourcesToDestroy[m_ModFrameIndex].PushBack(pRenderStage->pSBT);

				SBTDesc sbtDesc = {};
				sbtDesc.DebugName		= "Render Graph Global SBT";
				sbtDesc.pPipelineState	= pRenderStage->pPipelineState;
				sbtDesc.SBTRecords		= m_GlobalShaderRecords;

				pRenderStage->pSBT = RenderAPI::GetDevice()->CreateSBT(RenderAPI::GetComputeQueue(), &sbtDesc);
			}
		}

		return true;
	}

	void RenderGraph::ReleasePipelineStages()
	{
		SAFEDELETE_ARRAY(m_ppExecutionStages);

		for (uint32 i = 0; i < m_PipelineStageCount; i++)
		{
			PipelineStage* pPipelineStage = &m_pPipelineStages[i];

			for (uint32 b = 0; b < m_BackBufferCount; b++)
			{
				SAFERELEASE(pPipelineStage->ppComputeCommandAllocators[b]);
				SAFERELEASE(pPipelineStage->ppGraphicsCommandAllocators[b]);
				SAFERELEASE(pPipelineStage->ppComputeCommandLists[b]);
				SAFERELEASE(pPipelineStage->ppGraphicsCommandLists[b]);
			}

			SAFEDELETE_ARRAY(pPipelineStage->ppComputeCommandAllocators);
			SAFEDELETE_ARRAY(pPipelineStage->ppGraphicsCommandAllocators);
			SAFEDELETE_ARRAY(pPipelineStage->ppComputeCommandLists);
			SAFEDELETE_ARRAY(pPipelineStage->ppGraphicsCommandLists);

			if (pPipelineStage->Type == ERenderGraphPipelineStageType::RENDER)
			{
				RenderStage* pRenderStage = &m_pRenderStages[pPipelineStage->StageIndex];

				for (uint32 b = 0; b < m_BackBufferCount; b++)
				{
					for (uint32 ipc = 0; ipc < NUM_INTERNAL_PUSH_CONSTANTS_TYPES; ipc++)
					{
						SAFEDELETE_ARRAY(pRenderStage->pInternalPushConstants[ipc].pData);
					}

					SAFEDELETE_ARRAY(pRenderStage->ExternalPushConstants.pData);

					if (pRenderStage->ppTextureDescriptorSets != nullptr)
						SAFERELEASE(pRenderStage->ppTextureDescriptorSets[b]);

					if (pRenderStage->ppBufferDescriptorSets != nullptr)
						SAFERELEASE(pRenderStage->ppBufferDescriptorSets[b]);

					if (pRenderStage->pppDrawArgDescriptorSets != nullptr)
					{
						DescriptorSet** ppDrawArgDescriptorSets = pRenderStage->pppDrawArgDescriptorSets[b];

						for (uint32 d = 0; d < pRenderStage->NumDrawArgsPerFrame; d++)
						{
							SAFERELEASE(ppDrawArgDescriptorSets[d]);
						}

						SAFEDELETE_ARRAY(ppDrawArgDescriptorSets);
					}
				}
				
				SAFEDELETE_ARRAY(pRenderStage->ppTextureDescriptorSets);
				SAFEDELETE_ARRAY(pRenderStage->ppBufferDescriptorSets);
				SAFEDELETE_ARRAY(pRenderStage->pppDrawArgDescriptorSets);
				SAFERELEASE(pRenderStage->pPipelineLayout);
				SAFERELEASE(pRenderStage->pSBT);
				SAFERELEASE(pRenderStage->pRenderPass);
				SAFERELEASE(pRenderStage->pDisabledRenderPass);
				PipelineStateManager::ReleasePipelineState(pRenderStage->PipelineStateID);
			}
			else if (pPipelineStage->Type == ERenderGraphPipelineStageType::SYNCHRONIZATION)
			{
				SynchronizationStage* pSynchronizationStage = &m_pSynchronizationStages[pPipelineStage->StageIndex];

				UNREFERENCED_VARIABLE(pSynchronizationStage);
			}
		}

		SAFEDELETE_ARRAY(m_pRenderStages);
		SAFEDELETE_ARRAY(m_pSynchronizationStages);
		SAFEDELETE_ARRAY(m_pPipelineStages);

		Profiler::GetGPUProfiler()->Release();
	}

	bool RenderGraph::CreateFence()
	{
		FenceDesc fenceDesc = {};
		fenceDesc.DebugName		= "Render Stage Fence";
		fenceDesc.InitalValue	= 0;

		m_pFence = m_pGraphicsDevice->CreateFence(&fenceDesc);

		if (m_pFence == nullptr)
		{
			LOG_ERROR("[RenderGraph]: Could not create RenderGraph fence");
			return false;
		}

		return true;
	}

	bool RenderGraph::CreateDescriptorHeap()
	{
		constexpr uint32 DESCRIPTOR_COUNT = 4096;

		DescriptorHeapInfo descriptorCountDesc = { };
		descriptorCountDesc.SamplerDescriptorCount						= DESCRIPTOR_COUNT;
		descriptorCountDesc.TextureDescriptorCount						= DESCRIPTOR_COUNT;
		descriptorCountDesc.TextureCombinedSamplerDescriptorCount		= DESCRIPTOR_COUNT;
		descriptorCountDesc.ConstantBufferDescriptorCount				= DESCRIPTOR_COUNT;
		descriptorCountDesc.UnorderedAccessBufferDescriptorCount		= DESCRIPTOR_COUNT;
		descriptorCountDesc.UnorderedAccessTextureDescriptorCount		= DESCRIPTOR_COUNT;
		descriptorCountDesc.AccelerationStructureDescriptorCount		= DESCRIPTOR_COUNT;

		DescriptorHeapDesc descriptorHeapDesc = { };
		descriptorHeapDesc.DebugName			= "Render Graph Descriptor Heap";
		descriptorHeapDesc.DescriptorSetCount	= DESCRIPTOR_COUNT;
		descriptorHeapDesc.DescriptorCount		= descriptorCountDesc;

		m_pDescriptorHeap = m_pGraphicsDevice->CreateDescriptorHeap(&descriptorHeapDesc);

		return m_pDescriptorHeap != nullptr;
	}

	bool RenderGraph::CreateCopyCommandLists()
	{
		m_ppGraphicsCopyCommandAllocators	= DBG_NEW CommandAllocator*[m_BackBufferCount];
		m_ppGraphicsCopyCommandLists		= DBG_NEW CommandList*[m_BackBufferCount];
		m_ppComputeCopyCommandAllocators	= DBG_NEW CommandAllocator*[m_BackBufferCount];
		m_ppComputeCopyCommandLists			= DBG_NEW CommandList *[m_BackBufferCount];

		for (uint32 b = 0; b < m_BackBufferCount; b++)
		{
			//Graphics
			{
				m_ppGraphicsCopyCommandAllocators[b]		= m_pGraphicsDevice->CreateCommandAllocator("Render Graph Graphics Copy Command Allocator", ECommandQueueType::COMMAND_QUEUE_TYPE_GRAPHICS);

				if (m_ppGraphicsCopyCommandAllocators[b] == nullptr)
				{
					return false;
				}

				CommandListDesc graphicsCopyCommandListDesc		= {};
				graphicsCopyCommandListDesc.DebugName			= "Render Graph Graphics Copy Command List";
				graphicsCopyCommandListDesc.CommandListType		= ECommandListType::COMMAND_LIST_TYPE_PRIMARY;
				graphicsCopyCommandListDesc.Flags				= FCommandListFlag::COMMAND_LIST_FLAG_ONE_TIME_SUBMIT;

				m_ppGraphicsCopyCommandLists[b] = m_pGraphicsDevice->CreateCommandList(m_ppGraphicsCopyCommandAllocators[b], &graphicsCopyCommandListDesc);

				if (m_ppGraphicsCopyCommandLists[b] == nullptr)
				{
					return false;
				}
			}

			//Compute
			{
				m_ppComputeCopyCommandAllocators[b] = m_pGraphicsDevice->CreateCommandAllocator("Render Graph Compute Copy Command Allocator", ECommandQueueType::COMMAND_QUEUE_TYPE_COMPUTE);

				if (m_ppComputeCopyCommandAllocators[b] == nullptr)
				{
					return false;
				}

				CommandListDesc computeCopyCommandListDesc		= {};
				computeCopyCommandListDesc.DebugName			= "Render Graph Compute Copy Command List";
				computeCopyCommandListDesc.CommandListType		= ECommandListType::COMMAND_LIST_TYPE_PRIMARY;
				computeCopyCommandListDesc.Flags				= FCommandListFlag::COMMAND_LIST_FLAG_ONE_TIME_SUBMIT;

				m_ppComputeCopyCommandLists[b] = m_pGraphicsDevice->CreateCommandList(m_ppComputeCopyCommandAllocators[b], &computeCopyCommandListDesc);

				if (m_ppComputeCopyCommandLists[b] == nullptr)
				{
					return false;
				}
			}
		}

		return true;
	}

	bool RenderGraph::CreateResources(const TArray<RenderGraphResourceDesc>& resourceDescriptions)
	{
		m_ResourceMap.reserve(resourceDescriptions.GetSize());
		TArray<String> addedResourceNames;
		addedResourceNames.Reserve(resourceDescriptions.GetSize());

		for (uint32 i = 0; i < resourceDescriptions.GetSize(); i++)
		{
			const RenderGraphResourceDesc* pResourceDesc = &resourceDescriptions[i];
			addedResourceNames.PushBack(pResourceDesc->Name);

			Resource newResource;
			InternalResourceUpdateDesc internalResourceUpdateDesc = {};
			bool isRelativeInternal = false;

			newResource.Name				= pResourceDesc->Name;
			newResource.IsBackBuffer		= pResourceDesc->Name == RENDER_GRAPH_BACK_BUFFER_ATTACHMENT;
			newResource.BackBufferBound		= newResource.IsBackBuffer || newResource.BackBufferBound;

			if (newResource.BackBufferBound)
			{
				newResource.SubResourceCount = m_BackBufferCount;
			}
			else
			{
				newResource.SubResourceCount = pResourceDesc->SubResourceCount;
			}

			uint32 arrayCount					= 0;
			ETextureViewType textureViewType	= ETextureViewType::TEXTURE_VIEW_TYPE_NONE;
			bool isCubeTexture					= pResourceDesc->TextureParams.TextureType == ERenderGraphTextureType::TEXTURE_CUBE;

			//Create Resource Entries, this is independent of whether the resource is internal/external
			if (pResourceDesc->Type == ERenderGraphResourceType::TEXTURE)
			{
				newResource.Type					= ERenderGraphResourceType::TEXTURE;
				newResource.Texture.TextureType		= pResourceDesc->TextureParams.TextureType;
				newResource.Texture.IsOfArrayType	= pResourceDesc->TextureParams.IsOfArrayType;

				if (!pResourceDesc->TextureParams.IsOfArrayType)
				{
					//Not of Array Type -> we need space for SubResourceCount Textures/PerImageTextureViews/Samplers
					newResource.Texture.Textures.Resize(newResource.SubResourceCount);
					newResource.Texture.PerImageTextureViews.Resize(newResource.SubResourceCount);
					newResource.Texture.Samplers.Resize(newResource.SubResourceCount);

					//If Cube Texture we also need space for per sub image texture views
					if (isCubeTexture)
					{
						arrayCount				= 6;
						textureViewType			= ETextureViewType::TEXTURE_VIEW_TYPE_CUBE;
						newResource.Texture.PerSubImageTextureViews.Resize(newResource.SubResourceCount * arrayCount);

						newResource.Texture.PerSubImageUniquelyAllocated = true;
					}
					else
					{
						arrayCount				= 1;
						textureViewType			= ETextureViewType::TEXTURE_VIEW_TYPE_2D;
						newResource.Texture.PerSubImageTextureViews.Resize(newResource.SubResourceCount);
					}
				}
				else
				{
					//Of Array Type -> we only need space for 1 Textures/PerImageTextureViews/Samplers
					newResource.Texture.Textures.Resize(1);
					newResource.Texture.PerImageTextureViews.Resize(1);
					newResource.Texture.Samplers.Resize(1);

					//If Cube Texture we also need space for per sub image texture views
					if (isCubeTexture)
					{
						arrayCount				= newResource.SubResourceCount * 6;
						textureViewType			= ETextureViewType::TEXTURE_VIEW_TYPE_CUBE_ARRAY;
						newResource.Texture.PerSubImageTextureViews.Resize(arrayCount);

						newResource.Texture.PerSubImageUniquelyAllocated = true;
					}
					else
					{
						arrayCount				= newResource.SubResourceCount;
						textureViewType			= ETextureViewType::TEXTURE_VIEW_TYPE_2D_ARRAY;
						newResource.Texture.PerSubImageTextureViews.Resize(1);

						newResource.Texture.PerSubImageUniquelyAllocated = true;
					}
				}
			}
			else if (pResourceDesc->Type == ERenderGraphResourceType::SCENE_DRAW_ARGS)
			{
				newResource.Type = ERenderGraphResourceType::SCENE_DRAW_ARGS;
			}
			else if (pResourceDesc->Type == ERenderGraphResourceType::BUFFER)
			{
				newResource.Type = ERenderGraphResourceType::BUFFER;
				
				newResource.Buffer.Buffers.Resize(newResource.SubResourceCount);
				newResource.Buffer.Offsets.Resize(newResource.SubResourceCount);
				newResource.Buffer.SizesInBytes.Resize(newResource.SubResourceCount);
			}
			else if (pResourceDesc->Type == ERenderGraphResourceType::ACCELERATION_STRUCTURE)
			{ 
				newResource.Type = ERenderGraphResourceType::ACCELERATION_STRUCTURE;
			}

			//Create Internal Update Descriptions if the resource is internal, otherwise just set that it's external
			if (!pResourceDesc->External)
			{
				//Internal
				if (pResourceDesc->Type == ERenderGraphResourceType::TEXTURE)
				{
					
					newResource.OwnershipType				= newResource.IsBackBuffer ? EResourceOwnershipType::EXTERNAL : EResourceOwnershipType::INTERNAL;
					newResource.Texture.Format				= pResourceDesc->TextureParams.TextureFormat;
					newResource.Texture.TextureType			= pResourceDesc->TextureParams.TextureType;

					if (!newResource.IsBackBuffer)
					{
						TextureDesc		textureDesc			= {};
						TextureViewDesc textureViewDesc		= {};
						SamplerDesc		samplerDesc			= {};

						textureDesc.DebugName			= !isCubeTexture ? pResourceDesc->Name + " Texture" : pResourceDesc->Name + " Texture Cube";
						textureDesc.MemoryType			= pResourceDesc->MemoryType;
						textureDesc.Format				= pResourceDesc->TextureParams.TextureFormat;
						textureDesc.Type				= ETextureType::TEXTURE_TYPE_2D;
						textureDesc.Flags				= pResourceDesc->TextureParams.TextureFlags;
						textureDesc.Width				= uint32(pResourceDesc->TextureParams.XDimVariable);
						textureDesc.Height				= uint32(pResourceDesc->TextureParams.YDimVariable);
						textureDesc.Depth				= 1U;
						textureDesc.ArrayCount			= arrayCount;
						textureDesc.Miplevels			= pResourceDesc->TextureParams.MiplevelCount;
						textureDesc.SampleCount			= pResourceDesc->TextureParams.SampleCount;

						textureViewDesc.DebugName		= !isCubeTexture ? pResourceDesc->Name + " Texture View" : pResourceDesc->Name + " Texture Cube View";
						textureViewDesc.pTexture		= nullptr;
						textureViewDesc.Flags			= pResourceDesc->TextureParams.TextureViewFlags;
						textureViewDesc.Format			= pResourceDesc->TextureParams.TextureFormat;
						textureViewDesc.Type			= textureViewType;
						textureViewDesc.MiplevelCount	= pResourceDesc->TextureParams.MiplevelCount;
						textureViewDesc.ArrayCount		= arrayCount;
						textureViewDesc.Miplevel		= 0U;
						textureViewDesc.ArrayIndex		= 0U;

						samplerDesc.DebugName			= pResourceDesc->Name + " Sampler";
						samplerDesc.MinFilter			= RenderGraphSamplerToFilter(pResourceDesc->TextureParams.SamplerType);
						samplerDesc.MagFilter			= RenderGraphSamplerToFilter(pResourceDesc->TextureParams.SamplerType);
						samplerDesc.MipmapMode			= RenderGraphSamplerToMipmapMode(pResourceDesc->TextureParams.SamplerType);
						samplerDesc.AddressModeU		= ESamplerAddressMode::SAMPLER_ADDRESS_MODE_REPEAT;
						samplerDesc.AddressModeV		= ESamplerAddressMode::SAMPLER_ADDRESS_MODE_REPEAT;
						samplerDesc.AddressModeW		= ESamplerAddressMode::SAMPLER_ADDRESS_MODE_REPEAT;
						samplerDesc.MipLODBias			= 0.0f;
						samplerDesc.AnisotropyEnabled	= false;
						samplerDesc.MaxAnisotropy		= 16;
						samplerDesc.MinLOD				= 0.0f;
						samplerDesc.MaxLOD				= 1.0f;

						internalResourceUpdateDesc.ResourceName						= pResourceDesc->Name;
						internalResourceUpdateDesc.Type								= ERenderGraphResourceType::TEXTURE;
						internalResourceUpdateDesc.TextureUpdate.XDimType			= pResourceDesc->TextureParams.XDimType;
						internalResourceUpdateDesc.TextureUpdate.YDimType			= pResourceDesc->TextureParams.YDimType;
						internalResourceUpdateDesc.TextureUpdate.XDimVariable		= pResourceDesc->TextureParams.XDimVariable;
						internalResourceUpdateDesc.TextureUpdate.YDimVariable		= pResourceDesc->TextureParams.YDimVariable;
						internalResourceUpdateDesc.TextureUpdate.TextureDesc		= textureDesc;
						internalResourceUpdateDesc.TextureUpdate.TextureViewDesc	= textureViewDesc;
						internalResourceUpdateDesc.TextureUpdate.SamplerDesc		= samplerDesc;

						if (pResourceDesc->TextureParams.XDimType == ERenderGraphDimensionType::RELATIVE ||
							pResourceDesc->TextureParams.YDimType == ERenderGraphDimensionType::RELATIVE)
						{
							isRelativeInternal = true;
						}
					}
				}
				else if (pResourceDesc->Type == ERenderGraphResourceType::BUFFER)
				{
					newResource.Type			= ERenderGraphResourceType::BUFFER;

					BufferDesc bufferDesc = {};
					bufferDesc.DebugName		= pResourceDesc->Name + " Buffer";
					bufferDesc.MemoryType		= pResourceDesc->MemoryType;
					bufferDesc.Flags			= pResourceDesc->BufferParams.BufferFlags;
					bufferDesc.SizeInBytes		= pResourceDesc->BufferParams.Size;

					internalResourceUpdateDesc.ResourceName						= pResourceDesc->Name;
					internalResourceUpdateDesc.Type								= ERenderGraphResourceType::BUFFER;
					internalResourceUpdateDesc.BufferUpdate.SizeType			= pResourceDesc->BufferParams.SizeType;
					internalResourceUpdateDesc.BufferUpdate.BufferDesc			= bufferDesc;

					if (pResourceDesc->BufferParams.SizeType == ERenderGraphDimensionType::RELATIVE)
					{
						isRelativeInternal = true;
					}
				}
				else
				{
					LOG_ERROR("[RenderGraph]: Unsupported resource type for internal resource \"%s\"", newResource.Name.c_str());
					return false;
				}
			}
			else
			{
				newResource.OwnershipType = EResourceOwnershipType::EXTERNAL;
			}

			//Now that we have created a resource(desc), we should check if the same resource exists (all important parameters need to be the same)
			bool alreadyExists = false;
			auto previousResourceIt = m_ResourceMap.find(newResource.Name);
			if (previousResourceIt != m_ResourceMap.end())
			{
				alreadyExists = true;

				Resource& previousResource = previousResourceIt->second;
				previousResource.ResourceBindings.Clear();

				alreadyExists = alreadyExists && newResource.IsBackBuffer		== previousResource.IsBackBuffer;
				alreadyExists = alreadyExists && newResource.BackBufferBound	== previousResource.BackBufferBound;
				alreadyExists = alreadyExists && newResource.SubResourceCount	== previousResource.SubResourceCount;
				alreadyExists = alreadyExists && newResource.OwnershipType		== previousResource.OwnershipType;
				alreadyExists = alreadyExists && newResource.Type				== previousResource.Type;

				//Should be safe to clear, as this resource will either be the one we use or be overwritten
				previousResource.BarriersPerSynchronizationStage.Clear();

				if (newResource.Type == ERenderGraphResourceType::TEXTURE)
				{
					alreadyExists = alreadyExists && newResource.Texture.TextureType						== previousResource.Texture.TextureType;
					alreadyExists = alreadyExists && newResource.Texture.IsOfArrayType						== previousResource.Texture.IsOfArrayType;
					alreadyExists = alreadyExists && newResource.Texture.Format								== previousResource.Texture.Format;
					alreadyExists = alreadyExists && newResource.Texture.Textures.GetSize()					== previousResource.Texture.Textures.GetSize();
					alreadyExists = alreadyExists && newResource.Texture.PerImageTextureViews.GetSize()		== previousResource.Texture.PerImageTextureViews.GetSize();
					alreadyExists = alreadyExists && newResource.Texture.PerSubImageTextureViews.GetSize()	== previousResource.Texture.PerSubImageTextureViews.GetSize();
					alreadyExists = alreadyExists && newResource.Texture.Samplers.GetSize()					== previousResource.Texture.Samplers.GetSize();
					
					previousResource.Texture.InitialTransitionBarriers.Clear();

					//If the resource is discovered as nonexisiting here, we need to release internal subresources
					if (!alreadyExists && previousResource.OwnershipType == EResourceOwnershipType::INTERNAL)
					{
						for (uint32 sr = 0; sr < previousResource.SubResourceCount; sr++)
						{
							SAFERELEASE(previousResource.Texture.Textures[sr]);
							SAFERELEASE(previousResource.Texture.PerImageTextureViews[sr]);
							SAFERELEASE(previousResource.Texture.Samplers[sr]);
						}

						if (previousResource.Texture.UsedAsRenderTarget && previousResource.Texture.PerSubImageUniquelyAllocated)
						{
							for (TextureView* pPerSubImageTextureView : previousResource.Texture.PerSubImageTextureViews)
							{
								SAFERELEASE(pPerSubImageTextureView);
							}
						}
					}
				}
				else if (newResource.Type == ERenderGraphResourceType::SCENE_DRAW_ARGS)
				{
					//Nothing to check here
				}
				else if (newResource.Type == ERenderGraphResourceType::BUFFER)
				{
					alreadyExists = alreadyExists && newResource.Buffer.Buffers.GetSize()			== previousResource.Buffer.Buffers.GetSize();
					alreadyExists = alreadyExists && newResource.Buffer.Offsets.GetSize()			== previousResource.Buffer.Offsets.GetSize();
					alreadyExists = alreadyExists && newResource.Buffer.SizesInBytes.GetSize()		== previousResource.Buffer.SizesInBytes.GetSize();

					previousResource.Buffer.InitialTransitionBarriers.Clear();

					//If the resource is discovered as nonexisiting here, we need to release internal subresources
					if (!alreadyExists && previousResource.OwnershipType == EResourceOwnershipType::INTERNAL)
					{
						for (uint32 sr = 0; sr < previousResource.SubResourceCount; sr++)
						{
							SAFERELEASE(previousResource.Buffer.Buffers[sr]);
						}
					}
				}
				else if (newResource.Type == ERenderGraphResourceType::ACCELERATION_STRUCTURE)
				{
					//Nothing to check here
				}
			}

			if (!alreadyExists)
			{
				m_ResourceMap[newResource.Name] = newResource;
			}

			if (newResource.OwnershipType == EResourceOwnershipType::INTERNAL && !newResource.IsBackBuffer)
			{
				m_InternalResourceUpdateDescriptions[pResourceDesc->Name] = internalResourceUpdateDesc;
				m_DirtyInternalResources.insert(pResourceDesc->Name);
			}

			if (isRelativeInternal)
			{
				m_WindowRelativeResources.PushBack(pResourceDesc->Name);
			}
		}

		//Remove Resources that are left from previous Creations
		for (auto resourceIt = m_ResourceMap.begin(); resourceIt != m_ResourceMap.end();)
		{
			auto addedResourceNamesIt = std::find_if(addedResourceNames.Begin(), addedResourceNames.End(), [resourceIt](const String& addedResourceName) { return resourceIt->second.Name == addedResourceName; });

			if (addedResourceNamesIt == addedResourceNames.end())
			{
				Resource* pResource = &resourceIt->second;

				if (pResource->OwnershipType == EResourceOwnershipType::INTERNAL)
				{
					if (pResource->Type == ERenderGraphResourceType::TEXTURE)
					{
						for (uint32 sr = 0; sr < pResource->SubResourceCount; sr++)
						{
							SAFERELEASE(pResource->Texture.Textures[sr]);
							SAFERELEASE(pResource->Texture.PerImageTextureViews[sr]);
							SAFERELEASE(pResource->Texture.Samplers[sr]);
						}

						if (pResource->Texture.UsedAsRenderTarget && pResource->Texture.PerSubImageUniquelyAllocated)
						{
							for (TextureView* pPerSubImageTextureView : pResource->Texture.PerSubImageTextureViews)
							{
								SAFERELEASE(pPerSubImageTextureView);
							}
						}
					}
					else if (pResource->Type == ERenderGraphResourceType::BUFFER)
					{
						for (uint32 sr = 0; sr < pResource->SubResourceCount; sr++)
						{
							SAFERELEASE(pResource->Buffer.Buffers[sr]);
						}
					}
				}

				resourceIt = m_ResourceMap.erase(resourceIt);
			}
			else
			{
				resourceIt++;
			}
		}

		return true;
	}

<<<<<<< HEAD
	bool RenderGraph::CreateRenderStages(const TArray<RenderStageDesc>& renderStages, const THashTable<String, RenderGraphShaderConstants>& shaderConstants, const TArray<ICustomRenderer*>& customRenderers, TSet<uint32>& requiredDrawArgs)
=======
	bool RenderGraph::CreateRenderStages(const TArray<RenderStageDesc>& renderStages, const THashTable<String, RenderGraphShaderConstants>& shaderConstants, TSet<uint32>& requiredDrawArgs)
>>>>>>> 0ebe0126
	{
		m_RenderStageCount = (uint32)renderStages.GetSize();
		m_RenderStageMap.reserve(m_RenderStageCount);
		m_pRenderStages = DBG_NEW RenderStage[m_RenderStageCount];

		for (uint32 renderStageIndex = 0; renderStageIndex < m_RenderStageCount; renderStageIndex++)
		{
			const RenderStageDesc* pRenderStageDesc = &renderStages[renderStageIndex];

			RenderStage* pRenderStage = &m_pRenderStages[renderStageIndex];
			m_RenderStageMap[pRenderStageDesc->Name] = renderStageIndex;

			bool isImGuiStage = pRenderStageDesc->Name == RENDER_GRAPH_IMGUI_STAGE_NAME;

			pRenderStage->Name			= pRenderStageDesc->Name;
			pRenderStage->Parameters	= pRenderStageDesc->Parameters;

			if (pRenderStage->Parameters.XDimType == ERenderGraphDimensionType::RELATIVE ||
				pRenderStage->Parameters.XDimType == ERenderGraphDimensionType::RELATIVE_1D ||
				pRenderStage->Parameters.YDimType == ERenderGraphDimensionType::RELATIVE)
			{
				m_WindowRelativeRenderStages.insert(renderStageIndex);

				UpdateRelativeRenderStageDimensions(pRenderStage);
			}

			if (pRenderStage->Parameters.XDimType == ERenderGraphDimensionType::CONSTANT)
			{
				pRenderStage->Dimensions.x = uint32(pRenderStageDesc->Parameters.XDimVariable);
			}

			if (pRenderStage->Parameters.YDimType == ERenderGraphDimensionType::CONSTANT)
			{
				pRenderStage->Dimensions.y = uint32(pRenderStageDesc->Parameters.YDimVariable);
			}

			if (pRenderStage->Parameters.ZDimType == ERenderGraphDimensionType::CONSTANT)
			{
				pRenderStage->Dimensions.z = uint32(pRenderStageDesc->Parameters.ZDimVariable);
			}

			if (pRenderStageDesc->Type == EPipelineStateType::PIPELINE_STATE_TYPE_GRAPHICS)
			{
				pRenderStage->DrawType = pRenderStageDesc->Graphics.DrawType;
			}

			pRenderStage->Dimensions.x = glm::max<uint32>(1, pRenderStage->Dimensions.x);
			pRenderStage->Dimensions.y = glm::max<uint32>(1, pRenderStage->Dimensions.y);
			pRenderStage->Dimensions.z = glm::max<uint32>(1, pRenderStage->Dimensions.z);

			TArray<DescriptorBindingDesc> textureDescriptorSetDescriptions;
			textureDescriptorSetDescriptions.Reserve(pRenderStageDesc->ResourceStates.GetSize());
			uint32 textureDescriptorBindingIndex = 0;

			TArray<DescriptorBindingDesc> bufferDescriptorSetDescriptions;
			bufferDescriptorSetDescriptions.Reserve(pRenderStageDesc->ResourceStates.GetSize());
			uint32 bufferDescriptorBindingIndex = 0;

			TArray<DescriptorBindingDesc> drawArgDescriptorSetDescriptions;
			drawArgDescriptorSetDescriptions.Reserve(pRenderStageDesc->ResourceStates.GetSize());

			TArray<RenderPassAttachmentDesc>								renderPassAttachmentDescriptions;
			RenderPassAttachmentDesc										renderPassDepthStencilDescription;
			TArray<ETextureState>											renderPassRenderTargetStates;
			TArray<BlendAttachmentStateDesc>								renderPassBlendAttachmentStates;
			TArray<std::pair<Resource*, ETextureState>>						renderStageRenderTargets;
			Resource*														pDepthStencilResource = nullptr;
			TArray<std::tuple<Resource*, ETextureState, EDescriptorType>>	renderStageTextureResources;
			TArray<std::tuple<Resource*, EDescriptorType>>					renderStageBufferResources;
			TArray<std::tuple<Resource*, EDescriptorType>>					renderStageDrawArgResources;
			renderPassAttachmentDescriptions.Reserve(pRenderStageDesc->ResourceStates.GetSize());
			renderPassRenderTargetStates.Reserve(pRenderStageDesc->ResourceStates.GetSize());
			renderPassBlendAttachmentStates.Reserve(pRenderStageDesc->ResourceStates.GetSize());
			renderStageRenderTargets.Reserve(pRenderStageDesc->ResourceStates.GetSize());
			renderStageTextureResources.Reserve(pRenderStageDesc->ResourceStates.GetSize());
			renderStageBufferResources.Reserve(pRenderStageDesc->ResourceStates.GetSize());
			renderStageDrawArgResources.Reserve(pRenderStageDesc->ResourceStates.GetSize());

			float32						renderPassAttachmentsWidth			= 0;
			float32						renderPassAttachmentsHeight			= 0;
			ERenderGraphDimensionType	renderPassAttachmentDimensionTypeX	= ERenderGraphDimensionType::NONE;
			ERenderGraphDimensionType	renderPassAttachmentDimensionTypeY	= ERenderGraphDimensionType::NONE;

			//Special Types of Render Stage Variable
			uint32 renderStageExecutionCount = 1;

			//Create PipelineStageMask here, to be used for InitialBarriers Creation
			uint32 pipelineStageMask = CreateShaderStageMask(pRenderStageDesc);
			FPipelineStageFlags lastPipelineStageFlags = FindLastPipelineStage(pRenderStageDesc);

			//Create Descriptors and RenderPass Attachments from RenderStage Resource States
			for (uint32 rs = 0; rs < pRenderStageDesc->ResourceStates.GetSize(); rs++)
			{
				const RenderGraphResourceState* pResourceStateDesc = &pRenderStageDesc->ResourceStates[rs];

				auto resourceIt = m_ResourceMap.find(pResourceStateDesc->ResourceName);

				if (resourceIt == m_ResourceMap.end())
				{
					LOG_ERROR("[RenderGraph]: Resource State with name \"%s\" has no accompanying Resource", pResourceStateDesc->ResourceName.c_str());
					return false;
				}

				Resource* pResource = &resourceIt->second;

				//Create Initital Transition Barrier and Params, we don't want to create them for the ImGui stage because it "backtransitions" unless it is the only stage
				if (!isImGuiStage || m_RenderStageCount == 1)
				{
					if (pResource->Type == ERenderGraphResourceType::TEXTURE && !pResource->IsBackBuffer)
					{
						uint32 numInitialBarriers = 0;
						if (pResource->BackBufferBound)
						{
							numInitialBarriers = m_BackBufferCount;
						}
						else if (pResource->Texture.IsOfArrayType)
						{
							numInitialBarriers = 1;
						}
						else
						{
							numInitialBarriers = pResource->SubResourceCount;
						}

						if (pResource->Texture.InitialTransitionBarriers.IsEmpty())
						{
							pResource->Texture.InitialTransitionBarriers.Resize(numInitialBarriers);

							pResource->LastPipelineStageOfFirstRenderStage = lastPipelineStageFlags;

							for (uint32 barrierIndex = 0; barrierIndex < numInitialBarriers; barrierIndex++)
							{
								PipelineTextureBarrierDesc* pTextureBarrier = &pResource->Texture.InitialTransitionBarriers[barrierIndex];
								pTextureBarrier->pTexture					= nullptr;
								pTextureBarrier->StateBefore				= ETextureState::TEXTURE_STATE_UNKNOWN;
								pTextureBarrier->StateAfter					= CalculateResourceTextureState(pResource->Type, pResourceStateDesc->BindingType == ERenderGraphResourceBindingType::ATTACHMENT ? pResourceStateDesc->AttachmentSynchronizations.PrevBindingType : pResourceStateDesc->BindingType, pResource->Texture.Format);
								pTextureBarrier->QueueBefore				= ConvertPipelineStateTypeToQueue(pRenderStageDesc->Type);
								pTextureBarrier->QueueAfter					= pTextureBarrier->QueueBefore;
								pTextureBarrier->SrcMemoryAccessFlags		= FMemoryAccessFlag::MEMORY_ACCESS_FLAG_UNKNOWN;
								pTextureBarrier->DstMemoryAccessFlags		= CalculateResourceAccessFlags(pResourceStateDesc->BindingType);
								pTextureBarrier->TextureFlags				= pResource->Texture.Format == EFormat::FORMAT_D24_UNORM_S8_UINT ? FTextureFlag::TEXTURE_FLAG_DEPTH_STENCIL : 0;
							}
						}
					}
					else if (pResource->Type == ERenderGraphResourceType::SCENE_DRAW_ARGS && pResourceStateDesc->DrawArgsMask != 0x0)
					{
						if (pRenderStage->pDrawArgsResource != nullptr)
						{
							LOG_ERROR("[RenderGraph]: Multiple Draw Buffer Bindings are currently not supported for a single RenderStage, %s", pRenderStage->Name.c_str());
							return false;
						}

						if (pRenderStageDesc->Type != EPipelineStateType::PIPELINE_STATE_TYPE_GRAPHICS || pRenderStageDesc->Graphics.DrawType != ERenderStageDrawType::SCENE_INSTANCES)
						{
							LOG_ERROR("[RenderGraph]: Unfortunately, only GRAPHICS Render Stages with Draw Type SCENE_INSTANCES is allowed to have a resource of binding type DRAW_BUFFERS");
							return false;
						}

						requiredDrawArgs.insert(pResourceStateDesc->DrawArgsMask);
						pRenderStage->pDrawArgsResource = pResource;
						pRenderStage->DrawArgsMask		= pResourceStateDesc->DrawArgsMask;

						//Set Initial Template only if Mask has not been found before
						auto maskToBuffersIt = pResource->DrawArgs.MaskToArgs.find(pResourceStateDesc->DrawArgsMask);
						if (maskToBuffersIt == pResource->DrawArgs.MaskToArgs.end())
						{
							DrawArgsData drawArgsData = {};
							drawArgsData.InitialTransitionBarrierTemplate.pBuffer				= nullptr;
							drawArgsData.InitialTransitionBarrierTemplate.QueueBefore			= ConvertPipelineStateTypeToQueue(pRenderStageDesc->Type);
							drawArgsData.InitialTransitionBarrierTemplate.QueueAfter			= drawArgsData.InitialTransitionBarrierTemplate.QueueBefore;
							drawArgsData.InitialTransitionBarrierTemplate.SrcMemoryAccessFlags	= FMemoryAccessFlag::MEMORY_ACCESS_FLAG_UNKNOWN;
							drawArgsData.InitialTransitionBarrierTemplate.DstMemoryAccessFlags	= CalculateResourceAccessFlags(pResourceStateDesc->BindingType);

							pResource->DrawArgs.MaskToArgs[pResourceStateDesc->DrawArgsMask] = drawArgsData;
						}
					}
					else if (pResource->Type == ERenderGraphResourceType::BUFFER)
					{
						uint32 numInitialBarriers = 0;
						if (pResource->BackBufferBound)
						{
							numInitialBarriers = m_BackBufferCount;
						}
						else
						{
							numInitialBarriers = pResource->SubResourceCount;
						}

						if (pResource->Buffer.InitialTransitionBarriers.IsEmpty())
						{
							pResource->Buffer.InitialTransitionBarriers.Resize(numInitialBarriers);

							pResource->LastPipelineStageOfFirstRenderStage = lastPipelineStageFlags;

							for (uint32 barrierIndex = 0; barrierIndex < numInitialBarriers; barrierIndex++)
							{
								PipelineBufferBarrierDesc* pBufferBarrier = &pResource->Buffer.InitialTransitionBarriers[barrierIndex];
								pBufferBarrier->pBuffer					= nullptr;
								pBufferBarrier->QueueBefore				= ConvertPipelineStateTypeToQueue(pRenderStageDesc->Type);
								pBufferBarrier->QueueAfter				= pBufferBarrier->QueueBefore;
								pBufferBarrier->SrcMemoryAccessFlags	= FMemoryAccessFlag::MEMORY_ACCESS_FLAG_UNKNOWN;
								pBufferBarrier->DstMemoryAccessFlags	= CalculateResourceAccessFlags(pResourceStateDesc->BindingType);
							}
						}
					}
				}

				//Descriptors
				if (ResourceStateNeedsDescriptor(pResourceStateDesc->BindingType))
				{
					EDescriptorType descriptorType		= CalculateResourceStateDescriptorType(pResource->Type, pResourceStateDesc->BindingType);

					if (descriptorType == EDescriptorType::DESCRIPTOR_TYPE_UNKNOWN)
					{
						LOG_ERROR("[RenderGraph]: Descriptor Type for Resource State with name \"%s\" could not be found", pResourceStateDesc->ResourceName.c_str());
						return false;
					}

					DescriptorBindingDesc descriptorBinding = {};
					descriptorBinding.DescriptorType		= descriptorType;
					descriptorBinding.ShaderStageMask		= pipelineStageMask;

					if (pResource->Type == ERenderGraphResourceType::TEXTURE)
					{
						ETextureState textureState = CalculateResourceTextureState(pResource->Type, pResourceStateDesc->BindingType, pResource->Texture.Format);

						uint32 actualSubResourceCount		= (pResource->BackBufferBound || pResource->Texture.IsOfArrayType) ? 1 : pResource->SubResourceCount;

						descriptorBinding.DescriptorCount	= actualSubResourceCount;
						descriptorBinding.Binding			= textureDescriptorBindingIndex++;

						textureDescriptorSetDescriptions.PushBack(descriptorBinding);
						renderStageTextureResources.PushBack(std::make_tuple(pResource, textureState, descriptorType));
					}
					else if (pResource->Type == ERenderGraphResourceType::SCENE_DRAW_ARGS)
					{
						//Vertex Buffer
						descriptorBinding.DescriptorCount	= 1;
						descriptorBinding.Binding			= 0;

						drawArgDescriptorSetDescriptions.PushBack(descriptorBinding);

						//Instance Buffer
						descriptorBinding.DescriptorCount	= 1;
						descriptorBinding.Binding			= 1;

						drawArgDescriptorSetDescriptions.PushBack(descriptorBinding);

						renderStageDrawArgResources.PushBack(std::make_tuple(pResource, descriptorType));
					}
					else
					{
						descriptorBinding.DescriptorCount	= pResource->SubResourceCount;
						descriptorBinding.Binding			= bufferDescriptorBindingIndex++;

						bufferDescriptorSetDescriptions.PushBack(descriptorBinding);
						renderStageBufferResources.PushBack(std::make_tuple(pResource, descriptorType));
					}
				}
				//RenderPass Attachments
				else if (pResourceStateDesc->BindingType == ERenderGraphResourceBindingType::ATTACHMENT)
				{
					if (pResource->OwnershipType != EResourceOwnershipType::INTERNAL && !pResource->IsBackBuffer)
					{
						//This may be okay, but we then need to do the check below, where we check that all attachment are of the same size, somewhere else because we don't know the size att RenderGraph Init Time.
						LOG_ERROR("[RenderGraph]: Resource \"%s\" is bound as RenderPass Attachment but is not INTERNAL", pResourceStateDesc->ResourceName.c_str());
						return false;
					}

					float32						xDimVariable;
					float32						yDimVariable;
					ERenderGraphDimensionType	xDimType;
					ERenderGraphDimensionType	yDimType;

					if (!pResource->IsBackBuffer)
					{
						auto resourceUpdateDescIt = m_InternalResourceUpdateDescriptions.find(pResourceStateDesc->ResourceName);

						if (resourceUpdateDescIt == m_InternalResourceUpdateDescriptions.end())
						{
							LOG_ERROR("[RenderGraph]: Resource State with name \"%s\" has no accompanying InternalResourceUpdateDesc", pResourceStateDesc->ResourceName.c_str());
							return false;
						}

						xDimVariable	= resourceUpdateDescIt->second.TextureUpdate.XDimVariable;
						yDimVariable	= resourceUpdateDescIt->second.TextureUpdate.YDimVariable;
						xDimType		= resourceUpdateDescIt->second.TextureUpdate.XDimType;
						yDimType		= resourceUpdateDescIt->second.TextureUpdate.YDimType;
					}
					else
					{
						xDimVariable	= 1.0f;
						yDimVariable	= 1.0f;
						xDimType		= ERenderGraphDimensionType::RELATIVE;
						yDimType		= ERenderGraphDimensionType::RELATIVE;
					}

					//Just use the width to check if its ever been set
					if (renderPassAttachmentsWidth == 0)
					{
						renderPassAttachmentsWidth			= xDimVariable;
						renderPassAttachmentsHeight			= yDimVariable;
						renderPassAttachmentDimensionTypeX	= xDimType;
						renderPassAttachmentDimensionTypeY	= yDimType;
					}
					else
					{
						bool success = true;

						if (renderPassAttachmentsWidth != xDimVariable)
						{
							LOG_ERROR("[RenderGraph]: Resource State with name \"%s\" is bound as Attachment but does not share the same width %d, as previous attachments %d", 
								pResourceStateDesc->ResourceName.c_str(), 
								xDimVariable,
								renderPassAttachmentsWidth);
							success = false;
						}

						if (renderPassAttachmentsHeight != yDimVariable)
						{
							LOG_ERROR("[RenderGraph]: Resource State with name \"%s\" is bound as Attachment but does not share the same height %d, as previous attachments %d",
								pResourceStateDesc->ResourceName.c_str(),
								yDimVariable,
								renderPassAttachmentsHeight);
							success = false;
						}

						if (renderPassAttachmentDimensionTypeX != xDimType)
						{
							LOG_ERROR("[RenderGraph]: Resource State with name \"%s\" is bound as Attachment but does not share the same XDimType %s, as previous attachments %s",
								pResourceStateDesc->ResourceName.c_str(),
								RenderGraphDimensionTypeToString(xDimType),
								RenderGraphDimensionTypeToString(renderPassAttachmentDimensionTypeX));
							success = false;
						}

						if (renderPassAttachmentDimensionTypeY != yDimType)
						{
							LOG_ERROR("[RenderGraph]: Resource State with name \"%s\" is bound as Attachment but does not share the same XDimType %s, as previous attachments %s",
								pResourceStateDesc->ResourceName.c_str(),
								RenderGraphDimensionTypeToString(yDimType),
								RenderGraphDimensionTypeToString(renderPassAttachmentDimensionTypeY));
							success = false;
						}

						if (!success)
							return false;
					}

					pResource->Texture.UsedAsRenderTarget = true;

					uint32 executionCountFromResource = pResource->Texture.PerSubImageTextureViews.GetSize();

					if (pResource->BackBufferBound) executionCountFromResource /= m_BackBufferCount;

					if (renderStageExecutionCount == 1)
					{
						renderStageExecutionCount = executionCountFromResource;
					}
					else if (executionCountFromResource > 1 && executionCountFromResource != renderStageExecutionCount)
					{
						LOG_ERROR("[RenderGraph]: Resource %s is used as RenderPass Attachment and requires execution count %d, but execution count for this RenderStage has been set to %d from another resource",
							pResource->Name.c_str(),
							executionCountFromResource,
							renderStageExecutionCount);
						return false;
					}

					bool isColorAttachment = pResource->Texture.Format != EFormat::FORMAT_D24_UNORM_S8_UINT;

					ETextureState initialState	= CalculateResourceTextureState(pResource->Type, pResourceStateDesc->AttachmentSynchronizations.PrevBindingType, pResource->Texture.Format);
					ETextureState finalState	= CalculateResourceTextureState(pResource->Type, pResourceStateDesc->AttachmentSynchronizations.NextBindingType, pResource->Texture.Format);

					ELoadOp loadOp = ELoadOp::LOAD_OP_LOAD;

					if (initialState == ETextureState::TEXTURE_STATE_DONT_CARE ||
						initialState == ETextureState::TEXTURE_STATE_UNKNOWN ||
						!pResourceStateDesc->AttachmentSynchronizations.PrevSameFrame)
					{
						loadOp = ELoadOp::LOAD_OP_CLEAR;
					}

					if (isColorAttachment)
					{
						RenderPassAttachmentDesc renderPassAttachmentDesc = {};
						renderPassAttachmentDesc.Format			= pResource->Texture.Format;
						renderPassAttachmentDesc.SampleCount	= 1;
						renderPassAttachmentDesc.LoadOp			= loadOp;
						renderPassAttachmentDesc.StoreOp		= EStoreOp::STORE_OP_STORE;
						renderPassAttachmentDesc.StencilLoadOp	= ELoadOp::LOAD_OP_DONT_CARE;
						renderPassAttachmentDesc.StencilStoreOp	= EStoreOp::STORE_OP_DONT_CARE;
						renderPassAttachmentDesc.InitialState	= initialState;
						renderPassAttachmentDesc.FinalState		= finalState;

						renderPassAttachmentDescriptions.PushBack(renderPassAttachmentDesc);

						renderPassRenderTargetStates.PushBack(ETextureState::TEXTURE_STATE_RENDER_TARGET);

						BlendAttachmentStateDesc blendAttachmentState = {};
						blendAttachmentState.BlendEnabled			= false;
						blendAttachmentState.RenderTargetComponentMask	= COLOR_COMPONENT_FLAG_R | COLOR_COMPONENT_FLAG_G | COLOR_COMPONENT_FLAG_B | COLOR_COMPONENT_FLAG_A;

						renderPassBlendAttachmentStates.PushBack(blendAttachmentState);
						renderStageRenderTargets.PushBack(std::make_pair(pResource, finalState));
					}
					else
					{
						RenderPassAttachmentDesc renderPassAttachmentDesc = {};
						renderPassAttachmentDesc.Format			= pResource->Texture.Format;
						renderPassAttachmentDesc.SampleCount	= 1;
						renderPassAttachmentDesc.LoadOp			= loadOp;
						renderPassAttachmentDesc.StoreOp		= EStoreOp::STORE_OP_STORE;
						renderPassAttachmentDesc.StencilLoadOp	= loadOp;
						renderPassAttachmentDesc.StencilStoreOp = EStoreOp::STORE_OP_STORE;
						renderPassAttachmentDesc.InitialState	= initialState;
						renderPassAttachmentDesc.FinalState		= finalState;

						renderPassDepthStencilDescription = renderPassAttachmentDesc;
						pDepthStencilResource = pResource;
					}
				}
			}

			//Triggering
			{
				pRenderStage->TriggerType	= pRenderStageDesc->TriggerType;
				pRenderStage->FrameDelay	= pRenderStageDesc->TriggerType == ERenderStageExecutionTrigger::EVERY ? uint32(pRenderStageDesc->FrameDelay) : 0;
				pRenderStage->FrameOffset	= pRenderStageDesc->TriggerType == ERenderStageExecutionTrigger::EVERY ? uint32(pRenderStageDesc->FrameOffset) : 0;
				pRenderStage->FrameCounter	= pRenderStageDesc->TriggerType == ERenderStageExecutionTrigger::EVERY ? 0 : 1; //We only trigger on FrameCounter == FrameDelay
			}

			if (pRenderStageDesc->CustomRenderer)
			{
				ICustomRenderer* pCustomRenderer = nullptr;

				if (isImGuiStage)
				{
					auto imGuiRenderStageIt = std::find_if(m_DebugRenderers.Begin(), m_DebugRenderers.End(), [](const ICustomRenderer* pCustomRenderer) { return pCustomRenderer->GetName() == RENDER_GRAPH_IMGUI_STAGE_NAME; });

					if (imGuiRenderStageIt == m_DebugRenderers.End())
					{
						ImGuiRenderer* pImGuiRenderer = DBG_NEW ImGuiRenderer(m_pGraphicsDevice);

						ImGuiRendererDesc imguiRendererDesc = {};
						imguiRendererDesc.BackBufferCount	= m_BackBufferCount;
						imguiRendererDesc.VertexBufferSize	= MEGA_BYTE(8);
						imguiRendererDesc.IndexBufferSize	= MEGA_BYTE(8);

						if (!pImGuiRenderer->Init(&imguiRendererDesc))
						{
							LOG_ERROR("[RenderGraph] Could not initialize ImGui Custom Renderer");
							return false;
						}

						m_CustomRenderers.PushBack(pImGuiRenderer);
						m_DebugRenderers.PushBack(pImGuiRenderer);

						pCustomRenderer = pImGuiRenderer;
					}
					else
					{
						pCustomRenderer = *imGuiRenderStageIt;
					}
				}
				else
				{
					//Todo: Implement Custom Custom Renderer
					/*pCustomRenderer = pRenderStageDesc->CustomRenderer.pCustomRenderer;
					m_CustomRenderers.PushBack(pRenderStageDesc->CustomRenderer.pCustomRenderer);*/
				}

				CustomRendererRenderGraphInitDesc customRendererInitDesc = {};
				customRendererInitDesc.pColorAttachmentDesc			= renderPassAttachmentDescriptions.GetData();
				customRendererInitDesc.ColorAttachmentCount			= (uint32)renderPassAttachmentDescriptions.GetSize();
				customRendererInitDesc.pDepthStencilAttachmentDesc	= renderPassDepthStencilDescription.Format != EFormat::FORMAT_NONE ? &renderPassDepthStencilDescription : nullptr;

				if (!pCustomRenderer->RenderGraphInit(&customRendererInitDesc))
				{
					LOG_ERROR("[RenderGraph] Could not initialize Custom Renderer");
					return false;
				}

				pRenderStage->UsesCustomRenderer	= true;
				pRenderStage->pCustomRenderer		= pCustomRenderer;
				pRenderStage->FirstPipelineStage	= pCustomRenderer->GetFirstPipelineStage();
				pRenderStage->LastPipelineStage		= pCustomRenderer->GetLastPipelineStage();

				//Since FirstPipelineStage of Custom Renderers is not known until we have created the Custom Renderer, we need to update Resources FirstPipelineStageOfLastRenderStage member
				if (!isImGuiStage)
				{
					for (uint32 rs = 0; rs < pRenderStageDesc->ResourceStates.GetSize(); rs++)
					{
						const RenderGraphResourceState* pResourceStateDesc = &pRenderStageDesc->ResourceStates[rs];

						auto resourceIt = m_ResourceMap.find(pResourceStateDesc->ResourceName);

						if (resourceIt == m_ResourceMap.end())
						{
							LOG_ERROR("[RenderGraph]: Resource State with name \"%s\" has no accompanying Resource", pResourceStateDesc->ResourceName.c_str());
							return false;
						}

						if (resourceIt->second.Type == ERenderGraphResourceType::TEXTURE)
						{
							if (resourceIt->second.Texture.InitialTransitionBarriers.IsEmpty())
							{
								resourceIt->second.LastPipelineStageOfFirstRenderStage = pRenderStage->LastPipelineStage;
							}
						}
						else
						{
							if (resourceIt->second.Buffer.InitialTransitionBarriers.IsEmpty())
							{
								resourceIt->second.LastPipelineStageOfFirstRenderStage = pRenderStage->LastPipelineStage;
							}
						}
					}
				}
			}
			else
			{
				pRenderStage->PipelineStageMask		= pipelineStageMask;
				pRenderStage->FirstPipelineStage	= FindEarliestPipelineStage(pRenderStageDesc);
				pRenderStage->LastPipelineStage		= lastPipelineStageFlags;
				pRenderStage->ExecutionCount		= renderStageExecutionCount;

				ConstantRangeDesc pushConstantRange = {};

				//Create Push Constants
				{
					uint32 externalMaxSize = MAX_PUSH_CONSTANT_SIZE;

					if (renderStageExecutionCount > 1)
					{
						PushConstants* pPushConstants = &pRenderStage->pInternalPushConstants[DRAW_ITERATION_PUSH_CONSTANTS_INDEX];
						pPushConstants->pData		= DBG_NEW byte[DRAW_ITERATION_PUSH_CONSTANTS_SIZE];
						pPushConstants->DataSize	= DRAW_ITERATION_PUSH_CONSTANTS_SIZE;
						pPushConstants->Offset		= MAX_PUSH_CONSTANT_SIZE - externalMaxSize;
						pPushConstants->MaxDataSize = DRAW_ITERATION_PUSH_CONSTANTS_SIZE;	

						externalMaxSize -= DRAW_ITERATION_PUSH_CONSTANTS_SIZE;
					}

					//External Push Constants
					{
						PushConstants* pPushConstants = &pRenderStage->ExternalPushConstants;
						pPushConstants->pData		= nullptr; //This doesn't get allocated until UpdatePushConstants is called
						pPushConstants->DataSize	= 0;
						pPushConstants->Offset		= MAX_PUSH_CONSTANT_SIZE - externalMaxSize;
						pPushConstants->MaxDataSize = externalMaxSize;
					}

					pushConstantRange.ShaderStageFlags	= pipelineStageMask;
					pushConstantRange.SizeInBytes		= MAX_PUSH_CONSTANT_SIZE;
					pushConstantRange.OffsetInBytes		= 0;
				}

				//Create Pipeline Layout
				{
					TArray<DescriptorSetLayoutDesc> descriptorSetLayouts;
					descriptorSetLayouts.Reserve(2);

					if (bufferDescriptorSetDescriptions.GetSize() > 0)
					{
						DescriptorSetLayoutDesc descriptorSetLayout = {};
						descriptorSetLayout.DescriptorBindings		= bufferDescriptorSetDescriptions;
						descriptorSetLayouts.PushBack(descriptorSetLayout);
					}

					if (textureDescriptorSetDescriptions.GetSize() > 0)
					{
						DescriptorSetLayoutDesc descriptorSetLayout = {};
						descriptorSetLayout.DescriptorBindings		= textureDescriptorSetDescriptions;
						descriptorSetLayouts.PushBack(descriptorSetLayout);
					}

					if (pRenderStage->DrawType == ERenderStageDrawType::SCENE_INSTANCES)
					{
						if (pRenderStage->pDrawArgsResource == nullptr)
						{
							LOG_ERROR("[RenderGraph]: A RenderStage of DrawType SCENE_INSTANCES must have a binding of typ SCENE_DRAW_BUFFERS");
							return false;
						}
					}

					if (pRenderStage->pDrawArgsResource != nullptr)
					{
						if (pRenderStage->DrawArgsMask == 0x0)
						{
							LOG_ERROR("[RenderGraph]: A RenderStage which has a binding of type SCENE_DRAW_BUFFERS should have a non-zero DrawArgsMask set to that binding");
							return false;
						}
						DescriptorSetLayoutDesc descriptorSetLayout = {};
						descriptorSetLayout.DescriptorBindings		= drawArgDescriptorSetDescriptions;
						descriptorSetLayouts.PushBack(descriptorSetLayout);
					}

					PipelineLayoutDesc pipelineLayoutDesc = {};
					pipelineLayoutDesc.DescriptorSetLayouts	= descriptorSetLayouts;
					pipelineLayoutDesc.ConstantRanges		= { pushConstantRange };

					pRenderStage->pPipelineLayout = m_pGraphicsDevice->CreatePipelineLayout(&pipelineLayoutDesc);
				}

				//Create Descriptor Set
				{
					uint32 setIndex = 0;

					if (bufferDescriptorSetDescriptions.GetSize() > 0)
					{
						pRenderStage->ppBufferDescriptorSets = DBG_NEW DescriptorSet*[m_BackBufferCount];

						for (uint32 i = 0; i < m_BackBufferCount; i++)
						{
							DescriptorSet* pDescriptorSet = m_pGraphicsDevice->CreateDescriptorSet(pRenderStageDesc->Name + " Buffer Descriptor Set " + std::to_string(i), pRenderStage->pPipelineLayout, setIndex, m_pDescriptorHeap);
							pRenderStage->ppBufferDescriptorSets[i] = pDescriptorSet;
						}

						pRenderStage->BufferSetIndex = setIndex;
						setIndex++;
					}

					if (textureDescriptorSetDescriptions.GetSize() > 0)
					{
						pRenderStage->ppTextureDescriptorSets = DBG_NEW DescriptorSet*[m_BackBufferCount];

						for (uint32 i = 0; i < m_BackBufferCount; i++)
						{
							DescriptorSet* pDescriptorSet = m_pGraphicsDevice->CreateDescriptorSet(pRenderStageDesc->Name + " Texture Descriptor Set " + std::to_string(i), pRenderStage->pPipelineLayout, setIndex, m_pDescriptorHeap);
							pRenderStage->ppTextureDescriptorSets[i] = pDescriptorSet;
						}

						pRenderStage->TextureSetIndex = setIndex;
						setIndex++;
					}

					if (pRenderStageDesc->Type == EPipelineStateType::PIPELINE_STATE_TYPE_GRAPHICS && pRenderStageDesc->Graphics.DrawType == ERenderStageDrawType::SCENE_INSTANCES)
					{
						pRenderStage->pppDrawArgDescriptorSets = DBG_NEW DescriptorSet**[m_BackBufferCount];

						pRenderStage->DrawSetIndex = setIndex;
						setIndex++;
					}
				}

				//Shader Constants
				const RenderGraphShaderConstants* pShaderConstants = nullptr;
				{
					auto shaderConstantsIt = shaderConstants.find(pRenderStage->Name);

					if (shaderConstantsIt != shaderConstants.end())
					{
						pShaderConstants = &shaderConstantsIt->second;
					}
				}
				

				//Create Pipeline State
				if (pRenderStageDesc->Type == EPipelineStateType::PIPELINE_STATE_TYPE_GRAPHICS)
				{
					ManagedGraphicsPipelineStateDesc pipelineDesc = {};
					pipelineDesc.DebugName							= pRenderStageDesc->Name;
					pipelineDesc.PipelineLayout						= MakeSharedRef(pRenderStage->pPipelineLayout);
					pipelineDesc.DepthStencilState.DepthTestEnable	= pRenderStageDesc->Graphics.DepthTestEnabled;
					pipelineDesc.TaskShader.ShaderGUID				= pRenderStageDesc->Graphics.Shaders.TaskShaderName.empty()		? GUID_NONE : ResourceManager::LoadShaderFromFile(pRenderStageDesc->Graphics.Shaders.TaskShaderName,		FShaderStageFlag::SHADER_STAGE_FLAG_TASK_SHADER,		EShaderLang::SHADER_LANG_GLSL);
					pipelineDesc.MeshShader.ShaderGUID				= pRenderStageDesc->Graphics.Shaders.MeshShaderName.empty()		? GUID_NONE : ResourceManager::LoadShaderFromFile(pRenderStageDesc->Graphics.Shaders.MeshShaderName,		FShaderStageFlag::SHADER_STAGE_FLAG_MESH_SHADER,		EShaderLang::SHADER_LANG_GLSL);
					pipelineDesc.VertexShader.ShaderGUID			= pRenderStageDesc->Graphics.Shaders.VertexShaderName.empty()	? GUID_NONE : ResourceManager::LoadShaderFromFile(pRenderStageDesc->Graphics.Shaders.VertexShaderName,		FShaderStageFlag::SHADER_STAGE_FLAG_VERTEX_SHADER,		EShaderLang::SHADER_LANG_GLSL);
					pipelineDesc.GeometryShader.ShaderGUID			= pRenderStageDesc->Graphics.Shaders.GeometryShaderName.empty() ? GUID_NONE : ResourceManager::LoadShaderFromFile(pRenderStageDesc->Graphics.Shaders.GeometryShaderName,	FShaderStageFlag::SHADER_STAGE_FLAG_GEOMETRY_SHADER,	EShaderLang::SHADER_LANG_GLSL);
					pipelineDesc.HullShader.ShaderGUID				= pRenderStageDesc->Graphics.Shaders.HullShaderName.empty()		? GUID_NONE : ResourceManager::LoadShaderFromFile(pRenderStageDesc->Graphics.Shaders.HullShaderName,		FShaderStageFlag::SHADER_STAGE_FLAG_HULL_SHADER,		EShaderLang::SHADER_LANG_GLSL);
					pipelineDesc.DomainShader.ShaderGUID			= pRenderStageDesc->Graphics.Shaders.DomainShaderName.empty()	? GUID_NONE : ResourceManager::LoadShaderFromFile(pRenderStageDesc->Graphics.Shaders.DomainShaderName,		FShaderStageFlag::SHADER_STAGE_FLAG_DOMAIN_SHADER,		EShaderLang::SHADER_LANG_GLSL);
					pipelineDesc.PixelShader.ShaderGUID				= pRenderStageDesc->Graphics.Shaders.PixelShaderName.empty()	? GUID_NONE : ResourceManager::LoadShaderFromFile(pRenderStageDesc->Graphics.Shaders.PixelShaderName,		FShaderStageFlag::SHADER_STAGE_FLAG_PIXEL_SHADER,		EShaderLang::SHADER_LANG_GLSL);
					pipelineDesc.BlendState.BlendAttachmentStates	= renderPassBlendAttachmentStates;
					pipelineDesc.RasterizerState.CullMode			= pRenderStageDesc->Graphics.CullMode;
					pipelineDesc.RasterizerState.PolygonMode		= pRenderStageDesc->Graphics.PolygonMode;
					pipelineDesc.InputAssembly.PrimitiveTopology	= pRenderStageDesc->Graphics.PrimitiveTopology;

					if (pShaderConstants != nullptr)
					{
						pipelineDesc.TaskShader.ShaderConstants		= pShaderConstants->Graphics.TaskShaderConstants;
						pipelineDesc.MeshShader.ShaderConstants		= pShaderConstants->Graphics.MeshShaderConstants;
						pipelineDesc.VertexShader.ShaderConstants	= pShaderConstants->Graphics.VertexShaderConstants;
						pipelineDesc.GeometryShader.ShaderConstants = pShaderConstants->Graphics.GeometryShaderConstants;
						pipelineDesc.HullShader.ShaderConstants		= pShaderConstants->Graphics.HullShaderConstants;
						pipelineDesc.DomainShader.ShaderConstants	= pShaderConstants->Graphics.DomainShaderConstants;
						pipelineDesc.PixelShader.ShaderConstants	= pShaderConstants->Graphics.PixelShaderConstants;
					}

					//Create RenderPass
					{
						RenderPassSubpassDesc renderPassSubpassDesc = { };
						renderPassSubpassDesc.RenderTargetStates			= renderPassRenderTargetStates;
						renderPassSubpassDesc.DepthStencilAttachmentState	= pDepthStencilResource != nullptr ? ETextureState::TEXTURE_STATE_DEPTH_STENCIL_ATTACHMENT : ETextureState::TEXTURE_STATE_DONT_CARE;

						RenderPassSubpassDependencyDesc renderPassSubpassDependencyDesc = {};
						renderPassSubpassDependencyDesc.SrcSubpass		= EXTERNAL_SUBPASS;
						renderPassSubpassDependencyDesc.DstSubpass		= 0;
						renderPassSubpassDependencyDesc.SrcAccessMask	= 0;
						renderPassSubpassDependencyDesc.DstAccessMask	= FMemoryAccessFlag::MEMORY_ACCESS_FLAG_MEMORY_READ | FMemoryAccessFlag::MEMORY_ACCESS_FLAG_MEMORY_WRITE;
						renderPassSubpassDependencyDesc.SrcStageMask	= FPipelineStageFlag::PIPELINE_STAGE_FLAG_RENDER_TARGET_OUTPUT;
						renderPassSubpassDependencyDesc.DstStageMask	= FPipelineStageFlag::PIPELINE_STAGE_FLAG_RENDER_TARGET_OUTPUT;

						if (renderPassDepthStencilDescription.Format != EFormat::FORMAT_NONE)
							renderPassAttachmentDescriptions.PushBack(renderPassDepthStencilDescription);

						RenderPassDesc renderPassDesc = {};
						renderPassDesc.DebugName			= "";
						renderPassDesc.Attachments			= renderPassAttachmentDescriptions;
						renderPassDesc.Subpasses			= { renderPassSubpassDesc };
						renderPassDesc.SubpassDependencies	= { renderPassSubpassDependencyDesc };

						RenderPass* pRenderPass		= m_pGraphicsDevice->CreateRenderPass(&renderPassDesc);
						pipelineDesc.RenderPass		= MakeSharedRef(pRenderPass);

						pRenderStage->pRenderPass	= pRenderPass;

						//Create duplicate Render Pass (this is fucking retarded) which we use when the RenderStage is Disabled, this Render Pass forces LoadOp to be LOAD
						{
							RenderPassDesc disabledRenderPassDesc = renderPassDesc;

							for (RenderPassAttachmentDesc& attachmentDesc : disabledRenderPassDesc.Attachments)
							{
								attachmentDesc.LoadOp = ELoadOp::LOAD_OP_LOAD;
								if (attachmentDesc.StencilLoadOp != ELoadOp::LOAD_OP_DONT_CARE) attachmentDesc.StencilLoadOp = ELoadOp::LOAD_OP_LOAD;
							}

							pRenderStage->pDisabledRenderPass = m_pGraphicsDevice->CreateRenderPass(&disabledRenderPassDesc);
						}
					}

					pRenderStage->PipelineStateID = PipelineStateManager::CreateGraphicsPipelineState(&pipelineDesc);
					pRenderStage->pPipelineState = PipelineStateManager::GetPipelineState(pRenderStage->PipelineStateID);
				}
				else if (pRenderStageDesc->Type == EPipelineStateType::PIPELINE_STATE_TYPE_COMPUTE)
				{
					ManagedComputePipelineStateDesc pipelineDesc = { };
					pipelineDesc.DebugName		= pRenderStageDesc->Name;
					pipelineDesc.PipelineLayout	= MakeSharedRef(pRenderStage->pPipelineLayout);
					pipelineDesc.Shader.ShaderGUID = pRenderStageDesc->Compute.ShaderName.empty() ? GUID_NONE : ResourceManager::LoadShaderFromFile(pRenderStageDesc->Compute.ShaderName, FShaderStageFlag::SHADER_STAGE_FLAG_COMPUTE_SHADER, EShaderLang::SHADER_LANG_GLSL);

					if (pShaderConstants != nullptr)
					{
						pipelineDesc.Shader.ShaderConstants		= pShaderConstants->Compute.ShaderConstants;
					}

					pRenderStage->PipelineStateID = PipelineStateManager::CreateComputePipelineState(&pipelineDesc);
					pRenderStage->pPipelineState = PipelineStateManager::GetPipelineState(pRenderStage->PipelineStateID);
				}
				else if (pRenderStageDesc->Type == EPipelineStateType::PIPELINE_STATE_TYPE_RAY_TRACING)
				{
					ManagedRayTracingPipelineStateDesc pipelineDesc = {};
					pipelineDesc.PipelineLayout			= MakeSharedRef(pRenderStage->pPipelineLayout);
					pipelineDesc.MaxRecursionDepth		= 1;
					pipelineDesc.RaygenShader.ShaderGUID = pRenderStageDesc->RayTracing.Shaders.RaygenShaderName.empty() ? GUID_NONE : ResourceManager::LoadShaderFromFile(pRenderStageDesc->RayTracing.Shaders.RaygenShaderName, FShaderStageFlag::SHADER_STAGE_FLAG_RAYGEN_SHADER, EShaderLang::SHADER_LANG_GLSL );
					
					if (pShaderConstants != nullptr)
					{
						pipelineDesc.RaygenShader.ShaderConstants = pShaderConstants->RayTracing.RaygenConstants;
					}

					pipelineDesc.ClosestHitShaders.Resize(pRenderStageDesc->RayTracing.Shaders.ClosestHitShaderCount);
					for (uint32 ch = 0; ch < pRenderStageDesc->RayTracing.Shaders.ClosestHitShaderCount; ch++)
					{
						pipelineDesc.ClosestHitShaders[ch].ShaderGUID = pRenderStageDesc->RayTracing.Shaders.pClosestHitShaderNames[ch].empty() ? GUID_NONE : ResourceManager::LoadShaderFromFile(pRenderStageDesc->RayTracing.Shaders.pClosestHitShaderNames[ch], FShaderStageFlag::SHADER_STAGE_FLAG_CLOSEST_HIT_SHADER, EShaderLang::SHADER_LANG_GLSL );

						if (pShaderConstants != nullptr)
						{
							pipelineDesc.ClosestHitShaders[ch].ShaderConstants = pShaderConstants->RayTracing.ClosestHitConstants[ch];
						}
					}

					pipelineDesc.MissShaders.Resize(pRenderStageDesc->RayTracing.Shaders.MissShaderCount);
					for (uint32 m = 0; m < pRenderStageDesc->RayTracing.Shaders.MissShaderCount; m++)
					{
						pipelineDesc.MissShaders[m].ShaderGUID = pRenderStageDesc->RayTracing.Shaders.pMissShaderNames[m].empty() ? GUID_NONE : ResourceManager::LoadShaderFromFile(pRenderStageDesc->RayTracing.Shaders.pMissShaderNames[m], FShaderStageFlag::SHADER_STAGE_FLAG_MISS_SHADER, EShaderLang::SHADER_LANG_GLSL );

						if (pShaderConstants != nullptr)
						{
							pipelineDesc.MissShaders[m].ShaderConstants = pShaderConstants->RayTracing.MissConstants[m];
						}
					}

					pRenderStage->PipelineStateID = PipelineStateManager::CreateRayTracingPipelineState(&pipelineDesc);
					pRenderStage->pPipelineState = PipelineStateManager::GetPipelineState(pRenderStage->PipelineStateID);
				}
			}

			//Create Resource Bindings to Render Stage
			{
				if (renderStageRenderTargets.GetSize() > 0)
				{
					if (pRenderStageDesc->Type != EPipelineStateType::PIPELINE_STATE_TYPE_GRAPHICS)
					{
						LOG_ERROR("[RenderGraph]: There are resources that a RenderPass should be linked to, but Render Stage %u is not a Graphics Pipeline State", renderStageIndex);
						return false;
					}

					for (uint32 r = 0; r < renderStageRenderTargets.GetSize(); r++)
					{
						auto resourcePair = renderStageRenderTargets[r];
						Resource* pResource = resourcePair.first;

						ResourceBinding resourceBinding = {};
						resourceBinding.pRenderStage	= pRenderStage;
						resourceBinding.DescriptorType	= EDescriptorType::DESCRIPTOR_TYPE_UNKNOWN;
						resourceBinding.Binding			= UINT32_MAX;
						resourceBinding.TextureState	= resourcePair.second;

						pResource->ResourceBindings.PushBack(resourceBinding);		//Create Binding to notify Custom Renderers
						pRenderStage->RenderTargetResources.PushBack(pResource);
					}
				}

				if (pDepthStencilResource != nullptr)
				{
					if (pRenderStageDesc->Type != EPipelineStateType::PIPELINE_STATE_TYPE_GRAPHICS)
					{
						LOG_ERROR("[RenderGraph]: There are resources that a RenderPass should be linked to, but Render Stage %u is not a Graphics Pipeline State", renderStageIndex);
						return false;
					}

					ResourceBinding resourceBinding = {};
					resourceBinding.pRenderStage	= pRenderStage;
					resourceBinding.DescriptorType	= EDescriptorType::DESCRIPTOR_TYPE_UNKNOWN;
					resourceBinding.Binding			= UINT32_MAX;
					resourceBinding.TextureState	= ETextureState::TEXTURE_STATE_SHADER_READ_ONLY;

					pDepthStencilResource->ResourceBindings.PushBack(resourceBinding); //Create Binding to notify Custom Renderers
					pRenderStage->pDepthStencilAttachment = pDepthStencilResource;
				}

				for (uint32 r = 0; r < renderStageTextureResources.GetSize(); r++)
				{
					auto& resourceTuple = renderStageTextureResources[r];
					Resource* pResource = std::get<0>(resourceTuple);

					ResourceBinding resourceBinding = {};
					resourceBinding.pRenderStage	= pRenderStage;
					resourceBinding.DescriptorType	= std::get<2>(resourceTuple);
					resourceBinding.Binding			= r;
					resourceBinding.TextureState	= std::get<1>(resourceTuple);

					pResource->ResourceBindings.PushBack(resourceBinding);
				}

				for (uint32 r = 0; r < renderStageBufferResources.GetSize(); r++)
				{
					auto& resourceTuple = renderStageBufferResources[r];
					Resource* pResource = std::get<0>(resourceTuple);

					ResourceBinding resourceBinding = {};
					resourceBinding.pRenderStage	= pRenderStage;
					resourceBinding.DescriptorType	= std::get<1>(resourceTuple);
					resourceBinding.Binding			= r;
					resourceBinding.TextureState	= ETextureState::TEXTURE_STATE_UNKNOWN;

					pResource->ResourceBindings.PushBack(resourceBinding);
				}

				for (uint32 r = 0; r < renderStageDrawArgResources.GetSize(); r++)
				{
					auto& resourceTuple = renderStageDrawArgResources[r];
					Resource* pResource = std::get<0>(resourceTuple);

					ResourceBinding resourceBinding = {};
					resourceBinding.pRenderStage	= pRenderStage;
					resourceBinding.DescriptorType	= std::get<1>(resourceTuple);
					resourceBinding.Binding			= r;
					resourceBinding.TextureState	= ETextureState::TEXTURE_STATE_UNKNOWN;

					pResource->ResourceBindings.PushBack(resourceBinding);
				}
			}
		}

		return true;
	}

	bool RenderGraph::CreateSynchronizationStages(const TArray<SynchronizationStageDesc>& synchronizationStageDescriptions, TSet<uint32>& requiredDrawArgs)
	{
		m_pSynchronizationStages = DBG_NEW SynchronizationStage[synchronizationStageDescriptions.GetSize()];

		for (uint32 s = 0; s < synchronizationStageDescriptions.GetSize(); s++)
		{
			const SynchronizationStageDesc* pSynchronizationStageDesc = &synchronizationStageDescriptions[s];

			SynchronizationStage* pSynchronizationStage = &m_pSynchronizationStages[s];
			ECommandQueueType otherQueue = ECommandQueueType::COMMAND_QUEUE_TYPE_NONE;

			for (auto synchronizationIt = pSynchronizationStageDesc->Synchronizations.begin(); synchronizationIt != pSynchronizationStageDesc->Synchronizations.end(); synchronizationIt++)
			{
				const RenderGraphResourceSynchronizationDesc* pResourceSynchronizationDesc = &(*synchronizationIt);

				//En massa skit kommer nog beh�va g�ras om h�r, nu n�r Parsern tar hand om Back Buffer States korrekt.

				auto it = m_ResourceMap.find(pResourceSynchronizationDesc->ResourceName);

				if (it == m_ResourceMap.end())
				{
					LOG_ERROR("[RenderGraph]: Resource found in Synchronization Stage but not in Resource Map \"%s\"", pResourceSynchronizationDesc->ResourceName.c_str());
					return false;
				}

				Resource* pResource = &it->second;

				auto prevRenderStageIt = m_RenderStageMap.find(pResourceSynchronizationDesc->PrevRenderStage);
				auto nextRenderStageIt = m_RenderStageMap.find(pResourceSynchronizationDesc->NextRenderStage);

				FPipelineStageFlags	prevLastPipelineStage;

				
				if (prevRenderStageIt == m_RenderStageMap.end())
				{
					if (pResourceSynchronizationDesc->PrevRenderStage == "PRESENT")
					{
						prevLastPipelineStage = FPipelineStageFlag::PIPELINE_STAGE_FLAG_BOTTOM;
					}
					else
					{
						LOG_ERROR("[RenderGraph]: Render Stage found in Synchronization but not in Render Stage Map \"%s\"", pResourceSynchronizationDesc->PrevRenderStage.c_str());
						return false;
					}
				}
				else
				{
					prevLastPipelineStage = m_pRenderStages[prevRenderStageIt->second].LastPipelineStage;
				}

				if (nextRenderStageIt == m_RenderStageMap.end())
				{
					LOG_ERROR("[RenderGraph]: Render Stage found in Synchronization but not in Render Stage Map \"%s\"", pResourceSynchronizationDesc->NextRenderStage.c_str());
					return false;
				}

				const RenderStage* pNextRenderStage	= &m_pRenderStages[nextRenderStageIt->second];

				ECommandQueueType prevQueue 	= pResourceSynchronizationDesc->PrevQueue;
				ECommandQueueType nextQueue		= pResourceSynchronizationDesc->NextQueue;
				uint32 srcMemoryAccessFlags		= CalculateResourceAccessFlags(pResourceSynchronizationDesc->PrevBindingType);
				uint32 dstMemoryAccessFlags		= CalculateResourceAccessFlags(pResourceSynchronizationDesc->NextBindingType);

				if (pSynchronizationStage->ExecutionQueue == ECommandQueueType::COMMAND_QUEUE_TYPE_NONE)
				{
					pSynchronizationStage->ExecutionQueue = prevQueue;
					otherQueue = pSynchronizationStage->ExecutionQueue == ECommandQueueType::COMMAND_QUEUE_TYPE_GRAPHICS ? ECommandQueueType::COMMAND_QUEUE_TYPE_COMPUTE : ECommandQueueType::COMMAND_QUEUE_TYPE_GRAPHICS;
				}
				else if (pSynchronizationStage->ExecutionQueue != prevQueue)
				{
					LOG_ERROR("[RenderGraph]: SynchronizationStage \"%s\" contains synchronizations that have different Previous Queues");
					return false;
				}

				pSynchronizationStage->SrcPipelineStage				= FindLastPipelineStage(pSynchronizationStage->SrcPipelineStage | prevLastPipelineStage);
				pSynchronizationStage->SameQueueDstPipelineStage	= FindEarliestCompatiblePipelineStage(pSynchronizationStage->SameQueueDstPipelineStage | pNextRenderStage->FirstPipelineStage, pSynchronizationStage->ExecutionQueue);
				pSynchronizationStage->OtherQueueDstPipelineStage	= FindEarliestCompatiblePipelineStage(pSynchronizationStage->OtherQueueDstPipelineStage | pNextRenderStage->FirstPipelineStage, otherQueue);

				if (pResource->Type == ERenderGraphResourceType::TEXTURE)
				{
					PipelineTextureBarrierDesc textureBarrier = {};
					textureBarrier.QueueBefore			= prevQueue;
					textureBarrier.QueueAfter			= nextQueue;
					textureBarrier.SrcMemoryAccessFlags = srcMemoryAccessFlags;
					textureBarrier.DstMemoryAccessFlags = dstMemoryAccessFlags;
					textureBarrier.StateBefore			= CalculateResourceTextureState(pResource->Type, pResourceSynchronizationDesc->PrevBindingType, pResource->Texture.Format);
					textureBarrier.StateAfter			= CalculateResourceTextureState(pResource->Type, pResourceSynchronizationDesc->NextBindingType, pResource->Texture.Format);
					textureBarrier.TextureFlags			= pResource->Texture.Format == EFormat::FORMAT_D24_UNORM_S8_UINT ? FTextureFlag::TEXTURE_FLAG_DEPTH_STENCIL : 0;

					uint32 targetSynchronizationIndex = 0;

					if (prevQueue == nextQueue)
					{
						if (pResource->BackBufferBound)
						{
							targetSynchronizationIndex = SAME_QUEUE_BACK_BUFFER_BOUND_SYNCHRONIZATION_INDEX;
						}
						else
						{
							targetSynchronizationIndex = SAME_QUEUE_TEXTURE_SYNCHRONIZATION_INDEX;
						}
					}
					else
					{
						if (pResource->BackBufferBound)
						{
							targetSynchronizationIndex = OTHER_QUEUE_BACK_BUFFER_BOUND_SYNCHRONIZATION_INDEX;
						}
						else
						{
							targetSynchronizationIndex = OTHER_QUEUE_TEXTURE_SYNCHRONIZATION_INDEX;
						}
					}

					uint32 actualSubResourceCount = 0;
					bool isTextureCube = pResource->Texture.TextureType == ERenderGraphTextureType::TEXTURE_CUBE;
					if (pResource->BackBufferBound)
					{
						actualSubResourceCount = m_BackBufferCount;
						textureBarrier.ArrayCount = isTextureCube ? 6 : 1;
					}
					else if (pResource->Texture.IsOfArrayType)
					{
						actualSubResourceCount = 1;
						textureBarrier.ArrayCount = isTextureCube ? 6 * pResource->SubResourceCount : pResource->SubResourceCount;
					}
					else
					{
						actualSubResourceCount = pResource->SubResourceCount;
						textureBarrier.ArrayCount = isTextureCube ? 6 : 1;
					}

					for (uint32 sr = 0; sr < actualSubResourceCount; sr++)
					{
						TArray<PipelineTextureBarrierDesc>& targetArray = pSynchronizationStage->TextureBarriers[targetSynchronizationIndex];
						targetArray.PushBack(textureBarrier);
						uint32 barrierIndex = targetArray.GetSize() - 1;

						ResourceBarrierInfo barrierInfo = {};
						barrierInfo.SynchronizationStageIndex	= s;
						barrierInfo.SynchronizationTypeIndex	= targetSynchronizationIndex;
						barrierInfo.BarrierIndex				= barrierIndex;

						pResource->BarriersPerSynchronizationStage.PushBack(barrierInfo);
					}
				}
				else if (pResource->Type == ERenderGraphResourceType::SCENE_DRAW_ARGS)
				{
					PipelineBufferBarrierDesc bufferBarrier = {};
					bufferBarrier.QueueBefore			= prevQueue;
					bufferBarrier.QueueAfter			= nextQueue;
					bufferBarrier.SrcMemoryAccessFlags	= srcMemoryAccessFlags;
					bufferBarrier.DstMemoryAccessFlags	= dstMemoryAccessFlags;

					uint32 targetSynchronizationIndex = 0;

					if (prevQueue == nextQueue)
					{
						targetSynchronizationIndex = SAME_QUEUE_BUFFER_SYNCHRONIZATION_INDEX;
					}
					else
					{
						targetSynchronizationIndex = OTHER_QUEUE_BUFFER_SYNCHRONIZATION_INDEX;
					}

					TArray<PipelineBufferBarrierDesc>& targetArray = pSynchronizationStage->DrawBufferBarriers[targetSynchronizationIndex];
					targetArray.PushBack(bufferBarrier);
					uint32 barrierIndex = targetArray.GetSize() - 1;

					//We ignore SubResourceCount since DRAW_BUFFERS don't have predetermined SubResourceCount, instead it is determined at runtime

					ResourceBarrierInfo barrierInfo = {};
					barrierInfo.SynchronizationStageIndex	= s;
					barrierInfo.SynchronizationTypeIndex	= targetSynchronizationIndex;
					barrierInfo.BarrierIndex				= barrierIndex;
					barrierInfo.DrawArgsMask				= synchronizationIt->DrawArgsMask;
					requiredDrawArgs.insert(synchronizationIt->DrawArgsMask);

					pResource->BarriersPerSynchronizationStage.PushBack(barrierInfo);
				}
				else if (pResource->Type == ERenderGraphResourceType::BUFFER)
				{
					PipelineBufferBarrierDesc bufferBarrier = {};
					bufferBarrier.QueueBefore			= prevQueue;
					bufferBarrier.QueueAfter			= nextQueue;
					bufferBarrier.SrcMemoryAccessFlags	= srcMemoryAccessFlags;
					bufferBarrier.DstMemoryAccessFlags	= dstMemoryAccessFlags;

					uint32 targetSynchronizationIndex = 0;

					if (prevQueue == nextQueue)
					{
						targetSynchronizationIndex = SAME_QUEUE_BUFFER_SYNCHRONIZATION_INDEX;
					}
					else
					{
						targetSynchronizationIndex = OTHER_QUEUE_BUFFER_SYNCHRONIZATION_INDEX;
					}

					uint32 actualSubResourceCount = 0;
					if (pResource->BackBufferBound)
					{
						actualSubResourceCount = m_BackBufferCount;
					}
					else
					{
						actualSubResourceCount = pResource->SubResourceCount;
					}

					for (uint32 sr = 0; sr < actualSubResourceCount; sr++)
					{
						TArray<PipelineBufferBarrierDesc>& targetArray = pSynchronizationStage->BufferBarriers[targetSynchronizationIndex];
						targetArray.PushBack(bufferBarrier);
						uint32 barrierIndex = targetArray.GetSize() - 1;

						ResourceBarrierInfo barrierInfo = {};
						barrierInfo.SynchronizationStageIndex	= s;
						barrierInfo.SynchronizationTypeIndex	= targetSynchronizationIndex;
						barrierInfo.BarrierIndex				= barrierIndex;

						pResource->BarriersPerSynchronizationStage.PushBack(barrierInfo);
					}
				}
			}
		}

		return true;
	}

	bool RenderGraph::CreatePipelineStages(const TArray<PipelineStageDesc>& pipelineStageDescriptions)
	{
		m_PipelineStageCount = (uint32)pipelineStageDescriptions.GetSize();
		m_pPipelineStages = DBG_NEW PipelineStage[m_PipelineStageCount];

		Profiler::GetGPUProfiler()->Init(GPUProfiler::TimeUnit::MICRO);
		Profiler::GetGPUProfiler()->CreateTimestamps(m_PipelineStageCount * m_BackBufferCount * 2);
		Profiler::GetGPUProfiler()->CreateGraphicsPipelineStats();
		String pipelineStageName = "";

		for (uint32 i = 0; i < m_PipelineStageCount; i++)
		{
			const PipelineStageDesc* pPipelineStageDesc = &pipelineStageDescriptions[i];

			PipelineStage* pPipelineStage = &m_pPipelineStages[i];

			if (pPipelineStageDesc->Type == ERenderGraphPipelineStageType::RENDER)
			{
				m_ExecutionStageCount += m_pRenderStages[pPipelineStageDesc->StageIndex].UsesCustomRenderer ? 2 : 1;
				pipelineStageName = m_pRenderStages[pPipelineStageDesc->StageIndex].Name;
			}
			else if (pPipelineStageDesc->Type == ERenderGraphPipelineStageType::SYNCHRONIZATION)
			{
				m_ExecutionStageCount += 2;
				pipelineStageName = "Synchronization Stage " + std::to_string(pPipelineStageDesc->StageIndex);
			}			

			pPipelineStage->Type		= pPipelineStageDesc->Type;
			pPipelineStage->StageIndex	= pPipelineStageDesc->StageIndex;

			pPipelineStage->ppGraphicsCommandAllocators		= DBG_NEW CommandAllocator*[m_BackBufferCount];
			pPipelineStage->ppComputeCommandAllocators		= DBG_NEW CommandAllocator*[m_BackBufferCount];
			pPipelineStage->ppGraphicsCommandLists			= DBG_NEW CommandList*[m_BackBufferCount];
			pPipelineStage->ppComputeCommandLists			= DBG_NEW CommandList*[m_BackBufferCount];

			for (uint32 f = 0; f < m_BackBufferCount; f++)
			{
				//Todo: Don't always allocate 2 command lists (timestamps also do this)
				pPipelineStage->ppGraphicsCommandAllocators[f]	= m_pGraphicsDevice->CreateCommandAllocator("Render Graph Graphics Command Allocator", ECommandQueueType::COMMAND_QUEUE_TYPE_GRAPHICS);
				pPipelineStage->ppComputeCommandAllocators[f]	= m_pGraphicsDevice->CreateCommandAllocator("Render Graph Compute Command Allocator", ECommandQueueType::COMMAND_QUEUE_TYPE_COMPUTE);

				CommandListDesc graphicsCommandListDesc = {};
				graphicsCommandListDesc.DebugName				= "Render Graph Graphics Command List";
				graphicsCommandListDesc.CommandListType			= ECommandListType::COMMAND_LIST_TYPE_PRIMARY;
				graphicsCommandListDesc.Flags					= FCommandListFlag::COMMAND_LIST_FLAG_ONE_TIME_SUBMIT;

				pPipelineStage->ppGraphicsCommandLists[f]		= m_pGraphicsDevice->CreateCommandList(pPipelineStage->ppGraphicsCommandAllocators[f], &graphicsCommandListDesc);

				// Add graphics timestamps
				Profiler::GetGPUProfiler()->AddTimestamp(pPipelineStage->ppGraphicsCommandLists[f], pipelineStageName + " GRAPHICS");

				CommandListDesc computeCommandListDesc = {};
				computeCommandListDesc.DebugName				= "Render Graph Compute Command List";
				computeCommandListDesc.CommandListType			= ECommandListType::COMMAND_LIST_TYPE_PRIMARY;
				computeCommandListDesc.Flags					= FCommandListFlag::COMMAND_LIST_FLAG_ONE_TIME_SUBMIT;

				pPipelineStage->ppComputeCommandLists[f]		= m_pGraphicsDevice->CreateCommandList(pPipelineStage->ppComputeCommandAllocators[f], &computeCommandListDesc);

				// Add compute timestamps
				Profiler::GetGPUProfiler()->AddTimestamp(pPipelineStage->ppComputeCommandLists[f], pipelineStageName + " COMPUTE");
			}

			// Reset all timestamps and pipeline statistics before first use of them
			for (uint32 f = 0; f < m_BackBufferCount; f++)
			{
				pPipelineStage->ppGraphicsCommandLists[f]->Begin(nullptr);
				Profiler::GetGPUProfiler()->ResetTimestamp(pPipelineStage->ppGraphicsCommandLists[f]);
				Profiler::GetGPUProfiler()->ResetGraphicsPipelineStat(pPipelineStage->ppGraphicsCommandLists[f]);
				Profiler::GetGPUProfiler()->StartGraphicsPipelineStat(pPipelineStage->ppGraphicsCommandLists[f]);
				Profiler::GetGPUProfiler()->EndGraphicsPipelineStat(pPipelineStage->ppGraphicsCommandLists[f]);
				pPipelineStage->ppGraphicsCommandLists[f]->End();
				RenderAPI::GetGraphicsQueue()->ExecuteCommandLists(&pPipelineStage->ppGraphicsCommandLists[f], 1, FPipelineStageFlag::PIPELINE_STAGE_FLAG_UNKNOWN, nullptr, 0, nullptr, 0);
				RenderAPI::GetGraphicsQueue()->Flush();

				pPipelineStage->ppComputeCommandLists[f]->Begin(nullptr);
				Profiler::GetGPUProfiler()->ResetTimestamp(pPipelineStage->ppComputeCommandLists[f]);
				pPipelineStage->ppComputeCommandLists[f]->End();
				RenderAPI::GetComputeQueue()->ExecuteCommandLists(&pPipelineStage->ppComputeCommandLists[f], 1, FPipelineStageFlag::PIPELINE_STAGE_FLAG_UNKNOWN, nullptr, 0, nullptr, 0);
				RenderAPI::GetComputeQueue()->Flush();
			}

		}

		m_ppExecutionStages = DBG_NEW CommandList*[m_ExecutionStageCount];

		return true;
	}

	void RenderGraph::UpdateRelativeParameters()
	{
		RenderAPI::GetGraphicsQueue()->Flush();
		RenderAPI::GetComputeQueue()->Flush();
		RenderAPI::GetCopyQueue()->Flush();

		for (uint32 renderStageIndex : m_WindowRelativeRenderStages)
		{
			RenderStage* pRenderStage = &m_pRenderStages[renderStageIndex];

			UpdateRelativeRenderStageDimensions(pRenderStage);
		}

		for (const String& resourceName : m_WindowRelativeResources)
		{
			InternalResourceUpdateDesc* pInternalResourceUpdateDesc = &m_InternalResourceUpdateDescriptions[resourceName];

			UpdateRelativeResourceDimensions(pInternalResourceUpdateDesc);
		}
	}

	void RenderGraph::UpdateInternalResource(InternalResourceUpdateDesc& desc)
	{
		auto it = m_ResourceMap.find(desc.ResourceName);

		if (it != m_ResourceMap.end())
		{
			Resource* pResource = &it->second;
			ResourceUpdateDesc resourceUpdateDesc;
			resourceUpdateDesc.ResourceName = desc.ResourceName;

			switch (desc.Type)
			{
				case ERenderGraphResourceType::TEXTURE:
				{
					resourceUpdateDesc.InternalTextureUpdate.pTextureDesc		= &desc.TextureUpdate.TextureDesc;
					resourceUpdateDesc.InternalTextureUpdate.pTextureViewDesc	= &desc.TextureUpdate.TextureViewDesc;
					resourceUpdateDesc.InternalTextureUpdate.pSamplerDesc		= &desc.TextureUpdate.SamplerDesc;
					UpdateResourceTexture(pResource, &resourceUpdateDesc);
					break;
				}
				case ERenderGraphResourceType::BUFFER:
				{
					resourceUpdateDesc.InternalBufferUpdate.pBufferDesc			= &desc.BufferUpdate.BufferDesc;
					UpdateResourceBuffer(pResource, &resourceUpdateDesc);
					break;
				}
				default:
				{
					LOG_WARNING("[RenderGraph]: Resource \"%s\" in Render Graph has unsupported Type", desc.ResourceName.c_str());
					return;
				}
			}
		}
		else
		{
			LOG_WARNING("[RenderGraph]: Resource \"%s\" in Render Graph could not be found in Resource Map", desc.ResourceName.c_str());
			return;
		}
	}

	void RenderGraph::UpdateResourceTexture(Resource* pResource, const ResourceUpdateDesc* pDesc)
	{
		uint32 actualSubResourceCount = 0;

		if (pResource->BackBufferBound)
		{
			actualSubResourceCount = m_BackBufferCount;
		}
		else if (pResource->Texture.IsOfArrayType)
		{
			actualSubResourceCount = 1;
		}
		else
		{
			actualSubResourceCount = pResource->SubResourceCount;
		}

		for (uint32 sr = 0; sr < actualSubResourceCount; sr++)
		{
			Texture** ppTexture =					&pResource->Texture.Textures[sr];
			TextureView** ppTextureView =			&pResource->Texture.PerImageTextureViews[sr];
			Sampler** ppSampler =					&pResource->Texture.Samplers[sr];

			Texture* pTexture						= nullptr;
			TextureView* pTextureView				= nullptr;
			Sampler* pSampler						= nullptr;

			if (pResource->OwnershipType == EResourceOwnershipType::INTERNAL)
			{
				const TextureDesc* pTextureDesc	= pDesc->InternalTextureUpdate.pTextureDesc;
				TextureViewDesc textureViewDesc = *pDesc->InternalTextureUpdate.pTextureViewDesc; //Make a copy so we can change TextureViewDesc::pTexture

				SAFERELEASE(*ppTexture);
				SAFERELEASE(*ppTextureView);

				pTexture = m_pGraphicsDevice->CreateTexture(pTextureDesc);

				textureViewDesc.pTexture = pTexture;
				pTextureView = m_pGraphicsDevice->CreateTextureView(&textureViewDesc);

				//Create texture views for sub images to be used as Render Targets
				if (pResource->Texture.UsedAsRenderTarget)
				{
					if (pResource->Texture.PerSubImageUniquelyAllocated)
					{
						TextureViewDesc subImageTextureViewDesc = {};
						subImageTextureViewDesc.pTexture		= pTexture;
						subImageTextureViewDesc.Flags			= (textureViewDesc.Flags & FTextureViewFlag::TEXTURE_VIEW_FLAG_DEPTH_STENCIL) > 0 ? FTextureViewFlag::TEXTURE_VIEW_FLAG_DEPTH_STENCIL : FTextureViewFlag::TEXTURE_VIEW_FLAG_RENDER_TARGET;
						subImageTextureViewDesc.Format			= pResource->Texture.Format;
						subImageTextureViewDesc.Type			= ETextureViewType::TEXTURE_VIEW_TYPE_2D;
						subImageTextureViewDesc.Miplevel		= textureViewDesc.Miplevel;
						subImageTextureViewDesc.MiplevelCount	= textureViewDesc.MiplevelCount;
						subImageTextureViewDesc.ArrayCount		= 1;

						for (uint32 si = 0; si < pTextureDesc->ArrayCount; si++)
						{
							TextureView** ppPerSubImageTextureView = &pResource->Texture.PerSubImageTextureViews[sr * pTextureDesc->ArrayCount + si];

							subImageTextureViewDesc.DebugName	= pResource->Name + " Sub Image Texture View " + std::to_string(si);
							subImageTextureViewDesc.ArrayIndex	= si;

							SAFERELEASE(*ppPerSubImageTextureView);
							(*ppPerSubImageTextureView)	= m_pGraphicsDevice->CreateTextureView(&subImageTextureViewDesc);
						}
					}
					else
					{
						pResource->Texture.PerSubImageTextureViews[sr] = pTextureView;
					}
				}

				//Update Sampler
				if (pDesc->InternalTextureUpdate.pSamplerDesc != nullptr)
				{
					SAFERELEASE(*ppSampler);
					pSampler = m_pGraphicsDevice->CreateSampler(pDesc->InternalTextureUpdate.pSamplerDesc);
				}
			}
			else if (pResource->OwnershipType == EResourceOwnershipType::EXTERNAL)
			{
				pTexture			= pDesc->ExternalTextureUpdate.ppTextures[sr];
				pTextureView		= pDesc->ExternalTextureUpdate.ppTextureViews[sr];

				pResource->Texture.PerSubImageTextureViews[sr] = pTextureView;

				//Update Sampler
				if (pDesc->ExternalTextureUpdate.ppSamplers != nullptr)
				{
					pSampler = pDesc->ExternalTextureUpdate.ppSamplers[sr];
				}
			}
			else
			{
				LOG_ERROR("[RenderGraph]: UpdateResourceTexture called for resource with invalid OwnershipType");
				return;
			}

			const TextureDesc& textureDesc = pTexture->GetDesc();

			if (pResource->Texture.IsOfArrayType)
			{
				if (pResource->Texture.TextureType == ERenderGraphTextureType::TEXTURE_CUBE)
				{
					if (textureDesc.ArrayCount != pResource->SubResourceCount * 6)
					{
						LOG_ERROR("[RenderGraph]: UpdateResourceTexture for resource of array type with length %u and type TextureCube but ArrayCount was %u", pResource->SubResourceCount, textureDesc.ArrayCount);
						return;
					}
				}
				else
				{
					if (textureDesc.ArrayCount != pResource->SubResourceCount)
					{
						LOG_ERROR("[RenderGraph]: UpdateResourceTexture for resource of array type with length %u and type Texture2D but ArrayCount was %u", pResource->SubResourceCount, textureDesc.ArrayCount);
						return;
					}
				}
			}

			(*ppTexture)		= pTexture;
			(*ppTextureView)	= pTextureView;
			(*ppSampler)		= pSampler;

			if (pResource->BarriersPerSynchronizationStage.GetSize() > 0)
			{
				for (uint32 b = sr; b < pResource->BarriersPerSynchronizationStage.GetSize(); b += pResource->SubResourceCount)
				{
					const ResourceBarrierInfo* pBarrierInfo = &pResource->BarriersPerSynchronizationStage[b];
					SynchronizationStage* pSynchronizationStage = &m_pSynchronizationStages[pBarrierInfo->SynchronizationStageIndex];

					PipelineTextureBarrierDesc* pTextureBarrier = &pSynchronizationStage->TextureBarriers[pBarrierInfo->SynchronizationTypeIndex][pBarrierInfo->BarrierIndex];

					pTextureBarrier->pTexture		= pTexture;
					pTextureBarrier->Miplevel		= 0;
					pTextureBarrier->MiplevelCount	= textureDesc.Miplevels;
					pTextureBarrier->ArrayIndex		= 0;
					pTextureBarrier->ArrayCount		= textureDesc.ArrayCount;
				}
			}

			//Transfer to Initial State
			if (!pResource->Texture.InitialTransitionBarriers.IsEmpty())
			{
				PipelineTextureBarrierDesc& initialBarrier = pResource->Texture.InitialTransitionBarriers[sr];

				initialBarrier.pTexture				= pTexture;
				initialBarrier.Miplevel				= 0;
				initialBarrier.MiplevelCount		= textureDesc.Miplevels;
				initialBarrier.ArrayIndex			= 0;
				initialBarrier.ArrayCount			= textureDesc.ArrayCount;

				FPipelineStageFlags srcPipelineStage = pResource->LastPipelineStageOfFirstRenderStage;
				FPipelineStageFlags dstPipelineStage = pResource->LastPipelineStageOfFirstRenderStage;

				if (initialBarrier.QueueAfter == ECommandQueueType::COMMAND_QUEUE_TYPE_GRAPHICS)
				{
					CommandList* pCommandList = m_ppGraphicsCopyCommandLists[m_ModFrameIndex];

					if (!pCommandList->IsBegin())
					{
						m_ppGraphicsCopyCommandAllocators[m_ModFrameIndex]->Reset();
						pCommandList->Begin(nullptr);
					}

					pCommandList->PipelineTextureBarriers(srcPipelineStage, dstPipelineStage, &initialBarrier, 1);
				}
				else if (initialBarrier.QueueAfter == ECommandQueueType::COMMAND_QUEUE_TYPE_COMPUTE)
				{
					CommandList* pCommandList = m_ppComputeCopyCommandLists[m_ModFrameIndex];

					if (!pCommandList->IsBegin())
					{
						m_ppComputeCopyCommandAllocators[m_ModFrameIndex]->Reset();
						pCommandList->Begin(nullptr);
					}

					pCommandList->PipelineTextureBarriers(srcPipelineStage, dstPipelineStage, &initialBarrier, 1);
				}
			}
		}

		if (pResource->ResourceBindings.GetSize() > 0)
			m_DirtyDescriptorSetTextures.insert(pResource);
	}

	void RenderGraph::UpdateResourceDrawArgs(Resource* pResource, const ResourceUpdateDesc* pDesc)
	{
		auto drawArgsArgsIt = pResource->DrawArgs.MaskToArgs.find(pDesc->ExternalDrawArgsUpdate.DrawArgsMask);

		if (drawArgsArgsIt != pResource->DrawArgs.MaskToArgs.end())
		{
			drawArgsArgsIt->second.Args.Clear();

			drawArgsArgsIt->second.Args.Resize(pDesc->ExternalDrawArgsUpdate.DrawArgsCount);
			memcpy(drawArgsArgsIt->second.Args.GetData(), pDesc->ExternalDrawArgsUpdate.pDrawArgs, pDesc->ExternalDrawArgsUpdate.DrawArgsCount * sizeof(DrawArg));

			//Update Synchronization Stage Barriers
			for (uint32 b = 0; b < pResource->BarriersPerSynchronizationStage.GetSize(); b += pResource->SubResourceCount)
			{
				const ResourceBarrierInfo* pBarrierInfo = &pResource->BarriersPerSynchronizationStage[b];

				if (pDesc->ExternalDrawArgsUpdate.DrawArgsMask == pBarrierInfo->DrawArgsMask)
				{
					SynchronizationStage* pSynchronizationStage = &m_pSynchronizationStages[pBarrierInfo->SynchronizationStageIndex];

					TArray<PipelineBufferBarrierDesc>& drawBufferBarriers = pSynchronizationStage->DrawBufferBarriers[pBarrierInfo->SynchronizationTypeIndex];
					PipelineBufferBarrierDesc bufferBarrierTemplate = drawBufferBarriers[0];
					drawBufferBarriers.Clear();

					for (uint32 d = 0; d < pDesc->ExternalDrawArgsUpdate.DrawArgsCount; d++)
					{
						DrawArg* pDrawArg = &pDesc->ExternalDrawArgsUpdate.pDrawArgs[d];

						//Vertex Buffer
						{
							bufferBarrierTemplate.pBuffer		= pDrawArg->pVertexBuffer;
							bufferBarrierTemplate.SizeInBytes	= pDrawArg->VertexBufferSize;
							bufferBarrierTemplate.Offset		= 0;
							drawBufferBarriers.PushBack(bufferBarrierTemplate);
						}

						//Instance Buffer
						{
							bufferBarrierTemplate.pBuffer		= pDrawArg->pInstanceBuffer;
							bufferBarrierTemplate.SizeInBytes	= pDrawArg->InstanceCount;
							bufferBarrierTemplate.Offset		= 0;
							drawBufferBarriers.PushBack(bufferBarrierTemplate);
						}

						//Index Buffer
						{
							bufferBarrierTemplate.pBuffer		= pDrawArg->pIndexBuffer;
							bufferBarrierTemplate.SizeInBytes	= pDrawArg->IndexCount * sizeof(uint32);
							bufferBarrierTemplate.Offset		= 0;
							drawBufferBarriers.PushBack(bufferBarrierTemplate);
						}
					}
				}
			}

			static TArray<PipelineBufferBarrierDesc> intialBarriers;
			intialBarriers.Clear();

			//Create Initial Barriers
			for (uint32 d = 0; d < pDesc->ExternalDrawArgsUpdate.DrawArgsCount; d++)
			{
				DrawArg* pDrawArg = &pDesc->ExternalDrawArgsUpdate.pDrawArgs[d];

				//Vertex Buffer
				{
					PipelineBufferBarrierDesc initialVertexBufferTransitionBarrier = drawArgsArgsIt->second.InitialTransitionBarrierTemplate;
					initialVertexBufferTransitionBarrier.pBuffer		= pDrawArg->pVertexBuffer;
					initialVertexBufferTransitionBarrier.Offset			= 0;
					initialVertexBufferTransitionBarrier.SizeInBytes	= pDrawArg->VertexBufferSize;
					intialBarriers.PushBack(initialVertexBufferTransitionBarrier);
				}

				//Instance Buffer
				{
					PipelineBufferBarrierDesc initialInstanceBufferTransitionBarrier = drawArgsArgsIt->second.InitialTransitionBarrierTemplate;
					initialInstanceBufferTransitionBarrier.pBuffer		= pDrawArg->pInstanceBuffer;
					initialInstanceBufferTransitionBarrier.Offset		= 0;
					initialInstanceBufferTransitionBarrier.SizeInBytes	= pDrawArg->InstanceBufferSize;
					intialBarriers.PushBack(initialInstanceBufferTransitionBarrier);
				}

				//Index Buffer
				{
					PipelineBufferBarrierDesc initialIndexBufferTransitionBarrier = drawArgsArgsIt->second.InitialTransitionBarrierTemplate;
					initialIndexBufferTransitionBarrier.pBuffer			= pDrawArg->pIndexBuffer;
					initialIndexBufferTransitionBarrier.Offset			= 0;
					initialIndexBufferTransitionBarrier.SizeInBytes		= pDrawArg->IndexCount * sizeof(uint32);
					intialBarriers.PushBack(initialIndexBufferTransitionBarrier);
				}
			}

			m_DirtyDescriptorSetDrawArgs.insert(pResource);
		}
		else
		{
			LOG_WARNING("[RenderGraph]: Update DrawArgs called for unused DrawArgsMask %x", pDesc->ExternalDrawArgsUpdate.DrawArgsMask);
		}
	}

	void RenderGraph::UpdateResourceBuffer(Resource* pResource, const ResourceUpdateDesc* pDesc)
	{
		uint32 actualSubResourceCount = 0;
		if (pResource->BackBufferBound)
		{
			actualSubResourceCount = m_BackBufferCount;
		}
		else
		{
			actualSubResourceCount = pResource->SubResourceCount;
		}

		//Update Buffer
		for (uint32 sr = 0; sr < actualSubResourceCount; sr++)
		{
			Buffer** ppBuffer		= &pResource->Buffer.Buffers[sr];
			uint64* pOffset			= &pResource->Buffer.Offsets[sr];
			uint64* pSizeInBytes	= &pResource->Buffer.SizesInBytes[sr];

			Buffer* pBuffer = nullptr;

			if (pResource->OwnershipType == EResourceOwnershipType::INTERNAL)
			{
				SAFERELEASE(*ppBuffer);
				pBuffer = m_pGraphicsDevice->CreateBuffer(pDesc->InternalBufferUpdate.pBufferDesc);
			}
			else if (pResource->OwnershipType == EResourceOwnershipType::EXTERNAL)
			{
				pBuffer = pDesc->ExternalBufferUpdate.ppBuffer[sr];
			}
			else
			{
				LOG_ERROR("[RenderGraph]: UpdateResourceBuffer called for Resource with unknown OwnershipType, \"%s\"", pResource->Name.c_str());
				return;
			}

			const BufferDesc& bufferDesc = pBuffer->GetDesc();

			//Todo: This should not be here
			uint64 offset = 0;

			(*ppBuffer)		= pBuffer;
			(*pSizeInBytes) = bufferDesc.SizeInBytes;
			(*pOffset)		= offset;

			for (uint32 b = sr; b < pResource->BarriersPerSynchronizationStage.GetSize(); b += pResource->SubResourceCount)
			{
				const ResourceBarrierInfo* pBarrierInfo = &pResource->BarriersPerSynchronizationStage[b];
				SynchronizationStage* pSynchronizationStage = &m_pSynchronizationStages[pBarrierInfo->SynchronizationStageIndex];

				PipelineBufferBarrierDesc* pBufferBarrier = &pSynchronizationStage->BufferBarriers[pBarrierInfo->SynchronizationTypeIndex][pBarrierInfo->BarrierIndex];

				pBufferBarrier->pBuffer		= pBuffer;
				pBufferBarrier->SizeInBytes = bufferDesc.SizeInBytes;
				pBufferBarrier->Offset		= offset;
			}

			//Transfer to Initial State
			if (!pResource->Buffer.InitialTransitionBarriers.IsEmpty())
			{
				PipelineBufferBarrierDesc& initialBarrier = pResource->Buffer.InitialTransitionBarriers[sr];

				initialBarrier.pBuffer		= pBuffer;
				initialBarrier.Offset		= offset;
				initialBarrier.SizeInBytes	= bufferDesc.SizeInBytes;

				FPipelineStageFlags srcPipelineStage = pResource->LastPipelineStageOfFirstRenderStage;
				FPipelineStageFlags dstPipelineStage = pResource->LastPipelineStageOfFirstRenderStage;

				if (initialBarrier.QueueAfter == ECommandQueueType::COMMAND_QUEUE_TYPE_GRAPHICS)
				{
					CommandList* pCommandList = m_ppGraphicsCopyCommandLists[m_ModFrameIndex];

					if (!pCommandList->IsBegin())
					{
						m_ppGraphicsCopyCommandAllocators[m_ModFrameIndex]->Reset();
						pCommandList->Begin(nullptr);
					}

					pCommandList->PipelineBufferBarriers(srcPipelineStage, dstPipelineStage, &initialBarrier, 1);
				}
				else if (initialBarrier.QueueAfter == ECommandQueueType::COMMAND_QUEUE_TYPE_COMPUTE)
				{
					CommandList* pCommandList = m_ppComputeCopyCommandLists[m_ModFrameIndex];

					if (!pCommandList->IsBegin())
					{
						m_ppComputeCopyCommandAllocators[m_ModFrameIndex]->Reset();
						pCommandList->Begin(nullptr);
					}

					pCommandList->PipelineBufferBarriers(srcPipelineStage, dstPipelineStage, &initialBarrier, 1);
				}
			}
		}

		if (pResource->ResourceBindings.GetSize() > 0)
			m_DirtyDescriptorSetBuffers.insert(pResource);
	}

	void RenderGraph::UpdateResourceAccelerationStructure(Resource* pResource, const ResourceUpdateDesc* pDesc)
	{
		//Update Acceleration Structure
		pResource->AccelerationStructure.pTLAS = pDesc->ExternalAccelerationStructure.pTLAS;

		m_DirtyDescriptorSetAccelerationStructures.insert(pResource);
	}

	void RenderGraph::UpdateRelativeRenderStageDimensions(RenderStage* pRenderStage)
	{
		if (pRenderStage->Parameters.XDimType == ERenderGraphDimensionType::RELATIVE_1D)
		{
			pRenderStage->Dimensions.x = uint32(pRenderStage->Parameters.XDimVariable * m_WindowWidth * m_WindowHeight);
		}
		else
		{
			if (pRenderStage->Parameters.XDimType == ERenderGraphDimensionType::RELATIVE)
			{
				pRenderStage->Dimensions.x = uint32(pRenderStage->Parameters.XDimVariable * m_WindowWidth);
			}

			if (pRenderStage->Parameters.YDimType == ERenderGraphDimensionType::RELATIVE)
			{
				pRenderStage->Dimensions.y = uint32(pRenderStage->Parameters.YDimVariable * m_WindowHeight);
			}
		}
	}

	void RenderGraph::UpdateRelativeResourceDimensions(InternalResourceUpdateDesc* pResourceUpdateDesc)
	{
		switch (pResourceUpdateDesc->Type)
		{
			case ERenderGraphResourceType::TEXTURE:
			{
				if (pResourceUpdateDesc->TextureUpdate.XDimType == ERenderGraphDimensionType::RELATIVE)
				{
					pResourceUpdateDesc->TextureUpdate.TextureDesc.Width = uint32(pResourceUpdateDesc->TextureUpdate.XDimVariable * m_WindowWidth);
					m_DirtyInternalResources.insert(pResourceUpdateDesc->ResourceName);
				}

				if (pResourceUpdateDesc->TextureUpdate.YDimType == ERenderGraphDimensionType::RELATIVE)
				{
					pResourceUpdateDesc->TextureUpdate.TextureDesc.Height = uint32(pResourceUpdateDesc->TextureUpdate.YDimVariable * m_WindowHeight);
					m_DirtyInternalResources.insert(pResourceUpdateDesc->ResourceName);
				}

				break;
			}
			default:
			{
				LOG_WARNING("[RenderGraph]: Resource \"%s\" in Render Graph has unsupported Type for relative dimensions", pResourceUpdateDesc->ResourceName.c_str());
				return;
			}
		}
	}

	void RenderGraph::ExecuteSynchronizationStage(
		SynchronizationStage*	pSynchronizationStage,
		CommandAllocator*		pGraphicsCommandAllocator,
		CommandList*			pGraphicsCommandList,
		CommandAllocator*		pComputeCommandAllocator,
		CommandList*			pComputeCommandList,
		CommandList**			ppFirstExecutionStage,
		CommandList**			ppSecondExecutionStage)
	{
		Profiler::GetGPUProfiler()->GetTimestamp(pGraphicsCommandList);
		pGraphicsCommandAllocator->Reset();
		pGraphicsCommandList->Begin(nullptr);
		Profiler::GetGPUProfiler()->ResetTimestamp(pGraphicsCommandList);
		Profiler::GetGPUProfiler()->StartTimestamp(pGraphicsCommandList);

		Profiler::GetGPUProfiler()->GetTimestamp(pComputeCommandList);
		pComputeCommandAllocator->Reset();
		pComputeCommandList->Begin(nullptr);
		Profiler::GetGPUProfiler()->ResetTimestamp(pComputeCommandList);
		Profiler::GetGPUProfiler()->StartTimestamp(pComputeCommandList);

		CommandList* pFirstExecutionCommandList = nullptr;
		CommandList* pSecondExecutionCommandList = nullptr;

		if (pSynchronizationStage->ExecutionQueue == ECommandQueueType::COMMAND_QUEUE_TYPE_GRAPHICS)
		{
			(*ppFirstExecutionStage) = pGraphicsCommandList;
			pFirstExecutionCommandList = pGraphicsCommandList;
			pSecondExecutionCommandList = pComputeCommandList;
		}
		else if (pSynchronizationStage->ExecutionQueue == ECommandQueueType::COMMAND_QUEUE_TYPE_COMPUTE)
		{
			(*ppFirstExecutionStage) = pComputeCommandList;
			pFirstExecutionCommandList = pComputeCommandList;
			pSecondExecutionCommandList = pGraphicsCommandList;
		}

		//Texture Synchronizations
		{
			const TArray<PipelineTextureBarrierDesc>& sameQueueBackBufferBarriers	= pSynchronizationStage->TextureBarriers[SAME_QUEUE_BACK_BUFFER_BOUND_SYNCHRONIZATION_INDEX];
			const TArray<PipelineTextureBarrierDesc>& sameQueueTextureBarriers		= pSynchronizationStage->TextureBarriers[SAME_QUEUE_TEXTURE_SYNCHRONIZATION_INDEX];
			const TArray<PipelineTextureBarrierDesc>& otherQueueBackBufferBarriers	= pSynchronizationStage->TextureBarriers[OTHER_QUEUE_BACK_BUFFER_BOUND_SYNCHRONIZATION_INDEX];
			const TArray<PipelineTextureBarrierDesc>& otherQueueTextureBarriers		= pSynchronizationStage->TextureBarriers[OTHER_QUEUE_TEXTURE_SYNCHRONIZATION_INDEX];

			if (sameQueueBackBufferBarriers.GetSize() > 0)
			{
				pFirstExecutionCommandList->PipelineTextureBarriers(pSynchronizationStage->SrcPipelineStage, pSynchronizationStage->SameQueueDstPipelineStage, &otherQueueBackBufferBarriers[m_BackBufferIndex], 1);
			}

			if (sameQueueTextureBarriers.GetSize() > 0)
			{
				pFirstExecutionCommandList->PipelineTextureBarriers(pSynchronizationStage->SrcPipelineStage, pSynchronizationStage->SameQueueDstPipelineStage, sameQueueTextureBarriers.GetData(), sameQueueTextureBarriers.GetSize());
			}

			if (otherQueueBackBufferBarriers.GetSize() > 0)
			{
				const PipelineTextureBarrierDesc* pTextureBarrier = &otherQueueBackBufferBarriers[m_BackBufferIndex];
				pFirstExecutionCommandList->PipelineTextureBarriers(pSynchronizationStage->SrcPipelineStage, pSynchronizationStage->OtherQueueDstPipelineStage, pTextureBarrier, 1);
				pSecondExecutionCommandList->PipelineTextureBarriers(pSynchronizationStage->SrcPipelineStage, pSynchronizationStage->OtherQueueDstPipelineStage, pTextureBarrier, 1);
				(*ppSecondExecutionStage) = pSecondExecutionCommandList;
			}

			if (otherQueueTextureBarriers.GetSize() > 0)
			{
				pFirstExecutionCommandList->PipelineTextureBarriers(pSynchronizationStage->SrcPipelineStage, pSynchronizationStage->OtherQueueDstPipelineStage, otherQueueTextureBarriers.GetData(), otherQueueTextureBarriers.GetSize());
				pSecondExecutionCommandList->PipelineTextureBarriers(pSynchronizationStage->SrcPipelineStage, pSynchronizationStage->OtherQueueDstPipelineStage, otherQueueTextureBarriers.GetData(), otherQueueTextureBarriers.GetSize());
				(*ppSecondExecutionStage) = pSecondExecutionCommandList;
			}
		}

		//Draw Buffer Synchronization
		{
			const TArray<PipelineBufferBarrierDesc>& sameQueueDrawBufferBarriers		= pSynchronizationStage->DrawBufferBarriers[SAME_QUEUE_BUFFER_SYNCHRONIZATION_INDEX];
			const TArray<PipelineBufferBarrierDesc>& otherQueueDrawBufferBarriers		= pSynchronizationStage->DrawBufferBarriers[OTHER_QUEUE_BUFFER_SYNCHRONIZATION_INDEX];

			if (sameQueueDrawBufferBarriers.GetSize() > 0)
			{
				pFirstExecutionCommandList->PipelineBufferBarriers(pSynchronizationStage->SrcPipelineStage, pSynchronizationStage->SameQueueDstPipelineStage, sameQueueDrawBufferBarriers.GetData(), sameQueueDrawBufferBarriers.GetSize());
			}

			if (otherQueueDrawBufferBarriers.GetSize() > 0)
			{
				pFirstExecutionCommandList->PipelineBufferBarriers(pSynchronizationStage->SrcPipelineStage, pSynchronizationStage->OtherQueueDstPipelineStage, otherQueueDrawBufferBarriers.GetData(), otherQueueDrawBufferBarriers.GetSize());
				pSecondExecutionCommandList->PipelineBufferBarriers(pSynchronizationStage->SrcPipelineStage, pSynchronizationStage->OtherQueueDstPipelineStage, otherQueueDrawBufferBarriers.GetData(), otherQueueDrawBufferBarriers.GetSize());
				(*ppSecondExecutionStage) = pSecondExecutionCommandList;
			}
		}

		//Buffer Synchronization
		{
			const TArray<PipelineBufferBarrierDesc>& sameQueueBufferBarriers		= pSynchronizationStage->BufferBarriers[SAME_QUEUE_BUFFER_SYNCHRONIZATION_INDEX];
			const TArray<PipelineBufferBarrierDesc>& otherQueueBufferBarriers		= pSynchronizationStage->BufferBarriers[OTHER_QUEUE_BUFFER_SYNCHRONIZATION_INDEX];

			if (sameQueueBufferBarriers.GetSize() > 0)
			{
				pFirstExecutionCommandList->PipelineBufferBarriers(pSynchronizationStage->SrcPipelineStage, pSynchronizationStage->SameQueueDstPipelineStage, sameQueueBufferBarriers.GetData(), sameQueueBufferBarriers.GetSize());
			}

			if (otherQueueBufferBarriers.GetSize() > 0)
			{
				pFirstExecutionCommandList->PipelineBufferBarriers(pSynchronizationStage->SrcPipelineStage, pSynchronizationStage->OtherQueueDstPipelineStage, otherQueueBufferBarriers.GetData(), otherQueueBufferBarriers.GetSize());
				pSecondExecutionCommandList->PipelineBufferBarriers(pSynchronizationStage->SrcPipelineStage, pSynchronizationStage->OtherQueueDstPipelineStage, otherQueueBufferBarriers.GetData(), otherQueueBufferBarriers.GetSize());
				(*ppSecondExecutionStage) = pSecondExecutionCommandList;
			}
		}

		Profiler::GetGPUProfiler()->EndTimestamp(pGraphicsCommandList);
		pGraphicsCommandList->End();

		Profiler::GetGPUProfiler()->EndTimestamp(pComputeCommandList);
		pComputeCommandList->End();
	}

	void RenderGraph::ExecuteGraphicsRenderStage(
		RenderStage*		pRenderStage,
		CommandAllocator*	pGraphicsCommandAllocator,
		CommandList*		pGraphicsCommandList,
		CommandList**		ppExecutionStage)
	{
		Profiler::GetGPUProfiler()->GetTimestamp(pGraphicsCommandList);
		Profiler::GetGPUProfiler()->GetGraphicsPipelineStat();
		pGraphicsCommandAllocator->Reset();
		pGraphicsCommandList->Begin(nullptr);
		Profiler::GetGPUProfiler()->ResetGraphicsPipelineStat(pGraphicsCommandList);
		Profiler::GetGPUProfiler()->ResetTimestamp(pGraphicsCommandList);
		Profiler::GetGPUProfiler()->StartGraphicsPipelineStat(pGraphicsCommandList);
		Profiler::GetGPUProfiler()->StartTimestamp(pGraphicsCommandList);

		uint32 flags = FRenderPassBeginFlag::RENDER_PASS_BEGIN_FLAG_INLINE;

		Viewport viewport = { };
		viewport.MinDepth	= 0.0f;
		viewport.MaxDepth	= 1.0f;
		viewport.Width		= (float)pRenderStage->Dimensions.x;
		viewport.Height		= (float)pRenderStage->Dimensions.y;
		viewport.x			= 0.0f;
		viewport.y			= 0.0f;

		pGraphicsCommandList->SetViewports(&viewport, 0, 1);

		ScissorRect scissorRect = { };
		scissorRect.Width	= pRenderStage->Dimensions.x;
		scissorRect.Height	= pRenderStage->Dimensions.y;
		scissorRect.x		= 0;
		scissorRect.y		= 0;

		pGraphicsCommandList->SetScissorRects(&scissorRect, 0, 1);

		pGraphicsCommandList->BindGraphicsPipeline(pRenderStage->pPipelineState);

		if (pRenderStage->ExternalPushConstants.DataSize > 0)
			pGraphicsCommandList->SetConstantRange(pRenderStage->pPipelineLayout, pRenderStage->PipelineStageMask, pRenderStage->ExternalPushConstants.pData, pRenderStage->ExternalPushConstants.DataSize, pRenderStage->ExternalPushConstants.Offset);

		if (pRenderStage->ppBufferDescriptorSets != nullptr)
			pGraphicsCommandList->BindDescriptorSetGraphics(pRenderStage->ppBufferDescriptorSets[m_BackBufferIndex], pRenderStage->pPipelineLayout, pRenderStage->BufferSetIndex);

		if (pRenderStage->ppTextureDescriptorSets != nullptr)
			pGraphicsCommandList->BindDescriptorSetGraphics(pRenderStage->ppTextureDescriptorSets[m_BackBufferIndex], pRenderStage->pPipelineLayout, pRenderStage->TextureSetIndex);

		uint32 frameBufferWidth		= 0;
		uint32 frameBufferHeight	= 0;

		DescriptorSet** ppDrawArgsDescriptorSetsPerFrame = nullptr;
		
		if (pRenderStage->DrawType == ERenderStageDrawType::SCENE_INSTANCES)
			ppDrawArgsDescriptorSetsPerFrame = pRenderStage->pppDrawArgDescriptorSets[m_ModFrameIndex];

		for (uint32 r = 0; r < pRenderStage->ExecutionCount; r++)
		{
			TextureView* ppTextureViews[MAX_COLOR_ATTACHMENTS];
			TextureView* pDepthStencilTextureView = nullptr;
			ClearColorDesc clearColorDescriptions[MAX_COLOR_ATTACHMENTS + 1];

			uint32 textureViewCount = 0;
			uint32 clearColorCount = 0;
			for (Resource* pResource : pRenderStage->RenderTargetResources)
			{
				TextureView* pRenderTarget = nullptr;

				if (pResource->BackBufferBound)
				{
					pRenderTarget = pResource->Texture.PerSubImageTextureViews[m_BackBufferIndex * (pResource->Texture.PerSubImageTextureViews.GetSize() / m_BackBufferCount)];
				}
				else
				{
					bool indexed = pResource->Texture.PerSubImageTextureViews.GetSize() > 1;

					pRenderTarget = indexed ? pResource->Texture.PerSubImageTextureViews[r] : pResource->Texture.PerSubImageTextureViews[0];
				}

				const TextureDesc& renderTargetDesc = pRenderTarget->GetTexture()->GetDesc();
				frameBufferWidth	= renderTargetDesc.Width;
				frameBufferHeight	= renderTargetDesc.Height;

				ppTextureViews[textureViewCount++] = pRenderTarget;

				clearColorDescriptions[clearColorCount].Color[0] = 0.0f;
				clearColorDescriptions[clearColorCount].Color[1] = 0.0f;
				clearColorDescriptions[clearColorCount].Color[2] = 0.0f;
				clearColorDescriptions[clearColorCount].Color[3] = 0.0f;

				clearColorCount++;
			}

			if (pRenderStage->pDepthStencilAttachment != nullptr)
			{
				if (pRenderStage->pDepthStencilAttachment->BackBufferBound)
				{
					pDepthStencilTextureView = pRenderStage->pDepthStencilAttachment->Texture.PerSubImageTextureViews[m_BackBufferIndex * (pRenderStage->pDepthStencilAttachment->Texture.PerSubImageTextureViews.GetSize() / m_BackBufferCount)];
				}
				else
				{
					bool indexed = pRenderStage->pDepthStencilAttachment->Texture.PerSubImageTextureViews.GetSize() > 1;

					pDepthStencilTextureView = indexed ? pRenderStage->pDepthStencilAttachment->Texture.PerSubImageTextureViews[r] : pRenderStage->pDepthStencilAttachment->Texture.PerSubImageTextureViews[0];
				}

				const TextureDesc& depthStencilDesc = pDepthStencilTextureView->GetTexture()->GetDesc();
				frameBufferWidth	= depthStencilDesc.Width;
				frameBufferHeight	= depthStencilDesc.Height;

				clearColorDescriptions[clearColorCount].Depth		= 1.0f;
				clearColorDescriptions[clearColorCount].Stencil		= 0;

				clearColorCount++;
			}
				
			if (pRenderStage->FrameCounter == pRenderStage->FrameOffset)
			{
				BeginRenderPassDesc beginRenderPassDesc = { };
				beginRenderPassDesc.pRenderPass			= pRenderStage->pRenderPass;
				beginRenderPassDesc.ppRenderTargets		= ppTextureViews;
				beginRenderPassDesc.RenderTargetCount	= textureViewCount;
				beginRenderPassDesc.pDepthStencil		= pDepthStencilTextureView;
				beginRenderPassDesc.Width				= frameBufferWidth;
				beginRenderPassDesc.Height				= frameBufferHeight;
				beginRenderPassDesc.Flags				= flags;
				beginRenderPassDesc.pClearColors		= clearColorDescriptions;
				beginRenderPassDesc.ClearColorCount		= clearColorCount;
				beginRenderPassDesc.Offset.x			= 0;
				beginRenderPassDesc.Offset.y			= 0;

				pGraphicsCommandList->BeginRenderPass(&beginRenderPassDesc);

				PushConstants* pDrawIterationPushConstants = &pRenderStage->pInternalPushConstants[DRAW_ITERATION_PUSH_CONSTANTS_INDEX];

				if (pDrawIterationPushConstants->MaxDataSize == sizeof(uint32))
				{
					memcpy(pDrawIterationPushConstants->pData, &r, sizeof(uint32));
					pGraphicsCommandList->SetConstantRange(pRenderStage->pPipelineLayout, pRenderStage->PipelineStageMask, pDrawIterationPushConstants->pData, pDrawIterationPushConstants->DataSize, pDrawIterationPushConstants->Offset);
				}

				if (pRenderStage->DrawType == ERenderStageDrawType::SCENE_INSTANCES)
				{
					for (uint32 d = 0; d < pRenderStage->NumDrawArgsPerFrame; d++)
					{
						const DrawArg& drawArg = pRenderStage->pDrawArgs[d];

						pGraphicsCommandList->BindIndexBuffer(drawArg.pIndexBuffer, 0, EIndexType::INDEX_TYPE_UINT32);

						pGraphicsCommandList->BindDescriptorSetGraphics(ppDrawArgsDescriptorSetsPerFrame[d], pRenderStage->pPipelineLayout, pRenderStage->DrawSetIndex);
						pGraphicsCommandList->DrawIndexInstanced(drawArg.IndexCount, drawArg.InstanceCount, 0, 0, 0);
					}
				}
				else if (pRenderStage->DrawType == ERenderStageDrawType::FULLSCREEN_QUAD)
				{
					pGraphicsCommandList->DrawInstanced(3, 1, 0, 0);
				}
				else if (pRenderStage->DrawType == ERenderStageDrawType::CUBE)
				{
					pGraphicsCommandList->DrawInstanced(36, 1, 0, 0);
				}
			}
			else
			{
				BeginRenderPassDesc beginRenderPassDesc = { };
				beginRenderPassDesc.pRenderPass			= pRenderStage->pDisabledRenderPass;
				beginRenderPassDesc.ppRenderTargets		= ppTextureViews;
				beginRenderPassDesc.RenderTargetCount	= textureViewCount;
				beginRenderPassDesc.pDepthStencil		= pDepthStencilTextureView;
				beginRenderPassDesc.Width				= frameBufferWidth;
				beginRenderPassDesc.Height				= frameBufferHeight;
				beginRenderPassDesc.Flags				= flags;
				beginRenderPassDesc.pClearColors		= clearColorDescriptions;
				beginRenderPassDesc.ClearColorCount		= clearColorCount;
				beginRenderPassDesc.Offset.x			= 0;
				beginRenderPassDesc.Offset.y			= 0;

				pGraphicsCommandList->BeginRenderPass(&beginRenderPassDesc);
			}

			pGraphicsCommandList->EndRenderPass();
		}

		Profiler::GetGPUProfiler()->EndGraphicsPipelineStat(pGraphicsCommandList);
		Profiler::GetGPUProfiler()->EndTimestamp(pGraphicsCommandList);
		pGraphicsCommandList->End();

		(*ppExecutionStage) = pGraphicsCommandList;
	}

	void RenderGraph::ExecuteComputeRenderStage(
		RenderStage*		pRenderStage,
		CommandAllocator*	pComputeCommandAllocator,
		CommandList*		pComputeCommandList,
		CommandList**		ppExecutionStage)
	{
		if (pRenderStage->FrameCounter == pRenderStage->FrameOffset)
		{
			Profiler::GetGPUProfiler()->GetTimestamp(pComputeCommandList);
			pComputeCommandAllocator->Reset();
			pComputeCommandList->Begin(nullptr);
			Profiler::GetGPUProfiler()->ResetTimestamp(pComputeCommandList);
			Profiler::GetGPUProfiler()->StartTimestamp(pComputeCommandList);

			pComputeCommandList->BindComputePipeline(pRenderStage->pPipelineState);

			if (pRenderStage->ppBufferDescriptorSets != nullptr)
				pComputeCommandList->BindDescriptorSetCompute(pRenderStage->ppBufferDescriptorSets[m_BackBufferIndex], pRenderStage->pPipelineLayout, pRenderStage->BufferSetIndex);

			if (pRenderStage->ppTextureDescriptorSets != nullptr)
				pComputeCommandList->BindDescriptorSetCompute(pRenderStage->ppTextureDescriptorSets[m_BackBufferIndex], pRenderStage->pPipelineLayout, pRenderStage->TextureSetIndex);

			pComputeCommandList->Dispatch(pRenderStage->Dimensions.x, pRenderStage->Dimensions.y, pRenderStage->Dimensions.z);

			Profiler::GetGPUProfiler()->EndTimestamp(pComputeCommandList);
			pComputeCommandList->End();

			(*ppExecutionStage) = pComputeCommandList;
		}
	}

	void RenderGraph::ExecuteRayTracingRenderStage(
		RenderStage*		pRenderStage,
		CommandAllocator*	pComputeCommandAllocator,
		CommandList*		pComputeCommandList,
		CommandList**		ppExecutionStage)
	{
		if (pRenderStage->FrameCounter == pRenderStage->FrameOffset)
		{
			Profiler::GetGPUProfiler()->GetTimestamp(pComputeCommandList);
			pComputeCommandAllocator->Reset();
			pComputeCommandList->Begin(nullptr);
			Profiler::GetGPUProfiler()->ResetTimestamp(pComputeCommandList);
			Profiler::GetGPUProfiler()->StartTimestamp(pComputeCommandList);

			pComputeCommandList->BindRayTracingPipeline(pRenderStage->pPipelineState);

			if (pRenderStage->ppBufferDescriptorSets != nullptr)
				pComputeCommandList->BindDescriptorSetRayTracing(pRenderStage->ppBufferDescriptorSets[m_BackBufferIndex], pRenderStage->pPipelineLayout, pRenderStage->BufferSetIndex);

			if (pRenderStage->ppTextureDescriptorSets != nullptr)
				pComputeCommandList->BindDescriptorSetRayTracing(pRenderStage->ppTextureDescriptorSets[m_BackBufferIndex], pRenderStage->pPipelineLayout, pRenderStage->TextureSetIndex);

			pComputeCommandList->TraceRays(pRenderStage->pSBT, pRenderStage->Dimensions.x, pRenderStage->Dimensions.y, pRenderStage->Dimensions.z);

			Profiler::GetGPUProfiler()->EndTimestamp(pComputeCommandList);
			pComputeCommandList->End();

			(*ppExecutionStage) = pComputeCommandList;
		}
	}
}<|MERGE_RESOLUTION|>--- conflicted
+++ resolved
@@ -153,7 +153,7 @@
 			return false;
 		}
 
-		if (!CreateRenderStages(pDesc->pRenderGraphStructureDesc->RenderStageDescriptions, pDesc->pRenderGraphStructureDesc->ShaderConstants, requiredDrawArgs))
+		if (!CreateRenderStages(pDesc->pRenderGraphStructureDesc->RenderStageDescriptions, pDesc->pRenderGraphStructureDesc->ShaderConstants, pDesc->CustomRenderers, requiredDrawArgs))
 		{
 			LOG_ERROR("[RenderGraph]: Render Graph \"%s\" failed to create Render Stages", pDesc->Name.c_str());
 			return false;
@@ -221,7 +221,7 @@
 			return false;
 		}
 
-		if (!CreateRenderStages(pDesc->pRenderGraphStructureDesc->RenderStageDescriptions, pDesc->pRenderGraphStructureDesc->ShaderConstants, requiredDrawArgs))
+		if (!CreateRenderStages(pDesc->pRenderGraphStructureDesc->RenderStageDescriptions, pDesc->pRenderGraphStructureDesc->ShaderConstants, pDesc->CustomRenderers, requiredDrawArgs))
 		{
 			LOG_ERROR("[RenderGraph]: Render Graph \"%s\" failed to create Render Stages", pDesc->Name.c_str());
 			return false;
@@ -1580,11 +1580,7 @@
 		return true;
 	}
 
-<<<<<<< HEAD
 	bool RenderGraph::CreateRenderStages(const TArray<RenderStageDesc>& renderStages, const THashTable<String, RenderGraphShaderConstants>& shaderConstants, const TArray<ICustomRenderer*>& customRenderers, TSet<uint32>& requiredDrawArgs)
-=======
-	bool RenderGraph::CreateRenderStages(const TArray<RenderStageDesc>& renderStages, const THashTable<String, RenderGraphShaderConstants>& shaderConstants, TSet<uint32>& requiredDrawArgs)
->>>>>>> 0ebe0126
 	{
 		m_RenderStageCount = (uint32)renderStages.GetSize();
 		m_RenderStageMap.reserve(m_RenderStageCount);
@@ -2051,9 +2047,17 @@
 				}
 				else
 				{
-					//Todo: Implement Custom Custom Renderer
-					/*pCustomRenderer = pRenderStageDesc->CustomRenderer.pCustomRenderer;
-					m_CustomRenderers.PushBack(pRenderStageDesc->CustomRenderer.pCustomRenderer);*/
+					auto customRendererIt = std::find_if(customRenderers.Begin(), customRenderers.End(), [pRenderStageDesc](const ICustomRenderer* pCustomRenderer) { return pRenderStageDesc->Name == pCustomRenderer->GetName(); });
+
+					if (customRendererIt == customRenderers.end())
+					{
+						LOG_ERROR("[RenderGraph]: Custom Renderer %s could not be found among Custom Renderers");
+						pRenderStage->TriggerType = ERenderStageExecutionTrigger::DISABLED;
+					}
+					else
+					{
+						pCustomRenderer = *customRendererIt;
+					}
 				}
 
 				CustomRendererRenderGraphInitDesc customRendererInitDesc = {};
