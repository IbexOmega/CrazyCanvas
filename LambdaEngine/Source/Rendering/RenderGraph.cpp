#include "Rendering/RenderGraph.h"
#include "Rendering/ICustomRenderer.h"
#include "Rendering/ImGuiRenderer.h"

#include "Rendering/Core/API/GraphicsDevice.h"
#include "Rendering/Core/API/DescriptorHeap.h"
#include "Rendering/Core/API/PipelineLayout.h"
#include "Rendering/Core/API/DescriptorSet.h"
#include "Rendering/Core/API/RenderPass.h"
#include "Rendering/Core/API/GraphicsHelpers.h"
#include "Rendering/Core/API/CommandAllocator.h"
#include "Rendering/Core/API/CommandList.h"
#include "Rendering/Core/API/Buffer.h"
#include "Rendering/Core/API/Texture.h"
#include "Rendering/Core/API/Sampler.h"
#include "Rendering/Core/API/Texture.h"
#include "Rendering/Core/API/TextureView.h"
#include "Rendering/Core/API/CommandQueue.h"
#include "Rendering/Core/API/Fence.h"
#include "Rendering/Core/API/Shader.h"
#include "Rendering/Core/API/SBT.h"

#include "Rendering/RenderAPI.h"
#include "Rendering/PipelineStateManager.h"
#include "Rendering/IRenderGraphCreateHandler.h"
#include "Rendering/EntityMaskManager.h"

#include "Log/Log.h"

#include "Application/API/CommonApplication.h"
#include "Application/API/Events/EventQueue.h"

#include "Debug/Profiler.h"

namespace LambdaEngine
{
	constexpr const uint32 SAME_QUEUE_BACK_BUFFER_BOUND_SYNCHRONIZATION_INDEX	= 0;
	constexpr const uint32 SAME_QUEUE_TEXTURE_SYNCHRONIZATION_INDEX				= 1;
	constexpr const uint32 OTHER_QUEUE_BACK_BUFFER_BOUND_SYNCHRONIZATION_INDEX	= 2;
	constexpr const uint32 OTHER_QUEUE_TEXTURE_SYNCHRONIZATION_INDEX			= 3;

	constexpr const uint32 SAME_QUEUE_UNBOUNDED_TEXTURE_SYNCHRONIZATION_INDEX	= 0;
	constexpr const uint32 OTHER_QUEUE_UNBOUNDED_TEXTURE_SYNCHRONIZATION_INDEX	= 1;

	constexpr const uint32 SAME_QUEUE_BUFFER_SYNCHRONIZATION_INDEX			= 0;
	constexpr const uint32 OTHER_QUEUE_BUFFER_SYNCHRONIZATION_INDEX			= 1;

	RenderGraph::RenderGraph(const GraphicsDevice* pGraphicsDevice)
		: m_pGraphicsDevice(pGraphicsDevice)
	{
		VALIDATE(m_pGraphicsDevice != nullptr);
		m_pGraphicsDevice->QueryDeviceFeatures(&m_Features);

		EventQueue::RegisterEventHandler<WindowResizedEvent>(this, &RenderGraph::OnWindowResized);
		EventQueue::RegisterEventHandler<PreSwapChainRecreatedEvent>(this, &RenderGraph::OnPreSwapChainRecreated);
		EventQueue::RegisterEventHandler<PostSwapChainRecreatedEvent>(this, &RenderGraph::OnPostSwapChainRecreated);
		EventQueue::RegisterEventHandler<PipelineStatesRecompiledEvent>(this, &RenderGraph::OnPipelineStatesRecompiled);
	}

	RenderGraph::~RenderGraph()
	{
		EventQueue::UnregisterEventHandler(this, &RenderGraph::OnWindowResized);

		s_pMaterialFence->Wait(m_SignalValue - 1, UINT64_MAX);
		SAFERELEASE(s_pMaterialFence);

		SAFERELEASE(m_pDescriptorHeap);

		for (uint32 b = 0; b < m_BackBufferCount; b++)
		{
			SAFERELEASE(m_ppGraphicsCopyCommandAllocators[b]);
			SAFERELEASE(m_ppGraphicsCopyCommandLists[b]);

			SAFERELEASE(m_ppComputeCopyCommandAllocators[b]);
			SAFERELEASE(m_ppComputeCopyCommandLists[b]);

			for (DeviceChild* pDeviceChild : m_pDeviceResourcesToDestroy[b])
			{
				SAFERELEASE(pDeviceChild);
			}
		}

		SAFEDELETE_ARRAY(m_ppGraphicsCopyCommandAllocators);
		SAFEDELETE_ARRAY(m_ppGraphicsCopyCommandLists);

		SAFEDELETE_ARRAY(m_ppComputeCopyCommandAllocators);
		SAFEDELETE_ARRAY(m_ppComputeCopyCommandLists);

		SAFEDELETE_ARRAY(m_pDeviceResourcesToDestroy);

		for (auto it = m_ResourceMap.begin(); it != m_ResourceMap.end(); it++)
		{
			Resource* pResource = &it->second;

			if (pResource->OwnershipType == EResourceOwnershipType::INTERNAL)
			{
				if (pResource->Type == ERenderGraphResourceType::BUFFER)
				{
					for (uint32 sr = 0; sr < pResource->SubResourceCount; sr++)
					{
						SAFERELEASE(pResource->Buffer.Buffers[sr]);
					}
				}
				else if (pResource->Type == ERenderGraphResourceType::TEXTURE)
				{
					for (uint32 sr = 0; sr < pResource->Texture.Textures.GetSize(); sr++)
					{
						SAFERELEASE(pResource->Texture.Textures[sr]);
						SAFERELEASE(pResource->Texture.PerImageTextureViews[sr]);
						SAFERELEASE(pResource->Texture.Samplers[sr]);
					}

					if (pResource->Texture.UsedAsRenderTarget && pResource->Texture.PerSubImageUniquelyAllocated)
					{
						for (TextureView* pPerSubImageTextureView : pResource->Texture.PerSubImageTextureViews)
						{
							SAFERELEASE(pPerSubImageTextureView);
						}
					}
				}
			}
		}

		ReleasePipelineStages();

		for (uint32 r = 0; r < m_DebugRenderers.GetSize(); r++)
		{
			SAFEDELETE(m_DebugRenderers[r]);
		}

		m_DebugRenderers.Clear();
	}

	bool RenderGraph::Init(const RenderGraphDesc* pDesc, TSet<uint32>& requiredDrawArgs)
	{
		m_BackBufferCount				= pDesc->BackBufferCount;
		m_pDeviceResourcesToDestroy		= DBG_NEW TArray<DeviceChild*>[m_BackBufferCount];

		if (!CreateFence())
		{
			LOG_ERROR("[RenderGraph]: Render Graph \"%s\" failed to create Fence", pDesc->Name.c_str());
			return false;
		}

		if (!CreateDescriptorHeap())
		{
			LOG_ERROR("[RenderGraph]: Render Graph \"%s\" failed to create Descriptor Heap", pDesc->Name.c_str());
			return false;
		}

		if (!CreateCopyCommandLists())
		{
			LOG_ERROR("[RenderGraph]: Render Graph \"%s\" failed to create Copy Command Lists", pDesc->Name.c_str());
			return false;
		}

		if (!CreateProfiler(pDesc->pRenderGraphStructureDesc->PipelineStageDescriptions.GetSize()))
		{
			LOG_ERROR("[RenderGraph]: Render Graph \"%s\" failed to create Profiler", pDesc->Name.c_str());
			return false;
		}

		if (!CreateResources(pDesc->pRenderGraphStructureDesc->ResourceDescriptions))
		{
			LOG_ERROR("[RenderGraph]: Render Graph \"%s\" failed to create Resources", pDesc->Name.c_str());
			return false;
		}

		if (!CreateRenderStages(pDesc->pRenderGraphStructureDesc->RenderStageDescriptions, pDesc->pRenderGraphStructureDesc->ShaderConstants, pDesc->CustomRenderers, requiredDrawArgs))
		{
			LOG_ERROR("[RenderGraph]: Render Graph \"%s\" failed to create Render Stages", pDesc->Name.c_str());
			return false;
		}

		if (!CreateSynchronizationStages(pDesc->pRenderGraphStructureDesc->SynchronizationStageDescriptions, requiredDrawArgs))
		{
			LOG_ERROR("[RenderGraph]: Render Graph \"%s\" failed to create Synchronization Stages", pDesc->Name.c_str());
			return false;
		}

		if (!CreatePipelineStages(pDesc->pRenderGraphStructureDesc->PipelineStageDescriptions))
		{
			LOG_ERROR("[RenderGraph]: Render Graph \"%s\" failed to create Pipeline Stages", pDesc->Name.c_str());
			return false;
		}

		return true;
	}

	bool RenderGraph::Recreate(const RenderGraphDesc* pDesc, TSet<uint32>& requiredDrawArgs)
	{
		RenderAPI::GetGraphicsQueue()->Flush();
		RenderAPI::GetComputeQueue()->Flush();
		RenderAPI::GetCopyQueue()->Flush();

		//Release Old Stuff
		{
			m_DirtyDescriptorSetTextures.clear();
			m_DirtyDescriptorSetBuffers.clear();
			m_DirtyDescriptorSetAccelerationStructures.clear();
			m_WindowRelativeRenderStages.clear();
			m_WindowRelativeResources.Clear();

			//Stop Copy Command Lists
			{
				for (uint32 b = 0; b < m_BackBufferCount; b++)
				{
					CommandList* pGraphicsCopyCommandList = m_ppGraphicsCopyCommandLists[b];

					if (pGraphicsCopyCommandList->IsBegin())
						pGraphicsCopyCommandList->End();

					CommandList* pComputeCopyCommandList = m_ppComputeCopyCommandLists[b];

					if (pComputeCopyCommandList->IsBegin())
						pComputeCopyCommandList->End();
				}
			}

			for (uint32 b = 0; b < m_BackBufferCount; b++)
			{
				for (DeviceChild* pDeviceChild : m_pDeviceResourcesToDestroy[b])
				{
					SAFERELEASE(pDeviceChild);
				}
			}

			ReleasePipelineStages();
		}

		if (!CreateProfiler(pDesc->pRenderGraphStructureDesc->PipelineStageDescriptions.GetSize()))
		{
			LOG_ERROR("[RenderGraph]: Render Graph \"%s\" failed to create Profiler", pDesc->Name.c_str());
			return false;
		}

		if (!CreateResources(pDesc->pRenderGraphStructureDesc->ResourceDescriptions))
		{
			LOG_ERROR("[RenderGraph]: Render Graph \"%s\" failed to create Resources", pDesc->Name.c_str());
			return false;
		}

		if (!CreateRenderStages(pDesc->pRenderGraphStructureDesc->RenderStageDescriptions, pDesc->pRenderGraphStructureDesc->ShaderConstants, pDesc->CustomRenderers, requiredDrawArgs))
		{
			LOG_ERROR("[RenderGraph]: Render Graph \"%s\" failed to create Render Stages", pDesc->Name.c_str());
			return false;
		}

		if (!CreateSynchronizationStages(pDesc->pRenderGraphStructureDesc->SynchronizationStageDescriptions, requiredDrawArgs))
		{
			LOG_ERROR("[RenderGraph]: Render Graph \"%s\" failed to create Synchronization Stages", pDesc->Name.c_str());
			return false;
		}

		if (!CreatePipelineStages(pDesc->pRenderGraphStructureDesc->PipelineStageDescriptions))
		{
			LOG_ERROR("[RenderGraph]: Render Graph \"%s\" failed to create Pipeline Stages", pDesc->Name.c_str());
			return false;
		}

		UpdateRelativeParameters();

		for (IRenderGraphCreateHandler* pCreateHandler : m_CreateHandlers)
		{
			pCreateHandler->OnRenderGraphRecreate(this);
		}

		UpdateResourceBindings();

		return true;
	}

	void RenderGraph::AddCreateHandler(IRenderGraphCreateHandler* pCreateHandler)
	{
		m_CreateHandlers.PushBack(pCreateHandler);
	}

	void RenderGraph::UpdateResource(const ResourceUpdateDesc* pDesc)
	{
		auto it = m_ResourceMap.find(pDesc->ResourceName);

		if (it != m_ResourceMap.end())
		{
			Resource* pResource = &it->second;

			switch (pResource->Type)
			{
				case ERenderGraphResourceType::TEXTURE:					UpdateResourceTexture(pResource, pDesc);				break;
				case ERenderGraphResourceType::SCENE_DRAW_ARGS:			UpdateResourceDrawArgs(pResource, pDesc);				break;
				case ERenderGraphResourceType::BUFFER:					UpdateResourceBuffer(pResource, pDesc);					break;
				case ERenderGraphResourceType::ACCELERATION_STRUCTURE:	UpdateResourceAccelerationStructure(pResource, pDesc);	break;
				default:
				{
					LOG_WARNING("[RenderGraph]: Resource \"%s\" in Render Graph has unsupported Type", pDesc->ResourceName.c_str());
					return;
				}
			}
		}
		else
		{
			LOG_WARNING("[RenderGraph]: Resource \"%s\" in Render Graph could not be found in Resource Map", pDesc->ResourceName.c_str());
			return;
		}
	}

	void RenderGraph::UpdatePushConstants(const PushConstantsUpdate* pDesc)
	{
		if (pDesc->pData != nullptr)
		{
			auto renderStageIt = m_RenderStageMap.find(pDesc->RenderStageName);

			if (renderStageIt != m_RenderStageMap.end())
			{
				RenderStage* pRenderStage = &m_pRenderStages[renderStageIt->second];

				if (pDesc->DataSize <= pRenderStage->ExternalPushConstants.MaxDataSize)
				{
					if (pRenderStage->ExternalPushConstants.pData == nullptr)
					{
						pRenderStage->ExternalPushConstants.pData = DBG_NEW byte[pRenderStage->ExternalPushConstants.MaxDataSize];
					}

					memcpy(pRenderStage->ExternalPushConstants.pData, pDesc->pData, pDesc->DataSize);
					pRenderStage->ExternalPushConstants.DataSize = pDesc->DataSize;
				}
				else
				{
					LOG_ERROR("[RenderGraph]: Render Stage \"%s\" has a Max External Push Constant size of %d but Update Desc has a size of %d", pDesc->RenderStageName.c_str(), pRenderStage->ExternalPushConstants.MaxDataSize, pDesc->DataSize);
				}
			}
			else
			{
				LOG_WARNING("[RenderGraph]: Render Stage \"%s\" in Render Graph could not be found in Render Stage Map", pDesc->RenderStageName.c_str());
			}
		}
		else
		{
			LOG_ERROR("[RenderGraph]: PushConstantsUpdate::pData can not be nullptr!");
		}
	}

	void RenderGraph::UpdateGlobalSBT(const TArray<SBTRecord>& shaderRecords)
	{
		m_GlobalShaderRecords = shaderRecords;

		for (uint32 r = 0; r < m_RenderStageCount; r++)
		{
			RenderStage* pRenderStage = &m_pRenderStages[r];

			if (pRenderStage->pPipelineState != nullptr && pRenderStage->pPipelineState->GetType() == EPipelineStateType::PIPELINE_STATE_TYPE_RAY_TRACING)
			{
				m_pDeviceResourcesToDestroy[m_ModFrameIndex].PushBack(pRenderStage->pSBT);

				SBTDesc sbtDesc = {};
				sbtDesc.DebugName		= "Render Graph Global SBT";
				sbtDesc.pPipelineState	= pRenderStage->pPipelineState;
				sbtDesc.SBTRecords		= m_GlobalShaderRecords;

				pRenderStage->pSBT = RenderAPI::GetDevice()->CreateSBT(RenderAPI::GetComputeQueue(), &sbtDesc);
			}
		}
	}

	void RenderGraph::UpdateRenderStageDimensions(const String& renderStageName, uint32 x, uint32 y, uint32 z)
	{
		auto it = m_RenderStageMap.find(renderStageName);

		if (it != m_RenderStageMap.end())
		{
			RenderStage* pRenderStage = &m_pRenderStages[it->second];

			if (pRenderStage->Parameters.XDimType == ERenderGraphDimensionType::EXTERNAL) pRenderStage->Dimensions.x = x;
			if (pRenderStage->Parameters.YDimType == ERenderGraphDimensionType::EXTERNAL) pRenderStage->Dimensions.y = y;
			if (pRenderStage->Parameters.ZDimType == ERenderGraphDimensionType::EXTERNAL) pRenderStage->Dimensions.z = z;
		}
		else
		{
			LOG_WARNING("[RenderGraph]: UpdateRenderStageParameters failed, render stage with name \"%s\" could not be found", renderStageName.c_str());
			return;
		}
	}

	void RenderGraph::UpdateResourceDimensions(const String& resourceName, uint32 x, uint32 y)
	{
		auto resourceDescIt = m_InternalResourceUpdateDescriptions.find(resourceName);

		if (resourceDescIt != m_InternalResourceUpdateDescriptions.end())
		{
			InternalResourceUpdateDesc* pResourceUpdateDesc = &resourceDescIt->second;

			switch (pResourceUpdateDesc->Type)
			{
				case ERenderGraphResourceType::TEXTURE:
				{
					if (pResourceUpdateDesc->TextureUpdate.XDimType == ERenderGraphDimensionType::EXTERNAL) pResourceUpdateDesc->TextureUpdate.TextureDesc.Width = x;
					if (pResourceUpdateDesc->TextureUpdate.YDimType == ERenderGraphDimensionType::EXTERNAL) pResourceUpdateDesc->TextureUpdate.TextureDesc.Height = y;
					m_DirtyInternalResources.insert(resourceName);
					break;
				}
				case ERenderGraphResourceType::BUFFER:
				{
					if (pResourceUpdateDesc->BufferUpdate.SizeType == ERenderGraphDimensionType::EXTERNAL) pResourceUpdateDesc->BufferUpdate.BufferDesc.SizeInBytes = x;
					m_DirtyInternalResources.insert(resourceName);
					break;
				}
				default:
				{
					LOG_WARNING("[RenderGraph]: UpdateResourceDimensions failed, resource \"%s\" has an unsupported type", resourceName.c_str());
					break;
				}
			}
		}
		else
		{
			LOG_WARNING("[RenderGraph]: UpdateResourceDimensions failed, resource with name \"%s\" could not be found", resourceName.c_str());
			return;
		}
	}

	void RenderGraph::TriggerRenderStage(const String& renderStageName)
	{
		auto it = m_RenderStageMap.find(renderStageName);

		if (it != m_RenderStageMap.end())
		{
			RenderStage* pRenderStage = &m_pRenderStages[it->second];

			if (pRenderStage->TriggerType == ERenderStageExecutionTrigger::TRIGGERED)
			{
				pRenderStage->FrameCounter = 0;
			}
			else
			{
				LOG_WARNING("[RenderGraph]: TriggerRenderStage failed, render stage with name \"%s\" does not have TRIGGERED as trigger type", renderStageName.c_str());
				return;
			}
		}
		else
		{
			LOG_WARNING("[RenderGraph]: TriggerRenderStage failed, render stage with name \"%s\" could not be found", renderStageName.c_str());
			return;
		}
	}

	void RenderGraph::SetRenderStageSleeping(const String& renderStageName, bool sleeping)
	{
		auto it = m_RenderStageMap.find(renderStageName);

		if (it != m_RenderStageMap.end())
		{
			RenderStage* pRenderStage = &m_pRenderStages[it->second];
			pRenderStage->Sleeping = sleeping;
		}
		else
		{
			LOG_WARNING("[RenderGraph]: SetRenderStageSleeping failed, render stage with name \"%s\" could not be found", renderStageName.c_str());
			return;
		}
	}

	void RenderGraph::Update(LambdaEngine::Timestamp delta, uint32 modFrameIndex, uint32 backBufferIndex)
	{
		for (auto& customRenderer : m_CustomRenderers)
		{
			customRenderer->Update(delta, m_ModFrameIndex, m_BackBufferIndex);
		}

		UpdateResourceBindings();
	}

	void RenderGraph::UpdateResourceBindings()
	{
		//We need to copy descriptor sets here since they may become invalidated after recreating internal resources
		{
			if (m_DirtyDescriptorSetTextures.size() > 0)
			{
				//Copy old descriptor set and replace old with copy, then write into the new copy
				for (uint32 r = 0; r < m_RenderStageCount; r++)
				{
					RenderStage* pRenderStage = &m_pRenderStages[r];

					if (pRenderStage->ppTextureDescriptorSets != nullptr)
					{
						for (uint32 b = 0; b < m_BackBufferCount; b++)
						{
							DescriptorSet* pSrcDescriptorSet = pRenderStage->ppTextureDescriptorSets[b];
							DescriptorSet* pDescriptorSet = m_pGraphicsDevice->CreateDescriptorSet(pSrcDescriptorSet->GetName(), pRenderStage->pPipelineLayout, pRenderStage->TextureSetIndex, m_pDescriptorHeap);
							m_pGraphicsDevice->CopyDescriptorSet(pSrcDescriptorSet, pDescriptorSet);
							m_pDeviceResourcesToDestroy[b].PushBack(pSrcDescriptorSet);
							pRenderStage->ppTextureDescriptorSets[b] = pDescriptorSet;
						}
					}
					else if (pRenderStage->UsesCustomRenderer)
					{
						pRenderStage->pCustomRenderer->PreTexturesDescriptorSetWrite();
					}
				}
			}

			if (m_DirtyDescriptorSetBuffers.size() > 0 ||
				m_DirtyDescriptorSetAccelerationStructures.size() > 0)
			{
				//Copy old descriptor set and replace old with copy, then write into the new copy
				for (uint32 r = 0; r < m_RenderStageCount; r++)
				{
					RenderStage* pRenderStage = &m_pRenderStages[r];

					if (pRenderStage->ppBufferDescriptorSets != nullptr)
					{
						for (uint32 b = 0; b < m_BackBufferCount; b++)
						{
							DescriptorSet* pSrcDescriptorSet = pRenderStage->ppBufferDescriptorSets[b];
							DescriptorSet* pDescriptorSet = m_pGraphicsDevice->CreateDescriptorSet(pSrcDescriptorSet->GetName(), pRenderStage->pPipelineLayout, pRenderStage->BufferSetIndex, m_pDescriptorHeap);
							m_pGraphicsDevice->CopyDescriptorSet(pSrcDescriptorSet, pDescriptorSet);
							m_pDeviceResourcesToDestroy[b].PushBack(pSrcDescriptorSet);
							pRenderStage->ppBufferDescriptorSets[b] = pDescriptorSet;
						}
					}
					else if (pRenderStage->UsesCustomRenderer)
					{
						pRenderStage->pCustomRenderer->PreBuffersDescriptorSetWrite();
					}
				}
			}
		}

		if (m_DirtyInternalResources.size() > 0)
		{
			for (const String& dirtyInternalResourceDescName : m_DirtyInternalResources)
			{
				UpdateInternalResource(m_InternalResourceUpdateDescriptions[dirtyInternalResourceDescName]);
			}

			m_DirtyInternalResources.clear();
		}

		if (m_DirtyDescriptorSetBuffers.size() > 0 ||
			m_DirtyDescriptorSetAccelerationStructures.size() > 0)
		{
			if (m_DirtyDescriptorSetBuffers.size() > 0)
			{
				for (Resource* pResource : m_DirtyDescriptorSetBuffers)
				{
					for (uint32 rb = 0; rb < pResource->ResourceBindings.GetSize(); rb++)
					{
						ResourceBinding* pResourceBinding = &pResource->ResourceBindings[rb];
						RenderStage* pRenderStage = pResourceBinding->pRenderStage;

						if (pRenderStage->UsesCustomRenderer)
						{
							pRenderStage->pCustomRenderer->UpdateBufferResource(
								pResource->Name,
								pResource->Buffer.Buffers.GetData(),
								pResource->Buffer.Offsets.GetData(),
								pResource->Buffer.SizesInBytes.GetData(),
								pResource->SubResourceCount,
								pResource->BackBufferBound);
						}
						else if (pResourceBinding->DescriptorType != EDescriptorType::DESCRIPTOR_TYPE_UNKNOWN)
						{
							if (pResource->BackBufferBound)
							{
								for (uint32 b = 0; b < m_BackBufferCount; b++)
								{
									pResourceBinding->pRenderStage->ppBufferDescriptorSets[b]->WriteBufferDescriptors(
										&pResource->Buffer.Buffers[b],
										&pResource->Buffer.Offsets[b],
										&pResource->Buffer.SizesInBytes[b],
										pResourceBinding->Binding,
										1,
										pResourceBinding->DescriptorType);
								}
							}
							else
							{
								for (uint32 b = 0; b < m_BackBufferCount; b++)
								{
									pResourceBinding->pRenderStage->ppBufferDescriptorSets[b]->WriteBufferDescriptors(
										pResource->Buffer.Buffers.GetData(),
										pResource->Buffer.Offsets.GetData(),
										pResource->Buffer.SizesInBytes.GetData(),
										pResourceBinding->Binding,
										pResource->SubResourceCount,
										pResourceBinding->DescriptorType);
								}
							}
						}
					}
				}

				m_DirtyDescriptorSetBuffers.clear();
			}

			//Acceleration Structures
			if (m_DirtyDescriptorSetAccelerationStructures.size() > 0)
			{
				for (Resource* pResource : m_DirtyDescriptorSetAccelerationStructures)
				{
					if (!pResource->ResourceBindings.IsEmpty())
					{
						ResourceBinding* pResourceBinding = &pResource->ResourceBindings[0]; //Assume only one acceleration structure
						RenderStage* pRenderStage = pResourceBinding->pRenderStage;

						if (pRenderStage->UsesCustomRenderer)
						{
							pRenderStage->pCustomRenderer->UpdateAccelerationStructureResource(
								pResource->Name,
								pResource->AccelerationStructure.pTLAS);
						}
						else if (pResourceBinding->DescriptorType != EDescriptorType::DESCRIPTOR_TYPE_UNKNOWN)
						{
							for (uint32 b = 0; b < m_BackBufferCount; b++)
							{
								pResourceBinding->pRenderStage->ppBufferDescriptorSets[b]->WriteAccelerationStructureDescriptors(
									&pResource->AccelerationStructure.pTLAS,
									pResourceBinding->Binding,
									1);
							}
						}
					}
				}

				m_DirtyDescriptorSetAccelerationStructures.clear();
			}
		}

		if (m_DirtyDescriptorSetTextures.size() > 0)
		{
			for (Resource* pResource : m_DirtyDescriptorSetTextures)
			{
				for (uint32 rb = 0; rb < pResource->ResourceBindings.GetSize(); rb++)
				{
					ResourceBinding* pResourceBinding = &pResource->ResourceBindings[rb];
					RenderStage* pRenderStage = pResourceBinding->pRenderStage;

					if (pRenderStage->UsesCustomRenderer)
					{
						pRenderStage->pCustomRenderer->UpdateTextureResource(
							pResource->Name,
							pResource->Texture.PerImageTextureViews.GetData(),
							pResource->Texture.PerSubImageTextureViews.GetData(),
							pResource->Texture.PerImageTextureViews.GetSize(),
							pResource->Texture.PerSubImageTextureViews.GetSize(),
							pResource->BackBufferBound);
					}
					else if (pResourceBinding->DescriptorType != EDescriptorType::DESCRIPTOR_TYPE_UNKNOWN)
					{
						if (pResource->BackBufferBound)
						{
							for (uint32 b = 0; b < m_BackBufferCount; b++)
							{
								pRenderStage->ppTextureDescriptorSets[b]->WriteTextureDescriptors(
									&pResource->Texture.PerImageTextureViews[b],
									&pResource->Texture.Samplers[b],
									pResourceBinding->TextureState,
									pResourceBinding->Binding,
									1,
									pResourceBinding->DescriptorType);
							}
						}
						else
						{
							for (uint32 b = 0; b < m_BackBufferCount; b++)
							{
								pRenderStage->ppTextureDescriptorSets[b]->WriteTextureDescriptors(
									pResource->Texture.PerImageTextureViews.GetData(),
									pResource->Texture.Samplers.GetData(),
									pResourceBinding->TextureState,
									pResourceBinding->Binding,
									pResource->Texture.PerImageTextureViews.GetSize(),
									pResourceBinding->DescriptorType);
							}
						}
					}
				}
			}

			m_DirtyDescriptorSetTextures.clear();
		}

		if (m_DirtyDescriptorSetDrawArgs.size() > 0)
		{
			for (Resource* pResource : m_DirtyDescriptorSetDrawArgs)
			{
				for (uint32 rb = 0; rb < pResource->ResourceBindings.GetSize(); rb++)
				{
					ResourceBinding* pResourceBinding = &pResource->ResourceBindings[rb];
					RenderStage* pRenderStage = pResourceBinding->pRenderStage;

					auto drawArgsMaskToArgsIt = pResource->DrawArgs.MaskToArgs.find(pRenderStage->DrawArgsMask);
					pRenderStage->pDrawArgs = drawArgsMaskToArgsIt->second.Args.GetData();

					if (pRenderStage->UsesCustomRenderer)
					{
						pRenderStage->pCustomRenderer->UpdateDrawArgsResource(
							pResource->Name,
							drawArgsMaskToArgsIt->second.Args.GetData(),
							drawArgsMaskToArgsIt->second.Args.GetSize());
					}
					else
					{
						pRenderStage->pDrawArgs = drawArgsMaskToArgsIt->second.Args.GetData();

						for (uint32 b = 0; b < m_BackBufferCount; b++)
						{
							DescriptorSet** ppPrevDrawArgsPerFrame = pRenderStage->pppDrawArgDescriptorSets[b];
							DescriptorSet** ppNewDrawArgsPerFrame = nullptr;

							DescriptorSet** ppPrevDrawArgsExtensionsPerFrame = pRenderStage->pppDrawArgExtensionsDescriptorSets ? pRenderStage->pppDrawArgExtensionsDescriptorSets[b] : nullptr;
							DescriptorSet** ppNewDrawArgsExtensionsPerFrame = nullptr;

							// Check if it need to expand the list of descriptor sets
							if (pRenderStage->NumDrawArgsPerFrame < drawArgsMaskToArgsIt->second.Args.GetSize())
							{
								ppNewDrawArgsPerFrame = DBG_NEW DescriptorSet * [drawArgsMaskToArgsIt->second.Args.GetSize()];
<<<<<<< HEAD

								if (pRenderStage->pppDrawArgExtensionsDescriptorSets)
								{
									ppNewDrawArgsExtensionsPerFrame = DBG_NEW DescriptorSet * [drawArgsMaskToArgsIt->second.Args.GetSize()];
								}
=======
>>>>>>> 1b6b95e4
							}
							else
							{
								ppNewDrawArgsPerFrame = ppPrevDrawArgsPerFrame;
								ppNewDrawArgsExtensionsPerFrame = ppPrevDrawArgsExtensionsPerFrame;
							}

							for (uint32 d = 0; d < drawArgsMaskToArgsIt->second.Args.GetSize(); d++)
							{
								// Destroy the previous descriptor sets.
								if (d < pRenderStage->NumDrawArgsPerFrame)
								{
									{
										DescriptorSet* pSrcDescriptorSet = ppPrevDrawArgsPerFrame[d];
										m_pDeviceResourcesToDestroy[b].PushBack(pSrcDescriptorSet);
									}

									// Destroy previous extension descriptor sets if it had any.
									if (ppPrevDrawArgsExtensionsPerFrame)
									{
										DescriptorSet* pSrcDescriptorSet = ppPrevDrawArgsExtensionsPerFrame[d];
										if(pSrcDescriptorSet)
											m_pDeviceResourcesToDestroy[b].PushBack(pSrcDescriptorSet);
									}
								}

								DescriptorSet* pWriteDescriptorSet = m_pGraphicsDevice->CreateDescriptorSet("Draw Args Descriptor Set", pRenderStage->pPipelineLayout, pRenderStage->DrawSetIndex, m_pDescriptorHeap);

								static uint64 offset = 0;

								const DrawArg& drawArg = drawArgsMaskToArgsIt->second.Args[d];
								VALIDATE(drawArg.pVertexBuffer);
								pWriteDescriptorSet->WriteBufferDescriptors(&drawArg.pVertexBuffer, &offset, &drawArg.pVertexBuffer->GetDesc().SizeInBytes, 0, 1, pResourceBinding->DescriptorType);

								VALIDATE(drawArg.pInstanceBuffer);
								pWriteDescriptorSet->WriteBufferDescriptors(&drawArg.pInstanceBuffer, &offset, &drawArg.pInstanceBuffer->GetDesc().SizeInBytes, 1, 1, pResourceBinding->DescriptorType);

								// If meshletbuffer is nullptr we assume that meshshaders are disabled
								if (drawArg.pMeshletBuffer)
								{
									pWriteDescriptorSet->WriteBufferDescriptors(&drawArg.pMeshletBuffer, &offset, &drawArg.pMeshletBuffer->GetDesc().SizeInBytes, 2, 1, pResourceBinding->DescriptorType);

									VALIDATE(drawArg.pUniqueIndicesBuffer);
									pWriteDescriptorSet->WriteBufferDescriptors(&drawArg.pUniqueIndicesBuffer, &offset, &drawArg.pUniqueIndicesBuffer->GetDesc().SizeInBytes, 3, 1, pResourceBinding->DescriptorType);

									VALIDATE(drawArg.pPrimitiveIndices);
									pWriteDescriptorSet->WriteBufferDescriptors(&drawArg.pPrimitiveIndices, &offset, &drawArg.pPrimitiveIndices->GetDesc().SizeInBytes, 4, 1, pResourceBinding->DescriptorType);
								}

								ppNewDrawArgsPerFrame[d] = pWriteDescriptorSet;

								// Only create a desciptor set for the extensions if it is needed.
								if (drawArg.HasExtensions && ppNewDrawArgsExtensionsPerFrame)
								{
									DescriptorSet* pExtensionsWriteDescriptorSet = m_pGraphicsDevice->CreateDescriptorSet("Draw Args Extensions Descriptor Set", pRenderStage->pPipelineLayout, pRenderStage->DrawExtensionSetIndex, m_pDescriptorHeap);

									// Fetch data for the write texture descirptors.
									THashTable<uint32, std::tuple<TArray<TextureView*>, TArray<Sampler*>>> bindingToDataMap;
									for (uint32 eGroup = 0; eGroup < drawArg.InstanceCount; eGroup++)
									{
										DrawArgExtensionGroup* extensionGroup = drawArg.ppExtensionGroups[eGroup];
										if (extensionGroup)
										{
											uint32 numExtensions = extensionGroup->ExtensionCount;
											for (uint32 e = 0; e < numExtensions; e++)
											{
												DrawArgExtensionData& extension = extensionGroup->pExtensions[e];
												VALIDATE(extension.ExtensionID != 0);

												// TODO: This might be wrong!
												uint32 extensionID = extension.ExtensionID;
												for (uint32 t = 0; t < extension.TextureCount; t++)
												{
													// If it is the first, set it to the default texture.
													if (auto it = bindingToDataMap.find(extensionID); it == bindingToDataMap.end())
													{
														TextureView* pDefaultMaskMapView = ResourceManager::GetTextureView(GUID_TEXTURE_DEFAULT_MASK_MAP);
														get<0>(bindingToDataMap[extensionID]).PushBack(pDefaultMaskMapView);
														get<1>(bindingToDataMap[extensionID]).PushBack(Sampler::GetLinearSampler());
													}

													get<0>(bindingToDataMap[extensionID]).PushBack(extension.ppTextureViews[t]);
													get<1>(bindingToDataMap[extensionID]).PushBack(extension.ppSamplers[t]);
												}
											}
										}
									}

									// Write texture descirptors
									for (uint32 binding = 0; auto& entry : bindingToDataMap)
									{
										// TODO: Make this more general. Do not hardcode the texture state and descriptor type!
										const uint32 textureCount = get<0>(entry.second).GetSize();
										pExtensionsWriteDescriptorSet->WriteTextureDescriptors(
											get<0>(entry.second).GetData(),
											get<1>(entry.second).GetData(),
											ETextureState::TEXTURE_STATE_SHADER_READ_ONLY,
											binding++,
											textureCount,
											EDescriptorType::DESCRIPTOR_TYPE_SHADER_RESOURCE_COMBINED_SAMPLER);
									}

									ppNewDrawArgsExtensionsPerFrame[d] = pExtensionsWriteDescriptorSet;
								}
								else if (ppNewDrawArgsExtensionsPerFrame)
								{
									DescriptorSet* pExtensionsWriteDescriptorSet = m_pGraphicsDevice->CreateDescriptorSet("Draw Args Extensions Descriptor Set", pRenderStage->pPipelineLayout, pRenderStage->DrawExtensionSetIndex, m_pDescriptorHeap);

									TextureView* pDefaultMaskMapView = ResourceManager::GetTextureView(GUID_TEXTURE_DEFAULT_MASK_MAP);
									Sampler* pDefaultSampler = Sampler::GetNearestSampler();
									pExtensionsWriteDescriptorSet->WriteTextureDescriptors(
										&pDefaultMaskMapView,
										&pDefaultSampler,
										ETextureState::TEXTURE_STATE_SHADER_READ_ONLY,
										0,
										1,
										EDescriptorType::DESCRIPTOR_TYPE_SHADER_RESOURCE_COMBINED_SAMPLER
									);
									
									ppNewDrawArgsExtensionsPerFrame[d] = pExtensionsWriteDescriptorSet;
								}
							}

							//If drawArgsMaskToArgsIt->second.Args.GetSize() is smaller than pRenderStage->NumDrawArgsPerFrame then some Descriptor Sets are not destroyed that should be destroyed
							for (uint32 d = drawArgsMaskToArgsIt->second.Args.GetSize(); d < pRenderStage->NumDrawArgsPerFrame; d++)
							{
								{
									DescriptorSet* pSrcDescriptorSet = ppPrevDrawArgsPerFrame[d];
									m_pDeviceResourcesToDestroy[b].PushBack(pSrcDescriptorSet);
								}

								if (ppPrevDrawArgsExtensionsPerFrame)
								{
									DescriptorSet* pSrcDescriptorSet = ppPrevDrawArgsExtensionsPerFrame[d];
									if(pSrcDescriptorSet)
										m_pDeviceResourcesToDestroy[b].PushBack(pSrcDescriptorSet);
								}
							}

							pRenderStage->pppDrawArgDescriptorSets[b] = ppNewDrawArgsPerFrame;

							if (pRenderStage->pppDrawArgExtensionsDescriptorSets)
							{
								pRenderStage->pppDrawArgExtensionsDescriptorSets[b] = ppNewDrawArgsExtensionsPerFrame;
							}
						}

						pRenderStage->NumDrawArgsPerFrame = drawArgsMaskToArgsIt->second.Args.GetSize();
					}
				}
			}

			m_DirtyDescriptorSetDrawArgs.clear();
		}
	}

	void RenderGraph::Render(uint64 modFrameIndex, uint32 backBufferIndex)
	{
		m_BackBufferIndex = backBufferIndex;

		ZERO_MEMORY(m_ppExecutionStages, m_ExecutionStageCount * sizeof(CommandList*));

		uint32 currentExecutionStage = 0;

		s_pMaterialFence->Wait(m_SignalValue - 1, UINT64_MAX);

		TArray<DeviceChild*>& currentFrameDeviceResourcesToDestroy = m_pDeviceResourcesToDestroy[m_ModFrameIndex];

		if (!currentFrameDeviceResourcesToDestroy.IsEmpty())
		{
			for (DeviceChild* pDeviceChild : currentFrameDeviceResourcesToDestroy)
			{
				SAFERELEASE(pDeviceChild);
			}

			currentFrameDeviceResourcesToDestroy.Clear();
		}

		for (uint32 p = 0; p < m_PipelineStageCount; p++)
		{
			//Seperate Thread
			{
				PipelineStage* pPipelineStage = &m_pPipelineStages[p];

				if (pPipelineStage->Type == ERenderGraphPipelineStageType::RENDER)
				{
					RenderStage* pRenderStage = &m_pRenderStages[pPipelineStage->StageIndex];

					if (pRenderStage->UsesCustomRenderer)
					{
						if ((pRenderStage->FrameCounter != pRenderStage->FrameOffset) && pRenderStage->pDisabledRenderPass == nullptr)
							continue;

						ICustomRenderer* pCustomRenderer = pRenderStage->pCustomRenderer;
						pCustomRenderer->Render(
							uint32(m_ModFrameIndex),
							m_BackBufferIndex,
							&m_ppExecutionStages[currentExecutionStage],
							&m_ppExecutionStages[currentExecutionStage + 1],
							pRenderStage->Sleeping);

						currentExecutionStage += 2;
					}
					else
					{
						switch (pRenderStage->pPipelineState->GetType())
						{
						case EPipelineStateType::PIPELINE_STATE_TYPE_GRAPHICS:		ExecuteGraphicsRenderStage(pRenderStage,	pPipelineStage->ppGraphicsCommandAllocators[m_ModFrameIndex],	pPipelineStage->ppGraphicsCommandLists[m_ModFrameIndex],	&m_ppExecutionStages[currentExecutionStage]);	break;
						case EPipelineStateType::PIPELINE_STATE_TYPE_COMPUTE:		ExecuteComputeRenderStage(pRenderStage,		pPipelineStage->ppComputeCommandAllocators[m_ModFrameIndex],	pPipelineStage->ppComputeCommandLists[m_ModFrameIndex],		&m_ppExecutionStages[currentExecutionStage]);	break;
						case EPipelineStateType::PIPELINE_STATE_TYPE_RAY_TRACING:	ExecuteRayTracingRenderStage(pRenderStage,	pPipelineStage->ppComputeCommandAllocators[m_ModFrameIndex],	pPipelineStage->ppComputeCommandLists[m_ModFrameIndex],		&m_ppExecutionStages[currentExecutionStage]);	break;
						}
						currentExecutionStage++;
					}

					if (pRenderStage->TriggerType == ERenderStageExecutionTrigger::EVERY)
					{
						pRenderStage->FrameCounter++;

						if (pRenderStage->FrameCounter > pRenderStage->FrameDelay)
						{
							pRenderStage->FrameCounter = 0;
						}
					}
					else
					{
						//We set this to one, DISABLED and TRIGGERED wont trigger unless FrameCounter == 0
						pRenderStage->FrameCounter = 1;
					}
				}
				else if (pPipelineStage->Type == ERenderGraphPipelineStageType::SYNCHRONIZATION)
				{
					SynchronizationStage* pSynchronizationStage = &m_pSynchronizationStages[pPipelineStage->StageIndex];

					ExecuteSynchronizationStage(
						pSynchronizationStage,
						pPipelineStage->ppGraphicsCommandAllocators[m_ModFrameIndex],
						pPipelineStage->ppGraphicsCommandLists[m_ModFrameIndex],
						pPipelineStage->ppComputeCommandAllocators[m_ModFrameIndex],
						pPipelineStage->ppComputeCommandLists[m_ModFrameIndex],
						&m_ppExecutionStages[currentExecutionStage],
						&m_ppExecutionStages[currentExecutionStage + 1]);

					currentExecutionStage += 2;
				}
			}
		}

		//Execute Copy Command Lists
		{
			CommandList* pGraphicsCopyCommandList = m_ppGraphicsCopyCommandLists[m_ModFrameIndex];

			if (pGraphicsCopyCommandList->IsBegin())
			{
				pGraphicsCopyCommandList->End();
				RenderAPI::GetGraphicsQueue()->ExecuteCommandLists(&pGraphicsCopyCommandList, 1, FPipelineStageFlag::PIPELINE_STAGE_FLAG_TOP, s_pMaterialFence, m_SignalValue - 1, s_pMaterialFence, m_SignalValue);
				m_SignalValue++;
			}

			CommandList* pComputeCopyCommandList = m_ppComputeCopyCommandLists[m_ModFrameIndex];

			if (pComputeCopyCommandList->IsBegin())
			{
				pComputeCopyCommandList->End();
				RenderAPI::GetComputeQueue()->ExecuteCommandLists(&pComputeCopyCommandList, 1, FPipelineStageFlag::PIPELINE_STAGE_FLAG_TOP, s_pMaterialFence, m_SignalValue - 1, s_pMaterialFence, m_SignalValue);
				m_SignalValue++;
			}
		}

		//Wait Threads

		//Execute the recorded Command Lists, we do this in a Batched mode where we batch as many "same queue" command lists that execute in succession together. This reduced the overhead caused by QueueSubmit
		{
			//This is safe since the first Execution Stage should never be nullptr
			ECommandQueueType currentBatchType = ECommandQueueType::COMMAND_QUEUE_TYPE_NONE;

			static TArray<CommandList*> currentBatch;

			for (uint32 e = 0; e < m_ExecutionStageCount; e++)
			{
				CommandList* pCommandList = m_ppExecutionStages[e];
				if (pCommandList != nullptr)
				{
					ECommandQueueType currentType = pCommandList->GetType();

					if (currentBatchType == ECommandQueueType::COMMAND_QUEUE_TYPE_NONE)
					{
						currentBatchType = currentType;
					}

					if (currentType != currentBatchType)
					{
						if (currentBatchType == ECommandQueueType::COMMAND_QUEUE_TYPE_GRAPHICS)
						{
							RenderAPI::GetGraphicsQueue()->ExecuteCommandLists(currentBatch.GetData(), currentBatch.GetSize(), FPipelineStageFlag::PIPELINE_STAGE_FLAG_TOP, s_pMaterialFence, m_SignalValue - 1, s_pMaterialFence, m_SignalValue);
						}
						else if (currentBatchType == ECommandQueueType::COMMAND_QUEUE_TYPE_COMPUTE)
						{
							RenderAPI::GetComputeQueue()->ExecuteCommandLists(currentBatch.GetData(), currentBatch.GetSize(), FPipelineStageFlag::PIPELINE_STAGE_FLAG_TOP, s_pMaterialFence, m_SignalValue - 1, s_pMaterialFence, m_SignalValue);
						}

						m_SignalValue++;
						currentBatch.Clear();

						currentBatchType = currentType;
					}

					currentBatch.PushBack(pCommandList);
				}
			}

			if (!currentBatch.IsEmpty())
			{
				if (currentBatchType == ECommandQueueType::COMMAND_QUEUE_TYPE_GRAPHICS)
				{
					RenderAPI::GetGraphicsQueue()->ExecuteCommandLists(currentBatch.GetData(), currentBatch.GetSize(), FPipelineStageFlag::PIPELINE_STAGE_FLAG_TOP, s_pMaterialFence, m_SignalValue - 1, s_pMaterialFence, m_SignalValue);
				}
				else if (currentBatchType == ECommandQueueType::COMMAND_QUEUE_TYPE_COMPUTE)
				{
					RenderAPI::GetComputeQueue()->ExecuteCommandLists(currentBatch.GetData(), currentBatch.GetSize(), FPipelineStageFlag::PIPELINE_STAGE_FLAG_TOP, s_pMaterialFence, m_SignalValue - 1, s_pMaterialFence, m_SignalValue);
				}

				m_SignalValue++;
				currentBatch.Clear();
			}
		}

		m_ModFrameIndex = modFrameIndex;
	}

	CommandList* RenderGraph::AcquireGraphicsCopyCommandList()
	{
		CommandList* pCommandList = m_ppGraphicsCopyCommandLists[m_ModFrameIndex];

		if (!pCommandList->IsBegin())
		{
			m_ppGraphicsCopyCommandAllocators[m_ModFrameIndex]->Reset();
			pCommandList->Begin(nullptr);
		}

		return pCommandList;
	}

	CommandList* RenderGraph::AcquireComputeCopyCommandList()
	{
		CommandList* pCommandList = m_ppComputeCopyCommandLists[m_ModFrameIndex];

		if (!pCommandList->IsBegin())
		{
			m_ppComputeCopyCommandAllocators[m_ModFrameIndex]->Reset();
			pCommandList->Begin(nullptr);
		}

		return pCommandList;
	}

	bool RenderGraph::GetResourceTextures(const char* pResourceName, Texture* const ** pppTexture, uint32* pTextureView) const
	{
		auto it = m_ResourceMap.find(pResourceName);

		if (it != m_ResourceMap.end())
		{
			(*pppTexture)		= it->second.Texture.Textures.GetData();
			(*pTextureView)		= (uint32)it->second.Texture.Textures.GetSize();
			return true;
		}

		return false;
	}

	bool RenderGraph::GetResourcePerImageTextureViews(const char* pResourceName, TextureView* const ** pppTextureViews, uint32* pTextureViewCount) const
	{
		auto it = m_ResourceMap.find(pResourceName);

		if (it != m_ResourceMap.end())
		{
			(*pppTextureViews)		= it->second.Texture.PerImageTextureViews.GetData();
			(*pTextureViewCount)	= (uint32)it->second.Texture.PerImageTextureViews.GetSize();
			return true;
		}

		return false;
	}

	bool RenderGraph::GetResourcePerSubImageTextureViews(const char* pResourceName, TextureView* const** pppTextureViews, uint32* pTextureViewCount) const
	{
		auto it = m_ResourceMap.find(pResourceName);

		if (it != m_ResourceMap.end())
		{
			(*pppTextureViews) = it->second.Texture.PerSubImageTextureViews.GetData();
			(*pTextureViewCount) = (uint32)it->second.Texture.PerSubImageTextureViews.GetSize();
			return true;
		}

		return false;
	}

	bool RenderGraph::GetResourceBuffers(const char* pResourceName, Buffer* const ** pppBuffers, uint32* pBufferCount) const
	{
		auto it = m_ResourceMap.find(pResourceName);

		if (it != m_ResourceMap.end())
		{
			(*pppBuffers)			= it->second.Buffer.Buffers.GetData();
			(*pBufferCount)			= (uint32)it->second.Buffer.Buffers.GetSize();
			return true;
		}

		return false;
	}

	bool RenderGraph::GetResourceAccelerationStructure(const char* pResourceName, AccelerationStructure const ** ppAccelerationStructure) const
	{
		auto it = m_ResourceMap.find(pResourceName);

		if (it != m_ResourceMap.end())
		{
			(*ppAccelerationStructure) = it->second.AccelerationStructure.pTLAS;
			return true;
		}

		return false;
	}

	bool RenderGraph::OnWindowResized(const WindowResizedEvent& windowEvent)
	{
		if (IsEventOfType<WindowResizedEvent>(windowEvent))
		{
			m_WindowWidth	= (float32)windowEvent.Width;
			m_WindowHeight	= (float32)windowEvent.Height;

			UpdateRelativeParameters();

			return true;
		}
		else
		{
			return false;
		}
	}

	bool RenderGraph::OnPreSwapChainRecreated(const PreSwapChainRecreatedEvent& swapChainEvent)
	{
		UNREFERENCED_VARIABLE(swapChainEvent);

		auto backBufferResourceIt = m_ResourceMap.find(RENDER_GRAPH_BACK_BUFFER_ATTACHMENT);

		if (backBufferResourceIt != m_ResourceMap.end())
		{
			for (const ResourceBinding& binding : backBufferResourceIt->second.ResourceBindings)
			{
				if (binding.pRenderStage->UsesCustomRenderer)
				{
					binding.pRenderStage->pCustomRenderer->PreTexturesDescriptorSetWrite();
				}
				else if (binding.DescriptorType != EDescriptorType::DESCRIPTOR_TYPE_UNKNOWN)
				{
					for (uint32 b = 0; b < m_BackBufferCount; b++)
					{
						DescriptorSet* pSrcDescriptorSet = binding.pRenderStage->ppTextureDescriptorSets[b];
						DescriptorSet* pDescriptorSet = m_pGraphicsDevice->CreateDescriptorSet(pSrcDescriptorSet->GetName(), binding.pRenderStage->pPipelineLayout, binding.pRenderStage->TextureSetIndex, m_pDescriptorHeap);
						m_pGraphicsDevice->CopyDescriptorSet(pSrcDescriptorSet, pDescriptorSet);
						m_pDeviceResourcesToDestroy[b].PushBack(pSrcDescriptorSet);
						binding.pRenderStage->ppTextureDescriptorSets[b] = pDescriptorSet;
					}
				}
			}
		}

		return true;
	}

	bool RenderGraph::OnPostSwapChainRecreated(const PostSwapChainRecreatedEvent& swapChainEvent)
	{
		UNREFERENCED_VARIABLE(swapChainEvent);

		auto backBufferResourceIt = m_ResourceMap.find(RENDER_GRAPH_BACK_BUFFER_ATTACHMENT);

		if (backBufferResourceIt != m_ResourceMap.end())
		{
			for (const ResourceBinding& binding : backBufferResourceIt->second.ResourceBindings)
			{
				if (binding.pRenderStage->UsesCustomRenderer)
				{
					binding.pRenderStage->pCustomRenderer->UpdateTextureResource(
						backBufferResourceIt->second.Name,
						backBufferResourceIt->second.Texture.PerImageTextureViews.GetData(),
						backBufferResourceIt->second.Texture.PerSubImageTextureViews.GetData(),
						backBufferResourceIt->second.Texture.PerImageTextureViews.GetSize(),
						backBufferResourceIt->second.Texture.PerSubImageTextureViews.GetSize(),
						true);
				}
				else if (binding.DescriptorType != EDescriptorType::DESCRIPTOR_TYPE_UNKNOWN)
				{
					for (uint32 b = 0; b < m_BackBufferCount; b++)
					{
						binding.pRenderStage->ppTextureDescriptorSets[b]->WriteTextureDescriptors(
							&backBufferResourceIt->second.Texture.PerImageTextureViews[b],
							&backBufferResourceIt->second.Texture.Samplers[b],
							binding.TextureState,
							binding.Binding,
							1,
							binding.DescriptorType);
					}
				}
			}
		}

		return true;
	}

	bool RenderGraph::OnPipelineStatesRecompiled(const PipelineStatesRecompiledEvent& event)
	{
		UNREFERENCED_VARIABLE(event);

		for (uint32 r = 0; r < m_RenderStageCount; r++)
		{
			RenderStage* pRenderStage = &m_pRenderStages[r];
			if (!pRenderStage->UsesCustomRenderer)
			{
				pRenderStage->pPipelineState = PipelineStateManager::GetPipelineState(pRenderStage->PipelineStateID);

				if (pRenderStage->pPipelineState->GetType() == EPipelineStateType::PIPELINE_STATE_TYPE_RAY_TRACING)
				{
					m_pDeviceResourcesToDestroy[m_ModFrameIndex].PushBack(pRenderStage->pSBT);

					SBTDesc sbtDesc = {};
					sbtDesc.DebugName = "Render Graph Global SBT";
					sbtDesc.pPipelineState = pRenderStage->pPipelineState;
					sbtDesc.SBTRecords = m_GlobalShaderRecords;

					pRenderStage->pSBT = RenderAPI::GetDevice()->CreateSBT(RenderAPI::GetComputeQueue(), &sbtDesc);
				}
			}
		}

		return true;
	}

	void RenderGraph::ReleasePipelineStages()
	{
		SAFEDELETE_ARRAY(m_ppExecutionStages);

		for (uint32 i = 0; i < m_PipelineStageCount; i++)
		{
			PipelineStage* pPipelineStage = &m_pPipelineStages[i];

			if (pPipelineStage->ppComputeCommandAllocators != nullptr)
			{
				for (uint32 b = 0; b < m_BackBufferCount; b++)
				{
					SAFERELEASE(pPipelineStage->ppComputeCommandAllocators[b]);
					SAFERELEASE(pPipelineStage->ppComputeCommandLists[b]);
				}

				SAFEDELETE_ARRAY(pPipelineStage->ppComputeCommandAllocators);
				SAFEDELETE_ARRAY(pPipelineStage->ppComputeCommandLists);
			}

			if (pPipelineStage->ppGraphicsCommandAllocators != nullptr)
			{
				for (uint32 b = 0; b < m_BackBufferCount; b++)
				{
					SAFERELEASE(pPipelineStage->ppGraphicsCommandAllocators[b]);
					SAFERELEASE(pPipelineStage->ppGraphicsCommandLists[b]);
				}

				SAFEDELETE_ARRAY(pPipelineStage->ppGraphicsCommandAllocators);
				SAFEDELETE_ARRAY(pPipelineStage->ppGraphicsCommandLists);
			}

			if (pPipelineStage->Type == ERenderGraphPipelineStageType::RENDER)
			{
				RenderStage* pRenderStage = &m_pRenderStages[pPipelineStage->StageIndex];

				for (uint32 b = 0; b < m_BackBufferCount; b++)
				{
					for (uint32 ipc = 0; ipc < NUM_INTERNAL_PUSH_CONSTANTS_TYPES; ipc++)
					{
						SAFEDELETE_ARRAY(pRenderStage->pInternalPushConstants[ipc].pData);
					}

					SAFEDELETE_ARRAY(pRenderStage->ExternalPushConstants.pData);

					if (pRenderStage->ppTextureDescriptorSets != nullptr)
						SAFERELEASE(pRenderStage->ppTextureDescriptorSets[b]);

					if (pRenderStage->ppBufferDescriptorSets != nullptr)
						SAFERELEASE(pRenderStage->ppBufferDescriptorSets[b]);

					if (pRenderStage->pppDrawArgDescriptorSets != nullptr)
					{
						DescriptorSet** ppDrawArgDescriptorSets = pRenderStage->pppDrawArgDescriptorSets[b];

						for (uint32 d = 0; d < pRenderStage->NumDrawArgsPerFrame; d++)
						{
							SAFERELEASE(ppDrawArgDescriptorSets[d]);
						}

						SAFEDELETE_ARRAY(ppDrawArgDescriptorSets);
					}

					// Release draw arg extensions descriptor sets.
					if (pRenderStage->pppDrawArgExtensionsDescriptorSets != nullptr)
					{
						DescriptorSet** ppDrawArgExtensionsDescriptrSet = pRenderStage->pppDrawArgExtensionsDescriptorSets[b];

						if (ppDrawArgExtensionsDescriptrSet)
						{
							for (uint32 d = 0; d < pRenderStage->NumDrawArgsPerFrame; d++)
							{
								SAFERELEASE(ppDrawArgExtensionsDescriptrSet[d]);
							}
						}

						SAFEDELETE_ARRAY(ppDrawArgExtensionsDescriptrSet);
					}
				}

				SAFEDELETE_ARRAY(pRenderStage->ppTextureDescriptorSets);
				SAFEDELETE_ARRAY(pRenderStage->ppBufferDescriptorSets);
				SAFEDELETE_ARRAY(pRenderStage->pppDrawArgDescriptorSets);
				SAFEDELETE_ARRAY(pRenderStage->pppDrawArgExtensionsDescriptorSets);
				SAFERELEASE(pRenderStage->pPipelineLayout);
				SAFERELEASE(pRenderStage->pSBT);
				SAFERELEASE(pRenderStage->pRenderPass);
				SAFERELEASE(pRenderStage->pDisabledRenderPass);
				PipelineStateManager::ReleasePipelineState(pRenderStage->PipelineStateID);
			}
			else if (pPipelineStage->Type == ERenderGraphPipelineStageType::SYNCHRONIZATION)
			{
				SynchronizationStage* pSynchronizationStage = &m_pSynchronizationStages[pPipelineStage->StageIndex];

				UNREFERENCED_VARIABLE(pSynchronizationStage);
			}
		}

		SAFEDELETE_ARRAY(m_pRenderStages);
		SAFEDELETE_ARRAY(m_pSynchronizationStages);
		SAFEDELETE_ARRAY(m_pPipelineStages);

		Profiler::GetGPUProfiler()->Release();
	}

	bool RenderGraph::CreateFence()
	{
		FenceDesc fenceDesc = {};
		fenceDesc.DebugName		= "Render Stage Fence";
		fenceDesc.InitalValue	= 0;

		s_pMaterialFence = m_pGraphicsDevice->CreateFence(&fenceDesc);

		if (s_pMaterialFence == nullptr)
		{
			LOG_ERROR("[RenderGraph]: Could not create RenderGraph fence");
			return false;
		}

		return true;
	}

	bool RenderGraph::CreateDescriptorHeap()
	{
		constexpr uint32 DESCRIPTOR_COUNT = 4096;

		DescriptorHeapInfo descriptorCountDesc = { };
		descriptorCountDesc.SamplerDescriptorCount						= DESCRIPTOR_COUNT;
		descriptorCountDesc.TextureDescriptorCount						= DESCRIPTOR_COUNT;
		descriptorCountDesc.TextureCombinedSamplerDescriptorCount		= DESCRIPTOR_COUNT;
		descriptorCountDesc.ConstantBufferDescriptorCount				= DESCRIPTOR_COUNT;
		descriptorCountDesc.UnorderedAccessBufferDescriptorCount		= DESCRIPTOR_COUNT;
		descriptorCountDesc.UnorderedAccessTextureDescriptorCount		= DESCRIPTOR_COUNT;
		descriptorCountDesc.AccelerationStructureDescriptorCount		= DESCRIPTOR_COUNT;

		DescriptorHeapDesc descriptorHeapDesc = { };
		descriptorHeapDesc.DebugName			= "Render Graph Descriptor Heap";
		descriptorHeapDesc.DescriptorSetCount	= DESCRIPTOR_COUNT;
		descriptorHeapDesc.DescriptorCount		= descriptorCountDesc;

		m_pDescriptorHeap = m_pGraphicsDevice->CreateDescriptorHeap(&descriptorHeapDesc);

		return m_pDescriptorHeap != nullptr;
	}

	bool RenderGraph::CreateCopyCommandLists()
	{
		m_ppGraphicsCopyCommandAllocators	= DBG_NEW CommandAllocator*[m_BackBufferCount];
		m_ppGraphicsCopyCommandLists		= DBG_NEW CommandList*[m_BackBufferCount];
		m_ppComputeCopyCommandAllocators	= DBG_NEW CommandAllocator*[m_BackBufferCount];
		m_ppComputeCopyCommandLists			= DBG_NEW CommandList *[m_BackBufferCount];

		for (uint32 b = 0; b < m_BackBufferCount; b++)
		{
			//Graphics
			{
				m_ppGraphicsCopyCommandAllocators[b]		= m_pGraphicsDevice->CreateCommandAllocator("Render Graph Graphics Copy Command Allocator", ECommandQueueType::COMMAND_QUEUE_TYPE_GRAPHICS);

				if (m_ppGraphicsCopyCommandAllocators[b] == nullptr)
				{
					return false;
				}

				CommandListDesc graphicsCopyCommandListDesc		= {};
				graphicsCopyCommandListDesc.DebugName			= "Render Graph Graphics Copy Command List";
				graphicsCopyCommandListDesc.CommandListType		= ECommandListType::COMMAND_LIST_TYPE_PRIMARY;
				graphicsCopyCommandListDesc.Flags				= FCommandListFlag::COMMAND_LIST_FLAG_ONE_TIME_SUBMIT;

				m_ppGraphicsCopyCommandLists[b] = m_pGraphicsDevice->CreateCommandList(m_ppGraphicsCopyCommandAllocators[b], &graphicsCopyCommandListDesc);

				if (m_ppGraphicsCopyCommandLists[b] == nullptr)
				{
					return false;
				}
			}

			//Compute
			{
				m_ppComputeCopyCommandAllocators[b] = m_pGraphicsDevice->CreateCommandAllocator("Render Graph Compute Copy Command Allocator", ECommandQueueType::COMMAND_QUEUE_TYPE_COMPUTE);

				if (m_ppComputeCopyCommandAllocators[b] == nullptr)
				{
					return false;
				}

				CommandListDesc computeCopyCommandListDesc		= {};
				computeCopyCommandListDesc.DebugName			= "Render Graph Compute Copy Command List";
				computeCopyCommandListDesc.CommandListType		= ECommandListType::COMMAND_LIST_TYPE_PRIMARY;
				computeCopyCommandListDesc.Flags				= FCommandListFlag::COMMAND_LIST_FLAG_ONE_TIME_SUBMIT;

				m_ppComputeCopyCommandLists[b] = m_pGraphicsDevice->CreateCommandList(m_ppComputeCopyCommandAllocators[b], &computeCopyCommandListDesc);

				if (m_ppComputeCopyCommandLists[b] == nullptr)
				{
					return false;
				}
			}
		}

		return true;
	}

	bool RenderGraph::CreateProfiler(uint32 pipelineStageCount)
	{
		Profiler::GetGPUProfiler()->Init(GPUProfiler::TimeUnit::MICRO);
		Profiler::GetGPUProfiler()->CreateTimestamps(pipelineStageCount * m_BackBufferCount * 2);
		Profiler::GetGPUProfiler()->CreateGraphicsPipelineStats();

		return true;
	}

	bool RenderGraph::CreateResources(const TArray<RenderGraphResourceDesc>& resourceDescriptions)
	{
		m_ResourceMap.reserve(resourceDescriptions.GetSize());
		TArray<String> addedResourceNames;
		addedResourceNames.Reserve(resourceDescriptions.GetSize());

		for (uint32 i = 0; i < resourceDescriptions.GetSize(); i++)
		{
			const RenderGraphResourceDesc* pResourceDesc = &resourceDescriptions[i];
			addedResourceNames.PushBack(pResourceDesc->Name);

			Resource newResource;
			InternalResourceUpdateDesc internalResourceUpdateDesc = {};
			bool isRelativeInternal = false;

			newResource.Name				= pResourceDesc->Name;
			newResource.IsBackBuffer		= pResourceDesc->Name == RENDER_GRAPH_BACK_BUFFER_ATTACHMENT;
			newResource.BackBufferBound		= newResource.IsBackBuffer || newResource.BackBufferBound;

			if (newResource.BackBufferBound)
			{
				newResource.SubResourceCount = m_BackBufferCount;
			}
			else
			{
				newResource.SubResourceCount = pResourceDesc->SubResourceCount;
			}

			uint32 arrayCount					= 0;
			ETextureViewType textureViewType	= ETextureViewType::TEXTURE_VIEW_TYPE_NONE;
			bool isCubeTexture					= pResourceDesc->TextureParams.TextureType == ERenderGraphTextureType::TEXTURE_CUBE;

			//Create Resource Entries, this is independent of whether the resource is internal/external
			if (pResourceDesc->Type == ERenderGraphResourceType::TEXTURE)
			{
				newResource.Type					= ERenderGraphResourceType::TEXTURE;
				newResource.Texture.TextureType		= pResourceDesc->TextureParams.TextureType;
				newResource.Texture.IsOfArrayType	= pResourceDesc->TextureParams.IsOfArrayType;
				newResource.Texture.UnboundedArray	= pResourceDesc->TextureParams.UnboundedArray;
				newResource.Texture.Format			= pResourceDesc->TextureParams.TextureFormat;
				newResource.Texture.TextureType		= pResourceDesc->TextureParams.TextureType;

				if (!pResourceDesc->TextureParams.UnboundedArray)
				{
					if (!pResourceDesc->TextureParams.IsOfArrayType)
					{
						//Not of Array Type -> we need space for SubResourceCount Textures/PerImageTextureViews/Samplers
						newResource.Texture.Textures.Resize(newResource.SubResourceCount);
						newResource.Texture.PerImageTextureViews.Resize(newResource.SubResourceCount);
						newResource.Texture.Samplers.Resize(newResource.SubResourceCount);

						//If Cube Texture we also need space for per sub image texture views
						if (isCubeTexture)
						{
							arrayCount = 6;
							textureViewType = ETextureViewType::TEXTURE_VIEW_TYPE_CUBE;
							newResource.Texture.PerSubImageTextureViews.Resize(newResource.SubResourceCount * arrayCount);

							newResource.Texture.PerSubImageUniquelyAllocated = true;
						}
						else
						{
							arrayCount = 1;
							textureViewType = ETextureViewType::TEXTURE_VIEW_TYPE_2D;
							newResource.Texture.PerSubImageTextureViews.Resize(newResource.SubResourceCount);
						}
					}
					else
					{
						//Of Array Type -> we only need space for 1 Textures/PerImageTextureViews/Samplers
						newResource.Texture.Textures.Resize(1);
						newResource.Texture.PerImageTextureViews.Resize(1);
						newResource.Texture.Samplers.Resize(1);

						//If Cube Texture we also need space for per sub image texture views
						if (isCubeTexture)
						{
							arrayCount = newResource.SubResourceCount * 6;
							textureViewType = ETextureViewType::TEXTURE_VIEW_TYPE_CUBE_ARRAY;
							newResource.Texture.PerSubImageTextureViews.Resize(arrayCount);

							newResource.Texture.PerSubImageUniquelyAllocated = true;
						}
						else
						{
							arrayCount = newResource.SubResourceCount;
							textureViewType = ETextureViewType::TEXTURE_VIEW_TYPE_2D_ARRAY;
							newResource.Texture.PerSubImageTextureViews.Resize(1);

							newResource.Texture.PerSubImageUniquelyAllocated = true;
						}
					}
				}
			}
			else if (pResourceDesc->Type == ERenderGraphResourceType::SCENE_DRAW_ARGS)
			{
				newResource.Type = ERenderGraphResourceType::SCENE_DRAW_ARGS;
			}
			else if (pResourceDesc->Type == ERenderGraphResourceType::BUFFER)
			{
				newResource.Type = ERenderGraphResourceType::BUFFER;

				newResource.Buffer.Buffers.Resize(newResource.SubResourceCount);
				newResource.Buffer.Offsets.Resize(newResource.SubResourceCount);
				newResource.Buffer.SizesInBytes.Resize(newResource.SubResourceCount);
			}
			else if (pResourceDesc->Type == ERenderGraphResourceType::ACCELERATION_STRUCTURE)
			{
				newResource.Type = ERenderGraphResourceType::ACCELERATION_STRUCTURE;
			}

			//Create Internal Update Descriptions if the resource is internal, otherwise just set that it's external
			if (!pResourceDesc->External)
			{
				//Internal
				if (pResourceDesc->Type == ERenderGraphResourceType::TEXTURE)
				{
					newResource.OwnershipType				= newResource.IsBackBuffer ? EResourceOwnershipType::EXTERNAL : EResourceOwnershipType::INTERNAL;

					if (!newResource.IsBackBuffer)
					{
						TextureDesc		textureDesc			= {};
						TextureViewDesc textureViewDesc		= {};
						SamplerDesc		samplerDesc			= {};

						textureDesc.DebugName			= !isCubeTexture ? pResourceDesc->Name + " Texture" : pResourceDesc->Name + " Texture Cube";
						textureDesc.MemoryType			= pResourceDesc->MemoryType;
						textureDesc.Format				= pResourceDesc->TextureParams.TextureFormat;
						textureDesc.Type				= ETextureType::TEXTURE_TYPE_2D;
						textureDesc.Flags				= pResourceDesc->TextureParams.TextureFlags;
						textureDesc.Width				= uint32(pResourceDesc->TextureParams.XDimVariable);
						textureDesc.Height				= uint32(pResourceDesc->TextureParams.YDimVariable);
						textureDesc.Depth				= 1U;
						textureDesc.ArrayCount			= arrayCount;
						textureDesc.Miplevels			= pResourceDesc->TextureParams.MiplevelCount;
						textureDesc.SampleCount			= pResourceDesc->TextureParams.SampleCount;

						textureViewDesc.DebugName		= !isCubeTexture ? pResourceDesc->Name + " Texture View" : pResourceDesc->Name + " Texture Cube View";
						textureViewDesc.pTexture		= nullptr;
						textureViewDesc.Flags			= pResourceDesc->TextureParams.TextureViewFlags;
						textureViewDesc.Format			= pResourceDesc->TextureParams.TextureFormat;
						textureViewDesc.Type			= textureViewType;
						textureViewDesc.MiplevelCount	= pResourceDesc->TextureParams.MiplevelCount;
						textureViewDesc.ArrayCount		= arrayCount;
						textureViewDesc.Miplevel		= 0U;
						textureViewDesc.ArrayIndex		= 0U;

						samplerDesc.DebugName			= pResourceDesc->Name + " Sampler";
						samplerDesc.MinFilter			= RenderGraphSamplerToFilter(pResourceDesc->TextureParams.SamplerType);
						samplerDesc.MagFilter			= RenderGraphSamplerToFilter(pResourceDesc->TextureParams.SamplerType);
						samplerDesc.MipmapMode			= RenderGraphSamplerToMipmapMode(pResourceDesc->TextureParams.SamplerType);
						samplerDesc.AddressModeU		= RenderGraphSamplerAddressMode(pResourceDesc->TextureParams.SamplerAddressMode);
						samplerDesc.AddressModeV		= RenderGraphSamplerAddressMode(pResourceDesc->TextureParams.SamplerAddressMode);
						samplerDesc.AddressModeW		= RenderGraphSamplerAddressMode(pResourceDesc->TextureParams.SamplerAddressMode);
						samplerDesc.borderColor			= RenderGraphSamplerBorderColor(pResourceDesc->TextureParams.SamplerBorderColor);
						samplerDesc.MipLODBias			= 0.0f;
						samplerDesc.AnisotropyEnabled	= false;
						samplerDesc.MaxAnisotropy		= 16;
						samplerDesc.MinLOD				= 0.0f;
						samplerDesc.MaxLOD				= 1.0f;

						internalResourceUpdateDesc.ResourceName						= pResourceDesc->Name;
						internalResourceUpdateDesc.Type								= ERenderGraphResourceType::TEXTURE;
						internalResourceUpdateDesc.TextureUpdate.XDimType			= pResourceDesc->TextureParams.XDimType;
						internalResourceUpdateDesc.TextureUpdate.YDimType			= pResourceDesc->TextureParams.YDimType;
						internalResourceUpdateDesc.TextureUpdate.XDimVariable		= pResourceDesc->TextureParams.XDimVariable;
						internalResourceUpdateDesc.TextureUpdate.YDimVariable		= pResourceDesc->TextureParams.YDimVariable;
						internalResourceUpdateDesc.TextureUpdate.TextureDesc		= textureDesc;
						internalResourceUpdateDesc.TextureUpdate.TextureViewDesc	= textureViewDesc;
						internalResourceUpdateDesc.TextureUpdate.SamplerDesc		= samplerDesc;

						if (pResourceDesc->TextureParams.XDimType == ERenderGraphDimensionType::RELATIVE ||
							pResourceDesc->TextureParams.YDimType == ERenderGraphDimensionType::RELATIVE)
						{
							isRelativeInternal = true;
						}
					}
				}
				else if (pResourceDesc->Type == ERenderGraphResourceType::BUFFER)
				{
					newResource.Type			= ERenderGraphResourceType::BUFFER;

					BufferDesc bufferDesc = {};
					bufferDesc.DebugName		= pResourceDesc->Name + " Buffer";
					bufferDesc.MemoryType		= pResourceDesc->MemoryType;
					bufferDesc.Flags			= pResourceDesc->BufferParams.BufferFlags;
					bufferDesc.SizeInBytes		= pResourceDesc->BufferParams.Size;

					internalResourceUpdateDesc.ResourceName						= pResourceDesc->Name;
					internalResourceUpdateDesc.Type								= ERenderGraphResourceType::BUFFER;
					internalResourceUpdateDesc.BufferUpdate.SizeType			= pResourceDesc->BufferParams.SizeType;
					internalResourceUpdateDesc.BufferUpdate.BufferDesc			= bufferDesc;

					if (pResourceDesc->BufferParams.SizeType == ERenderGraphDimensionType::RELATIVE)
					{
						isRelativeInternal = true;
					}
				}
				else
				{
					LOG_ERROR("[RenderGraph]: Unsupported resource type for internal resource \"%s\"", newResource.Name.c_str());
					return false;
				}
			}
			else
			{
				newResource.OwnershipType = EResourceOwnershipType::EXTERNAL;
			}

			//Now that we have created a resource(desc), we should check if the same resource exists (all important parameters need to be the same)
			bool alreadyExists = false;
			auto previousResourceIt = m_ResourceMap.find(newResource.Name);
			if (previousResourceIt != m_ResourceMap.end())
			{
				alreadyExists = true;

				Resource& previousResource = previousResourceIt->second;
				previousResource.ResourceBindings.Clear();

				alreadyExists = alreadyExists && newResource.IsBackBuffer		== previousResource.IsBackBuffer;
				alreadyExists = alreadyExists && newResource.BackBufferBound	== previousResource.BackBufferBound;
				alreadyExists = alreadyExists && newResource.SubResourceCount	== previousResource.SubResourceCount;
				alreadyExists = alreadyExists && newResource.OwnershipType		== previousResource.OwnershipType;
				alreadyExists = alreadyExists && newResource.Type				== previousResource.Type;

				//Should be safe to clear, as this resource will either be the one we use or be overwritten
				previousResource.BarriersPerSynchronizationStage.Clear();

				if (newResource.Type == ERenderGraphResourceType::TEXTURE)
				{
					alreadyExists = alreadyExists && newResource.Texture.TextureType						== previousResource.Texture.TextureType;
					alreadyExists = alreadyExists && newResource.Texture.IsOfArrayType						== previousResource.Texture.IsOfArrayType;
					alreadyExists = alreadyExists && newResource.Texture.Format								== previousResource.Texture.Format;
					alreadyExists = alreadyExists && newResource.Texture.Textures.GetSize()					== previousResource.Texture.Textures.GetSize();
					alreadyExists = alreadyExists && newResource.Texture.PerImageTextureViews.GetSize()		== previousResource.Texture.PerImageTextureViews.GetSize();
					alreadyExists = alreadyExists && newResource.Texture.PerSubImageTextureViews.GetSize()	== previousResource.Texture.PerSubImageTextureViews.GetSize();
					alreadyExists = alreadyExists && newResource.Texture.Samplers.GetSize()					== previousResource.Texture.Samplers.GetSize();

					previousResource.Texture.InitialTransitionBarrier = {};

					//If the resource is discovered as nonexisiting here, we need to release internal subresources
					if (!alreadyExists && previousResource.OwnershipType == EResourceOwnershipType::INTERNAL)
					{
						for (uint32 sr = 0; sr < previousResource.SubResourceCount; sr++)
						{
							SAFERELEASE(previousResource.Texture.Textures[sr]);
							SAFERELEASE(previousResource.Texture.PerImageTextureViews[sr]);
							SAFERELEASE(previousResource.Texture.Samplers[sr]);
						}

						if (previousResource.Texture.UsedAsRenderTarget && previousResource.Texture.PerSubImageUniquelyAllocated)
						{
							for (TextureView* pPerSubImageTextureView : previousResource.Texture.PerSubImageTextureViews)
							{
								SAFERELEASE(pPerSubImageTextureView);
							}
						}
					}
				}
				else if (newResource.Type == ERenderGraphResourceType::SCENE_DRAW_ARGS)
				{
					//Nothing to check here
				}
				else if (newResource.Type == ERenderGraphResourceType::BUFFER)
				{
					alreadyExists = alreadyExists && newResource.Buffer.Buffers.GetSize()			== previousResource.Buffer.Buffers.GetSize();
					alreadyExists = alreadyExists && newResource.Buffer.Offsets.GetSize()			== previousResource.Buffer.Offsets.GetSize();
					alreadyExists = alreadyExists && newResource.Buffer.SizesInBytes.GetSize()		== previousResource.Buffer.SizesInBytes.GetSize();

					previousResource.Buffer.InitialTransitionBarrier = {};

					//If the resource is discovered as nonexisiting here, we need to release internal subresources
					if (!alreadyExists && previousResource.OwnershipType == EResourceOwnershipType::INTERNAL)
					{
						for (uint32 sr = 0; sr < previousResource.SubResourceCount; sr++)
						{
							SAFERELEASE(previousResource.Buffer.Buffers[sr]);
						}
					}
				}
				else if (newResource.Type == ERenderGraphResourceType::ACCELERATION_STRUCTURE)
				{
					//Nothing to check here
				}
			}

			if (!alreadyExists)
			{
				m_ResourceMap[newResource.Name] = newResource;
			}

			if (newResource.OwnershipType == EResourceOwnershipType::INTERNAL && !newResource.IsBackBuffer)
			{
				m_InternalResourceUpdateDescriptions[pResourceDesc->Name] = internalResourceUpdateDesc;
				m_DirtyInternalResources.insert(pResourceDesc->Name);
			}

			if (isRelativeInternal)
			{
				m_WindowRelativeResources.PushBack(pResourceDesc->Name);
			}
		}

		//Remove Resources that are left from previous Creations
		for (auto resourceIt = m_ResourceMap.begin(); resourceIt != m_ResourceMap.end();)
		{
			auto addedResourceNamesIt = std::find_if(addedResourceNames.Begin(), addedResourceNames.End(), [resourceIt](const String& addedResourceName) { return resourceIt->second.Name == addedResourceName; });

			if (addedResourceNamesIt == addedResourceNames.end())
			{
				Resource* pResource = &resourceIt->second;

				if (pResource->OwnershipType == EResourceOwnershipType::INTERNAL)
				{
					if (pResource->Type == ERenderGraphResourceType::TEXTURE)
					{
						for (uint32 sr = 0; sr < pResource->SubResourceCount; sr++)
						{
							SAFERELEASE(pResource->Texture.Textures[sr]);
							SAFERELEASE(pResource->Texture.PerImageTextureViews[sr]);
							SAFERELEASE(pResource->Texture.Samplers[sr]);
						}

						if (pResource->Texture.UsedAsRenderTarget && pResource->Texture.PerSubImageUniquelyAllocated)
						{
							for (TextureView* pPerSubImageTextureView : pResource->Texture.PerSubImageTextureViews)
							{
								SAFERELEASE(pPerSubImageTextureView);
							}
						}
					}
					else if (pResource->Type == ERenderGraphResourceType::BUFFER)
					{
						for (uint32 sr = 0; sr < pResource->SubResourceCount; sr++)
						{
							SAFERELEASE(pResource->Buffer.Buffers[sr]);
						}
					}
				}

				resourceIt = m_ResourceMap.erase(resourceIt);
			}
			else
			{
				resourceIt++;
			}
		}

		return true;
	}

	bool RenderGraph::CreateRenderStages(const TArray<RenderStageDesc>& renderStages, const THashTable<String, RenderGraphShaderConstants>& shaderConstants, const TArray<ICustomRenderer*>& customRenderers, TSet<uint32>& requiredDrawArgs)
	{
		m_RenderStageCount = (uint32)renderStages.GetSize();
		m_RenderStageMap.reserve(m_RenderStageCount);
		m_pRenderStages = DBG_NEW RenderStage[m_RenderStageCount];

		for (uint32 renderStageIndex = 0; renderStageIndex < m_RenderStageCount; renderStageIndex++)
		{
			const RenderStageDesc* pRenderStageDesc = &renderStages[renderStageIndex];

			RenderStage* pRenderStage = &m_pRenderStages[renderStageIndex];
			m_RenderStageMap[pRenderStageDesc->Name] = renderStageIndex;

			bool isImGuiStage = pRenderStageDesc->Name == RENDER_GRAPH_IMGUI_STAGE_NAME;

			pRenderStage->Name			= pRenderStageDesc->Name;
			pRenderStage->Parameters	= pRenderStageDesc->Parameters;

			if (pRenderStage->Parameters.XDimType == ERenderGraphDimensionType::RELATIVE ||
				pRenderStage->Parameters.XDimType == ERenderGraphDimensionType::RELATIVE_1D ||
				pRenderStage->Parameters.YDimType == ERenderGraphDimensionType::RELATIVE)
			{
				m_WindowRelativeRenderStages.insert(renderStageIndex);

				UpdateRelativeRenderStageDimensions(pRenderStage);
			}

			if (pRenderStage->Parameters.XDimType == ERenderGraphDimensionType::CONSTANT)
			{
				pRenderStage->Dimensions.x = uint32(pRenderStageDesc->Parameters.XDimVariable);
			}

			if (pRenderStage->Parameters.YDimType == ERenderGraphDimensionType::CONSTANT)
			{
				pRenderStage->Dimensions.y = uint32(pRenderStageDesc->Parameters.YDimVariable);
			}

			if (pRenderStage->Parameters.ZDimType == ERenderGraphDimensionType::CONSTANT)
			{
				pRenderStage->Dimensions.z = uint32(pRenderStageDesc->Parameters.ZDimVariable);
			}

			if (pRenderStageDesc->Type == EPipelineStateType::PIPELINE_STATE_TYPE_GRAPHICS)
			{
				pRenderStage->DrawType = pRenderStageDesc->Graphics.DrawType;
				if (pRenderStageDesc->Graphics.DrawType == ERenderStageDrawType::SCENE_INSTANCES)
				{
					if (!pRenderStageDesc->Graphics.Shaders.MeshShaderName.empty())
					{
						pRenderStage->DrawType = ERenderStageDrawType::SCENE_INSTANCES_MESH_SHADER;
					}
				}
			}

			pRenderStage->Dimensions.x = glm::max<uint32>(1, pRenderStage->Dimensions.x);
			pRenderStage->Dimensions.y = glm::max<uint32>(1, pRenderStage->Dimensions.y);
			pRenderStage->Dimensions.z = glm::max<uint32>(1, pRenderStage->Dimensions.z);

			TArray<DescriptorBindingDesc> textureDescriptorSetDescriptions;
			textureDescriptorSetDescriptions.Reserve(pRenderStageDesc->ResourceStates.GetSize());
			uint32 textureDescriptorBindingIndex = 0;

			TArray<DescriptorBindingDesc> bufferDescriptorSetDescriptions;
			bufferDescriptorSetDescriptions.Reserve(pRenderStageDesc->ResourceStates.GetSize());
			uint32 bufferDescriptorBindingIndex = 0;

			TArray<DescriptorBindingDesc> drawArgDescriptorSetDescriptions;
			drawArgDescriptorSetDescriptions.Reserve(pRenderStageDesc->ResourceStates.GetSize());

			TArray<DescriptorBindingDesc> drawArgExtensionDescriptorSetDescriptions;
			drawArgExtensionDescriptorSetDescriptions.Reserve(pRenderStageDesc->ResourceStates.GetSize());

			TArray<RenderPassAttachmentDesc>								renderPassAttachmentDescriptions;
			RenderPassAttachmentDesc										renderPassDepthStencilDescription;
			TArray<ETextureState>											renderPassRenderTargetStates;
			TArray<BlendAttachmentStateDesc>								renderPassBlendAttachmentStates;
			TArray<std::pair<Resource*, ETextureState>>						renderStageRenderTargets;
			Resource*														pDepthStencilResource = nullptr;
			TArray<std::tuple<Resource*, ETextureState, EDescriptorType>>	renderStageTextureResources;
			TArray<std::tuple<Resource*, EDescriptorType>>					renderStageBufferResources;
			TArray<std::tuple<Resource*, EDescriptorType>>					renderStageDrawArgResources;
			renderPassAttachmentDescriptions.Reserve(pRenderStageDesc->ResourceStates.GetSize());
			renderPassRenderTargetStates.Reserve(pRenderStageDesc->ResourceStates.GetSize());
			renderPassBlendAttachmentStates.Reserve(pRenderStageDesc->ResourceStates.GetSize());
			renderStageRenderTargets.Reserve(pRenderStageDesc->ResourceStates.GetSize());
			renderStageTextureResources.Reserve(pRenderStageDesc->ResourceStates.GetSize());
			renderStageBufferResources.Reserve(pRenderStageDesc->ResourceStates.GetSize());
			renderStageDrawArgResources.Reserve(pRenderStageDesc->ResourceStates.GetSize());

			bool						attachmentStateUnchanged			= true;
			float32						renderPassAttachmentsWidth			= 0;
			float32						renderPassAttachmentsHeight			= 0;
			ERenderGraphDimensionType	renderPassAttachmentDimensionTypeX	= ERenderGraphDimensionType::NONE;
			ERenderGraphDimensionType	renderPassAttachmentDimensionTypeY	= ERenderGraphDimensionType::NONE;

			//Special Types of Render Stage Variable
			uint32 renderStageExecutionCount = 1;

			//Create PipelineStageMask here, to be used for InitialBarriers Creation
			uint32 pipelineStageMask = CreateShaderStageMask(pRenderStageDesc);
			FPipelineStageFlags lastPipelineStageFlags = FindLastPipelineStage(pRenderStageDesc);

			//Create Descriptors and RenderPass Attachments from RenderStage Resource States
			for (uint32 rs = 0; rs < pRenderStageDesc->ResourceStates.GetSize(); rs++)
			{
				const RenderGraphResourceState* pResourceStateDesc = &pRenderStageDesc->ResourceStates[rs];

				auto resourceIt = m_ResourceMap.find(pResourceStateDesc->ResourceName);

				if (resourceIt == m_ResourceMap.end())
				{
					LOG_ERROR("[RenderGraph]: Resource State with name \"%s\" has no accompanying Resource", pResourceStateDesc->ResourceName.c_str());
					return false;
				}

				Resource* pResource = &resourceIt->second;

				//Create Initital Transition Barrier and Params, we don't want to create them for the ImGui stage because it "backtransitions" unless it is the only stage
				if (!isImGuiStage || m_RenderStageCount == 1)
				{
					if (pResource->Type == ERenderGraphResourceType::TEXTURE && !pResource->IsBackBuffer)
					{
						uint32 numInitialBarriers = 0;
						if (pResource->BackBufferBound)
						{
							numInitialBarriers = m_BackBufferCount;
						}
						else if (pResource->Texture.IsOfArrayType)
						{
							numInitialBarriers = 1;
						}
						else
						{
							numInitialBarriers = pResource->SubResourceCount;
						}

						if (pResource->Texture.InitialTransitionBarrier.QueueBefore == ECommandQueueType::COMMAND_QUEUE_TYPE_UNKNOWN)
						{
							pResource->LastPipelineStageOfFirstRenderStage = lastPipelineStageFlags;

							pResource->Texture.InitialTransitionBarrier.pTexture				= nullptr;
							pResource->Texture.InitialTransitionBarrier.StateBefore				= ETextureState::TEXTURE_STATE_UNKNOWN;
							pResource->Texture.InitialTransitionBarrier.StateAfter				= CalculateResourceTextureState(pResource->Type, pResourceStateDesc->BindingType == ERenderGraphResourceBindingType::ATTACHMENT ? pResourceStateDesc->AttachmentSynchronizations.PrevBindingType : pResourceStateDesc->BindingType, pResource->Texture.Format);
							pResource->Texture.InitialTransitionBarrier.QueueBefore				= ConvertPipelineStateTypeToQueue(pRenderStageDesc->Type);
							pResource->Texture.InitialTransitionBarrier.QueueAfter				= pResource->Texture.InitialTransitionBarrier.QueueBefore;
							pResource->Texture.InitialTransitionBarrier.SrcMemoryAccessFlags	= FMemoryAccessFlag::MEMORY_ACCESS_FLAG_UNKNOWN;
							pResource->Texture.InitialTransitionBarrier.DstMemoryAccessFlags	= CalculateResourceAccessFlags(pResourceStateDesc->BindingType);
							pResource->Texture.InitialTransitionBarrier.TextureFlags			= pResource->Texture.Format == EFormat::FORMAT_D24_UNORM_S8_UINT ? FTextureFlag::TEXTURE_FLAG_DEPTH_STENCIL : 0;
						}
					}
					else if (pResource->Type == ERenderGraphResourceType::SCENE_DRAW_ARGS && pResourceStateDesc->DrawArgsMask != 0x0)
					{
						if (pRenderStage->pDrawArgsResource != nullptr)
						{
							LOG_ERROR("[RenderGraph]: Multiple Draw Buffer Bindings are currently not supported for a single RenderStage, %s", pRenderStage->Name.c_str());
							return false;
						}

						if (pRenderStageDesc->Type != EPipelineStateType::PIPELINE_STATE_TYPE_GRAPHICS || pRenderStageDesc->Graphics.DrawType != ERenderStageDrawType::SCENE_INSTANCES)
						{
							LOG_ERROR("[RenderGraph]: Unfortunately, only GRAPHICS Render Stages with Draw Type SCENE_INSTANCES is allowed to have a resource of binding type DRAW_BUFFERS");
							return false;
						}

						requiredDrawArgs.insert(pResourceStateDesc->DrawArgsMask);
						pRenderStage->pDrawArgsResource = pResource;
						pRenderStage->DrawArgsMask		= pResourceStateDesc->DrawArgsMask;

						//Set Initial Template only if Mask has not been found before
						auto maskToBuffersIt = pResource->DrawArgs.MaskToArgs.find(pResourceStateDesc->DrawArgsMask);
						if (maskToBuffersIt == pResource->DrawArgs.MaskToArgs.end())
						{
							pResource->LastPipelineStageOfFirstRenderStage = lastPipelineStageFlags;
							DrawArgsData drawArgsData = {};
							drawArgsData.InitialTransitionBarrierTemplate.pBuffer				= nullptr;
							drawArgsData.InitialTransitionBarrierTemplate.QueueBefore			= ConvertPipelineStateTypeToQueue(pRenderStageDesc->Type);
							drawArgsData.InitialTransitionBarrierTemplate.QueueAfter			= drawArgsData.InitialTransitionBarrierTemplate.QueueBefore;
							drawArgsData.InitialTransitionBarrierTemplate.SrcMemoryAccessFlags	= FMemoryAccessFlag::MEMORY_ACCESS_FLAG_MEMORY_WRITE;
							drawArgsData.InitialTransitionBarrierTemplate.DstMemoryAccessFlags	= CalculateResourceAccessFlags(pResourceStateDesc->BindingType);

							drawArgsData.InitialTextureTransitionBarrierTemplate.QueueBefore			= ConvertPipelineStateTypeToQueue(pRenderStageDesc->Type);
							drawArgsData.InitialTextureTransitionBarrierTemplate.QueueAfter				= drawArgsData.InitialTextureTransitionBarrierTemplate.QueueBefore;
							drawArgsData.InitialTextureTransitionBarrierTemplate.SrcMemoryAccessFlags	= FMemoryAccessFlag::MEMORY_ACCESS_FLAG_MEMORY_WRITE;
							drawArgsData.InitialTextureTransitionBarrierTemplate.DstMemoryAccessFlags	= FMemoryAccessFlag::MEMORY_ACCESS_FLAG_MEMORY_READ;
							drawArgsData.InitialTextureTransitionBarrierTemplate.StateBefore			= ETextureState::TEXTURE_STATE_UNKNOWN;
							drawArgsData.InitialTextureTransitionBarrierTemplate.StateAfter				= ETextureState::TEXTURE_STATE_SHADER_READ_ONLY;

							pResource->DrawArgs.MaskToArgs[pResourceStateDesc->DrawArgsMask] = drawArgsData;
						}
					}
					else if (pResource->Type == ERenderGraphResourceType::BUFFER)
					{
						uint32 numInitialBarriers = 0;
						if (pResource->BackBufferBound)
						{
							numInitialBarriers = m_BackBufferCount;
						}
						else
						{
							numInitialBarriers = pResource->SubResourceCount;
						}

						if (pResource->Buffer.InitialTransitionBarrier.QueueBefore == ECommandQueueType::COMMAND_QUEUE_TYPE_UNKNOWN)
						{
							pResource->LastPipelineStageOfFirstRenderStage = lastPipelineStageFlags;

							pResource->Buffer.InitialTransitionBarrier.pBuffer				= nullptr;
							pResource->Buffer.InitialTransitionBarrier.QueueBefore			= ConvertPipelineStateTypeToQueue(pRenderStageDesc->Type);
							pResource->Buffer.InitialTransitionBarrier.QueueAfter			= pResource->Buffer.InitialTransitionBarrier.QueueBefore;
							pResource->Buffer.InitialTransitionBarrier.SrcMemoryAccessFlags	= FMemoryAccessFlag::MEMORY_ACCESS_FLAG_UNKNOWN;
							pResource->Buffer.InitialTransitionBarrier.DstMemoryAccessFlags	= CalculateResourceAccessFlags(pResourceStateDesc->BindingType);
						}
					}
				}

				//Descriptors
				if (ResourceStateNeedsDescriptor(pResourceStateDesc->BindingType))
				{
					EDescriptorType descriptorType		= CalculateResourceStateDescriptorType(pResource->Type, pResourceStateDesc->BindingType);

					if (descriptorType == EDescriptorType::DESCRIPTOR_TYPE_UNKNOWN)
					{
						LOG_ERROR("[RenderGraph]: Descriptor Type for Resource State with name \"%s\" could not be found", pResourceStateDesc->ResourceName.c_str());
						return false;
					}

					DescriptorBindingDesc descriptorBinding = {};
					descriptorBinding.DescriptorType		= descriptorType;
					descriptorBinding.ShaderStageMask		= pipelineStageMask;

					if (pResource->Type == ERenderGraphResourceType::TEXTURE)
					{
						ETextureState textureState = CalculateResourceTextureState(pResource->Type, pResourceStateDesc->BindingType, pResource->Texture.Format);

						descriptorBinding.Binding			= textureDescriptorBindingIndex++;

						if (pResource->Texture.UnboundedArray)
						{
							descriptorBinding.Flags				= FDescriptorSetLayoutBindingFlag::DESCRIPTOR_SET_LAYOUT_BINDING_FLAG_PARTIALLY_BOUND;
							descriptorBinding.DescriptorCount	= PARTIALLY_BOUND_DESCRIPTOR_COUNT;
						}
						else
						{
							uint32 actualSubResourceCount		= (pResource->BackBufferBound || pResource->Texture.IsOfArrayType) ? 1 : pResource->SubResourceCount;
							descriptorBinding.DescriptorCount	= actualSubResourceCount;
						}

						textureDescriptorSetDescriptions.PushBack(descriptorBinding);
						renderStageTextureResources.PushBack(std::make_tuple(pResource, textureState, descriptorType));
					}
					else if (pResource->Type == ERenderGraphResourceType::SCENE_DRAW_ARGS)
					{
						// Vertex Buffer
						descriptorBinding.DescriptorCount	= 1;
						descriptorBinding.Binding			= 0;
						drawArgDescriptorSetDescriptions.PushBack(descriptorBinding);

						// Instance Buffer
						descriptorBinding.DescriptorCount	= 1;
						descriptorBinding.Binding			= 1;
						drawArgDescriptorSetDescriptions.PushBack(descriptorBinding);

						// Meshlet Buffer
						descriptorBinding.DescriptorCount	= 1;
						descriptorBinding.Binding			= 2;
						drawArgDescriptorSetDescriptions.PushBack(descriptorBinding);

						// Unique Indices Buffer
						descriptorBinding.DescriptorCount	= 1;
						descriptorBinding.Binding			= 3;
						drawArgDescriptorSetDescriptions.PushBack(descriptorBinding);

						// Primitive Indices Buffer
						descriptorBinding.DescriptorCount	= 1;
						descriptorBinding.Binding			= 4;
						drawArgDescriptorSetDescriptions.PushBack(descriptorBinding);

						/*
						*	Create a new descriptor set for extensions.
						*	If the render stage uses two extensions and the first extension has two textures and the second has one, the binding will be like this:
						*	
						*	First extension's first texture has binding 0
						*	First extension's second texture has binding 1
						*	Second extension's texture has binding 2
						* 
						*	Each holding a array of textures for each instance which uses an extension.
						*	
						*	The Instance buffer has an ExtensionIndex to point to the right element in the array. 
						*	The first element is used for instances which does not have an extension.
						*/
						TArray<uint32> extensionMasks = EntityMaskManager::ExtractComponentMasksFromEntityMask(pRenderStage->DrawArgsMask);
						uint32 binding = 0;
						for (uint32 mask : extensionMasks)
						{
							const DrawArgExtensionDesc& extensionDesc = EntityMaskManager::GetExtensionDescFromExtensionMask(mask);
							for (uint32 t = 0; t < extensionDesc.TextureCount; t++)
							{
								// TODO: Do not hardcode the descriptor type!
								descriptorBinding.DescriptorType	= EDescriptorType::DESCRIPTOR_TYPE_SHADER_RESOURCE_COMBINED_SAMPLER;
								descriptorBinding.DescriptorCount	= 1000u;
								descriptorBinding.Binding			= binding++;
								descriptorBinding.Flags				= FDescriptorSetLayoutBindingFlag::DESCRIPTOR_SET_LAYOUT_BINDING_FLAG_PARTIALLY_BOUND;
								drawArgExtensionDescriptorSetDescriptions.PushBack(descriptorBinding);
							}
						}

						renderStageDrawArgResources.PushBack(std::make_tuple(pResource, descriptorType));
					}
					else
					{
						descriptorBinding.DescriptorCount	= pResource->SubResourceCount;
						descriptorBinding.Binding			= bufferDescriptorBindingIndex++;

						bufferDescriptorSetDescriptions.PushBack(descriptorBinding);
						renderStageBufferResources.PushBack(std::make_tuple(pResource, descriptorType));
					}
				}
				//RenderPass Attachments
				else if (pResourceStateDesc->BindingType == ERenderGraphResourceBindingType::ATTACHMENT)
				{
					// Check if attachment is unchanged after renderstage
					auto prevBinding = pResourceStateDesc->AttachmentSynchronizations.PrevBindingType;
					auto nextBinding = pResourceStateDesc->AttachmentSynchronizations.NextBindingType;
					if (prevBinding != nextBinding)
					{
						attachmentStateUnchanged = false;
					}

					if (pResource->OwnershipType != EResourceOwnershipType::EXTERNAL)
					{

						float32						xDimVariable;
						float32						yDimVariable;
						ERenderGraphDimensionType	xDimType;
						ERenderGraphDimensionType	yDimType;

						if (!pResource->IsBackBuffer)
						{
							auto resourceUpdateDescIt = m_InternalResourceUpdateDescriptions.find(pResourceStateDesc->ResourceName);

							if (resourceUpdateDescIt == m_InternalResourceUpdateDescriptions.end())
							{
								LOG_ERROR("[RenderGraph]: Resource State with name \"%s\" has no accompanying InternalResourceUpdateDesc", pResourceStateDesc->ResourceName.c_str());
								return false;
							}

							xDimVariable = resourceUpdateDescIt->second.TextureUpdate.XDimVariable;
							yDimVariable = resourceUpdateDescIt->second.TextureUpdate.YDimVariable;
							xDimType = resourceUpdateDescIt->second.TextureUpdate.XDimType;
							yDimType = resourceUpdateDescIt->second.TextureUpdate.YDimType;
						}
						else
						{
							xDimVariable = 1.0f;
							yDimVariable = 1.0f;
							xDimType = ERenderGraphDimensionType::RELATIVE;
							yDimType = ERenderGraphDimensionType::RELATIVE;
						}

						//Just use the width to check if its ever been set
						if (renderPassAttachmentsWidth == 0)
						{
							renderPassAttachmentsWidth = xDimVariable;
							renderPassAttachmentsHeight = yDimVariable;
							renderPassAttachmentDimensionTypeX = xDimType;
							renderPassAttachmentDimensionTypeY = yDimType;
						}
						else
						{
							bool success = true;

							if (renderPassAttachmentsWidth != xDimVariable)
							{
								LOG_ERROR("[RenderGraph]: Resource State with name \"%s\" is bound as Attachment but does not share the same width %d, as previous attachments %d",
									pResourceStateDesc->ResourceName.c_str(),
									xDimVariable,
									renderPassAttachmentsWidth);
								success = false;
							}

							if (renderPassAttachmentsHeight != yDimVariable)
							{
								LOG_ERROR("[RenderGraph]: Resource State with name \"%s\" is bound as Attachment but does not share the same height %d, as previous attachments %d",
									pResourceStateDesc->ResourceName.c_str(),
									yDimVariable,
									renderPassAttachmentsHeight);
								success = false;
							}

							if (renderPassAttachmentDimensionTypeX != xDimType)
							{
								LOG_ERROR("[RenderGraph]: Resource State with name \"%s\" is bound as Attachment but does not share the same XDimType %s, as previous attachments %s",
									pResourceStateDesc->ResourceName.c_str(),
									RenderGraphDimensionTypeToString(xDimType),
									RenderGraphDimensionTypeToString(renderPassAttachmentDimensionTypeX));
								success = false;
							}

							if (renderPassAttachmentDimensionTypeY != yDimType)
							{
								LOG_ERROR("[RenderGraph]: Resource State with name \"%s\" is bound as Attachment but does not share the same XDimType %s, as previous attachments %s",
									pResourceStateDesc->ResourceName.c_str(),
									RenderGraphDimensionTypeToString(yDimType),
									RenderGraphDimensionTypeToString(renderPassAttachmentDimensionTypeY));
								success = false;
							}

							if (!success)
								return false;
						}
					}

					pResource->Texture.UsedAsRenderTarget = true;

					uint32 executionCountFromResource = pResource->Texture.PerSubImageTextureViews.GetSize();

					if (pResource->BackBufferBound) executionCountFromResource /= m_BackBufferCount;

					if (renderStageExecutionCount == 1)
					{
						renderStageExecutionCount = executionCountFromResource;
					}
					else if (executionCountFromResource > 1 && executionCountFromResource != renderStageExecutionCount)
					{
						LOG_ERROR("[RenderGraph]: Resource %s is used as RenderPass Attachment and requires execution count %d, but execution count for this RenderStage has been set to %d from another resource",
							pResource->Name.c_str(),
							executionCountFromResource,
							renderStageExecutionCount);
						return false;
					}

					bool isColorAttachment = pResource->Texture.Format != EFormat::FORMAT_D24_UNORM_S8_UINT;

					ETextureState initialState	= CalculateResourceTextureState(pResource->Type, pResourceStateDesc->AttachmentSynchronizations.PrevBindingType, pResource->Texture.Format);
					ETextureState finalState	= CalculateResourceTextureState(pResource->Type, pResourceStateDesc->AttachmentSynchronizations.NextBindingType, pResource->Texture.Format);

					ELoadOp loadOp = ELoadOp::LOAD_OP_LOAD;

					if (initialState == ETextureState::TEXTURE_STATE_DONT_CARE ||
						initialState == ETextureState::TEXTURE_STATE_UNKNOWN ||
						!pResourceStateDesc->AttachmentSynchronizations.PrevSameFrame)
					{
						loadOp = ELoadOp::LOAD_OP_CLEAR;
					}

					if (isColorAttachment)
					{
						RenderPassAttachmentDesc renderPassAttachmentDesc = {};
						renderPassAttachmentDesc.Format			= pResource->Texture.Format;
						renderPassAttachmentDesc.SampleCount	= 1;
						renderPassAttachmentDesc.LoadOp			= loadOp;
						renderPassAttachmentDesc.StoreOp		= EStoreOp::STORE_OP_STORE;
						renderPassAttachmentDesc.StencilLoadOp	= ELoadOp::LOAD_OP_DONT_CARE;
						renderPassAttachmentDesc.StencilStoreOp	= EStoreOp::STORE_OP_DONT_CARE;
						renderPassAttachmentDesc.InitialState	= initialState;
						renderPassAttachmentDesc.FinalState		= finalState;

						renderPassAttachmentDescriptions.PushBack(renderPassAttachmentDesc);

						renderPassRenderTargetStates.PushBack(ETextureState::TEXTURE_STATE_RENDER_TARGET);

						BlendAttachmentStateDesc blendAttachmentState = {};
						blendAttachmentState.BlendEnabled			= false;
						blendAttachmentState.RenderTargetComponentMask	= COLOR_COMPONENT_FLAG_R | COLOR_COMPONENT_FLAG_G | COLOR_COMPONENT_FLAG_B | COLOR_COMPONENT_FLAG_A;

						renderPassBlendAttachmentStates.PushBack(blendAttachmentState);
						renderStageRenderTargets.PushBack(std::make_pair(pResource, finalState));
					}
					else
					{
						RenderPassAttachmentDesc renderPassAttachmentDesc = {};
						renderPassAttachmentDesc.Format			= pResource->Texture.Format;
						renderPassAttachmentDesc.SampleCount	= 1;
						renderPassAttachmentDesc.LoadOp			= loadOp;
						renderPassAttachmentDesc.StoreOp		= EStoreOp::STORE_OP_STORE;
						renderPassAttachmentDesc.StencilLoadOp	= loadOp;
						renderPassAttachmentDesc.StencilStoreOp = EStoreOp::STORE_OP_STORE;
						renderPassAttachmentDesc.InitialState	= initialState;
						renderPassAttachmentDesc.FinalState		= finalState;

						renderPassDepthStencilDescription = renderPassAttachmentDesc;
						pDepthStencilResource = pResource;
					}
				}
			}

			//Triggering
			{
				pRenderStage->TriggerType	= pRenderStageDesc->TriggerType;
				pRenderStage->FrameDelay	= pRenderStageDesc->TriggerType == ERenderStageExecutionTrigger::EVERY ? uint32(pRenderStageDesc->FrameDelay) : 0;
				pRenderStage->FrameOffset	= pRenderStageDesc->TriggerType == ERenderStageExecutionTrigger::EVERY ? uint32(pRenderStageDesc->FrameOffset) : 0;
				pRenderStage->FrameCounter	= pRenderStageDesc->TriggerType == ERenderStageExecutionTrigger::EVERY ? 0 : 1; //We only trigger on FrameCounter == FrameDelay
			}

			if (pRenderStageDesc->CustomRenderer)
			{
				ICustomRenderer* pCustomRenderer = nullptr;

				if (isImGuiStage)
				{
					auto imGuiRenderStageIt = std::find_if(m_DebugRenderers.Begin(), m_DebugRenderers.End(), [](const ICustomRenderer* pCustomRenderer) { return pCustomRenderer->GetName() == RENDER_GRAPH_IMGUI_STAGE_NAME; });

					if (imGuiRenderStageIt == m_DebugRenderers.End())
					{
						ImGuiRenderer* pImGuiRenderer = DBG_NEW ImGuiRenderer(m_pGraphicsDevice);

						ImGuiRendererDesc imguiRendererDesc = {};
						imguiRendererDesc.BackBufferCount	= m_BackBufferCount;
						imguiRendererDesc.VertexBufferSize	= MEGA_BYTE(8);
						imguiRendererDesc.IndexBufferSize	= MEGA_BYTE(8);

						if (!pImGuiRenderer->Init(&imguiRendererDesc))
						{
							LOG_ERROR("[RenderGraph] Could not initialize ImGui Custom Renderer");
							return false;
						}

						m_CustomRenderers.PushBack(pImGuiRenderer);
						m_DebugRenderers.PushBack(pImGuiRenderer);

						pCustomRenderer = pImGuiRenderer;
					}
					else
					{
						pCustomRenderer = *imGuiRenderStageIt;
					}
				}
				else
				{
					auto customRendererIt = std::find_if(customRenderers.Begin(), customRenderers.End(), [pRenderStageDesc](const ICustomRenderer* pCustomRenderer) { return pRenderStageDesc->Name == pCustomRenderer->GetName(); });

					if (customRendererIt == customRenderers.end())
					{
						LOG_ERROR("[RenderGraph]: Custom Renderer %s could not be found among Custom Renderers", pRenderStage->Name.c_str());
						pRenderStage->TriggerType = ERenderStageExecutionTrigger::DISABLED;
					}
					else
					{
						pCustomRenderer = *customRendererIt;
					}
				}

				// Track all custom renderers
				m_CustomRenderers.PushBack(pCustomRenderer);

				CustomRendererRenderGraphInitDesc customRendererInitDesc = {};
				customRendererInitDesc.BackBufferCount				= m_BackBufferCount;
				customRendererInitDesc.pColorAttachmentDesc			= renderPassAttachmentDescriptions.GetData();
				customRendererInitDesc.ColorAttachmentCount			= (uint32)renderPassAttachmentDescriptions.GetSize();
				customRendererInitDesc.pDepthStencilAttachmentDesc	= renderPassDepthStencilDescription.Format != EFormat::FORMAT_NONE ? &renderPassDepthStencilDescription : nullptr;

				if (!pCustomRenderer->RenderGraphInit(&customRendererInitDesc))
				{
					LOG_ERROR("[RenderGraph] Could not initialize Custom Renderer");
					return false;
				}

				pRenderStage->UsesCustomRenderer	= true;
				pRenderStage->pCustomRenderer		= pCustomRenderer;
				pRenderStage->FirstPipelineStage	= pCustomRenderer->GetFirstPipelineStage();
				pRenderStage->LastPipelineStage		= pCustomRenderer->GetLastPipelineStage();

				//Since FirstPipelineStage of Custom Renderers is not known until we have created the Custom Renderer, we need to update Resources FirstPipelineStageOfLastRenderStage member
				if (!isImGuiStage)
				{
					for (uint32 rs = 0; rs < pRenderStageDesc->ResourceStates.GetSize(); rs++)
					{
						const RenderGraphResourceState* pResourceStateDesc = &pRenderStageDesc->ResourceStates[rs];

						auto resourceIt = m_ResourceMap.find(pResourceStateDesc->ResourceName);

						if (resourceIt == m_ResourceMap.end())
						{
							LOG_ERROR("[RenderGraph]: Resource State with name \"%s\" has no accompanying Resource", pResourceStateDesc->ResourceName.c_str());
							return false;
						}

						//Only set it if it hasn't been set before, if it has been set before a previous Render Stage uses this resource -> we shouldn't set it
						if (resourceIt->second.LastPipelineStageOfFirstRenderStage == FPipelineStageFlag::PIPELINE_STAGE_FLAG_UNKNOWN)
						{
							resourceIt->second.LastPipelineStageOfFirstRenderStage = pRenderStage->LastPipelineStage;
						}
					}
				}
			}
			else
			{
				pRenderStage->PipelineStageMask		= pipelineStageMask;
				pRenderStage->FirstPipelineStage	= FindEarliestPipelineStage(pRenderStageDesc);
				pRenderStage->LastPipelineStage		= lastPipelineStageFlags;
				pRenderStage->ExecutionCount		= renderStageExecutionCount;

				ConstantRangeDesc pushConstantRange = {};

				//Create Push Constants
				{
					uint32 externalMaxSize = MAX_PUSH_CONSTANT_SIZE;

					if (renderStageExecutionCount > 1)
					{
						PushConstants* pPushConstants = &pRenderStage->pInternalPushConstants[DRAW_ITERATION_PUSH_CONSTANTS_INDEX];
						pPushConstants->pData		= DBG_NEW byte[DRAW_ITERATION_PUSH_CONSTANTS_SIZE];
						pPushConstants->DataSize	= DRAW_ITERATION_PUSH_CONSTANTS_SIZE;
						pPushConstants->Offset		= MAX_PUSH_CONSTANT_SIZE - externalMaxSize;
						pPushConstants->MaxDataSize = DRAW_ITERATION_PUSH_CONSTANTS_SIZE;

						externalMaxSize -= DRAW_ITERATION_PUSH_CONSTANTS_SIZE;
					}

					//External Push Constants
					{
						PushConstants* pPushConstants = &pRenderStage->ExternalPushConstants;
						pPushConstants->pData		= nullptr; //This doesn't get allocated until UpdatePushConstants is called
						pPushConstants->DataSize	= 0;
						pPushConstants->Offset		= MAX_PUSH_CONSTANT_SIZE - externalMaxSize;
						pPushConstants->MaxDataSize = externalMaxSize;
					}

					pushConstantRange.ShaderStageFlags	= pipelineStageMask;
					pushConstantRange.SizeInBytes		= MAX_PUSH_CONSTANT_SIZE;
					pushConstantRange.OffsetInBytes		= 0;
				}

				//Create Pipeline Layout
				{
					TArray<DescriptorSetLayoutDesc> descriptorSetLayouts;
					descriptorSetLayouts.Reserve(2);

					if (bufferDescriptorSetDescriptions.GetSize() > 0)
					{
						DescriptorSetLayoutDesc descriptorSetLayout = {};
						descriptorSetLayout.DescriptorBindings		= bufferDescriptorSetDescriptions;
						descriptorSetLayouts.PushBack(descriptorSetLayout);
					}

					if (textureDescriptorSetDescriptions.GetSize() > 0)
					{
						DescriptorSetLayoutDesc descriptorSetLayout = {};
						descriptorSetLayout.DescriptorBindings		= textureDescriptorSetDescriptions;
						descriptorSetLayouts.PushBack(descriptorSetLayout);
					}

					if (pRenderStage->DrawType == ERenderStageDrawType::SCENE_INSTANCES ||
						pRenderStage->DrawType == ERenderStageDrawType::SCENE_INSTANCES_MESH_SHADER)
					{
						if (pRenderStage->pDrawArgsResource == nullptr)
						{
							LOG_ERROR("[RenderGraph]: A RenderStage of DrawType SCENE_INSTANCES and SCENE_INSTANCES_MESH_SHADER must have a binding of typ SCENE_DRAW_BUFFERS");
							return false;
						}
					}

					if (pRenderStage->pDrawArgsResource != nullptr)
					{
						if (pRenderStage->DrawArgsMask == 0x0)
						{
							LOG_ERROR("[RenderGraph]: A RenderStage which has a binding of type SCENE_DRAW_BUFFERS should have a non-zero DrawArgsMask set to that binding");
							return false;
						}

						{
							DescriptorSetLayoutDesc descriptorSetLayout = {};
							descriptorSetLayout.DescriptorBindings		= drawArgDescriptorSetDescriptions;
							descriptorSetLayouts.PushBack(descriptorSetLayout);
						}

						// Extensions descriptor set layout
						if (drawArgExtensionDescriptorSetDescriptions.GetSize() > 0)
						{
							DescriptorSetLayoutDesc descriptorSetLayout = {};
							descriptorSetLayout.DescriptorBindings = drawArgExtensionDescriptorSetDescriptions;
							descriptorSetLayouts.PushBack(descriptorSetLayout);
						}
					}

					PipelineLayoutDesc pipelineLayoutDesc = {};
					pipelineLayoutDesc.DescriptorSetLayouts	= descriptorSetLayouts;
					pipelineLayoutDesc.ConstantRanges		= { pushConstantRange };

					pRenderStage->pPipelineLayout = m_pGraphicsDevice->CreatePipelineLayout(&pipelineLayoutDesc);
				}

				//Create Descriptor Set
				{
					uint32 setIndex = 0;

					if (bufferDescriptorSetDescriptions.GetSize() > 0)
					{
						pRenderStage->ppBufferDescriptorSets = DBG_NEW DescriptorSet*[m_BackBufferCount];

						for (uint32 i = 0; i < m_BackBufferCount; i++)
						{
							DescriptorSet* pDescriptorSet = m_pGraphicsDevice->CreateDescriptorSet(pRenderStageDesc->Name + " Buffer Descriptor Set " + std::to_string(i), pRenderStage->pPipelineLayout, setIndex, m_pDescriptorHeap);
							pRenderStage->ppBufferDescriptorSets[i] = pDescriptorSet;
						}

						pRenderStage->BufferSetIndex = setIndex;
						setIndex++;
					}

					if (textureDescriptorSetDescriptions.GetSize() > 0)
					{
						pRenderStage->ppTextureDescriptorSets = DBG_NEW DescriptorSet*[m_BackBufferCount];

						for (uint32 i = 0; i < m_BackBufferCount; i++)
						{
							DescriptorSet* pDescriptorSet = m_pGraphicsDevice->CreateDescriptorSet(pRenderStageDesc->Name + " Texture Descriptor Set " + std::to_string(i), pRenderStage->pPipelineLayout, setIndex, m_pDescriptorHeap);
							pRenderStage->ppTextureDescriptorSets[i] = pDescriptorSet;
						}

						pRenderStage->TextureSetIndex = setIndex;
						setIndex++;
					}

					if (pRenderStageDesc->Type == EPipelineStateType::PIPELINE_STATE_TYPE_GRAPHICS && pRenderStageDesc->Graphics.DrawType == ERenderStageDrawType::SCENE_INSTANCES)
					{
						pRenderStage->pppDrawArgDescriptorSets = DBG_NEW DescriptorSet**[m_BackBufferCount];
						for (uint32 i = 0; i < m_BackBufferCount; i++)
						{
							pRenderStage->pppDrawArgDescriptorSets[i] = nullptr;
						}

						pRenderStage->DrawSetIndex = setIndex;
						setIndex++;

						// Draw Arg Extensions descriptor set
						if (drawArgExtensionDescriptorSetDescriptions.GetSize() > 0)
						{
							pRenderStage->pppDrawArgExtensionsDescriptorSets = DBG_NEW DescriptorSet**[m_BackBufferCount];
							for (uint32 i = 0; i < m_BackBufferCount; i++)
							{
								pRenderStage->pppDrawArgExtensionsDescriptorSets[i] = nullptr;
							}
							pRenderStage->DrawExtensionSetIndex = setIndex;
							setIndex++;
						}
					}
				}

				//Shader Constants
				const RenderGraphShaderConstants* pShaderConstants = nullptr;
				{
					auto shaderConstantsIt = shaderConstants.find(pRenderStage->Name);

					if (shaderConstantsIt != shaderConstants.end())
					{
						pShaderConstants = &shaderConstantsIt->second;
					}
				}


				//Create Pipeline State
				if (pRenderStageDesc->Type == EPipelineStateType::PIPELINE_STATE_TYPE_GRAPHICS)
				{
					ManagedGraphicsPipelineStateDesc pipelineDesc = {};
					pipelineDesc.DebugName							= pRenderStageDesc->Name;
					pipelineDesc.PipelineLayout						= MakeSharedRef(pRenderStage->pPipelineLayout);
					pipelineDesc.DepthStencilState.DepthTestEnable	= pRenderStageDesc->Graphics.DepthTestEnabled;
					pipelineDesc.TaskShader.ShaderGUID				= pRenderStageDesc->Graphics.Shaders.TaskShaderName.empty()		? GUID_NONE : ResourceManager::LoadShaderFromFile(pRenderStageDesc->Graphics.Shaders.TaskShaderName,		FShaderStageFlag::SHADER_STAGE_FLAG_TASK_SHADER,		EShaderLang::SHADER_LANG_GLSL);
					pipelineDesc.MeshShader.ShaderGUID				= pRenderStageDesc->Graphics.Shaders.MeshShaderName.empty()		? GUID_NONE : ResourceManager::LoadShaderFromFile(pRenderStageDesc->Graphics.Shaders.MeshShaderName,		FShaderStageFlag::SHADER_STAGE_FLAG_MESH_SHADER,		EShaderLang::SHADER_LANG_GLSL);
					pipelineDesc.VertexShader.ShaderGUID			= pRenderStageDesc->Graphics.Shaders.VertexShaderName.empty()	? GUID_NONE : ResourceManager::LoadShaderFromFile(pRenderStageDesc->Graphics.Shaders.VertexShaderName,		FShaderStageFlag::SHADER_STAGE_FLAG_VERTEX_SHADER,		EShaderLang::SHADER_LANG_GLSL);
					pipelineDesc.GeometryShader.ShaderGUID			= pRenderStageDesc->Graphics.Shaders.GeometryShaderName.empty() ? GUID_NONE : ResourceManager::LoadShaderFromFile(pRenderStageDesc->Graphics.Shaders.GeometryShaderName,	FShaderStageFlag::SHADER_STAGE_FLAG_GEOMETRY_SHADER,	EShaderLang::SHADER_LANG_GLSL);
					pipelineDesc.HullShader.ShaderGUID				= pRenderStageDesc->Graphics.Shaders.HullShaderName.empty()		? GUID_NONE : ResourceManager::LoadShaderFromFile(pRenderStageDesc->Graphics.Shaders.HullShaderName,		FShaderStageFlag::SHADER_STAGE_FLAG_HULL_SHADER,		EShaderLang::SHADER_LANG_GLSL);
					pipelineDesc.DomainShader.ShaderGUID			= pRenderStageDesc->Graphics.Shaders.DomainShaderName.empty()	? GUID_NONE : ResourceManager::LoadShaderFromFile(pRenderStageDesc->Graphics.Shaders.DomainShaderName,		FShaderStageFlag::SHADER_STAGE_FLAG_DOMAIN_SHADER,		EShaderLang::SHADER_LANG_GLSL);
					pipelineDesc.PixelShader.ShaderGUID				= pRenderStageDesc->Graphics.Shaders.PixelShaderName.empty()	? GUID_NONE : ResourceManager::LoadShaderFromFile(pRenderStageDesc->Graphics.Shaders.PixelShaderName,		FShaderStageFlag::SHADER_STAGE_FLAG_PIXEL_SHADER,		EShaderLang::SHADER_LANG_GLSL);
					pipelineDesc.BlendState.BlendAttachmentStates	= renderPassBlendAttachmentStates;
					pipelineDesc.RasterizerState.CullMode			= pRenderStageDesc->Graphics.CullMode;
					pipelineDesc.RasterizerState.PolygonMode		= pRenderStageDesc->Graphics.PolygonMode;
					pipelineDesc.RasterizerState.FrontFaceCounterClockWise = false;
					pipelineDesc.InputAssembly.PrimitiveTopology	= pRenderStageDesc->Graphics.PrimitiveTopology;

					if (pShaderConstants != nullptr)
					{
						pipelineDesc.TaskShader.ShaderConstants		= pShaderConstants->Graphics.TaskShaderConstants;
						pipelineDesc.MeshShader.ShaderConstants		= pShaderConstants->Graphics.MeshShaderConstants;
						pipelineDesc.VertexShader.ShaderConstants	= pShaderConstants->Graphics.VertexShaderConstants;
						pipelineDesc.GeometryShader.ShaderConstants = pShaderConstants->Graphics.GeometryShaderConstants;
						pipelineDesc.HullShader.ShaderConstants		= pShaderConstants->Graphics.HullShaderConstants;
						pipelineDesc.DomainShader.ShaderConstants	= pShaderConstants->Graphics.DomainShaderConstants;
						pipelineDesc.PixelShader.ShaderConstants	= pShaderConstants->Graphics.PixelShaderConstants;
					}

					//Create RenderPass
					{
						RenderPassSubpassDesc renderPassSubpassDesc = { };
						renderPassSubpassDesc.RenderTargetStates			= renderPassRenderTargetStates;
						renderPassSubpassDesc.DepthStencilAttachmentState	= pDepthStencilResource != nullptr ? ETextureState::TEXTURE_STATE_DEPTH_STENCIL_ATTACHMENT : ETextureState::TEXTURE_STATE_DONT_CARE;

						RenderPassSubpassDependencyDesc renderPassSubpassDependencyDesc = {};
						renderPassSubpassDependencyDesc.SrcSubpass		= EXTERNAL_SUBPASS;
						renderPassSubpassDependencyDesc.DstSubpass		= 0;
						renderPassSubpassDependencyDesc.SrcAccessMask	= 0;
						renderPassSubpassDependencyDesc.DstAccessMask	= FMemoryAccessFlag::MEMORY_ACCESS_FLAG_MEMORY_READ | FMemoryAccessFlag::MEMORY_ACCESS_FLAG_MEMORY_WRITE;
						renderPassSubpassDependencyDesc.SrcStageMask	= FPipelineStageFlag::PIPELINE_STAGE_FLAG_RENDER_TARGET_OUTPUT;
						renderPassSubpassDependencyDesc.DstStageMask	= FPipelineStageFlag::PIPELINE_STAGE_FLAG_RENDER_TARGET_OUTPUT;

						if (renderPassDepthStencilDescription.Format != EFormat::FORMAT_NONE)
							renderPassAttachmentDescriptions.PushBack(renderPassDepthStencilDescription);

						RenderPassDesc renderPassDesc = {};
						renderPassDesc.DebugName			= "";
						renderPassDesc.Attachments			= renderPassAttachmentDescriptions;
						renderPassDesc.Subpasses			= { renderPassSubpassDesc };
						renderPassDesc.SubpassDependencies	= { renderPassSubpassDependencyDesc };

						RenderPass* pRenderPass		= m_pGraphicsDevice->CreateRenderPass(&renderPassDesc);
						pipelineDesc.RenderPass		= MakeSharedRef(pRenderPass);

						pRenderStage->pRenderPass	= pRenderPass;

						//Create duplicate Render Pass (this is fucking retarded) which we use when the RenderStage is Disabled, this Render Pass forces LoadOp to be LOAD
						if (!attachmentStateUnchanged)
						{
							RenderPassDesc disabledRenderPassDesc = renderPassDesc;

							for (RenderPassAttachmentDesc& attachmentDesc : disabledRenderPassDesc.Attachments)
							{
								if (attachmentDesc.InitialState != ETextureState::TEXTURE_STATE_UNKNOWN) attachmentDesc.LoadOp = ELoadOp::LOAD_OP_LOAD;
								if (attachmentDesc.StencilLoadOp != ELoadOp::LOAD_OP_DONT_CARE) attachmentDesc.StencilLoadOp = ELoadOp::LOAD_OP_LOAD;
							}

							pRenderStage->pDisabledRenderPass = m_pGraphicsDevice->CreateRenderPass(&disabledRenderPassDesc);
						}
					}

					pRenderStage->PipelineStateID = PipelineStateManager::CreateGraphicsPipelineState(&pipelineDesc);
					VALIDATE(pRenderStage->PipelineStateID != 0);
					pRenderStage->pPipelineState = PipelineStateManager::GetPipelineState(pRenderStage->PipelineStateID);
				}
				else if (pRenderStageDesc->Type == EPipelineStateType::PIPELINE_STATE_TYPE_COMPUTE)
				{
					ManagedComputePipelineStateDesc pipelineDesc = { };
					pipelineDesc.DebugName		= pRenderStageDesc->Name;
					pipelineDesc.PipelineLayout	= MakeSharedRef(pRenderStage->pPipelineLayout);
					pipelineDesc.Shader.ShaderGUID = pRenderStageDesc->Compute.ShaderName.empty() ? GUID_NONE : ResourceManager::LoadShaderFromFile(pRenderStageDesc->Compute.ShaderName, FShaderStageFlag::SHADER_STAGE_FLAG_COMPUTE_SHADER, EShaderLang::SHADER_LANG_GLSL);

					if (pShaderConstants != nullptr)
					{
						pipelineDesc.Shader.ShaderConstants		= pShaderConstants->Compute.ShaderConstants;
					}

					pRenderStage->PipelineStateID = PipelineStateManager::CreateComputePipelineState(&pipelineDesc);
					VALIDATE(pRenderStage->PipelineStateID != 0);
					pRenderStage->pPipelineState = PipelineStateManager::GetPipelineState(pRenderStage->PipelineStateID);
				}
				else if (pRenderStageDesc->Type == EPipelineStateType::PIPELINE_STATE_TYPE_RAY_TRACING)
				{
					ManagedRayTracingPipelineStateDesc pipelineDesc = {};
					pipelineDesc.PipelineLayout			= MakeSharedRef(pRenderStage->pPipelineLayout);
					pipelineDesc.MaxRecursionDepth		= 1;
					pipelineDesc.RaygenShader.ShaderGUID = pRenderStageDesc->RayTracing.Shaders.RaygenShaderName.empty() ? GUID_NONE : ResourceManager::LoadShaderFromFile(pRenderStageDesc->RayTracing.Shaders.RaygenShaderName, FShaderStageFlag::SHADER_STAGE_FLAG_RAYGEN_SHADER, EShaderLang::SHADER_LANG_GLSL );

					if (pShaderConstants != nullptr)
					{
						pipelineDesc.RaygenShader.ShaderConstants = pShaderConstants->RayTracing.RaygenConstants;
					}

					pipelineDesc.ClosestHitShaders.Resize(pRenderStageDesc->RayTracing.Shaders.ClosestHitShaderCount);
					for (uint32 ch = 0; ch < pRenderStageDesc->RayTracing.Shaders.ClosestHitShaderCount; ch++)
					{
						pipelineDesc.ClosestHitShaders[ch].ShaderGUID = pRenderStageDesc->RayTracing.Shaders.pClosestHitShaderNames[ch].empty() ? GUID_NONE : ResourceManager::LoadShaderFromFile(pRenderStageDesc->RayTracing.Shaders.pClosestHitShaderNames[ch], FShaderStageFlag::SHADER_STAGE_FLAG_CLOSEST_HIT_SHADER, EShaderLang::SHADER_LANG_GLSL );

						if (pShaderConstants != nullptr)
						{
							pipelineDesc.ClosestHitShaders[ch].ShaderConstants = pShaderConstants->RayTracing.ClosestHitConstants[ch];
						}
					}

					pipelineDesc.MissShaders.Resize(pRenderStageDesc->RayTracing.Shaders.MissShaderCount);
					for (uint32 m = 0; m < pRenderStageDesc->RayTracing.Shaders.MissShaderCount; m++)
					{
						pipelineDesc.MissShaders[m].ShaderGUID = pRenderStageDesc->RayTracing.Shaders.pMissShaderNames[m].empty() ? GUID_NONE : ResourceManager::LoadShaderFromFile(pRenderStageDesc->RayTracing.Shaders.pMissShaderNames[m], FShaderStageFlag::SHADER_STAGE_FLAG_MISS_SHADER, EShaderLang::SHADER_LANG_GLSL );

						if (pShaderConstants != nullptr)
						{
							pipelineDesc.MissShaders[m].ShaderConstants = pShaderConstants->RayTracing.MissConstants[m];
						}
					}

					pRenderStage->PipelineStateID = PipelineStateManager::CreateRayTracingPipelineState(&pipelineDesc);
					VALIDATE(pRenderStage->PipelineStateID != 0);
					pRenderStage->pPipelineState = PipelineStateManager::GetPipelineState(pRenderStage->PipelineStateID);
				}
			}

			//Create Resource Bindings to Render Stage
			{
				if (renderStageRenderTargets.GetSize() > 0)
				{
					if (pRenderStageDesc->Type != EPipelineStateType::PIPELINE_STATE_TYPE_GRAPHICS)
					{
						LOG_ERROR("[RenderGraph]: There are resources that a RenderPass should be linked to, but Render Stage %u is not a Graphics Pipeline State", renderStageIndex);
						return false;
					}

					for (uint32 r = 0; r < renderStageRenderTargets.GetSize(); r++)
					{
						auto resourcePair = renderStageRenderTargets[r];
						Resource* pResource = resourcePair.first;

						ResourceBinding resourceBinding = {};
						resourceBinding.pRenderStage	= pRenderStage;
						resourceBinding.DescriptorType	= EDescriptorType::DESCRIPTOR_TYPE_UNKNOWN;
						resourceBinding.Binding			= UINT32_MAX;
						resourceBinding.TextureState	= resourcePair.second;

						pResource->ResourceBindings.PushBack(resourceBinding);		//Create Binding to notify Custom Renderers
						pRenderStage->RenderTargetResources.PushBack(pResource);
					}
				}

				if (pDepthStencilResource != nullptr)
				{
					if (pRenderStageDesc->Type != EPipelineStateType::PIPELINE_STATE_TYPE_GRAPHICS)
					{
						LOG_ERROR("[RenderGraph]: There are resources that a RenderPass should be linked to, but Render Stage %u is not a Graphics Pipeline State", renderStageIndex);
						return false;
					}

					ResourceBinding resourceBinding = {};
					resourceBinding.pRenderStage	= pRenderStage;
					resourceBinding.DescriptorType	= EDescriptorType::DESCRIPTOR_TYPE_UNKNOWN;
					resourceBinding.Binding			= UINT32_MAX;
					resourceBinding.TextureState	= ETextureState::TEXTURE_STATE_SHADER_READ_ONLY;

					pDepthStencilResource->ResourceBindings.PushBack(resourceBinding); //Create Binding to notify Custom Renderers
					pRenderStage->pDepthStencilAttachment = pDepthStencilResource;
				}

				for (uint32 r = 0; r < renderStageTextureResources.GetSize(); r++)
				{
					auto& resourceTuple = renderStageTextureResources[r];
					Resource* pResource = std::get<0>(resourceTuple);

					ResourceBinding resourceBinding = {};
					resourceBinding.pRenderStage	= pRenderStage;
					resourceBinding.DescriptorType	= std::get<2>(resourceTuple);
					resourceBinding.Binding			= r;
					resourceBinding.TextureState	= std::get<1>(resourceTuple);

					pResource->ResourceBindings.PushBack(resourceBinding);
				}

				for (uint32 r = 0; r < renderStageBufferResources.GetSize(); r++)
				{
					auto& resourceTuple = renderStageBufferResources[r];
					Resource* pResource = std::get<0>(resourceTuple);

					ResourceBinding resourceBinding = {};
					resourceBinding.pRenderStage	= pRenderStage;
					resourceBinding.DescriptorType	= std::get<1>(resourceTuple);
					resourceBinding.Binding			= r;
					resourceBinding.TextureState	= ETextureState::TEXTURE_STATE_UNKNOWN;

					pResource->ResourceBindings.PushBack(resourceBinding);
				}

				for (uint32 r = 0; r < renderStageDrawArgResources.GetSize(); r++)
				{
					auto& resourceTuple = renderStageDrawArgResources[r];
					Resource* pResource = std::get<0>(resourceTuple);

					ResourceBinding resourceBinding = {};
					resourceBinding.pRenderStage	= pRenderStage;
					resourceBinding.DescriptorType	= std::get<1>(resourceTuple);
					resourceBinding.Binding			= r;
					resourceBinding.TextureState	= ETextureState::TEXTURE_STATE_UNKNOWN;

					pResource->ResourceBindings.PushBack(resourceBinding);
				}
			}
		}

		return true;
	}

	bool RenderGraph::CreateSynchronizationStages(const TArray<SynchronizationStageDesc>& synchronizationStageDescriptions, TSet<uint32>& requiredDrawArgs)
	{
		m_pSynchronizationStages = DBG_NEW SynchronizationStage[synchronizationStageDescriptions.GetSize()];

		for (uint32 s = 0; s < synchronizationStageDescriptions.GetSize(); s++)
		{
			const SynchronizationStageDesc* pSynchronizationStageDesc = &synchronizationStageDescriptions[s];

			SynchronizationStage* pSynchronizationStage = &m_pSynchronizationStages[s];
			ECommandQueueType otherQueue = ECommandQueueType::COMMAND_QUEUE_TYPE_NONE;

			for (auto synchronizationIt = pSynchronizationStageDesc->Synchronizations.begin(); synchronizationIt != pSynchronizationStageDesc->Synchronizations.end(); synchronizationIt++)
			{
				const RenderGraphResourceSynchronizationDesc* pResourceSynchronizationDesc = &(*synchronizationIt);

				//En massa skit kommer nog beh�va g�ras om h�r, nu n�r Parsern tar hand om Back Buffer States korrekt.

				auto it = m_ResourceMap.find(pResourceSynchronizationDesc->ResourceName);

				if (it == m_ResourceMap.end())
				{
					LOG_ERROR("[RenderGraph]: Resource found in Synchronization Stage but not in Resource Map \"%s\"", pResourceSynchronizationDesc->ResourceName.c_str());
					return false;
				}

				Resource* pResource = &it->second;

				auto prevRenderStageIt = m_RenderStageMap.find(pResourceSynchronizationDesc->PrevRenderStage);
				auto nextRenderStageIt = m_RenderStageMap.find(pResourceSynchronizationDesc->NextRenderStage);

				FPipelineStageFlags	prevLastPipelineStage;


				if (prevRenderStageIt == m_RenderStageMap.end())
				{
					if (pResourceSynchronizationDesc->PrevRenderStage == "PRESENT")
					{
						prevLastPipelineStage = FPipelineStageFlag::PIPELINE_STAGE_FLAG_BOTTOM;
					}
					else
					{
						LOG_ERROR("[RenderGraph]: Render Stage found in Synchronization but not in Render Stage Map \"%s\"", pResourceSynchronizationDesc->PrevRenderStage.c_str());
						return false;
					}
				}
				else
				{
					prevLastPipelineStage = m_pRenderStages[prevRenderStageIt->second].LastPipelineStage;
				}

				if (nextRenderStageIt == m_RenderStageMap.end())
				{
					LOG_ERROR("[RenderGraph]: Render Stage found in Synchronization but not in Render Stage Map \"%s\"", pResourceSynchronizationDesc->NextRenderStage.c_str());
					return false;
				}

				const RenderStage* pNextRenderStage	= &m_pRenderStages[nextRenderStageIt->second];

				ECommandQueueType prevQueue 	= pResourceSynchronizationDesc->PrevQueue;
				ECommandQueueType nextQueue		= pResourceSynchronizationDesc->NextQueue;
				uint32 srcMemoryAccessFlags		= CalculateResourceAccessFlags(pResourceSynchronizationDesc->PrevBindingType);
				uint32 dstMemoryAccessFlags		= CalculateResourceAccessFlags(pResourceSynchronizationDesc->NextBindingType);

				if (pSynchronizationStage->ExecutionQueue == ECommandQueueType::COMMAND_QUEUE_TYPE_NONE)
				{
					pSynchronizationStage->ExecutionQueue = prevQueue;
					otherQueue = pSynchronizationStage->ExecutionQueue == ECommandQueueType::COMMAND_QUEUE_TYPE_GRAPHICS ? ECommandQueueType::COMMAND_QUEUE_TYPE_COMPUTE : ECommandQueueType::COMMAND_QUEUE_TYPE_GRAPHICS;
				}
				else if (pSynchronizationStage->ExecutionQueue != prevQueue)
				{
					LOG_ERROR("[RenderGraph]: SynchronizationStage \"%s\" contains synchronizations that have different Previous Queues");
					return false;
				}

				pSynchronizationStage->SrcPipelineStage				= FindLastPipelineStage(pSynchronizationStage->SrcPipelineStage | prevLastPipelineStage);
				pSynchronizationStage->SameQueueDstPipelineStage	= FindEarliestCompatiblePipelineStage(pSynchronizationStage->SameQueueDstPipelineStage | pNextRenderStage->FirstPipelineStage, pSynchronizationStage->ExecutionQueue);
				pSynchronizationStage->OtherQueueDstPipelineStage	= FindEarliestCompatiblePipelineStage(pSynchronizationStage->OtherQueueDstPipelineStage | pNextRenderStage->FirstPipelineStage, otherQueue);

				if (pResource->Type == ERenderGraphResourceType::TEXTURE)
				{
					PipelineTextureBarrierDesc textureBarrier = {};
					textureBarrier.QueueBefore			= prevQueue;
					textureBarrier.QueueAfter			= nextQueue;
					textureBarrier.SrcMemoryAccessFlags = srcMemoryAccessFlags;
					textureBarrier.DstMemoryAccessFlags = dstMemoryAccessFlags;
					textureBarrier.StateBefore			= CalculateResourceTextureState(pResource->Type, pResourceSynchronizationDesc->PrevBindingType, pResource->Texture.Format);
					textureBarrier.StateAfter			= CalculateResourceTextureState(pResource->Type, pResourceSynchronizationDesc->NextBindingType, pResource->Texture.Format);
					textureBarrier.TextureFlags			= pResource->Texture.Format == EFormat::FORMAT_D24_UNORM_S8_UINT ? FTextureFlag::TEXTURE_FLAG_DEPTH_STENCIL : 0;

					uint32 targetSynchronizationIndex = 0;

					if (prevQueue == nextQueue)
					{
						if (pResource->BackBufferBound)
						{
							targetSynchronizationIndex = SAME_QUEUE_BACK_BUFFER_BOUND_SYNCHRONIZATION_INDEX;
						}
						else if (pResource->Texture.UnboundedArray)
						{
							targetSynchronizationIndex = SAME_QUEUE_UNBOUNDED_TEXTURE_SYNCHRONIZATION_INDEX;
						}
						else
						{
							targetSynchronizationIndex = SAME_QUEUE_TEXTURE_SYNCHRONIZATION_INDEX;
						}
					}
					else
					{
						if (pResource->BackBufferBound)
						{
							targetSynchronizationIndex = OTHER_QUEUE_BACK_BUFFER_BOUND_SYNCHRONIZATION_INDEX;
						}
						else if (pResource->Texture.UnboundedArray)
						{
							targetSynchronizationIndex = OTHER_QUEUE_UNBOUNDED_TEXTURE_SYNCHRONIZATION_INDEX;
						}
						else
						{
							targetSynchronizationIndex = OTHER_QUEUE_TEXTURE_SYNCHRONIZATION_INDEX;
						}
					}

					if (pResource->Texture.UnboundedArray)
					{
						//Back Buffer Bound textures are not allowed to be Unbounded Arrays
						if (pResource->BackBufferBound)
						{
							LOG_ERROR("[RenderGraph]: Resource \"%s\" found to be Back Buffer Bound and Unbounded, this is currently not allowed!", pResource->Name.c_str());
							return false;
						}

						//If this is an Unbounded Array of textures we use a similar trick to Draw Args, we create one barrier which we will later use as a template
						TArray<TArray<PipelineTextureBarrierDesc>>& targetArray = pSynchronizationStage->UnboundedTextureBarriers[targetSynchronizationIndex];
						targetArray.PushBack({ textureBarrier });
						uint32 barrierIndex = targetArray.GetSize() - 1;

						ResourceBarrierInfo barrierInfo = {};
						barrierInfo.SynchronizationStageIndex	= s;
						barrierInfo.SynchronizationTypeIndex	= targetSynchronizationIndex;
						barrierInfo.BarrierIndex				= barrierIndex;

						pResource->BarriersPerSynchronizationStage.PushBack(barrierInfo);
					}
					else
					{
						uint32 actualSubResourceCount = 0;

						bool isTextureCube = pResource->Texture.TextureType == ERenderGraphTextureType::TEXTURE_CUBE;
						if (pResource->BackBufferBound)
						{
							actualSubResourceCount = m_BackBufferCount;
							textureBarrier.ArrayCount = isTextureCube ? 6 : 1;
						}
						else if (pResource->Texture.IsOfArrayType)
						{
							actualSubResourceCount = 1;
							textureBarrier.ArrayCount = isTextureCube ? 6 * pResource->SubResourceCount : pResource->SubResourceCount;
						}
						else
						{
							actualSubResourceCount = pResource->SubResourceCount;
							textureBarrier.ArrayCount = isTextureCube ? 6 : 1;
						}

						for (uint32 sr = 0; sr < actualSubResourceCount; sr++)
						{
							TArray<PipelineTextureBarrierDesc>& targetArray = pSynchronizationStage->TextureBarriers[targetSynchronizationIndex];
							targetArray.PushBack(textureBarrier);
							uint32 barrierIndex = targetArray.GetSize() - 1;

							ResourceBarrierInfo barrierInfo = {};
							barrierInfo.SynchronizationStageIndex	= s;
							barrierInfo.SynchronizationTypeIndex	= targetSynchronizationIndex;
							barrierInfo.BarrierIndex				= barrierIndex;

							pResource->BarriersPerSynchronizationStage.PushBack(barrierInfo);
						}
					}
				}
				else if (pResource->Type == ERenderGraphResourceType::SCENE_DRAW_ARGS)
				{
					{
						PipelineBufferBarrierDesc bufferBarrier = {};
						bufferBarrier.QueueBefore = prevQueue;
						bufferBarrier.QueueAfter = nextQueue;
						bufferBarrier.SrcMemoryAccessFlags = srcMemoryAccessFlags;
						bufferBarrier.DstMemoryAccessFlags = dstMemoryAccessFlags;

						uint32 targetSynchronizationIndex = 0;

						if (prevQueue == nextQueue)
						{
							targetSynchronizationIndex = SAME_QUEUE_BUFFER_SYNCHRONIZATION_INDEX;
						}
						else
						{
							targetSynchronizationIndex = OTHER_QUEUE_BUFFER_SYNCHRONIZATION_INDEX;
						}

						TArray<PipelineBufferBarrierDesc>& targetArray = pSynchronizationStage->DrawBufferBarriers[targetSynchronizationIndex];
						targetArray.PushBack(bufferBarrier);
						uint32 barrierIndex = targetArray.GetSize() - 1;

						//We ignore SubResourceCount since DRAW_BUFFERS don't have predetermined SubResourceCount, instead it is determined at runtime

						ResourceBarrierInfo barrierInfo = {};
						barrierInfo.SynchronizationStageIndex = s;
						barrierInfo.SynchronizationTypeIndex = targetSynchronizationIndex;
						barrierInfo.BarrierIndex = barrierIndex;
						barrierInfo.DrawArgsMask = synchronizationIt->DrawArgsMask;
						requiredDrawArgs.insert(synchronizationIt->DrawArgsMask);

						pResource->BarriersPerSynchronizationStage.PushBack(barrierInfo);
					}

					// Textures from draw arg extensions. 
					// (This is the same code as in the Texture Resource, but uses DrawTextureBarriers instead of TextureBarriers, Might want to make a function for this.)
					{
						PipelineTextureBarrierDesc textureBarrier = {};
						textureBarrier.QueueBefore = prevQueue;
						textureBarrier.QueueAfter = nextQueue;
						textureBarrier.SrcMemoryAccessFlags = srcMemoryAccessFlags;
						textureBarrier.DstMemoryAccessFlags = dstMemoryAccessFlags;
						textureBarrier.StateBefore = CalculateResourceTextureState(ERenderGraphResourceType::TEXTURE, pResourceSynchronizationDesc->PrevBindingType, pResource->Texture.Format);
						textureBarrier.StateAfter = CalculateResourceTextureState(ERenderGraphResourceType::TEXTURE, pResourceSynchronizationDesc->NextBindingType, pResource->Texture.Format);
						textureBarrier.TextureFlags = pResource->Texture.Format == EFormat::FORMAT_D24_UNORM_S8_UINT ? FTextureFlag::TEXTURE_FLAG_DEPTH_STENCIL : 0;

						uint32 targetSynchronizationIndex = 0;

						if (prevQueue == nextQueue)
						{
							targetSynchronizationIndex = 0; // SAME_QUEUE_TEXTURE_SYNCHRONIZATION_INDEX
						}
						else
						{
							targetSynchronizationIndex = 1; // OTHER_QUEUE_TEXTURE_SYNCHRONIZATION_INDEX
						}

						uint32 actualSubResourceCount = 0;
						bool isTextureCube = pResource->Texture.TextureType == ERenderGraphTextureType::TEXTURE_CUBE;
						if (pResource->BackBufferBound)
						{
							actualSubResourceCount = m_BackBufferCount;
							textureBarrier.ArrayCount = isTextureCube ? 6 : 1;
						}
						else if (pResource->Texture.IsOfArrayType)
						{
							actualSubResourceCount = 1;
							textureBarrier.ArrayCount = isTextureCube ? 6 * pResource->SubResourceCount : pResource->SubResourceCount;
						}
						else
						{
							actualSubResourceCount = pResource->SubResourceCount;
							textureBarrier.ArrayCount = isTextureCube ? 6 : 1;
						}

						for (uint32 sr = 0; sr < actualSubResourceCount; sr++)
						{
							TArray<PipelineTextureBarrierDesc>& targetArray = pSynchronizationStage->DrawTextureBarriers[targetSynchronizationIndex];
							targetArray.PushBack(textureBarrier);

							/*
							uint32 barrierIndex = targetArray.GetSize() - 1;
							ResourceBarrierInfo barrierInfo = {};
							barrierInfo.SynchronizationStageIndex = s;
							barrierInfo.SynchronizationTypeIndex = targetSynchronizationIndex;
							barrierInfo.BarrierIndex = barrierIndex;

							pResource->BarriersPerSynchronizationStage.PushBack(barrierInfo);
							*/
						}
					}
				}
				else if (pResource->Type == ERenderGraphResourceType::BUFFER)
				{
					PipelineBufferBarrierDesc bufferBarrier = {};
					bufferBarrier.QueueBefore			= prevQueue;
					bufferBarrier.QueueAfter			= nextQueue;
					bufferBarrier.SrcMemoryAccessFlags	= srcMemoryAccessFlags;
					bufferBarrier.DstMemoryAccessFlags	= dstMemoryAccessFlags;

					uint32 targetSynchronizationIndex = 0;

					if (prevQueue == nextQueue)
					{
						targetSynchronizationIndex = SAME_QUEUE_BUFFER_SYNCHRONIZATION_INDEX;
					}
					else
					{
						targetSynchronizationIndex = OTHER_QUEUE_BUFFER_SYNCHRONIZATION_INDEX;
					}

					uint32 actualSubResourceCount = 0;
					if (pResource->BackBufferBound)
					{
						actualSubResourceCount = m_BackBufferCount;
					}
					else
					{
						actualSubResourceCount = pResource->SubResourceCount;
					}

					for (uint32 sr = 0; sr < actualSubResourceCount; sr++)
					{
						TArray<PipelineBufferBarrierDesc>& targetArray = pSynchronizationStage->BufferBarriers[targetSynchronizationIndex];
						targetArray.PushBack(bufferBarrier);
						uint32 barrierIndex = targetArray.GetSize() - 1;

						ResourceBarrierInfo barrierInfo = {};
						barrierInfo.SynchronizationStageIndex	= s;
						barrierInfo.SynchronizationTypeIndex	= targetSynchronizationIndex;
						barrierInfo.BarrierIndex				= barrierIndex;

						pResource->BarriersPerSynchronizationStage.PushBack(barrierInfo);
					}
				}
			}
		}

		return true;
	}

	bool RenderGraph::CreatePipelineStages(const TArray<PipelineStageDesc>& pipelineStageDescriptions)
	{
		m_PipelineStageCount = (uint32)pipelineStageDescriptions.GetSize();
		m_pPipelineStages = DBG_NEW PipelineStage[m_PipelineStageCount];

		String pipelineStageName = "";

		for (uint32 i = 0; i < m_PipelineStageCount; i++)
		{
			const PipelineStageDesc* pPipelineStageDesc = &pipelineStageDescriptions[i];

			PipelineStage* pPipelineStage = &m_pPipelineStages[i];

			bool createCommandLists = true;

			if (pPipelineStageDesc->Type == ERenderGraphPipelineStageType::RENDER)
			{
				bool usesCustomRenderer = m_pRenderStages[pPipelineStageDesc->StageIndex].UsesCustomRenderer;
				createCommandLists = !usesCustomRenderer;
				m_ExecutionStageCount += usesCustomRenderer ? 2 : 1;
				pipelineStageName = m_pRenderStages[pPipelineStageDesc->StageIndex].Name;
			}
			else if (pPipelineStageDesc->Type == ERenderGraphPipelineStageType::SYNCHRONIZATION)
			{
				m_ExecutionStageCount += 2;
				pipelineStageName = "Synchronization Stage " + std::to_string(pPipelineStageDesc->StageIndex);
			}

			pPipelineStage->Type		= pPipelineStageDesc->Type;
			pPipelineStage->StageIndex	= pPipelineStageDesc->StageIndex;

			if (createCommandLists)
			{
				pPipelineStage->ppGraphicsCommandAllocators		= DBG_NEW CommandAllocator*[m_BackBufferCount];
				pPipelineStage->ppComputeCommandAllocators		= DBG_NEW CommandAllocator*[m_BackBufferCount];
				pPipelineStage->ppGraphicsCommandLists			= DBG_NEW CommandList*[m_BackBufferCount];
				pPipelineStage->ppComputeCommandLists			= DBG_NEW CommandList*[m_BackBufferCount];

				for (uint32 f = 0; f < m_BackBufferCount; f++)
				{
					//Todo: Don't always allocate 2 command lists (timestamps also do this)
					pPipelineStage->ppGraphicsCommandAllocators[f]	= m_pGraphicsDevice->CreateCommandAllocator("Render Graph Graphics Command Allocator", ECommandQueueType::COMMAND_QUEUE_TYPE_GRAPHICS);
					pPipelineStage->ppComputeCommandAllocators[f]	= m_pGraphicsDevice->CreateCommandAllocator("Render Graph Compute Command Allocator", ECommandQueueType::COMMAND_QUEUE_TYPE_COMPUTE);

					CommandListDesc graphicsCommandListDesc = {};
					graphicsCommandListDesc.DebugName				= "Render Graph Graphics Command List";
					graphicsCommandListDesc.CommandListType			= ECommandListType::COMMAND_LIST_TYPE_PRIMARY;
					graphicsCommandListDesc.Flags					= FCommandListFlag::COMMAND_LIST_FLAG_ONE_TIME_SUBMIT;

					pPipelineStage->ppGraphicsCommandLists[f]		= m_pGraphicsDevice->CreateCommandList(pPipelineStage->ppGraphicsCommandAllocators[f], &graphicsCommandListDesc);

					// Add graphics timestamps
					Profiler::GetGPUProfiler()->AddTimestamp(pPipelineStage->ppGraphicsCommandLists[f], pipelineStageName + " GRAPHICS");

					CommandListDesc computeCommandListDesc = {};
					computeCommandListDesc.DebugName				= "Render Graph Compute Command List";
					computeCommandListDesc.CommandListType			= ECommandListType::COMMAND_LIST_TYPE_PRIMARY;
					computeCommandListDesc.Flags					= FCommandListFlag::COMMAND_LIST_FLAG_ONE_TIME_SUBMIT;

					pPipelineStage->ppComputeCommandLists[f]		= m_pGraphicsDevice->CreateCommandList(pPipelineStage->ppComputeCommandAllocators[f], &computeCommandListDesc);

					// Add compute timestamps
					Profiler::GetGPUProfiler()->AddTimestamp(pPipelineStage->ppComputeCommandLists[f], pipelineStageName + " COMPUTE");
				}

				// Reset all timestamps and pipeline statistics before first use of them
				for (uint32 f = 0; f < m_BackBufferCount; f++)
				{
					pPipelineStage->ppGraphicsCommandLists[f]->Begin(nullptr);
					Profiler::GetGPUProfiler()->ResetTimestamp(pPipelineStage->ppGraphicsCommandLists[f]);
					Profiler::GetGPUProfiler()->ResetGraphicsPipelineStat(pPipelineStage->ppGraphicsCommandLists[f]);
					Profiler::GetGPUProfiler()->StartGraphicsPipelineStat(pPipelineStage->ppGraphicsCommandLists[f]);
					Profiler::GetGPUProfiler()->EndGraphicsPipelineStat(pPipelineStage->ppGraphicsCommandLists[f]);
					pPipelineStage->ppGraphicsCommandLists[f]->End();
					RenderAPI::GetGraphicsQueue()->ExecuteCommandLists(&pPipelineStage->ppGraphicsCommandLists[f], 1, FPipelineStageFlag::PIPELINE_STAGE_FLAG_UNKNOWN, nullptr, 0, nullptr, 0);
					RenderAPI::GetGraphicsQueue()->Flush();

					pPipelineStage->ppComputeCommandLists[f]->Begin(nullptr);
					Profiler::GetGPUProfiler()->ResetTimestamp(pPipelineStage->ppComputeCommandLists[f]);
					pPipelineStage->ppComputeCommandLists[f]->End();
					RenderAPI::GetComputeQueue()->ExecuteCommandLists(&pPipelineStage->ppComputeCommandLists[f], 1, FPipelineStageFlag::PIPELINE_STAGE_FLAG_UNKNOWN, nullptr, 0, nullptr, 0);
					RenderAPI::GetComputeQueue()->Flush();
				}
			}
		}

		m_ppExecutionStages = DBG_NEW CommandList*[m_ExecutionStageCount];

		return true;
	}

	void RenderGraph::UpdateRelativeParameters()
	{
		RenderAPI::GetGraphicsQueue()->Flush();
		RenderAPI::GetComputeQueue()->Flush();
		RenderAPI::GetCopyQueue()->Flush();

		for (uint32 renderStageIndex : m_WindowRelativeRenderStages)
		{
			RenderStage* pRenderStage = &m_pRenderStages[renderStageIndex];

			UpdateRelativeRenderStageDimensions(pRenderStage);
		}

		for (const String& resourceName : m_WindowRelativeResources)
		{
			InternalResourceUpdateDesc* pInternalResourceUpdateDesc = &m_InternalResourceUpdateDescriptions[resourceName];

			UpdateRelativeResourceDimensions(pInternalResourceUpdateDesc);
		}
	}

	void RenderGraph::UpdateInternalResource(InternalResourceUpdateDesc& desc)
	{
		auto it = m_ResourceMap.find(desc.ResourceName);

		if (it != m_ResourceMap.end())
		{
			Resource* pResource = &it->second;
			ResourceUpdateDesc resourceUpdateDesc;
			resourceUpdateDesc.ResourceName = desc.ResourceName;

			switch (desc.Type)
			{
				case ERenderGraphResourceType::TEXTURE:
				{
					resourceUpdateDesc.InternalTextureUpdate.pTextureDesc		= &desc.TextureUpdate.TextureDesc;
					resourceUpdateDesc.InternalTextureUpdate.pTextureViewDesc	= &desc.TextureUpdate.TextureViewDesc;
					resourceUpdateDesc.InternalTextureUpdate.pSamplerDesc		= &desc.TextureUpdate.SamplerDesc;
					UpdateResourceTexture(pResource, &resourceUpdateDesc);
					break;
				}
				case ERenderGraphResourceType::BUFFER:
				{
					resourceUpdateDesc.InternalBufferUpdate.pBufferDesc			= &desc.BufferUpdate.BufferDesc;
					UpdateResourceBuffer(pResource, &resourceUpdateDesc);
					break;
				}
				default:
				{
					LOG_WARNING("[RenderGraph]: Resource \"%s\" in Render Graph has unsupported Type", desc.ResourceName.c_str());
					return;
				}
			}
		}
		else
		{
			LOG_WARNING("[RenderGraph]: Resource \"%s\" in Render Graph could not be found in Resource Map", desc.ResourceName.c_str());
			return;
		}
	}

	void RenderGraph::UpdateResourceTexture(Resource* pResource, const ResourceUpdateDesc* pDesc)
	{
		uint32 actualSubResourceCount = 0;

		//Unbounded arrays are handled differently compared to normal textures
		if (pResource->Texture.UnboundedArray)
		{
			//We don't know the subresource count until now so we must update all container arrays
			actualSubResourceCount = pDesc->ExternalTextureUpdate.Count;
			pResource->Texture.Textures.Resize(actualSubResourceCount);
			pResource->Texture.PerImageTextureViews.Resize(actualSubResourceCount);
			pResource->Texture.Samplers.Resize(actualSubResourceCount);
			pResource->Texture.PerSubImageTextureViews.Resize(actualSubResourceCount * (pDesc->ExternalTextureUpdate.ppPerSubImageTextureViews != nullptr ? pDesc->ExternalTextureUpdate.PerImageSubImageTextureViewCount : 1));

			//We must clear all non-template barriers
			for (uint32 b = 0; b < pResource->BarriersPerSynchronizationStage.GetSize(); b++)
			{
				const ResourceBarrierInfo* pBarrierInfo = &pResource->BarriersPerSynchronizationStage[b];
				SynchronizationStage* pSynchronizationStage = &m_pSynchronizationStages[pBarrierInfo->SynchronizationStageIndex];

				TArray<PipelineTextureBarrierDesc>& textureBarriers = pSynchronizationStage->UnboundedTextureBarriers[pBarrierInfo->SynchronizationTypeIndex][pBarrierInfo->BarrierIndex];
				textureBarriers.Resize(1);
				textureBarriers[0].pTexture = nullptr;
			}
		}
		else
		{
			if (pResource->BackBufferBound)
			{
				actualSubResourceCount = m_BackBufferCount;
			}
			else if (pResource->Texture.IsOfArrayType)
			{
				actualSubResourceCount = 1;
			}
			else
			{
				actualSubResourceCount = pResource->SubResourceCount;
			}
		}

		for (uint32 sr = 0; sr < actualSubResourceCount; sr++)
		{
			Texture** ppTexture			= &pResource->Texture.Textures[sr];
			TextureView** ppTextureView = &pResource->Texture.PerImageTextureViews[sr];
			Sampler** ppSampler			= &pResource->Texture.Samplers[sr];

			Texture* pTexture						= nullptr;
			TextureView* pTextureView				= nullptr;
			Sampler* pSampler						= nullptr;

			if (pResource->OwnershipType == EResourceOwnershipType::INTERNAL)
			{
				const TextureDesc* pTextureDesc	= pDesc->InternalTextureUpdate.pTextureDesc;
				TextureViewDesc textureViewDesc = *pDesc->InternalTextureUpdate.pTextureViewDesc; //Make a copy so we can change TextureViewDesc::pTexture

				SAFERELEASE(*ppTexture);
				SAFERELEASE(*ppTextureView);

				pTexture = m_pGraphicsDevice->CreateTexture(pTextureDesc);

				textureViewDesc.pTexture = pTexture;
				pTextureView = m_pGraphicsDevice->CreateTextureView(&textureViewDesc);

				//Create texture views for sub images to be used as Render Targets
				if (pResource->Texture.UsedAsRenderTarget)
				{
					if (pResource->Texture.PerSubImageUniquelyAllocated)
					{
						TextureViewDesc subImageTextureViewDesc = {};
						subImageTextureViewDesc.pTexture		= pTexture;
						subImageTextureViewDesc.Flags			= (textureViewDesc.Flags & FTextureViewFlag::TEXTURE_VIEW_FLAG_DEPTH_STENCIL) > 0 ? FTextureViewFlag::TEXTURE_VIEW_FLAG_DEPTH_STENCIL : FTextureViewFlag::TEXTURE_VIEW_FLAG_RENDER_TARGET;
						subImageTextureViewDesc.Format			= pResource->Texture.Format;
						subImageTextureViewDesc.Type			= ETextureViewType::TEXTURE_VIEW_TYPE_2D;
						subImageTextureViewDesc.Miplevel		= textureViewDesc.Miplevel;
						subImageTextureViewDesc.MiplevelCount	= textureViewDesc.MiplevelCount;
						subImageTextureViewDesc.ArrayCount		= 1;

						for (uint32 si = 0; si < pTextureDesc->ArrayCount; si++)
						{
							TextureView** ppPerSubImageTextureView = &pResource->Texture.PerSubImageTextureViews[sr * pTextureDesc->ArrayCount + si];

							subImageTextureViewDesc.DebugName	= pResource->Name + " Sub Image Texture View " + std::to_string(si);
							subImageTextureViewDesc.ArrayIndex	= si;

							SAFERELEASE(*ppPerSubImageTextureView);
							(*ppPerSubImageTextureView)	= m_pGraphicsDevice->CreateTextureView(&subImageTextureViewDesc);
						}
					}
					else
					{
						pResource->Texture.PerSubImageTextureViews[sr] = pTextureView;
					}
				}

				//Update Sampler
				if (pDesc->InternalTextureUpdate.pSamplerDesc != nullptr)
				{
					SAFERELEASE(*ppSampler);
					pSampler = m_pGraphicsDevice->CreateSampler(pDesc->InternalTextureUpdate.pSamplerDesc);
				}
			}
			else if (pResource->OwnershipType == EResourceOwnershipType::EXTERNAL)
			{
				pTexture			= pDesc->ExternalTextureUpdate.ppTextures[sr];
				pTextureView		= pDesc->ExternalTextureUpdate.ppTextureViews[sr];

				if (pDesc->ExternalTextureUpdate.ppPerSubImageTextureViews != nullptr)
				{
					uint32 subImageBaseIndex = sr * pDesc->ExternalTextureUpdate.PerImageSubImageTextureViewCount;

					for (uint32 si = 0; si < pDesc->ExternalTextureUpdate.PerImageSubImageTextureViewCount; si++)
					{
						pResource->Texture.PerSubImageTextureViews[subImageBaseIndex + si] = pDesc->ExternalTextureUpdate.ppPerSubImageTextureViews[subImageBaseIndex + si];
					}
				}
				else
				{
					pResource->Texture.PerSubImageTextureViews[sr] = pTextureView;
				}

				//Update Sampler
				if (pDesc->ExternalTextureUpdate.ppSamplers != nullptr)
				{
					pSampler = pDesc->ExternalTextureUpdate.ppSamplers[sr];
				}
			}
			else
			{
				LOG_ERROR("[RenderGraph]: UpdateResourceTexture called for resource with invalid OwnershipType");
				return;
			}

			const TextureDesc& textureDesc = pTexture->GetDesc();

			if (pResource->Texture.IsOfArrayType)
			{
				if (pResource->Texture.TextureType == ERenderGraphTextureType::TEXTURE_CUBE)
				{
					if (textureDesc.ArrayCount != pResource->SubResourceCount * 6)
					{
						LOG_ERROR("[RenderGraph]: UpdateResourceTexture for resource of array type with length %u and type TextureCube but ArrayCount was %u", pResource->SubResourceCount, textureDesc.ArrayCount);
						return;
					}
				}
				else
				{
					if (textureDesc.ArrayCount != pResource->SubResourceCount)
					{
						LOG_ERROR("[RenderGraph]: UpdateResourceTexture for resource of array type with length %u and type Texture2D but ArrayCount was %u", pResource->SubResourceCount, textureDesc.ArrayCount);
						return;
					}
				}
			}

			(*ppTexture)		= pTexture;
			(*ppTextureView)	= pTextureView;
			(*ppSampler)		= pSampler;

			if (pResource->BarriersPerSynchronizationStage.GetSize() > 0)
			{
				if (pResource->Texture.UnboundedArray)
				{
					for (uint32 b = 0; b < pResource->BarriersPerSynchronizationStage.GetSize(); b++)
					{
						const ResourceBarrierInfo* pBarrierInfo = &pResource->BarriersPerSynchronizationStage[b];
						SynchronizationStage* pSynchronizationStage = &m_pSynchronizationStages[pBarrierInfo->SynchronizationStageIndex];

						TArray<PipelineTextureBarrierDesc>& textureBarriers = pSynchronizationStage->UnboundedTextureBarriers[pBarrierInfo->SynchronizationTypeIndex][pBarrierInfo->BarrierIndex];
						PipelineTextureBarrierDesc& templateBarrier = textureBarriers[0];

						if (templateBarrier.pTexture == nullptr)
						{
							templateBarrier.pTexture		= pTexture;
							templateBarrier.Miplevel		= 0;
							templateBarrier.MiplevelCount	= textureDesc.Miplevels;
							templateBarrier.ArrayIndex		= 0;
							templateBarrier.ArrayCount		= textureDesc.ArrayCount;
						}
						else
						{
							PipelineTextureBarrierDesc newBarrier = templateBarrier;
							newBarrier.pTexture			= pTexture;
							newBarrier.Miplevel			= 0;
							newBarrier.MiplevelCount	= textureDesc.Miplevels;
							newBarrier.ArrayIndex		= 0;
							newBarrier.ArrayCount		= textureDesc.ArrayCount;
							textureBarriers.PushBack(newBarrier);
						}
					}
				}
				else
				{
					for (uint32 b = sr; b < pResource->BarriersPerSynchronizationStage.GetSize(); b += pResource->SubResourceCount)
					{
						const ResourceBarrierInfo* pBarrierInfo = &pResource->BarriersPerSynchronizationStage[b];
						SynchronizationStage* pSynchronizationStage = &m_pSynchronizationStages[pBarrierInfo->SynchronizationStageIndex];

						PipelineTextureBarrierDesc* pTextureBarrier = &pSynchronizationStage->TextureBarriers[pBarrierInfo->SynchronizationTypeIndex][pBarrierInfo->BarrierIndex];

						pTextureBarrier->pTexture		= pTexture;
						pTextureBarrier->Miplevel		= 0;
						pTextureBarrier->MiplevelCount	= textureDesc.Miplevels;
						pTextureBarrier->ArrayIndex		= 0;
						pTextureBarrier->ArrayCount		= textureDesc.ArrayCount;
					}
				}
			}

			//Transfer to Initial State
			if (pResource->Texture.InitialTransitionBarrier.QueueBefore != ECommandQueueType::COMMAND_QUEUE_TYPE_UNKNOWN)
			{
				PipelineTextureBarrierDesc& initialBarrier = pResource->Texture.InitialTransitionBarrier;

				initialBarrier.pTexture				= pTexture;
				initialBarrier.Miplevel				= 0;
				initialBarrier.MiplevelCount		= textureDesc.Miplevels;
				initialBarrier.ArrayIndex			= 0;
				initialBarrier.ArrayCount			= textureDesc.ArrayCount;

				FPipelineStageFlags srcPipelineStage = pResource->LastPipelineStageOfFirstRenderStage;
				FPipelineStageFlags dstPipelineStage = pResource->LastPipelineStageOfFirstRenderStage;

				if (initialBarrier.QueueAfter == ECommandQueueType::COMMAND_QUEUE_TYPE_GRAPHICS)
				{
					CommandList* pCommandList = m_ppGraphicsCopyCommandLists[m_ModFrameIndex];

					if (!pCommandList->IsBegin())
					{
						m_ppGraphicsCopyCommandAllocators[m_ModFrameIndex]->Reset();
						pCommandList->Begin(nullptr);
					}

					pCommandList->PipelineTextureBarriers(srcPipelineStage, dstPipelineStage, &initialBarrier, 1);
				}
				else if (initialBarrier.QueueAfter == ECommandQueueType::COMMAND_QUEUE_TYPE_COMPUTE)
				{
					CommandList* pCommandList = m_ppComputeCopyCommandLists[m_ModFrameIndex];

					if (!pCommandList->IsBegin())
					{
						m_ppComputeCopyCommandAllocators[m_ModFrameIndex]->Reset();
						pCommandList->Begin(nullptr);
					}

					pCommandList->PipelineTextureBarriers(srcPipelineStage, dstPipelineStage, &initialBarrier, 1);
				}
			}
		}

		if (pResource->ResourceBindings.GetSize() > 0)
			m_DirtyDescriptorSetTextures.insert(pResource);
	}

	void RenderGraph::UpdateResourceDrawArgs(Resource* pResource, const ResourceUpdateDesc* pDesc)
	{
		auto drawArgsArgsIt = pResource->DrawArgs.MaskToArgs.find(pDesc->ExternalDrawArgsUpdate.DrawArgsMask);

		if (drawArgsArgsIt != pResource->DrawArgs.MaskToArgs.end())
		{
			drawArgsArgsIt->second.Args.Clear();

			drawArgsArgsIt->second.Args.Resize(pDesc->ExternalDrawArgsUpdate.Count);
			memcpy(drawArgsArgsIt->second.Args.GetData(), pDesc->ExternalDrawArgsUpdate.pDrawArgs, pDesc->ExternalDrawArgsUpdate.Count * sizeof(DrawArg));

			//Update Synchronization Stage Barriers
			for (uint32 b = 0; b < pResource->BarriersPerSynchronizationStage.GetSize(); b += pResource->SubResourceCount)
			{
				const ResourceBarrierInfo* pBarrierInfo = &pResource->BarriersPerSynchronizationStage[b];

				if (pDesc->ExternalDrawArgsUpdate.DrawArgsMask == pBarrierInfo->DrawArgsMask)
				{
					SynchronizationStage* pSynchronizationStage = &m_pSynchronizationStages[pBarrierInfo->SynchronizationStageIndex];

					//Todo: This only works while there is a single Draw Args resource, this is OK for now but should be changed when generalizing
					TArray<PipelineBufferBarrierDesc>& drawBufferBarriers = pSynchronizationStage->DrawBufferBarriers[pBarrierInfo->SynchronizationTypeIndex];
					PipelineBufferBarrierDesc bufferBarrierTemplate = drawBufferBarriers[0];
					drawBufferBarriers.Clear();

					TArray<PipelineTextureBarrierDesc>& drawTextureBarriers = pSynchronizationStage->DrawTextureBarriers[pBarrierInfo->SynchronizationTypeIndex];
					PipelineTextureBarrierDesc textureBarrierTemplate = drawTextureBarriers[0];
					drawTextureBarriers.Clear();

					for (uint32 d = 0; d < pDesc->ExternalDrawArgsUpdate.Count; d++)
					{
						uint32	drawArgMask = pDesc->ExternalDrawArgsUpdate.DrawArgsMask;
						DrawArg* pDrawArg = &pDesc->ExternalDrawArgsUpdate.pDrawArgs[d];

						// Vertex Buffer
						{
							VALIDATE(pDrawArg->pVertexBuffer);

							bufferBarrierTemplate.pBuffer		= pDrawArg->pVertexBuffer;
							bufferBarrierTemplate.SizeInBytes	= pDrawArg->pVertexBuffer->GetDesc().SizeInBytes;
							bufferBarrierTemplate.Offset		= 0;
							drawBufferBarriers.PushBack(bufferBarrierTemplate);
						}

						// Instance Buffer
						{
							VALIDATE(pDrawArg->pInstanceBuffer);

							bufferBarrierTemplate.pBuffer		= pDrawArg->pInstanceBuffer;
							bufferBarrierTemplate.SizeInBytes	= pDrawArg->pInstanceBuffer->GetDesc().SizeInBytes;
							bufferBarrierTemplate.Offset		= 0;
							drawBufferBarriers.PushBack(bufferBarrierTemplate);
						}

						// Index Buffer
						{
							VALIDATE(pDrawArg->pIndexBuffer);

							bufferBarrierTemplate.pBuffer		= pDrawArg->pIndexBuffer;
							bufferBarrierTemplate.SizeInBytes	= pDrawArg->pIndexBuffer->GetDesc().SizeInBytes;
							bufferBarrierTemplate.Offset		= 0;
							drawBufferBarriers.PushBack(bufferBarrierTemplate);
						}

						// Meshlet Buffer
						if(pDrawArg->pMeshletBuffer)
						{
							bufferBarrierTemplate.pBuffer		= pDrawArg->pMeshletBuffer;
							bufferBarrierTemplate.SizeInBytes	= pDrawArg->pMeshletBuffer->GetDesc().SizeInBytes;
							bufferBarrierTemplate.Offset		= 0;
							drawBufferBarriers.PushBack(bufferBarrierTemplate);
						}

						// UniqueIndices Buffer
						if (pDrawArg->pUniqueIndicesBuffer)
						{
							bufferBarrierTemplate.pBuffer		= pDrawArg->pUniqueIndicesBuffer;
							bufferBarrierTemplate.SizeInBytes	= pDrawArg->pUniqueIndicesBuffer->GetDesc().SizeInBytes;
							bufferBarrierTemplate.Offset		= 0;
							drawBufferBarriers.PushBack(bufferBarrierTemplate);
						}

						// PrimitiveIndices Buffer
						if (pDrawArg->pPrimitiveIndices)
						{
							bufferBarrierTemplate.pBuffer		= pDrawArg->pPrimitiveIndices;
							bufferBarrierTemplate.SizeInBytes	= pDrawArg->pPrimitiveIndices->GetDesc().SizeInBytes;
							bufferBarrierTemplate.Offset		= 0;
							drawBufferBarriers.PushBack(bufferBarrierTemplate);
						}
						

						// For draw arg extensions
						if (pDrawArg->HasExtensions)
						{
							uint32 numExtensionGroups = pDrawArg->InstanceCount;
							for (uint32 i = 0; i < numExtensionGroups; i++)
							{
								DrawArgExtensionGroup* extensionGroup = pDrawArg->ppExtensionGroups[i];
								if (extensionGroup)
								{
									uint32 extensionCount = extensionGroup->ExtensionCount;
									for (uint32 e = 0; e < extensionCount; e++)
									{
										DrawArgExtensionData& extension = extensionGroup->pExtensions[e];
										uint32 numTextures = extension.TextureCount;
										for (uint32 t = 0; t < numTextures; t++)
										{
											uint32 masks = extensionGroup->pExtensionMasks[e];
											const TextureViewDesc& textureViewDesc = extension.ppTextureViews[t]->GetDesc();
											textureBarrierTemplate.StateBefore = ETextureState::TEXTURE_STATE_SHADER_READ_ONLY;// CalculateResourceTextureState(ERenderGraphResourceType::TEXTURE, pResourceSynchronizationDesc->PrevBindingType, pResource->Texture.Format);
											textureBarrierTemplate.StateAfter = ETextureState::TEXTURE_STATE_SHADER_READ_ONLY;
											textureBarrierTemplate.pTexture = extension.ppTextures[t];
											textureBarrierTemplate.Miplevel = textureViewDesc.Miplevel;
											textureBarrierTemplate.MiplevelCount = textureViewDesc.MiplevelCount;
											textureBarrierTemplate.ArrayIndex = textureViewDesc.ArrayIndex;
											drawTextureBarriers.PushBack(textureBarrierTemplate);
										}
									}
								}
							}
						}
					}
				}
			}

			static TArray<PipelineBufferBarrierDesc> intialBarriers;
			static TArray<PipelineTextureBarrierDesc> intialTextureBarriers;
			intialBarriers.Clear();
			intialTextureBarriers.Clear();

			//Create Initial Barriers
			for (uint32 d = 0; d < pDesc->ExternalDrawArgsUpdate.Count; d++)
			{
				uint32	drawArgMask = pDesc->ExternalDrawArgsUpdate.DrawArgsMask;
				DrawArg* pDrawArg = &pDesc->ExternalDrawArgsUpdate.pDrawArgs[d];

				// Vertex Buffer
				{
					VALIDATE(pDrawArg->pVertexBuffer);

					PipelineBufferBarrierDesc initialVertexBufferTransitionBarrier = drawArgsArgsIt->second.InitialTransitionBarrierTemplate;
					initialVertexBufferTransitionBarrier.pBuffer		= pDrawArg->pVertexBuffer;
					initialVertexBufferTransitionBarrier.Offset			= 0;
					initialVertexBufferTransitionBarrier.SizeInBytes	= pDrawArg->pVertexBuffer->GetDesc().SizeInBytes;
					intialBarriers.PushBack(initialVertexBufferTransitionBarrier);
				}

				// Instance Buffer
				{
					VALIDATE(pDrawArg->pInstanceBuffer);

					PipelineBufferBarrierDesc initialInstanceBufferTransitionBarrier = drawArgsArgsIt->second.InitialTransitionBarrierTemplate;
					initialInstanceBufferTransitionBarrier.pBuffer		= pDrawArg->pInstanceBuffer;
					initialInstanceBufferTransitionBarrier.Offset		= 0;
					initialInstanceBufferTransitionBarrier.SizeInBytes	= pDrawArg->pInstanceBuffer->GetDesc().SizeInBytes;
					intialBarriers.PushBack(initialInstanceBufferTransitionBarrier);
				}

				// Index Buffer
				{
					VALIDATE(pDrawArg->pIndexBuffer);

					PipelineBufferBarrierDesc initialIndexBufferTransitionBarrier = drawArgsArgsIt->second.InitialTransitionBarrierTemplate;
					initialIndexBufferTransitionBarrier.pBuffer		= pDrawArg->pIndexBuffer;
					initialIndexBufferTransitionBarrier.Offset		= 0;
					initialIndexBufferTransitionBarrier.SizeInBytes	= pDrawArg->pIndexBuffer->GetDesc().SizeInBytes;
					intialBarriers.PushBack(initialIndexBufferTransitionBarrier);
				}

				// If meshlet buffer is nullptr we assume that we are not using meshshaders
				if (pDrawArg->pMeshletBuffer)
				{
					// Meshlet Buffer
					{
						PipelineBufferBarrierDesc initialMeshletBufferTransitionBarrier = drawArgsArgsIt->second.InitialTransitionBarrierTemplate;
						initialMeshletBufferTransitionBarrier.pBuffer		= pDrawArg->pMeshletBuffer;
						initialMeshletBufferTransitionBarrier.Offset		= 0;
						initialMeshletBufferTransitionBarrier.SizeInBytes	= pDrawArg->pMeshletBuffer->GetDesc().SizeInBytes;
						intialBarriers.PushBack(initialMeshletBufferTransitionBarrier);
					}

					// Unique Indices Buffer
					{
						VALIDATE(pDrawArg->pUniqueIndicesBuffer);

						PipelineBufferBarrierDesc initialUniqueIndicesBufferTransitionBarrier = drawArgsArgsIt->second.InitialTransitionBarrierTemplate;
						initialUniqueIndicesBufferTransitionBarrier.pBuffer		= pDrawArg->pUniqueIndicesBuffer;
						initialUniqueIndicesBufferTransitionBarrier.Offset		= 0;
						initialUniqueIndicesBufferTransitionBarrier.SizeInBytes = pDrawArg->pUniqueIndicesBuffer->GetDesc().SizeInBytes;
						intialBarriers.PushBack(initialUniqueIndicesBufferTransitionBarrier);
					}

					// Primitive Indices Buffer
					{
						VALIDATE(pDrawArg->pPrimitiveIndices);

						PipelineBufferBarrierDesc initialPrimitiveIndicesBufferTransitionBarrier = drawArgsArgsIt->second.InitialTransitionBarrierTemplate;
						initialPrimitiveIndicesBufferTransitionBarrier.pBuffer		= pDrawArg->pPrimitiveIndices;
						initialPrimitiveIndicesBufferTransitionBarrier.Offset		= 0;
						initialPrimitiveIndicesBufferTransitionBarrier.SizeInBytes	= pDrawArg->pPrimitiveIndices->GetDesc().SizeInBytes;
						intialBarriers.PushBack(initialPrimitiveIndicesBufferTransitionBarrier);
					}
				}

				// Draw arg extensions
				if (pDrawArg->HasExtensions)
				{
					PipelineTextureBarrierDesc initialMaskTexturesTransitionBarrier = drawArgsArgsIt->second.InitialTextureTransitionBarrierTemplate;
					uint32 numExtensionGroups = pDrawArg->InstanceCount;
					for (uint32 i = 0; i < numExtensionGroups; i++)
					{
						DrawArgExtensionGroup* extensionGroup = pDrawArg->ppExtensionGroups[i];
						if (extensionGroup)
						{
							uint32 extensionCount = extensionGroup->ExtensionCount;
							for (uint32 e = 0; e < extensionCount; e++)
							{
								DrawArgExtensionData& extension = extensionGroup->pExtensions[e];
								uint32 numTextures = extension.TextureCount;
								for (uint32 t = 0; t < numTextures; t++)
								{
									const TextureDesc& textureDesc = extension.ppTextures[t]->GetDesc();
									initialMaskTexturesTransitionBarrier.pTexture = extension.ppTextures[t];
									initialMaskTexturesTransitionBarrier.TextureFlags = textureDesc.Flags;
									initialMaskTexturesTransitionBarrier.ArrayCount = textureDesc.ArrayCount;
									initialMaskTexturesTransitionBarrier.ArrayIndex = 0;
									initialMaskTexturesTransitionBarrier.Miplevel = 0;
									initialMaskTexturesTransitionBarrier.MiplevelCount = textureDesc.Miplevels;
									intialTextureBarriers.PushBack(initialMaskTexturesTransitionBarrier);
								}
							}
						}
					}
				}
			}

			// Transfer to Initial State for buffer barriers
			if (!intialBarriers.IsEmpty())
			{
				FPipelineStageFlags srcPipelineStage = pResource->LastPipelineStageOfFirstRenderStage;
				FPipelineStageFlags dstPipelineStage = pResource->LastPipelineStageOfFirstRenderStage;

				if (intialBarriers[0].QueueAfter == ECommandQueueType::COMMAND_QUEUE_TYPE_GRAPHICS)
				{
					CommandList* pCommandList = m_ppGraphicsCopyCommandLists[m_ModFrameIndex];

					if (!pCommandList->IsBegin())
					{
						m_ppGraphicsCopyCommandAllocators[m_ModFrameIndex]->Reset();
						pCommandList->Begin(nullptr);
					}

					uint32 remaining = intialBarriers.GetSize() % MAX_BUFFER_BARRIERS;
					uint32 i = 0;
					for(; i < floor(intialBarriers.GetSize()/ MAX_BUFFER_BARRIERS); i++)
						pCommandList->PipelineBufferBarriers(srcPipelineStage, dstPipelineStage, &intialBarriers[i*MAX_BUFFER_BARRIERS], MAX_BUFFER_BARRIERS);
					if(remaining != 0)
						pCommandList->PipelineBufferBarriers(srcPipelineStage, dstPipelineStage, &intialBarriers[i*MAX_BUFFER_BARRIERS], remaining);
				}
				else if (intialBarriers[0].QueueAfter == ECommandQueueType::COMMAND_QUEUE_TYPE_COMPUTE)
				{
					CommandList* pCommandList = m_ppComputeCopyCommandLists[m_ModFrameIndex];

					if (!pCommandList->IsBegin())
					{
						m_ppComputeCopyCommandAllocators[m_ModFrameIndex]->Reset();
						pCommandList->Begin(nullptr);
					}

					uint32 remaining = intialBarriers.GetSize() % MAX_BUFFER_BARRIERS;
					uint32 i = 0;
					for (; i < floor(intialBarriers.GetSize() / MAX_BUFFER_BARRIERS); i++)
						pCommandList->PipelineBufferBarriers(srcPipelineStage, dstPipelineStage, &intialBarriers[i * MAX_BUFFER_BARRIERS], MAX_BUFFER_BARRIERS);
					if (remaining != 0)
						pCommandList->PipelineBufferBarriers(srcPipelineStage, dstPipelineStage, &intialBarriers[i * MAX_BUFFER_BARRIERS], remaining);
				}
			}

			// Transfer to Initial State for texture barriers
			if (!intialTextureBarriers.IsEmpty())
			{
				FPipelineStageFlags srcPipelineStage = pResource->LastPipelineStageOfFirstRenderStage;
				FPipelineStageFlags dstPipelineStage = pResource->LastPipelineStageOfFirstRenderStage;

				if (intialTextureBarriers[0].QueueAfter == ECommandQueueType::COMMAND_QUEUE_TYPE_GRAPHICS)
				{
					CommandList* pCommandList = m_ppGraphicsCopyCommandLists[m_ModFrameIndex];

					if (!pCommandList->IsBegin())
					{
						m_ppGraphicsCopyCommandAllocators[m_ModFrameIndex]->Reset();
						pCommandList->Begin(nullptr);
					}

					PipelineTextureBarriers(pCommandList, intialTextureBarriers, srcPipelineStage, dstPipelineStage);
				}
				else if (intialTextureBarriers[0].QueueAfter == ECommandQueueType::COMMAND_QUEUE_TYPE_COMPUTE)
				{
					CommandList* pCommandList = m_ppComputeCopyCommandLists[m_ModFrameIndex];

					if (!pCommandList->IsBegin())
					{
						m_ppComputeCopyCommandAllocators[m_ModFrameIndex]->Reset();
						pCommandList->Begin(nullptr);
					}

					PipelineTextureBarriers(pCommandList, intialTextureBarriers, srcPipelineStage, dstPipelineStage);
				}
			}

			m_DirtyDescriptorSetDrawArgs.insert(pResource);
		}
		else
		{
			LOG_WARNING("[RenderGraph]: Update DrawArgs called for unused DrawArgsMask %08x", pDesc->ExternalDrawArgsUpdate.DrawArgsMask);
		}
	}

	void RenderGraph::UpdateResourceBuffer(Resource* pResource, const ResourceUpdateDesc* pDesc)
	{
		uint32 actualSubResourceCount = 0;
		if (pResource->BackBufferBound)
		{
			actualSubResourceCount = m_BackBufferCount;
		}
		else
		{
			actualSubResourceCount = pResource->SubResourceCount;
		}

		VALIDATE(actualSubResourceCount == pDesc->ExternalBufferUpdate.Count);

		//Update Buffer
		for (uint32 sr = 0; sr < actualSubResourceCount; sr++)
		{
			Buffer** ppBuffer		= &pResource->Buffer.Buffers[sr];
			uint64* pOffset			= &pResource->Buffer.Offsets[sr];
			uint64* pSizeInBytes	= &pResource->Buffer.SizesInBytes[sr];

			Buffer* pBuffer = nullptr;

			if (pResource->OwnershipType == EResourceOwnershipType::INTERNAL)
			{
				SAFERELEASE(*ppBuffer);
				pBuffer = m_pGraphicsDevice->CreateBuffer(pDesc->InternalBufferUpdate.pBufferDesc);
			}
			else if (pResource->OwnershipType == EResourceOwnershipType::EXTERNAL)
			{
				pBuffer = pDesc->ExternalBufferUpdate.ppBuffer[sr];
			}
			else
			{
				LOG_ERROR("[RenderGraph]: UpdateResourceBuffer called for Resource with unknown OwnershipType, \"%s\"", pResource->Name.c_str());
				return;
			}

			const BufferDesc& bufferDesc = pBuffer->GetDesc();

			//Todo: This should not be here
			uint64 offset = 0;

			(*ppBuffer)		= pBuffer;
			(*pSizeInBytes) = bufferDesc.SizeInBytes;
			(*pOffset)		= offset;

			for (uint32 b = sr; b < pResource->BarriersPerSynchronizationStage.GetSize(); b += pResource->SubResourceCount)
			{
				const ResourceBarrierInfo* pBarrierInfo = &pResource->BarriersPerSynchronizationStage[b];
				SynchronizationStage* pSynchronizationStage = &m_pSynchronizationStages[pBarrierInfo->SynchronizationStageIndex];

				PipelineBufferBarrierDesc* pBufferBarrier = &pSynchronizationStage->BufferBarriers[pBarrierInfo->SynchronizationTypeIndex][pBarrierInfo->BarrierIndex];

				pBufferBarrier->pBuffer		= pBuffer;
				pBufferBarrier->SizeInBytes = bufferDesc.SizeInBytes;
				pBufferBarrier->Offset		= offset;
			}

			//Transfer to Initial State
			if (pResource->Buffer.InitialTransitionBarrier.QueueBefore != ECommandQueueType::COMMAND_QUEUE_TYPE_UNKNOWN)
			{
				PipelineBufferBarrierDesc& initialBarrier = pResource->Buffer.InitialTransitionBarrier;

				initialBarrier.pBuffer		= pBuffer;
				initialBarrier.Offset		= offset;
				initialBarrier.SizeInBytes	= bufferDesc.SizeInBytes;

				FPipelineStageFlags srcPipelineStage = pResource->LastPipelineStageOfFirstRenderStage;
				FPipelineStageFlags dstPipelineStage = pResource->LastPipelineStageOfFirstRenderStage;

				if (initialBarrier.QueueAfter == ECommandQueueType::COMMAND_QUEUE_TYPE_GRAPHICS)
				{
					CommandList* pCommandList = m_ppGraphicsCopyCommandLists[m_ModFrameIndex];

					if (!pCommandList->IsBegin())
					{
						m_ppGraphicsCopyCommandAllocators[m_ModFrameIndex]->Reset();
						pCommandList->Begin(nullptr);
					}

					pCommandList->PipelineBufferBarriers(srcPipelineStage, dstPipelineStage, &initialBarrier, 1);
				}
				else if (initialBarrier.QueueAfter == ECommandQueueType::COMMAND_QUEUE_TYPE_COMPUTE)
				{
					CommandList* pCommandList = m_ppComputeCopyCommandLists[m_ModFrameIndex];

					if (!pCommandList->IsBegin())
					{
						m_ppComputeCopyCommandAllocators[m_ModFrameIndex]->Reset();
						pCommandList->Begin(nullptr);
					}

					pCommandList->PipelineBufferBarriers(srcPipelineStage, dstPipelineStage, &initialBarrier, 1);
				}
			}
		}

		if (pResource->ResourceBindings.GetSize() > 0)
			m_DirtyDescriptorSetBuffers.insert(pResource);
	}

	void RenderGraph::UpdateResourceAccelerationStructure(Resource* pResource, const ResourceUpdateDesc* pDesc)
	{
		//Update Acceleration Structure
		pResource->AccelerationStructure.pTLAS = pDesc->ExternalAccelerationStructure.pTLAS;

		m_DirtyDescriptorSetAccelerationStructures.insert(pResource);
	}

	void RenderGraph::UpdateRelativeRenderStageDimensions(RenderStage* pRenderStage)
	{
		if (pRenderStage->Parameters.XDimType == ERenderGraphDimensionType::RELATIVE_1D)
		{
			pRenderStage->Dimensions.x = uint32(pRenderStage->Parameters.XDimVariable * m_WindowWidth * m_WindowHeight);
		}
		else
		{
			if (pRenderStage->Parameters.XDimType == ERenderGraphDimensionType::RELATIVE)
			{
				pRenderStage->Dimensions.x = uint32(pRenderStage->Parameters.XDimVariable * m_WindowWidth);
			}

			if (pRenderStage->Parameters.YDimType == ERenderGraphDimensionType::RELATIVE)
			{
				pRenderStage->Dimensions.y = uint32(pRenderStage->Parameters.YDimVariable * m_WindowHeight);
			}
		}
	}

	void RenderGraph::UpdateRelativeResourceDimensions(InternalResourceUpdateDesc* pResourceUpdateDesc)
	{
		switch (pResourceUpdateDesc->Type)
		{
			case ERenderGraphResourceType::TEXTURE:
			{
				if (pResourceUpdateDesc->TextureUpdate.XDimType == ERenderGraphDimensionType::RELATIVE)
				{
					pResourceUpdateDesc->TextureUpdate.TextureDesc.Width = uint32(pResourceUpdateDesc->TextureUpdate.XDimVariable * m_WindowWidth);
					m_DirtyInternalResources.insert(pResourceUpdateDesc->ResourceName);
				}

				if (pResourceUpdateDesc->TextureUpdate.YDimType == ERenderGraphDimensionType::RELATIVE)
				{
					pResourceUpdateDesc->TextureUpdate.TextureDesc.Height = uint32(pResourceUpdateDesc->TextureUpdate.YDimVariable * m_WindowHeight);
					m_DirtyInternalResources.insert(pResourceUpdateDesc->ResourceName);
				}

				break;
			}
			default:
			{
				LOG_WARNING("[RenderGraph]: Resource \"%s\" in Render Graph has unsupported Type for relative dimensions", pResourceUpdateDesc->ResourceName.c_str());
				return;
			}
		}
	}

	void RenderGraph::ExecuteSynchronizationStage(
		SynchronizationStage*	pSynchronizationStage,
		CommandAllocator*		pGraphicsCommandAllocator,
		CommandList*			pGraphicsCommandList,
		CommandAllocator*		pComputeCommandAllocator,
		CommandList*			pComputeCommandList,
		CommandList**			ppFirstExecutionStage,
		CommandList**			ppSecondExecutionStage)
	{
		Profiler::GetGPUProfiler()->GetTimestamp(pGraphicsCommandList);
		pGraphicsCommandAllocator->Reset();
		pGraphicsCommandList->Begin(nullptr);
		Profiler::GetGPUProfiler()->ResetTimestamp(pGraphicsCommandList);
		Profiler::GetGPUProfiler()->StartTimestamp(pGraphicsCommandList);

		Profiler::GetGPUProfiler()->GetTimestamp(pComputeCommandList);
		pComputeCommandAllocator->Reset();
		pComputeCommandList->Begin(nullptr);
		Profiler::GetGPUProfiler()->ResetTimestamp(pComputeCommandList);
		Profiler::GetGPUProfiler()->StartTimestamp(pComputeCommandList);

		CommandList* pFirstExecutionCommandList = nullptr;
		CommandList* pSecondExecutionCommandList = nullptr;

		if (pSynchronizationStage->ExecutionQueue == ECommandQueueType::COMMAND_QUEUE_TYPE_GRAPHICS)
		{
			(*ppFirstExecutionStage) = pGraphicsCommandList;
			pFirstExecutionCommandList = pGraphicsCommandList;
			pSecondExecutionCommandList = pComputeCommandList;
		}
		else if (pSynchronizationStage->ExecutionQueue == ECommandQueueType::COMMAND_QUEUE_TYPE_COMPUTE)
		{
			(*ppFirstExecutionStage) = pComputeCommandList;
			pFirstExecutionCommandList = pComputeCommandList;
			pSecondExecutionCommandList = pGraphicsCommandList;
		}

		//Texture Synchronizations
		{
			const TArray<PipelineTextureBarrierDesc>& sameQueueBackBufferBarriers	= pSynchronizationStage->TextureBarriers[SAME_QUEUE_BACK_BUFFER_BOUND_SYNCHRONIZATION_INDEX];
			const TArray<PipelineTextureBarrierDesc>& sameQueueTextureBarriers		= pSynchronizationStage->TextureBarriers[SAME_QUEUE_TEXTURE_SYNCHRONIZATION_INDEX];
			const TArray<PipelineTextureBarrierDesc>& otherQueueBackBufferBarriers	= pSynchronizationStage->TextureBarriers[OTHER_QUEUE_BACK_BUFFER_BOUND_SYNCHRONIZATION_INDEX];
			const TArray<PipelineTextureBarrierDesc>& otherQueueTextureBarriers		= pSynchronizationStage->TextureBarriers[OTHER_QUEUE_TEXTURE_SYNCHRONIZATION_INDEX];

			if (sameQueueBackBufferBarriers.GetSize() > 0)
			{
				pFirstExecutionCommandList->PipelineTextureBarriers(pSynchronizationStage->SrcPipelineStage, pSynchronizationStage->SameQueueDstPipelineStage, &otherQueueBackBufferBarriers[m_BackBufferIndex], 1);
			}

			if (sameQueueTextureBarriers.GetSize() > 0)
			{
				pFirstExecutionCommandList->PipelineTextureBarriers(pSynchronizationStage->SrcPipelineStage, pSynchronizationStage->SameQueueDstPipelineStage, sameQueueTextureBarriers.GetData(), sameQueueTextureBarriers.GetSize());
			}

			if (otherQueueBackBufferBarriers.GetSize() > 0)
			{
				const PipelineTextureBarrierDesc* pTextureBarrier = &otherQueueBackBufferBarriers[m_BackBufferIndex];
				pFirstExecutionCommandList->PipelineTextureBarriers(pSynchronizationStage->SrcPipelineStage, pSynchronizationStage->OtherQueueDstPipelineStage, pTextureBarrier, 1);
				pSecondExecutionCommandList->PipelineTextureBarriers(pSynchronizationStage->SrcPipelineStage, pSynchronizationStage->OtherQueueDstPipelineStage, pTextureBarrier, 1);
				(*ppSecondExecutionStage) = pSecondExecutionCommandList;
			}

			if (otherQueueTextureBarriers.GetSize() > 0)
			{
				pFirstExecutionCommandList->PipelineTextureBarriers(pSynchronizationStage->SrcPipelineStage, pSynchronizationStage->OtherQueueDstPipelineStage, otherQueueTextureBarriers.GetData(), otherQueueTextureBarriers.GetSize());
				pSecondExecutionCommandList->PipelineTextureBarriers(pSynchronizationStage->SrcPipelineStage, pSynchronizationStage->OtherQueueDstPipelineStage, otherQueueTextureBarriers.GetData(), otherQueueTextureBarriers.GetSize());
				(*ppSecondExecutionStage) = pSecondExecutionCommandList;
			}

			const TArray<TArray<PipelineTextureBarrierDesc>>& sameQueueUnboundedTextureBarrierArrays	= pSynchronizationStage->UnboundedTextureBarriers[SAME_QUEUE_UNBOUNDED_TEXTURE_SYNCHRONIZATION_INDEX];
			const TArray<TArray<PipelineTextureBarrierDesc>>& otherQueueUnboundedTextureBarrierArrays	= pSynchronizationStage->UnboundedTextureBarriers[OTHER_QUEUE_UNBOUNDED_TEXTURE_SYNCHRONIZATION_INDEX];

			for (const TArray<PipelineTextureBarrierDesc>& sameQueueUnboundedTextureBarriers : sameQueueUnboundedTextureBarrierArrays)
			{
				pFirstExecutionCommandList->PipelineTextureBarriers(pSynchronizationStage->SrcPipelineStage, pSynchronizationStage->SameQueueDstPipelineStage, sameQueueTextureBarriers.GetData(), sameQueueTextureBarriers.GetSize());
			}

			for (const TArray<PipelineTextureBarrierDesc>& otherQueueUnboundedTextureBarriers : otherQueueUnboundedTextureBarrierArrays)
			{
				pFirstExecutionCommandList->PipelineTextureBarriers(pSynchronizationStage->SrcPipelineStage, pSynchronizationStage->SameQueueDstPipelineStage, otherQueueTextureBarriers.GetData(), otherQueueTextureBarriers.GetSize());
				pSecondExecutionCommandList->PipelineTextureBarriers(pSynchronizationStage->SrcPipelineStage, pSynchronizationStage->OtherQueueDstPipelineStage, otherQueueTextureBarriers.GetData(), otherQueueTextureBarriers.GetSize());
				(*ppSecondExecutionStage) = pSecondExecutionCommandList;
			}
		}

		// Draw Texture Synchronizations
		{
			const TArray<PipelineTextureBarrierDesc>& sameQueueDrawTextureBarriers = pSynchronizationStage->DrawTextureBarriers[0]; // SAME_QUEUE_TEXTURE_SYNCHRONIZATION_INDEX
			const TArray<PipelineTextureBarrierDesc>& otherQueueDrawTextureBarriers = pSynchronizationStage->DrawTextureBarriers[1]; // OTHER_QUEUE_TEXTURE_SYNCHRONIZATION_INDEX

			if (sameQueueDrawTextureBarriers.GetSize() > 0 && sameQueueDrawTextureBarriers[0].pTexture != nullptr)
			{
				PipelineTextureBarriers(pFirstExecutionCommandList, sameQueueDrawTextureBarriers, pSynchronizationStage->SrcPipelineStage, pSynchronizationStage->SameQueueDstPipelineStage);
			}

			if (otherQueueDrawTextureBarriers.GetSize() > 0 && otherQueueDrawTextureBarriers[0].pTexture != nullptr)
			{
				PipelineTextureBarriers(pFirstExecutionCommandList, otherQueueDrawTextureBarriers, pSynchronizationStage->SrcPipelineStage, pSynchronizationStage->OtherQueueDstPipelineStage);
				PipelineTextureBarriers(pSecondExecutionCommandList, otherQueueDrawTextureBarriers, pSynchronizationStage->SrcPipelineStage, pSynchronizationStage->OtherQueueDstPipelineStage);
				(*ppSecondExecutionStage) = pSecondExecutionCommandList; // Can I do this like normal textures?
			}
		}

		//Draw Buffer Synchronization
		{
			const TArray<PipelineBufferBarrierDesc>& sameQueueDrawBufferBarriers		= pSynchronizationStage->DrawBufferBarriers[SAME_QUEUE_BUFFER_SYNCHRONIZATION_INDEX];
			const TArray<PipelineBufferBarrierDesc>& otherQueueDrawBufferBarriers		= pSynchronizationStage->DrawBufferBarriers[OTHER_QUEUE_BUFFER_SYNCHRONIZATION_INDEX];

			if (sameQueueDrawBufferBarriers.GetSize() > 0 && sameQueueDrawBufferBarriers[0].pBuffer != nullptr)
			{
				PipelineBufferBarriers(pFirstExecutionCommandList, sameQueueDrawBufferBarriers, pSynchronizationStage->SrcPipelineStage, pSynchronizationStage->SameQueueDstPipelineStage);
			}

			if (otherQueueDrawBufferBarriers.GetSize() > 0 && otherQueueDrawBufferBarriers[0].pBuffer != nullptr)
			{
				PipelineBufferBarriers(pFirstExecutionCommandList, otherQueueDrawBufferBarriers, pSynchronizationStage->SrcPipelineStage, pSynchronizationStage->OtherQueueDstPipelineStage);
				PipelineBufferBarriers(pSecondExecutionCommandList, otherQueueDrawBufferBarriers, pSynchronizationStage->SrcPipelineStage, pSynchronizationStage->OtherQueueDstPipelineStage);
				(*ppSecondExecutionStage) = pSecondExecutionCommandList;
			}
		}

		//Buffer Synchronization
		{
			const TArray<PipelineBufferBarrierDesc>& sameQueueBufferBarriers		= pSynchronizationStage->BufferBarriers[SAME_QUEUE_BUFFER_SYNCHRONIZATION_INDEX];
			const TArray<PipelineBufferBarrierDesc>& otherQueueBufferBarriers		= pSynchronizationStage->BufferBarriers[OTHER_QUEUE_BUFFER_SYNCHRONIZATION_INDEX];

			if (sameQueueBufferBarriers.GetSize() > 0)
			{
				PipelineBufferBarriers(pFirstExecutionCommandList, sameQueueBufferBarriers, pSynchronizationStage->SrcPipelineStage, pSynchronizationStage->SameQueueDstPipelineStage);
			}

			if (otherQueueBufferBarriers.GetSize() > 0)
			{
				PipelineBufferBarriers(pFirstExecutionCommandList, otherQueueBufferBarriers, pSynchronizationStage->SrcPipelineStage, pSynchronizationStage->OtherQueueDstPipelineStage);
				PipelineBufferBarriers(pSecondExecutionCommandList, otherQueueBufferBarriers, pSynchronizationStage->SrcPipelineStage, pSynchronizationStage->OtherQueueDstPipelineStage);
				(*ppSecondExecutionStage) = pSecondExecutionCommandList;
			}
		}

		Profiler::GetGPUProfiler()->EndTimestamp(pGraphicsCommandList);
		pGraphicsCommandList->End();
		Profiler::GetGPUProfiler()->EndTimestamp(pComputeCommandList);
		pComputeCommandList->End();
		//if (pSynchronizationStage->ExecutionQueue == ECommandQueueType::COMMAND_QUEUE_TYPE_GRAPHICS)
		//{
		//}
		//else if (pSynchronizationStage->ExecutionQueue == ECommandQueueType::COMMAND_QUEUE_TYPE_COMPUTE)
		//{
		//}

	}

	void RenderGraph::ExecuteGraphicsRenderStage(
		RenderStage*		pRenderStage,
		CommandAllocator*	pGraphicsCommandAllocator,
		CommandList*		pGraphicsCommandList,
		CommandList**		ppExecutionStage)
	{
		if ((pRenderStage->FrameCounter != pRenderStage->FrameOffset || pRenderStage->Sleeping) && pRenderStage->pDisabledRenderPass == nullptr )
			return;

		Profiler::GetGPUProfiler()->GetTimestamp(pGraphicsCommandList);
		Profiler::GetGPUProfiler()->GetGraphicsPipelineStat();
		pGraphicsCommandAllocator->Reset();
		pGraphicsCommandList->Begin(nullptr);
		Profiler::GetGPUProfiler()->ResetGraphicsPipelineStat(pGraphicsCommandList);
		Profiler::GetGPUProfiler()->ResetTimestamp(pGraphicsCommandList);
		Profiler::GetGPUProfiler()->StartGraphicsPipelineStat(pGraphicsCommandList);
		Profiler::GetGPUProfiler()->StartTimestamp(pGraphicsCommandList);

		Viewport viewport = { };
		viewport.MinDepth	= 0.0f;
		viewport.MaxDepth	= 1.0f;
		viewport.Width		= (float)pRenderStage->Dimensions.x;
		viewport.Height		= -(float)pRenderStage->Dimensions.y;
		viewport.x			= 0.0f;
		viewport.y			= (float)pRenderStage->Dimensions.y;

		pGraphicsCommandList->SetViewports(&viewport, 0, 1);

		ScissorRect scissorRect = { };
		scissorRect.Width	= pRenderStage->Dimensions.x;
		scissorRect.Height	= pRenderStage->Dimensions.y;
		scissorRect.x		= 0;
		scissorRect.y		= 0;

		pGraphicsCommandList->SetScissorRects(&scissorRect, 0, 1);

		pGraphicsCommandList->BindGraphicsPipeline(pRenderStage->pPipelineState);

		if (pRenderStage->ExternalPushConstants.DataSize > 0)
			pGraphicsCommandList->SetConstantRange(pRenderStage->pPipelineLayout, pRenderStage->PipelineStageMask, pRenderStage->ExternalPushConstants.pData, pRenderStage->ExternalPushConstants.DataSize, pRenderStage->ExternalPushConstants.Offset);

		if (pRenderStage->ppBufferDescriptorSets != nullptr)
			pGraphicsCommandList->BindDescriptorSetGraphics(pRenderStage->ppBufferDescriptorSets[m_BackBufferIndex], pRenderStage->pPipelineLayout, pRenderStage->BufferSetIndex);

		if (pRenderStage->ppTextureDescriptorSets != nullptr)
			pGraphicsCommandList->BindDescriptorSetGraphics(pRenderStage->ppTextureDescriptorSets[m_BackBufferIndex], pRenderStage->pPipelineLayout, pRenderStage->TextureSetIndex);

		uint32 frameBufferWidth		= 0;
		uint32 frameBufferHeight	= 0;

		DescriptorSet** ppDrawArgsDescriptorSetsPerFrame = nullptr;
		DescriptorSet** ppDrawArgsExtensionsDescriptorSetsPerFrame = nullptr;
		if (pRenderStage->DrawType == ERenderStageDrawType::SCENE_INSTANCES || pRenderStage->DrawType == ERenderStageDrawType::SCENE_INSTANCES_MESH_SHADER)
		{
			ppDrawArgsDescriptorSetsPerFrame = pRenderStage->pppDrawArgDescriptorSets[m_ModFrameIndex];

			if(pRenderStage->pppDrawArgExtensionsDescriptorSets)
				ppDrawArgsExtensionsDescriptorSetsPerFrame = pRenderStage->pppDrawArgExtensionsDescriptorSets[m_ModFrameIndex];
		}

		for (uint32 r = 0; r < pRenderStage->ExecutionCount; r++)
		{
			TextureView* ppTextureViews[MAX_COLOR_ATTACHMENTS];
			TextureView* pDepthStencilTextureView = nullptr;
			ClearColorDesc clearColorDescriptions[MAX_COLOR_ATTACHMENTS + 1];

			uint32 textureViewCount = 0;
			uint32 clearColorCount = 0;
			for (Resource* pResource : pRenderStage->RenderTargetResources)
			{
				TextureView* pRenderTarget = nullptr;

				if (pResource->BackBufferBound)
				{
					pRenderTarget = pResource->Texture.PerSubImageTextureViews[m_BackBufferIndex * (pResource->Texture.PerSubImageTextureViews.GetSize() / m_BackBufferCount)];
				}
				else
				{
					bool indexed = pResource->Texture.PerSubImageTextureViews.GetSize() > 1;

					pRenderTarget = indexed ? pResource->Texture.PerSubImageTextureViews[r] : pResource->Texture.PerSubImageTextureViews[0];
				}

				const TextureDesc& renderTargetDesc = pRenderTarget->GetTexture()->GetDesc();
				frameBufferWidth	= renderTargetDesc.Width;
				frameBufferHeight	= renderTargetDesc.Height;

				ppTextureViews[textureViewCount++] = pRenderTarget;

				ClearColorDesc* pClearColorDesc = &clearColorDescriptions[clearColorCount];
				pClearColorDesc->Color[0] = 0.0f;
				pClearColorDesc->Color[1] = 0.0f;
				pClearColorDesc->Color[2] = 0.0f;
				pClearColorDesc->Color[3] = 0.0f;

				clearColorCount++;
			}

			if (pRenderStage->pDepthStencilAttachment != nullptr)
			{
				if (pRenderStage->pDepthStencilAttachment->BackBufferBound)
				{
					pDepthStencilTextureView = pRenderStage->pDepthStencilAttachment->Texture.PerSubImageTextureViews[m_BackBufferIndex * (pRenderStage->pDepthStencilAttachment->Texture.PerSubImageTextureViews.GetSize() / m_BackBufferCount)];
				}
				else
				{
					bool indexed = pRenderStage->pDepthStencilAttachment->Texture.PerSubImageTextureViews.GetSize() > 1;

					pDepthStencilTextureView = indexed ? pRenderStage->pDepthStencilAttachment->Texture.PerSubImageTextureViews[r] : pRenderStage->pDepthStencilAttachment->Texture.PerSubImageTextureViews[0];
				}

				const TextureDesc& depthStencilDesc = pDepthStencilTextureView->GetTexture()->GetDesc();
				frameBufferWidth	= depthStencilDesc.Width;
				frameBufferHeight	= depthStencilDesc.Height;

				ClearColorDesc* pClearDepthStencilDesc = &clearColorDescriptions[clearColorCount];
				pClearDepthStencilDesc->Depth		= 1.0f;
				pClearDepthStencilDesc->Stencil		= 0;

				clearColorCount++;
			}

			if (pRenderStage->FrameCounter == pRenderStage->FrameOffset && !pRenderStage->Sleeping)
			{
				BeginRenderPassDesc beginRenderPassDesc = { };
				beginRenderPassDesc.pRenderPass			= pRenderStage->pRenderPass;
				beginRenderPassDesc.ppRenderTargets		= ppTextureViews;
				beginRenderPassDesc.RenderTargetCount	= textureViewCount;
				beginRenderPassDesc.pDepthStencil		= pDepthStencilTextureView;
				beginRenderPassDesc.Width				= frameBufferWidth;
				beginRenderPassDesc.Height				= frameBufferHeight;
				beginRenderPassDesc.Flags				= FRenderPassBeginFlag::RENDER_PASS_BEGIN_FLAG_INLINE;
				beginRenderPassDesc.pClearColors		= clearColorDescriptions;
				beginRenderPassDesc.ClearColorCount		= clearColorCount;
				beginRenderPassDesc.Offset.x			= 0;
				beginRenderPassDesc.Offset.y			= 0;

				pGraphicsCommandList->BeginRenderPass(&beginRenderPassDesc);

				PushConstants* pDrawIterationPushConstants = &pRenderStage->pInternalPushConstants[DRAW_ITERATION_PUSH_CONSTANTS_INDEX];
				if (pDrawIterationPushConstants->MaxDataSize == sizeof(uint32))
				{
					memcpy(pDrawIterationPushConstants->pData, &r, sizeof(uint32));
					pGraphicsCommandList->SetConstantRange(pRenderStage->pPipelineLayout, pRenderStage->PipelineStageMask, pDrawIterationPushConstants->pData, pDrawIterationPushConstants->DataSize, pDrawIterationPushConstants->Offset);
				}

				if (pRenderStage->DrawType == ERenderStageDrawType::SCENE_INSTANCES)
				{
					for (uint32 d = 0; d < pRenderStage->NumDrawArgsPerFrame; d++)
					{
						const DrawArg& drawArg = pRenderStage->pDrawArgs[d];
						pGraphicsCommandList->BindIndexBuffer(drawArg.pIndexBuffer, 0, EIndexType::INDEX_TYPE_UINT32);

						if (ppDrawArgsDescriptorSetsPerFrame)
						{
							pGraphicsCommandList->BindDescriptorSetGraphics(ppDrawArgsDescriptorSetsPerFrame[d], pRenderStage->pPipelineLayout, pRenderStage->DrawSetIndex);

							if (ppDrawArgsExtensionsDescriptorSetsPerFrame && ppDrawArgsExtensionsDescriptorSetsPerFrame[d])
							{
								pGraphicsCommandList->BindDescriptorSetGraphics(ppDrawArgsExtensionsDescriptorSetsPerFrame[d], pRenderStage->pPipelineLayout, pRenderStage->DrawExtensionSetIndex);
							}
						}

						pGraphicsCommandList->DrawIndexInstanced(drawArg.IndexCount, drawArg.InstanceCount, 0, 0, 0);
					}
				}
				else if (pRenderStage->DrawType == ERenderStageDrawType::SCENE_INSTANCES_MESH_SHADER)
				{
					for (uint32 d = 0; d < pRenderStage->NumDrawArgsPerFrame; d++)
					{
						const DrawArg& drawArg = pRenderStage->pDrawArgs[d];
						if (ppDrawArgsDescriptorSetsPerFrame)
						{
							pGraphicsCommandList->BindDescriptorSetGraphics(ppDrawArgsDescriptorSetsPerFrame[d], pRenderStage->pPipelineLayout, pRenderStage->DrawSetIndex);

							if (ppDrawArgsExtensionsDescriptorSetsPerFrame && ppDrawArgsExtensionsDescriptorSetsPerFrame[d])
							{
								pGraphicsCommandList->BindDescriptorSetGraphics(ppDrawArgsExtensionsDescriptorSetsPerFrame[d], pRenderStage->pPipelineLayout, pRenderStage->DrawExtensionSetIndex);
							}
						}

						const uint32 maxTaskCount = m_Features.MaxDrawMeshTasksCount;
						const uint32 totalMeshletCount = drawArg.MeshletCount * drawArg.InstanceCount;
						if (totalMeshletCount > maxTaskCount)
						{
							int32 meshletsLeft	= static_cast<int32>(totalMeshletCount);
							int32 meshletOffset = 0;
							while (meshletsLeft > 0)
							{
								int32 meshletCount = std::min<int32>(maxTaskCount, meshletsLeft);
								pGraphicsCommandList->DispatchMesh(meshletCount, meshletOffset);

								meshletOffset += meshletCount;
								meshletsLeft -= meshletCount;
							}
						}
						else
						{
							pGraphicsCommandList->DispatchMesh(totalMeshletCount, 0);
						}
					}
				}
				else if (pRenderStage->DrawType == ERenderStageDrawType::FULLSCREEN_QUAD)
				{
					pGraphicsCommandList->DrawInstanced(3, 1, 0, 0);
				}
				else if (pRenderStage->DrawType == ERenderStageDrawType::CUBE)
				{
					pGraphicsCommandList->DrawInstanced(36, 1, 0, 0);
				}
			}
			else
			{
				BeginRenderPassDesc beginRenderPassDesc = { };
				beginRenderPassDesc.pRenderPass			= pRenderStage->pDisabledRenderPass;
				beginRenderPassDesc.ppRenderTargets		= ppTextureViews;
				beginRenderPassDesc.RenderTargetCount	= textureViewCount;
				beginRenderPassDesc.pDepthStencil		= pDepthStencilTextureView;
				beginRenderPassDesc.Width				= frameBufferWidth;
				beginRenderPassDesc.Height				= frameBufferHeight;
				beginRenderPassDesc.Flags				= FRenderPassBeginFlag::RENDER_PASS_BEGIN_FLAG_INLINE;
				beginRenderPassDesc.pClearColors		= clearColorDescriptions;
				beginRenderPassDesc.ClearColorCount		= clearColorCount;
				beginRenderPassDesc.Offset.x			= 0;
				beginRenderPassDesc.Offset.y			= 0;

				pGraphicsCommandList->BeginRenderPass(&beginRenderPassDesc);
			}

			pGraphicsCommandList->EndRenderPass();
		}

		Profiler::GetGPUProfiler()->EndGraphicsPipelineStat(pGraphicsCommandList);
		Profiler::GetGPUProfiler()->EndTimestamp(pGraphicsCommandList);
		pGraphicsCommandList->End();

		(*ppExecutionStage) = pGraphicsCommandList;
	}

	void RenderGraph::ExecuteComputeRenderStage(
		RenderStage*		pRenderStage,
		CommandAllocator*	pComputeCommandAllocator,
		CommandList*		pComputeCommandList,
		CommandList**		ppExecutionStage)
	{
		if (pRenderStage->FrameCounter == pRenderStage->FrameOffset && !pRenderStage->Sleeping)
		{
			Profiler::GetGPUProfiler()->GetTimestamp(pComputeCommandList);
			pComputeCommandAllocator->Reset();
			pComputeCommandList->Begin(nullptr);
			Profiler::GetGPUProfiler()->ResetTimestamp(pComputeCommandList);
			Profiler::GetGPUProfiler()->StartTimestamp(pComputeCommandList);

			pComputeCommandList->BindComputePipeline(pRenderStage->pPipelineState);

			if (pRenderStage->ppBufferDescriptorSets != nullptr)
				pComputeCommandList->BindDescriptorSetCompute(pRenderStage->ppBufferDescriptorSets[m_BackBufferIndex], pRenderStage->pPipelineLayout, pRenderStage->BufferSetIndex);

			if (pRenderStage->ppTextureDescriptorSets != nullptr)
				pComputeCommandList->BindDescriptorSetCompute(pRenderStage->ppTextureDescriptorSets[m_BackBufferIndex], pRenderStage->pPipelineLayout, pRenderStage->TextureSetIndex);

			pComputeCommandList->Dispatch(pRenderStage->Dimensions.x, pRenderStage->Dimensions.y, pRenderStage->Dimensions.z);

			Profiler::GetGPUProfiler()->EndTimestamp(pComputeCommandList);
			pComputeCommandList->End();

			(*ppExecutionStage) = pComputeCommandList;
		}
	}

	void RenderGraph::ExecuteRayTracingRenderStage(
		RenderStage*		pRenderStage,
		CommandAllocator*	pComputeCommandAllocator,
		CommandList*		pComputeCommandList,
		CommandList**		ppExecutionStage)
	{
		if (pRenderStage->FrameCounter == pRenderStage->FrameOffset && !pRenderStage->Sleeping && pRenderStage->pSBT != nullptr)
		{
			Profiler::GetGPUProfiler()->GetTimestamp(pComputeCommandList);
			pComputeCommandAllocator->Reset();
			pComputeCommandList->Begin(nullptr);
			Profiler::GetGPUProfiler()->ResetTimestamp(pComputeCommandList);
			Profiler::GetGPUProfiler()->StartTimestamp(pComputeCommandList);

			pComputeCommandList->BindRayTracingPipeline(pRenderStage->pPipelineState);

			if (pRenderStage->ppBufferDescriptorSets != nullptr)
				pComputeCommandList->BindDescriptorSetRayTracing(pRenderStage->ppBufferDescriptorSets[m_BackBufferIndex], pRenderStage->pPipelineLayout, pRenderStage->BufferSetIndex);

			if (pRenderStage->ppTextureDescriptorSets != nullptr)
				pComputeCommandList->BindDescriptorSetRayTracing(pRenderStage->ppTextureDescriptorSets[m_BackBufferIndex], pRenderStage->pPipelineLayout, pRenderStage->TextureSetIndex);

			pComputeCommandList->TraceRays(pRenderStage->pSBT, pRenderStage->Dimensions.x, pRenderStage->Dimensions.y, pRenderStage->Dimensions.z);

			Profiler::GetGPUProfiler()->EndTimestamp(pComputeCommandList);
			pComputeCommandList->End();

			(*ppExecutionStage) = pComputeCommandList;
		}
	}

	void RenderGraph::PipelineTextureBarriers(CommandList* pCommandList, const TArray<PipelineTextureBarrierDesc>& textureBarriers, FPipelineStageFlags srcPipelineStage, FPipelineStageFlags dstPipelineStage)
	{
		uint32 remaining = textureBarriers.GetSize() % MAX_IMAGE_BARRIERS;
		uint32 i = 0;
		for (; i < floor(textureBarriers.GetSize() / MAX_IMAGE_BARRIERS); i++)
			pCommandList->PipelineTextureBarriers(srcPipelineStage, dstPipelineStage, &textureBarriers[i * MAX_IMAGE_BARRIERS], MAX_IMAGE_BARRIERS);
		if (remaining != 0)
			pCommandList->PipelineTextureBarriers(srcPipelineStage, dstPipelineStage, &textureBarriers[i * MAX_IMAGE_BARRIERS], remaining);
	}

	void RenderGraph::PipelineBufferBarriers(CommandList* pCommandList, const TArray<PipelineBufferBarrierDesc>& bufferBarriers, FPipelineStageFlags srcPipelineStage, FPipelineStageFlags dstPipelineStage)
	{
		uint32 remaining = bufferBarriers.GetSize() % MAX_BUFFER_BARRIERS;
		uint32 i = 0;
		for (; i < floor(bufferBarriers.GetSize() / MAX_BUFFER_BARRIERS); i++)
			pCommandList->PipelineBufferBarriers(srcPipelineStage, dstPipelineStage, &bufferBarriers[i * MAX_BUFFER_BARRIERS], MAX_BUFFER_BARRIERS);
		if (remaining != 0)
			pCommandList->PipelineBufferBarriers(srcPipelineStage, dstPipelineStage, &bufferBarriers[i * MAX_BUFFER_BARRIERS], remaining);
	}
}<|MERGE_RESOLUTION|>--- conflicted
+++ resolved
@@ -713,14 +713,11 @@
 							if (pRenderStage->NumDrawArgsPerFrame < drawArgsMaskToArgsIt->second.Args.GetSize())
 							{
 								ppNewDrawArgsPerFrame = DBG_NEW DescriptorSet * [drawArgsMaskToArgsIt->second.Args.GetSize()];
-<<<<<<< HEAD
 
 								if (pRenderStage->pppDrawArgExtensionsDescriptorSets)
 								{
 									ppNewDrawArgsExtensionsPerFrame = DBG_NEW DescriptorSet * [drawArgsMaskToArgsIt->second.Args.GetSize()];
 								}
-=======
->>>>>>> 1b6b95e4
 							}
 							else
 							{
