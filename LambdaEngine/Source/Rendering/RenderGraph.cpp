#include "Rendering/RenderGraph.h"
#include "Rendering/ICustomRenderer.h"
#include "Rendering/ImGuiRenderer.h"

#include "Rendering/Core/API/GraphicsDevice.h"
#include "Rendering/Core/API/DescriptorHeap.h"
#include "Rendering/Core/API/PipelineLayout.h"
#include "Rendering/Core/API/DescriptorSet.h"
#include "Rendering/Core/API/RenderPass.h"
#include "Rendering/Core/API/GraphicsHelpers.h"
#include "Rendering/Core/API/CommandAllocator.h"
#include "Rendering/Core/API/CommandList.h"
#include "Rendering/Core/API/Buffer.h"
#include "Rendering/Core/API/Texture.h"
#include "Rendering/Core/API/Sampler.h"
#include "Rendering/Core/API/Texture.h"
#include "Rendering/Core/API/TextureView.h"
#include "Rendering/Core/API/CommandQueue.h"
#include "Rendering/Core/API/Fence.h"
#include "Rendering/Core/API/Shader.h"

#include "Rendering/RenderSystem.h"
#include "Rendering/PipelineStateManager.h"
#include "Rendering/IRenderGraphCreateHandler.h"

#include "Game/Scene.h"

#include "Log/Log.h"

#include "Application/API/CommonApplication.h"

namespace LambdaEngine
{
	constexpr const uint32 SAME_QUEUE_BACK_BUFFER_BOUND_SYNCHRONIZATION_INDEX	= 0;
	constexpr const uint32 SAME_QUEUE_TEXTURE_SYNCHRONIZATION_INDEX				= 1;
	constexpr const uint32 OTHER_QUEUE_BACK_BUFFER_BOUND_SYNCHRONIZATION_INDEX	= 2;
	constexpr const uint32 OTHER_QUEUE_TEXTURE_SYNCHRONIZATION_INDEX			= 3;

	constexpr const uint32 SAME_QUEUE_BUFFER_SYNCHRONIZATION_INDEX			= 0;
	constexpr const uint32 OTHER_QUEUE_BUFFER_SYNCHRONIZATION_INDEX			= 1;

	RenderGraph::RenderGraph(const GraphicsDevice* pGraphicsDevice)
		: m_pGraphicsDevice(pGraphicsDevice)
	{
		CommonApplication::Get()->AddEventHandler(this);
	}

	RenderGraph::~RenderGraph()
	{
        m_pFence->Wait(m_SignalValue - 1, UINT64_MAX);
        SAFERELEASE(m_pFence);

        SAFERELEASE(m_pDescriptorHeap);

		for (uint32 b = 0; b < m_BackBufferCount; b++)
		{
			SAFERELEASE(m_ppGraphicsCopyCommandAllocators[b]);
			SAFERELEASE(m_ppGraphicsCopyCommandLists[b]);

			SAFERELEASE(m_ppComputeCopyCommandAllocators[b]);
			SAFERELEASE(m_ppComputeCopyCommandLists[b]);

			for (DescriptorSet* pDescriptorSet : m_pDescriptorSetsToDestroy[b])
			{
				SAFERELEASE(pDescriptorSet);
			}
		}

		SAFEDELETE_ARRAY(m_ppGraphicsCopyCommandAllocators);
		SAFEDELETE_ARRAY(m_ppGraphicsCopyCommandLists);

		SAFEDELETE_ARRAY(m_ppComputeCopyCommandAllocators);
		SAFEDELETE_ARRAY(m_ppComputeCopyCommandLists);

		SAFEDELETE_ARRAY(m_pDescriptorSetsToDestroy);

		for (auto it = m_ResourceMap.begin(); it != m_ResourceMap.end(); it++)
		{
			Resource* pResource = &it->second;

			if (pResource->OwnershipType == EResourceOwnershipType::INTERNAL)
			{
				if (pResource->Type == ERenderGraphResourceType::BUFFER)
				{
					for (uint32 sr = 0; sr < pResource->SubResourceCount; sr++)
					{
						SAFERELEASE(pResource->Buffer.Buffers[sr]);
					}
				}
				else if (pResource->Type == ERenderGraphResourceType::TEXTURE)
				{
					for (uint32 sr = 0; sr < pResource->SubResourceCount; sr++)
					{
						SAFERELEASE(pResource->Texture.Textures[sr]);
						SAFERELEASE(pResource->Texture.TextureViews[sr]);
						SAFERELEASE(pResource->Texture.Samplers[sr]);
					}

					for (TextureView* pCubeTextureView : pResource->Texture.CubeFaceTextureViews)
					{
						SAFERELEASE(pCubeTextureView);
					}
				}
			}
		}

		ReleasePipelineStages();

		for (uint32 r = 0; r < m_DebugRenderers.GetSize(); r++)
		{
			SAFEDELETE(m_DebugRenderers[r]);
		}

		m_DebugRenderers.Clear();

		SAFERELEASE(m_pDeviceAllocator);
	}

	bool RenderGraph::Init(const RenderGraphDesc* pDesc)
	{
		m_BackBufferCount				= pDesc->BackBufferCount;
		m_MaxTexturesPerDescriptorSet	= pDesc->MaxTexturesPerDescriptorSet;
		m_pDescriptorSetsToDestroy		= DBG_NEW TArray<DescriptorSet*>[m_BackBufferCount];

		if (!CreateAllocator())
		{
			LOG_ERROR("[RenderGraph]: Render Graph \"%s\" failed to create Allocator", pDesc->Name.c_str());
			return false;
		}

		if (!CreateFence())
		{
			LOG_ERROR("[RenderGraph]: Render Graph \"%s\" failed to create Fence", pDesc->Name.c_str());
			return false;
		}

		if (!CreateDescriptorHeap())
		{
			LOG_ERROR("[RenderGraph]: Render Graph \"%s\" failed to create Descriptor Heap", pDesc->Name.c_str());
			return false;
		}

		if (!CreateCopyCommandLists())
		{
			LOG_ERROR("[RenderGraph]: Render Graph \"%s\" failed to create Copy Command Lists", pDesc->Name.c_str());
			return false;
		}

		if (!CreateResources(pDesc->pRenderGraphStructureDesc->ResourceDescriptions))
		{
			LOG_ERROR("[RenderGraph]: Render Graph \"%s\" failed to create Resources", pDesc->Name.c_str());
			return false;
		}

		if (!CreateRenderStages(pDesc->pRenderGraphStructureDesc->RenderStageDescriptions))
		{
			LOG_ERROR("[RenderGraph]: Render Graph \"%s\" failed to create Render Stages", pDesc->Name.c_str());
			return false;
		}

		if (!CreateSynchronizationStages(pDesc->pRenderGraphStructureDesc->SynchronizationStageDescriptions))
		{
			LOG_ERROR("[RenderGraph]: Render Graph \"%s\" failed to create Synchronization Stages", pDesc->Name.c_str());
			return false;
		}

		if (!CreatePipelineStages(pDesc->pRenderGraphStructureDesc->PipelineStageDescriptions))
		{
			LOG_ERROR("[RenderGraph]: Render Graph \"%s\" failed to create Pipeline Stages", pDesc->Name.c_str());
			return false;
		}

		return true;
	}

	bool RenderGraph::Recreate(const RenderGraphDesc* pDesc)
	{
		RenderSystem::GetGraphicsQueue()->Flush();
		RenderSystem::GetComputeQueue()->Flush();
		RenderSystem::GetCopyQueue()->Flush();

		//Release Old Stuff
		{
			m_DirtyDescriptorSetTextures.clear();
			m_DirtyDescriptorSetBuffers.clear();
			m_DirtyDescriptorSetAccelerationStructures.clear();
			m_WindowRelativeRenderStages.clear();
			m_WindowRelativeResources.Clear();

			//Stop Copy Command Lists
			{
				for (uint32 b = 0; b < m_BackBufferCount; b++)
				{
					CommandList* pGraphicsCopyCommandList = m_ppGraphicsCopyCommandLists[b];

					if (pGraphicsCopyCommandList->IsBegin())
						pGraphicsCopyCommandList->End();

					CommandList* pComputeCopyCommandList = m_ppComputeCopyCommandLists[b];

					if (pComputeCopyCommandList->IsBegin())
						pComputeCopyCommandList->End();
				}
			}

			for (uint32 b = 0; b < m_BackBufferCount; b++)
			{
				for (DescriptorSet* pDescriptorSet : m_pDescriptorSetsToDestroy[b])
				{
					SAFERELEASE(pDescriptorSet);
				}
			}

			ReleasePipelineStages();
		}

		if (!CreateResources(pDesc->pRenderGraphStructureDesc->ResourceDescriptions))
		{ 
			LOG_ERROR("[RenderGraph]: Render Graph \"%s\" failed to create Resources", pDesc->Name.c_str());
			return false;
		}

		if (!CreateRenderStages(pDesc->pRenderGraphStructureDesc->RenderStageDescriptions))
		{
			LOG_ERROR("[RenderGraph]: Render Graph \"%s\" failed to create Render Stages", pDesc->Name.c_str());
			return false;
		}

		if (!CreateSynchronizationStages(pDesc->pRenderGraphStructureDesc->SynchronizationStageDescriptions))
		{
			LOG_ERROR("[RenderGraph]: Render Graph \"%s\" failed to create Synchronization Stages", pDesc->Name.c_str());
			return false;
		}

		if (!CreatePipelineStages(pDesc->pRenderGraphStructureDesc->PipelineStageDescriptions))
		{
			LOG_ERROR("[RenderGraph]: Render Graph \"%s\" failed to create Pipeline Stages", pDesc->Name.c_str());
			return false;
		}

		UpdateRelativeParameters();

		for (IRenderGraphCreateHandler* pCreateHandler : m_CreateHandlers)
		{
			pCreateHandler->OnRenderGraphRecreate(this);
		}

		Update();

		return true;
	}

	void RenderGraph::AddCreateHandler(IRenderGraphCreateHandler* pCreateHandler)
	{
		m_CreateHandlers.PushBack(pCreateHandler);
	}

	void RenderGraph::SetScene(Scene* pScene)
	{
		m_pScene = pScene;
	}

	void RenderGraph::UpdateResource(const ResourceUpdateDesc* pDesc)
	{
		auto it = m_ResourceMap.find(pDesc->ResourceName);

		if (it != m_ResourceMap.end())
		{
			Resource* pResource = &it->second;

			switch (pResource->Type)
			{
				case ERenderGraphResourceType::TEXTURE:					UpdateResourceTexture(pResource, pDesc);					break;
				case ERenderGraphResourceType::BUFFER:					UpdateResourceBuffer(pResource, pDesc);					break;
				case ERenderGraphResourceType::ACCELERATION_STRUCTURE:	UpdateResourceAccelerationStructure(pResource, pDesc);	break;
				default:
				{
					LOG_WARNING("[RenderGraph]: Resource \"%s\" in Render Graph has unsupported Type", pDesc->ResourceName.c_str());
					return;
				}
			}
		}
		else
		{
			LOG_WARNING("[RenderGraph]: Resource \"%s\" in Render Graph could not be found in Resource Map", pDesc->ResourceName.c_str());
			return;
		}
	}

	void RenderGraph::UpdatePushConstants(const PushConstantsUpdate* pDesc)
	{
		if (pDesc->pData != nullptr)
		{
			auto renderStageIt = m_RenderStageMap.find(pDesc->RenderStageName);

			if (renderStageIt != m_RenderStageMap.end())
			{
				RenderStage* pRenderStage = &m_pRenderStages[renderStageIt->second];

				if (pDesc->DataSize <= pRenderStage->ExternalPushConstants.MaxDataSize)
				{
					if (pRenderStage->ExternalPushConstants.pData == nullptr)
					{
						pRenderStage->ExternalPushConstants.pData = DBG_NEW byte[pRenderStage->ExternalPushConstants.MaxDataSize];
					}

					memcpy(pRenderStage->ExternalPushConstants.pData, pDesc->pData, pDesc->DataSize);
					pRenderStage->ExternalPushConstants.DataSize = pDesc->DataSize;
				}
				else
				{
					LOG_ERROR("[RenderGraph]: Render Stage \"%s\" has a Max External Push Constant size of %d but Update Desc has a size of %d", pDesc->RenderStageName.c_str(), pRenderStage->ExternalPushConstants.MaxDataSize, pDesc->DataSize);
				}
			}
			else
			{
				LOG_WARNING("[RenderGraph]: Render Stage \"%s\" in Render Graph could not be found in Render Stage Map", pDesc->RenderStageName.c_str());
			}
		}
		else
		{
			LOG_ERROR("[RenderGraph]: PushConstantsUpdate::pData can not be nullptr!");
		}
	}

	void RenderGraph::UpdateRenderStageDimensions(const String& renderStageName, uint32 x, uint32 y, uint32 z)
	{
		auto it = m_RenderStageMap.find(renderStageName);

		if (it != m_RenderStageMap.end())
		{
			RenderStage* pRenderStage = &m_pRenderStages[it->second];

			if (pRenderStage->Parameters.XDimType == ERenderGraphDimensionType::EXTERNAL) pRenderStage->Dimensions.x = x;
			if (pRenderStage->Parameters.YDimType == ERenderGraphDimensionType::EXTERNAL) pRenderStage->Dimensions.y = y;
			if (pRenderStage->Parameters.ZDimType == ERenderGraphDimensionType::EXTERNAL) pRenderStage->Dimensions.z = z;
		}
		else
		{
			LOG_WARNING("[RenderGraph]: UpdateRenderStageParameters failed, render stage with name \"%s\" could not be found", renderStageName.c_str());
			return;
		}
	}

	void RenderGraph::UpdateResourceDimensions(const String& resourceName, uint32 x, uint32 y)
	{
		auto resourceDescIt = m_InternalResourceUpdateDescriptions.find(resourceName);

		if (resourceDescIt != m_InternalResourceUpdateDescriptions.end())
		{
			InternalResourceUpdateDesc* pResourceUpdateDesc = &resourceDescIt->second;

			switch (pResourceUpdateDesc->Type)
			{
				case ERenderGraphResourceType::TEXTURE:
				{
					if (pResourceUpdateDesc->TextureUpdate.XDimType == ERenderGraphDimensionType::EXTERNAL) pResourceUpdateDesc->TextureUpdate.TextureDesc.Width = x;
					if (pResourceUpdateDesc->TextureUpdate.YDimType == ERenderGraphDimensionType::EXTERNAL) pResourceUpdateDesc->TextureUpdate.TextureDesc.Height = y;
					m_DirtyInternalResources.insert(resourceName);
					break;
				}
				case ERenderGraphResourceType::BUFFER:
				{
					if (pResourceUpdateDesc->BufferUpdate.SizeType == ERenderGraphDimensionType::EXTERNAL) pResourceUpdateDesc->BufferUpdate.BufferDesc.SizeInBytes = x;
					m_DirtyInternalResources.insert(resourceName);
					break;
				}
				default:
				{
					LOG_WARNING("[RenderGraph]: UpdateResourceDimensions failed, resource \"%s\" has an unsupported type", resourceName.c_str());
					break;
				}
			}
		}
		else
		{
			LOG_WARNING("[RenderGraph]: UpdateResourceDimensions failed, resource with name \"%s\" could not be found", resourceName.c_str());
			return;
		}
	}

	void RenderGraph::GetAndIncrementFence(Fence** ppFence, uint64* pSignalValue)
	{
		(*pSignalValue) = m_SignalValue++;
		(*ppFence) = m_pFence;
	}

	void RenderGraph::Update()
	{
		TArray<DescriptorSet*>& currentFrameDescriptorSetsToDestroy = m_pDescriptorSetsToDestroy[m_ModFrameIndex];

		if (!currentFrameDescriptorSetsToDestroy.IsEmpty())
		{
			for (DescriptorSet* pDescriptorSet : currentFrameDescriptorSetsToDestroy)
			{
				SAFERELEASE(pDescriptorSet);
			}

			currentFrameDescriptorSetsToDestroy.Clear();
		}

		if (m_DirtyInternalResources.size() > 0)
		{
			for (const String& dirtyInternalResourceDescName : m_DirtyInternalResources)
			{
				UpdateInternalResource(m_InternalResourceUpdateDescriptions[dirtyInternalResourceDescName]);
			}

			m_DirtyInternalResources.clear();
		}

		if (m_DirtyDescriptorSetBuffers.size()					> 0 ||
			m_DirtyDescriptorSetAccelerationStructures.size()	> 0)
		{
			//Copy old descriptor set and replace old with copy, then write into the new copy
			for (uint32 r = 0; r < m_RenderStageCount; r++)
			{
				RenderStage* pRenderStage		= &m_pRenderStages[r];

				if (pRenderStage->ppBufferDescriptorSets != nullptr)
				{
					for (uint32 b = 0; b < m_BackBufferCount; b++)
					{
						DescriptorSet* pSrcDescriptorSet	= pRenderStage->ppBufferDescriptorSets[b];
						DescriptorSet* pDescriptorSet		= m_pGraphicsDevice->CreateDescriptorSet(pSrcDescriptorSet->GetName(), pRenderStage->pPipelineLayout, 0, m_pDescriptorHeap);
						m_pGraphicsDevice->CopyDescriptorSet(pSrcDescriptorSet, pDescriptorSet);
						m_pDescriptorSetsToDestroy[b].PushBack(pSrcDescriptorSet);
						pRenderStage->ppBufferDescriptorSets[b] = pDescriptorSet;
					}
				}
				else if (pRenderStage->UsesCustomRenderer)
				{
					pRenderStage->pCustomRenderer->PreBuffersDescriptorSetWrite();
				}
			}

			if (m_DirtyDescriptorSetBuffers.size() > 0)
			{
				for (Resource* pResource : m_DirtyDescriptorSetBuffers)
				{
					for (uint32 rb = 0; rb < pResource->ResourceBindings.GetSize(); rb++)
					{
						ResourceBinding* pResourceBinding = &pResource->ResourceBindings[rb];
						RenderStage* pRenderStage = pResourceBinding->pRenderStage;

						if (pRenderStage->UsesCustomRenderer)
						{
							pRenderStage->pCustomRenderer->UpdateBufferResource(
								pResource->Name,
								pResource->Buffer.Buffers.GetData(),
								pResource->Buffer.Offsets.GetData(),
								pResource->Buffer.SizesInBytes.GetData(),
								pResource->SubResourceCount,
								pResource->BackBufferBound);
						}
						else if (pResourceBinding->DescriptorType != EDescriptorType::DESCRIPTOR_TYPE_UNKNOWN)
						{
							if (pResource->BackBufferBound)
							{
								for (uint32 b = 0; b < m_BackBufferCount; b++)
								{
									pResourceBinding->pRenderStage->ppBufferDescriptorSets[b]->WriteBufferDescriptors(
										&pResource->Buffer.Buffers[b],
										&pResource->Buffer.Offsets[b],
										&pResource->Buffer.SizesInBytes[b],
										pResourceBinding->Binding,
										1,
										pResourceBinding->DescriptorType);
								}
							}
							else
							{
								for (uint32 b = 0; b < m_BackBufferCount; b++)
								{
									pResourceBinding->pRenderStage->ppBufferDescriptorSets[b]->WriteBufferDescriptors(
										pResource->Buffer.Buffers.GetData(),
										pResource->Buffer.Offsets.GetData(),
										pResource->Buffer.SizesInBytes.GetData(),
										pResourceBinding->Binding,
										pResource->SubResourceCount,
										pResourceBinding->DescriptorType);
								}
							}
						}
					}
				}

				m_DirtyDescriptorSetBuffers.clear();
			}

			//Acceleration Structures
			if (m_DirtyDescriptorSetAccelerationStructures.size() > 0)
			{
				for (Resource* pResource : m_DirtyDescriptorSetAccelerationStructures)
				{
					if (!pResource->ResourceBindings.IsEmpty())
					{
						ResourceBinding* pResourceBinding = &pResource->ResourceBindings[0]; //Assume only one acceleration structure
						RenderStage* pRenderStage = pResourceBinding->pRenderStage;

						if (pRenderStage->UsesCustomRenderer)
						{
							pRenderStage->pCustomRenderer->UpdateAccelerationStructureResource(
								pResource->Name,
								pResource->AccelerationStructure.pTLAS);
						}
						else if (pResourceBinding->DescriptorType != EDescriptorType::DESCRIPTOR_TYPE_UNKNOWN)
						{
							for (uint32 b = 0; b < m_BackBufferCount; b++)
							{
								pResourceBinding->pRenderStage->ppBufferDescriptorSets[b]->WriteAccelerationStructureDescriptors(
									&pResource->AccelerationStructure.pTLAS,
									pResourceBinding->Binding,
									1);
							}
						}
					}
				}

				m_DirtyDescriptorSetAccelerationStructures.clear();
			}
		}

		if (m_DirtyDescriptorSetTextures.size() > 0)
		{
			//Copy old descriptor set and replace old with copy, then write into the new copy
			for (uint32 r = 0; r < m_RenderStageCount; r++)
			{
				RenderStage* pRenderStage = &m_pRenderStages[r];

				if (pRenderStage->ppTextureDescriptorSets != nullptr)
				{
					for (uint32 b = 0; b < m_BackBufferCount; b++)
					{
						TArray<DescriptorSet*>& descriptorSetsToDestroy = m_pDescriptorSetsToDestroy[b];

						for (uint32 s = 0; s < pRenderStage->TextureSubDescriptorSetCount; s++)
						{
							uint32 descriptorSetIndex = b * pRenderStage->TextureSubDescriptorSetCount + s;

							DescriptorSet* pSrcDescriptorSet	= pRenderStage->ppTextureDescriptorSets[descriptorSetIndex];
							DescriptorSet* pDescriptorSet		= m_pGraphicsDevice->CreateDescriptorSet(pSrcDescriptorSet->GetName(), pRenderStage->pPipelineLayout, pRenderStage->ppBufferDescriptorSets != nullptr ? 1 : 0, m_pDescriptorHeap);
							m_pGraphicsDevice->CopyDescriptorSet(pSrcDescriptorSet, pDescriptorSet);
							descriptorSetsToDestroy.PushBack(pSrcDescriptorSet);
							pRenderStage->ppTextureDescriptorSets[descriptorSetIndex] = pDescriptorSet;
						}
					}
				}
				else if (pRenderStage->UsesCustomRenderer)
				{
					pRenderStage->pCustomRenderer->PreTexturesDescriptorSetWrite();
				}
			}

			for (Resource* pResource : m_DirtyDescriptorSetTextures)
			{
				for (uint32 rb = 0; rb < pResource->ResourceBindings.GetSize(); rb++)
				{
					ResourceBinding* pResourceBinding = &pResource->ResourceBindings[rb];
					RenderStage* pRenderStage = pResourceBinding->pRenderStage;

					if (pRenderStage->UsesCustomRenderer)
					{
						pRenderStage->pCustomRenderer->UpdateTextureResource(
							pResource->Name,
							pResource->Texture.TextureViews.GetData(),
							pResource->Texture.IsOfArrayType ? 1 : pResource->SubResourceCount,
							pResource->BackBufferBound);
					}
					else if (pResourceBinding->DescriptorType != EDescriptorType::DESCRIPTOR_TYPE_UNKNOWN)
					{
						if (pResource->BackBufferBound)
						{
							for (uint32 b = 0; b < m_BackBufferCount; b++)
							{
								pRenderStage->ppTextureDescriptorSets[b]->WriteTextureDescriptors(
									&pResource->Texture.TextureViews[b],
									&pResource->Texture.Samplers[b],
									pResourceBinding->TextureState,
									pResourceBinding->Binding,
									1,
									pResourceBinding->DescriptorType);
							}
						}
						else
						{
							uint32 actualSubResourceCount = (uint32)glm::ceil(pResource->Texture.IsOfArrayType ? 1.0f : float32(pResource->SubResourceCount) / float32(pRenderStage->TextureSubDescriptorSetCount));

							for (uint32 b = 0; b < m_BackBufferCount; b++)
							{
								for (uint32 s = 0; s < pRenderStage->TextureSubDescriptorSetCount; s++)
								{
									uint32 descriptorSetIndex = b * pRenderStage->TextureSubDescriptorSetCount + s;
									uint32 subResourceIndex = s * actualSubResourceCount;

									pRenderStage->ppTextureDescriptorSets[descriptorSetIndex]->WriteTextureDescriptors(
										&pResource->Texture.TextureViews[subResourceIndex],
										&pResource->Texture.Samplers[subResourceIndex],
										pResourceBinding->TextureState,
										pResourceBinding->Binding,
										actualSubResourceCount,
										pResourceBinding->DescriptorType);
								}
							}
						}
					}
				}
			}

			m_DirtyDescriptorSetTextures.clear();
		}
	}

	void RenderGraph::Render(uint64 modFrameIndex, uint32 backBufferIndex)
	{
		m_BackBufferIndex = backBufferIndex;

		ZERO_MEMORY(m_ppExecutionStages, m_ExecutionStageCount * sizeof(CommandList*));

		uint32 currentExecutionStage = 0;

		if (m_SignalValue > m_BackBufferCount)
			m_pFence->Wait(m_SignalValue - m_BackBufferCount, UINT64_MAX);

		for (uint32 p = 0; p < m_PipelineStageCount; p++)
		{
			//Seperate Thread
			{
				PipelineStage* pPipelineStage = &m_pPipelineStages[p];

				if (pPipelineStage->Type == ERenderGraphPipelineStageType::RENDER)
				{
					RenderStage* pRenderStage = &m_pRenderStages[pPipelineStage->StageIndex];

					if (pRenderStage->UsesCustomRenderer)
					{
						ICustomRenderer* pCustomRenderer = pRenderStage->pCustomRenderer;

						pCustomRenderer->Render(
							pPipelineStage->ppGraphicsCommandAllocators[m_ModFrameIndex],
							pPipelineStage->ppGraphicsCommandLists[m_ModFrameIndex],
							pPipelineStage->ppComputeCommandAllocators[m_ModFrameIndex], 
							pPipelineStage->ppComputeCommandLists[m_ModFrameIndex],	
							uint32(m_ModFrameIndex), 
							m_BackBufferIndex, 
							&m_ppExecutionStages[currentExecutionStage],
							&m_ppExecutionStages[currentExecutionStage + 1]);

						currentExecutionStage += 2;
					}
					else
					{
						PipelineState* pPipelineState = PipelineStateManager::GetPipelineState(pRenderStage->PipelineStateID);
						EPipelineStateType stateType = pPipelineState->GetType();

						switch (stateType)
						{
						case EPipelineStateType::PIPELINE_STATE_TYPE_GRAPHICS:		ExecuteGraphicsRenderStage(pRenderStage,	pPipelineState, pPipelineStage->ppGraphicsCommandAllocators[m_ModFrameIndex],		pPipelineStage->ppGraphicsCommandLists[m_ModFrameIndex],	&m_ppExecutionStages[currentExecutionStage]);	break;
						case EPipelineStateType::PIPELINE_STATE_TYPE_COMPUTE:		ExecuteComputeRenderStage(pRenderStage,		pPipelineState, pPipelineStage->ppComputeCommandAllocators[m_ModFrameIndex],		pPipelineStage->ppComputeCommandLists[m_ModFrameIndex],		&m_ppExecutionStages[currentExecutionStage]);	break;
						case EPipelineStateType::PIPELINE_STATE_TYPE_RAY_TRACING:	ExecuteRayTracingRenderStage(pRenderStage,	pPipelineState, pPipelineStage->ppComputeCommandAllocators[m_ModFrameIndex],		pPipelineStage->ppComputeCommandLists[m_ModFrameIndex],		&m_ppExecutionStages[currentExecutionStage]);	break;
						}

						currentExecutionStage++;
					}
				}
				else if (pPipelineStage->Type == ERenderGraphPipelineStageType::SYNCHRONIZATION)
				{
					SynchronizationStage* pSynchronizationStage = &m_pSynchronizationStages[pPipelineStage->StageIndex];

					ExecuteSynchronizationStage(
						pSynchronizationStage,
						pPipelineStage->ppGraphicsCommandAllocators[m_ModFrameIndex],
						pPipelineStage->ppGraphicsCommandLists[m_ModFrameIndex],
						pPipelineStage->ppComputeCommandAllocators[m_ModFrameIndex],
						pPipelineStage->ppComputeCommandLists[m_ModFrameIndex],
						&m_ppExecutionStages[currentExecutionStage],
						&m_ppExecutionStages[currentExecutionStage + 1]);

					currentExecutionStage += 2;
				}
			}
		}

		//Execute Copy Command Lists
		{
			CommandList* pGraphicsCopyCommandList = m_ppGraphicsCopyCommandLists[m_ModFrameIndex];

			if (pGraphicsCopyCommandList->IsBegin())
			{
				pGraphicsCopyCommandList->End();
				RenderSystem::GetGraphicsQueue()->ExecuteCommandLists(&pGraphicsCopyCommandList, 1, FPipelineStageFlags::PIPELINE_STAGE_FLAG_TOP, m_pFence, m_SignalValue - 1, m_pFence, m_SignalValue);
				m_SignalValue++;
			}

			CommandList* pComputeCopyCommandList = m_ppComputeCopyCommandLists[m_ModFrameIndex];

			if (pComputeCopyCommandList->IsBegin())
			{
				pComputeCopyCommandList->End();
				RenderSystem::GetComputeQueue()->ExecuteCommandLists(&pComputeCopyCommandList, 1, FPipelineStageFlags::PIPELINE_STAGE_FLAG_TOP, m_pFence, m_SignalValue - 1, m_pFence, m_SignalValue);
				m_SignalValue++;
			}
		}

		//Wait Threads

		//Execute the recorded Command Lists, we do this in a Batched mode where we batch as many "same queue" command lists that execute in succession together. This reduced the overhead caused by QueueSubmit
		{
			//This is safe since the first Execution Stage should never be nullptr
			ECommandQueueType currentBatchType = m_ppExecutionStages[0]->GetType();

			static TArray<CommandList*> currentBatch;

			for (uint32 e = 0; e < m_ExecutionStageCount; e++)
			{
				CommandList* pCommandList = m_ppExecutionStages[e];
				if (pCommandList != nullptr)
				{
					ECommandQueueType currentType = pCommandList->GetType();

					if (currentType != currentBatchType)
					{
						if (currentBatchType == ECommandQueueType::COMMAND_QUEUE_TYPE_GRAPHICS)
						{
							RenderSystem::GetGraphicsQueue()->ExecuteCommandLists(currentBatch.GetData(), currentBatch.GetSize(), FPipelineStageFlags::PIPELINE_STAGE_FLAG_TOP, m_pFence, m_SignalValue - 1, m_pFence, m_SignalValue);
						}
						else if (currentBatchType == ECommandQueueType::COMMAND_QUEUE_TYPE_COMPUTE)
						{
							RenderSystem::GetComputeQueue()->ExecuteCommandLists(currentBatch.GetData(), currentBatch.GetSize(), FPipelineStageFlags::PIPELINE_STAGE_FLAG_TOP, m_pFence, m_SignalValue - 1, m_pFence, m_SignalValue);
						}

						m_SignalValue++;
						currentBatch.Clear();

						currentBatchType = currentType;
					}

					currentBatch.PushBack(pCommandList);
				}
			}

			if (!currentBatch.IsEmpty())
			{
				if (currentBatchType == ECommandQueueType::COMMAND_QUEUE_TYPE_GRAPHICS)
				{
					RenderSystem::GetGraphicsQueue()->ExecuteCommandLists(currentBatch.GetData(), currentBatch.GetSize(), FPipelineStageFlags::PIPELINE_STAGE_FLAG_TOP, m_pFence, m_SignalValue - 1, m_pFence, m_SignalValue);
				}
				else if (currentBatchType == ECommandQueueType::COMMAND_QUEUE_TYPE_COMPUTE)
				{
					RenderSystem::GetComputeQueue()->ExecuteCommandLists(currentBatch.GetData(), currentBatch.GetSize(), FPipelineStageFlags::PIPELINE_STAGE_FLAG_TOP, m_pFence, m_SignalValue - 1, m_pFence, m_SignalValue);
				}

				m_SignalValue++;
				currentBatch.Clear();
			}
		}

		m_ModFrameIndex = modFrameIndex;
	}

	CommandList* RenderGraph::AcquireGraphicsCopyCommandList()
	{
		CommandList* pCommandList = m_ppGraphicsCopyCommandLists[m_ModFrameIndex];

		if (!pCommandList->IsBegin())
		{
			m_ppGraphicsCopyCommandAllocators[m_ModFrameIndex]->Reset();
			pCommandList->Begin(nullptr);
		}

		return pCommandList;
	}

	CommandList* RenderGraph::AcquireComputeCopyCommandList()
	{
		CommandList* pCommandList = m_ppComputeCopyCommandLists[m_ModFrameIndex];

		if (!pCommandList->IsBegin())
		{
			m_ppComputeCopyCommandAllocators[m_ModFrameIndex]->Reset();
			pCommandList->Begin(nullptr);
		}

		return pCommandList;
	}

	bool RenderGraph::GetResourceTextures(const char* pResourceName, Texture* const ** pppTexture, uint32* pTextureView) const
	{
		auto it = m_ResourceMap.find(pResourceName);

		if (it != m_ResourceMap.end())
		{
			(*pppTexture)		= it->second.Texture.Textures.GetData();
			(*pTextureView)		= (uint32)it->second.Texture.Textures.GetSize();
			return true;
		}

		return false;
	}

	bool RenderGraph::GetResourceTextureViews(const char* pResourceName, TextureView* const ** pppTextureViews, uint32* pTextureViewCount) const
	{
		auto it = m_ResourceMap.find(pResourceName);

		if (it != m_ResourceMap.end())
		{
			(*pppTextureViews)		= it->second.Texture.TextureViews.GetData();
			(*pTextureViewCount)	= (uint32)it->second.Texture.TextureViews.GetSize();
			return true;
		}

		return false;
	}

	bool RenderGraph::GetResourceBuffers(const char* pResourceName, Buffer* const ** pppBuffers, uint32* pBufferCount) const
	{
		auto it = m_ResourceMap.find(pResourceName);

		if (it != m_ResourceMap.end())
		{
			(*pppBuffers)			= it->second.Buffer.Buffers.GetData();
			(*pBufferCount)			= (uint32)it->second.Buffer.Buffers.GetSize();
			return true;
		}

		return false;
	}

	bool RenderGraph::GetResourceAccelerationStructure(const char* pResourceName, AccelerationStructure const ** ppAccelerationStructure) const
	{
		auto it = m_ResourceMap.find(pResourceName);

		if (it != m_ResourceMap.end())
		{
			(*ppAccelerationStructure) = it->second.AccelerationStructure.pTLAS;
			return true;
		}

		return false;
	}

	void RenderGraph::OnWindowResized(TSharedRef<Window> window, uint16 width, uint16 height, EResizeType type)
	{
		UNREFERENCED_VARIABLE(type);

		m_WindowWidth	= (float32)width;
		m_WindowHeight	= (float32)height;

		UpdateRelativeParameters();
	}

	void RenderGraph::ReleasePipelineStages()
	{
		SAFEDELETE_ARRAY(m_ppExecutionStages);

		for (uint32 i = 0; i < m_PipelineStageCount; i++)
		{
			PipelineStage* pPipelineStage = &m_pPipelineStages[i];

			for (uint32 b = 0; b < m_BackBufferCount; b++)
			{
				SAFERELEASE(pPipelineStage->ppComputeCommandAllocators[b]);
				SAFERELEASE(pPipelineStage->ppGraphicsCommandAllocators[b]);
				SAFERELEASE(pPipelineStage->ppComputeCommandLists[b]);
				SAFERELEASE(pPipelineStage->ppGraphicsCommandLists[b]);
			}

			SAFEDELETE_ARRAY(pPipelineStage->ppComputeCommandAllocators);
			SAFEDELETE_ARRAY(pPipelineStage->ppGraphicsCommandAllocators);
			SAFEDELETE_ARRAY(pPipelineStage->ppComputeCommandLists);
			SAFEDELETE_ARRAY(pPipelineStage->ppGraphicsCommandLists);

			if (pPipelineStage->Type == ERenderGraphPipelineStageType::RENDER)
			{
				RenderStage* pRenderStage = &m_pRenderStages[pPipelineStage->StageIndex];

				for (uint32 b = 0; b < m_BackBufferCount; b++)
				{
					if (pRenderStage->ppTextureDescriptorSets != nullptr)
					{
						for (uint32 s = 0; s < pRenderStage->TextureSubDescriptorSetCount; s++)
						{
							SAFERELEASE(pRenderStage->ppTextureDescriptorSets[b * pRenderStage->TextureSubDescriptorSetCount + s]);
						}
					}

					for (uint32 ipc = 0; ipc < NUM_INTERNAL_PUSH_CONSTANTS_TYPES; ipc++)
					{
						SAFEDELETE_ARRAY(pRenderStage->pInternalPushConstants[ipc].pData);
					}

					SAFEDELETE_ARRAY(pRenderStage->ExternalPushConstants.pData);

					if (pRenderStage->ppBufferDescriptorSets != nullptr)
						SAFERELEASE(pRenderStage->ppBufferDescriptorSets[b]);
				}
				
				SAFEDELETE_ARRAY(pRenderStage->ppTextureDescriptorSets);
				SAFEDELETE_ARRAY(pRenderStage->ppBufferDescriptorSets);
				SAFERELEASE(pRenderStage->pPipelineLayout);
				SAFERELEASE(pRenderStage->pRenderPass);
				PipelineStateManager::ReleasePipelineState(pRenderStage->PipelineStateID);
			}
			else if (pPipelineStage->Type == ERenderGraphPipelineStageType::SYNCHRONIZATION)
			{
				SynchronizationStage* pSynchronizationStage = &m_pSynchronizationStages[pPipelineStage->StageIndex];

				UNREFERENCED_VARIABLE(pSynchronizationStage);
			}
		}

		SAFEDELETE_ARRAY(m_pRenderStages);
		SAFEDELETE_ARRAY(m_pSynchronizationStages);
		SAFEDELETE_ARRAY(m_pPipelineStages);
	}

	bool RenderGraph::CreateAllocator()
	{
		DeviceAllocatorDesc allocatorDesc = {};
		allocatorDesc.DebugName			= "RenderGraph Resource Allocator";
		allocatorDesc.PageSizeInBytes	= MEGA_BYTE(64);
		m_pDeviceAllocator = RenderSystem::GetDevice()->CreateDeviceAllocator(&allocatorDesc);

		return m_pDeviceAllocator != nullptr;
	}

	bool RenderGraph::CreateFence()
	{
		FenceDesc fenceDesc = {};
		fenceDesc.DebugName		= "Render Stage Fence";
		fenceDesc.InitalValue	= 0;

		m_pFence = m_pGraphicsDevice->CreateFence(&fenceDesc);

		if (m_pFence == nullptr)
		{
			LOG_ERROR("[RenderGraph]: Could not create RenderGraph fence");
			return false;
		}

		return true;
	}

	bool RenderGraph::CreateDescriptorHeap()
	{
		constexpr uint32 DESCRIPTOR_COUNT = 1024;

		DescriptorHeapInfo descriptorCountDesc = { };
		descriptorCountDesc.SamplerDescriptorCount						= DESCRIPTOR_COUNT;
		descriptorCountDesc.TextureDescriptorCount						= DESCRIPTOR_COUNT;
		descriptorCountDesc.TextureCombinedSamplerDescriptorCount		= DESCRIPTOR_COUNT;
		descriptorCountDesc.ConstantBufferDescriptorCount				= DESCRIPTOR_COUNT;
		descriptorCountDesc.UnorderedAccessBufferDescriptorCount		= DESCRIPTOR_COUNT;
		descriptorCountDesc.UnorderedAccessTextureDescriptorCount		= DESCRIPTOR_COUNT;
		descriptorCountDesc.AccelerationStructureDescriptorCount		= DESCRIPTOR_COUNT;

		DescriptorHeapDesc descriptorHeapDesc = { };
		descriptorHeapDesc.DebugName			= "Render Graph Descriptor Heap";
		descriptorHeapDesc.DescriptorSetCount	= DESCRIPTOR_COUNT;
		descriptorHeapDesc.DescriptorCount		= descriptorCountDesc;

		m_pDescriptorHeap = m_pGraphicsDevice->CreateDescriptorHeap(&descriptorHeapDesc);

		return m_pDescriptorHeap != nullptr;
	}

	bool RenderGraph::CreateCopyCommandLists()
	{
		m_ppGraphicsCopyCommandAllocators	= DBG_NEW CommandAllocator*[m_BackBufferCount];
		m_ppGraphicsCopyCommandLists		= DBG_NEW CommandList*[m_BackBufferCount];
		m_ppComputeCopyCommandAllocators	= DBG_NEW CommandAllocator*[m_BackBufferCount];
		m_ppComputeCopyCommandLists			= DBG_NEW CommandList *[m_BackBufferCount];

		for (uint32 b = 0; b < m_BackBufferCount; b++)
		{
			//Graphics
			{
				m_ppGraphicsCopyCommandAllocators[b]		= m_pGraphicsDevice->CreateCommandAllocator("Render Graph Graphics Copy Command Allocator", ECommandQueueType::COMMAND_QUEUE_TYPE_GRAPHICS);

				if (m_ppGraphicsCopyCommandAllocators[b] == nullptr)
				{
					return false;
				}

				CommandListDesc graphicsCopyCommandListDesc		= {};
				graphicsCopyCommandListDesc.DebugName			= "Render Graph Graphics Copy Command List";
				graphicsCopyCommandListDesc.CommandListType		= ECommandListType::COMMAND_LIST_TYPE_PRIMARY;
				graphicsCopyCommandListDesc.Flags				= FCommandListFlags::COMMAND_LIST_FLAG_ONE_TIME_SUBMIT;

				m_ppGraphicsCopyCommandLists[b] = m_pGraphicsDevice->CreateCommandList(m_ppGraphicsCopyCommandAllocators[b], &graphicsCopyCommandListDesc);

				if (m_ppGraphicsCopyCommandLists[b] == nullptr)
				{
					return false;
				}
			}

			//Compute
			{
				m_ppComputeCopyCommandAllocators[b] = m_pGraphicsDevice->CreateCommandAllocator("Render Graph Compute Copy Command Allocator", ECommandQueueType::COMMAND_QUEUE_TYPE_COMPUTE);

				if (m_ppComputeCopyCommandAllocators[b] == nullptr)
				{
					return false;
				}

				CommandListDesc computeCopyCommandListDesc		= {};
				computeCopyCommandListDesc.DebugName			= "Render Graph Compute Copy Command List";
				computeCopyCommandListDesc.CommandListType		= ECommandListType::COMMAND_LIST_TYPE_PRIMARY;
				computeCopyCommandListDesc.Flags				= FCommandListFlags::COMMAND_LIST_FLAG_ONE_TIME_SUBMIT;

				m_ppComputeCopyCommandLists[b] = m_pGraphicsDevice->CreateCommandList(m_ppComputeCopyCommandAllocators[b], &computeCopyCommandListDesc);

				if (m_ppComputeCopyCommandLists[b] == nullptr)
				{
					return false;
				}
			}
		}

		return true;
	}

	bool RenderGraph::CreateResources(const TArray<RenderGraphResourceDesc>& resources)
	{
		m_ResourceMap.reserve(resources.GetSize());
		TArray<String> addedResourceNames;
		addedResourceNames.Reserve(resources.GetSize());

		for (uint32 i = 0; i < resources.GetSize(); i++)
		{
			const RenderGraphResourceDesc* pResourceDesc = &resources[i];
			addedResourceNames.PushBack(pResourceDesc->Name);

			Resource newResource;
			InternalResourceUpdateDesc internalResourceUpdateDesc = {};
			bool isRelativeInternal = false;

			newResource.Name				= pResourceDesc->Name;
			newResource.IsBackBuffer		= pResourceDesc->Name == RENDER_GRAPH_BACK_BUFFER_ATTACHMENT;
			newResource.BackBufferBound		= newResource.IsBackBuffer || newResource.BackBufferBound;

			if (newResource.BackBufferBound)
			{
				newResource.SubResourceCount = m_BackBufferCount;
			}
			else
			{
				newResource.SubResourceCount = pResourceDesc->SubResourceCount;
			}

			if (!pResourceDesc->External)
			{
				//Internal
				if (pResourceDesc->Type == ERenderGraphResourceType::TEXTURE)
				{
					newResource.Type						= ERenderGraphResourceType::TEXTURE;
					newResource.OwnershipType				= newResource.IsBackBuffer ? EResourceOwnershipType::EXTERNAL : EResourceOwnershipType::INTERNAL;
					newResource.Texture.IsOfArrayType		= pResourceDesc->TextureParams.IsOfArrayType;
					newResource.Texture.Format				= pResourceDesc->TextureParams.TextureFormat;
					newResource.Texture.TextureType			= pResourceDesc->TextureParams.TextureType;

					bool isCubeTexure = newResource.Texture.TextureType == ERenderGraphTextureType::TEXTURE_CUBE;
					constexpr uint32 CUBE_FACE_COUNT = 6;

					uint32 actualSubResourceCount = pResourceDesc->TextureParams.IsOfArrayType ? 1 : newResource.SubResourceCount;
					if (!isCubeTexure)
					{
						newResource.Texture.Textures.Resize(actualSubResourceCount);
						newResource.Texture.TextureViews.Resize(actualSubResourceCount);
						newResource.Texture.Samplers.Resize(actualSubResourceCount);
					}
					else
					{
						newResource.Texture.Textures.Resize(actualSubResourceCount);
						newResource.Texture.TextureViews.Resize(actualSubResourceCount);
						newResource.Texture.CubeFaceTextureViews.Resize(actualSubResourceCount * CUBE_FACE_COUNT);
						newResource.Texture.Samplers.Resize(actualSubResourceCount);
					}

					if (!newResource.IsBackBuffer)
					{
						uint32 arrayCount;
						ETextureViewType textureViewType;

						if (!isCubeTexure)
						{
<<<<<<< HEAD
							arrayCount		= pResourceDesc->TextureParams.IsOfArrayType ? newResource.SubResourceCount : 1;
=======
							arrayCount = pResourceDesc->TextureParams.IsOfArrayType ? newResource.SubResourceCount : 1U;
>>>>>>> 8f46d707
							textureViewType = pResourceDesc->TextureParams.IsOfArrayType ? ETextureViewType::TEXTURE_VIEW_TYPE_2D_ARRAY : ETextureViewType::TEXTURE_VIEW_TYPE_2D;
						}
						else
						{
<<<<<<< HEAD
							arrayCount		= pResourceDesc->TextureParams.IsOfArrayType ? newResource.SubResourceCount * 6 : 6;
=======
							constexpr uint32 CUBE_FACE_COUNT = 6U;
							arrayCount = pResourceDesc->TextureParams.IsOfArrayType ? newResource.SubResourceCount * CUBE_FACE_COUNT : CUBE_FACE_COUNT;
>>>>>>> 8f46d707
							textureViewType = pResourceDesc->TextureParams.IsOfArrayType ? ETextureViewType::TEXTURE_VIEW_TYPE_CUBE_ARRAY : ETextureViewType::TEXTURE_VIEW_TYPE_CUBE;
						}

						TextureDesc		textureDesc			= {};
						TextureViewDesc textureViewDesc		= {};
						SamplerDesc		samplerDesc			= {};

						textureDesc.DebugName			= !isCubeTexure ? pResourceDesc->Name + " Texture" : pResourceDesc->Name + " Texture Cube View";
						textureDesc.MemoryType			= pResourceDesc->MemoryType;
						textureDesc.Format				= pResourceDesc->TextureParams.TextureFormat;
						textureDesc.Type				= ETextureType::TEXTURE_TYPE_2D;
						textureDesc.Flags				= pResourceDesc->TextureParams.TextureFlags;
						textureDesc.Width				= uint32(pResourceDesc->TextureParams.XDimVariable);
						textureDesc.Height				= uint32(pResourceDesc->TextureParams.YDimVariable);
						textureDesc.Depth				= 1U;
						textureDesc.ArrayCount			= arrayCount;
						textureDesc.Miplevels			= pResourceDesc->TextureParams.MiplevelCount;
						textureDesc.SampleCount			= pResourceDesc->TextureParams.SampleCount;

						textureViewDesc.DebugName		= !isCubeTexure ? pResourceDesc->Name + " Texture View" : pResourceDesc->Name + " Texture Cube View";
						textureViewDesc.pTexture		= nullptr;
						textureViewDesc.Flags			= pResourceDesc->TextureParams.TextureViewFlags;
						textureViewDesc.Format			= pResourceDesc->TextureParams.TextureFormat;
						textureViewDesc.Type			= textureViewType;
						textureViewDesc.MiplevelCount	= pResourceDesc->TextureParams.MiplevelCount;
						textureViewDesc.ArrayCount		= arrayCount;
						textureViewDesc.Miplevel		= 0U;
						textureViewDesc.ArrayIndex		= 0U;

						samplerDesc.DebugName			= pResourceDesc->Name + " Sampler";
						samplerDesc.MinFilter			= RenderGraphSamplerToFilter(pResourceDesc->TextureParams.SamplerType);
						samplerDesc.MagFilter			= RenderGraphSamplerToFilter(pResourceDesc->TextureParams.SamplerType);
						samplerDesc.MipmapMode			= RenderGraphSamplerToMipmapMode(pResourceDesc->TextureParams.SamplerType);
						samplerDesc.AddressModeU		= ESamplerAddressMode::SAMPLER_ADDRESS_MODE_REPEAT;
						samplerDesc.AddressModeV		= ESamplerAddressMode::SAMPLER_ADDRESS_MODE_REPEAT;
						samplerDesc.AddressModeW		= ESamplerAddressMode::SAMPLER_ADDRESS_MODE_REPEAT;
						samplerDesc.MipLODBias			= 0.0f;
						samplerDesc.AnisotropyEnabled	= false;
						samplerDesc.MaxAnisotropy		= 16;
						samplerDesc.MinLOD				= 0.0f;
						samplerDesc.MaxLOD				= 1.0f;

						internalResourceUpdateDesc.ResourceName						= pResourceDesc->Name;
						internalResourceUpdateDesc.Type								= ERenderGraphResourceType::TEXTURE;
						internalResourceUpdateDesc.TextureUpdate.XDimType			= pResourceDesc->TextureParams.XDimType;
						internalResourceUpdateDesc.TextureUpdate.YDimType			= pResourceDesc->TextureParams.YDimType;
						internalResourceUpdateDesc.TextureUpdate.XDimVariable		= pResourceDesc->TextureParams.XDimVariable;
						internalResourceUpdateDesc.TextureUpdate.YDimVariable		= pResourceDesc->TextureParams.YDimVariable;
						internalResourceUpdateDesc.TextureUpdate.TextureDesc		= textureDesc;
						internalResourceUpdateDesc.TextureUpdate.TextureViewDesc	= textureViewDesc;
						internalResourceUpdateDesc.TextureUpdate.SamplerDesc		= samplerDesc;

						if (pResourceDesc->TextureParams.XDimType == ERenderGraphDimensionType::RELATIVE ||
							pResourceDesc->TextureParams.YDimType == ERenderGraphDimensionType::RELATIVE)
						{
							isRelativeInternal = true;
						}
					}
				}
				else if (pResourceDesc->Type == ERenderGraphResourceType::BUFFER)
				{
					newResource.Type			= ERenderGraphResourceType::BUFFER;
					newResource.OwnershipType	= EResourceOwnershipType::INTERNAL;
					newResource.Buffer.Buffers.Resize(newResource.SubResourceCount);
					newResource.Buffer.Offsets.Resize(newResource.SubResourceCount);
					newResource.Buffer.SizesInBytes.Resize(newResource.SubResourceCount);

					BufferDesc bufferDesc = {};
					//bufferDesc.pName
					bufferDesc.MemoryType		= pResourceDesc->MemoryType;
					bufferDesc.Flags			= pResourceDesc->BufferParams.BufferFlags;
					bufferDesc.SizeInBytes		= pResourceDesc->BufferParams.Size;

					internalResourceUpdateDesc.ResourceName						= pResourceDesc->Name;
					internalResourceUpdateDesc.Type								= ERenderGraphResourceType::BUFFER;
					internalResourceUpdateDesc.BufferUpdate.SizeType			= pResourceDesc->BufferParams.SizeType;
					internalResourceUpdateDesc.BufferUpdate.BufferDesc			= bufferDesc;

					if (pResourceDesc->BufferParams.SizeType == ERenderGraphDimensionType::RELATIVE)
					{
						isRelativeInternal = true;
					}
				}
				else
				{
					LOG_ERROR("[RenderGraph]: Unsupported resource type for internal resource \"%s\"", newResource.Name.c_str());
					return false;
				}
			}
			else
			{
				//External
				if (pResourceDesc->Type == ERenderGraphResourceType::TEXTURE)
				{
					newResource.Type					= ERenderGraphResourceType::TEXTURE;
					newResource.OwnershipType			= EResourceOwnershipType::EXTERNAL;
					newResource.Texture.IsOfArrayType	= pResourceDesc->TextureParams.IsOfArrayType;
					newResource.Texture.Format			= pResourceDesc->TextureParams.TextureFormat;
					newResource.Texture.TextureType		= pResourceDesc->TextureParams.TextureType;

					uint32 actualSubResourceCount = pResourceDesc->TextureParams.IsOfArrayType ? 1 : newResource.SubResourceCount;
					newResource.Texture.Textures.Resize(actualSubResourceCount);
					newResource.Texture.TextureViews.Resize(actualSubResourceCount);
					newResource.Texture.Samplers.Resize(actualSubResourceCount);
				}
				else if (pResourceDesc->Type == ERenderGraphResourceType::BUFFER)
				{
					newResource.Type			= ERenderGraphResourceType::BUFFER;
					newResource.OwnershipType	= EResourceOwnershipType::EXTERNAL;
					newResource.Buffer.Buffers.Resize(newResource.SubResourceCount);
					newResource.Buffer.Offsets.Resize(newResource.SubResourceCount);
					newResource.Buffer.SizesInBytes.Resize(newResource.SubResourceCount);
				}
				else if (pResourceDesc->Type == ERenderGraphResourceType::ACCELERATION_STRUCTURE)
				{ 
					newResource.Type			= ERenderGraphResourceType::ACCELERATION_STRUCTURE;
					newResource.OwnershipType	= EResourceOwnershipType::EXTERNAL;
				}
				else
				{
					LOG_ERROR("[RenderGraph]: Unsupported resource type for external resource \"%s\"", newResource.Name.c_str());
					return false;
				}
			}

			//Now that we have created a resource(desc), we should check if the same resource exists (all important parameters need to be the same)
			bool alreadyExists = false;
			auto previousResourceIt = m_ResourceMap.find(newResource.Name);
			if (previousResourceIt != m_ResourceMap.end())
			{
				alreadyExists = true;

				Resource& previousResource = previousResourceIt->second;
				previousResource.ResourceBindings.Clear();

				alreadyExists = alreadyExists && newResource.IsBackBuffer		== previousResource.IsBackBuffer;
				alreadyExists = alreadyExists && newResource.BackBufferBound	== previousResource.BackBufferBound;
				alreadyExists = alreadyExists && newResource.SubResourceCount	== previousResource.SubResourceCount;
				alreadyExists = alreadyExists && newResource.OwnershipType		== previousResource.OwnershipType;
				alreadyExists = alreadyExists && newResource.Type				== previousResource.Type;

				//Should be safe to clear, as this resource will either be the one we use or be overwritten
				previousResource.BarriersPerSynchronizationStage.Clear();

				if (newResource.Type == ERenderGraphResourceType::TEXTURE)
				{
					alreadyExists = alreadyExists && newResource.Texture.IsOfArrayType				== previousResource.Texture.IsOfArrayType;
					alreadyExists = alreadyExists && newResource.Texture.Format						== previousResource.Texture.Format;
					alreadyExists = alreadyExists && newResource.Texture.Textures.GetSize()			== previousResource.Texture.Textures.GetSize();
					alreadyExists = alreadyExists && newResource.Texture.TextureViews.GetSize()		== previousResource.Texture.TextureViews.GetSize();
					alreadyExists = alreadyExists && newResource.Texture.Samplers.GetSize()			== previousResource.Texture.Samplers.GetSize();
					
					previousResource.Texture.InititalTransitionBarriers.Clear();

					//If the resource is discovered as nonexisiting here, we need to release internal subresources
					if (!alreadyExists && previousResource.OwnershipType == EResourceOwnershipType::INTERNAL)
					{
						for (uint32 sr = 0; sr < previousResource.SubResourceCount; sr++)
						{
							SAFERELEASE(previousResource.Texture.Textures[sr]);
							SAFERELEASE(previousResource.Texture.TextureViews[sr]);
							SAFERELEASE(previousResource.Texture.Samplers[sr]);
						}

						for (TextureView* pCubeTextureView : previousResource.Texture.CubeFaceTextureViews)
						{
							SAFERELEASE(pCubeTextureView);
						}
					}
				}
				else if (newResource.Type == ERenderGraphResourceType::BUFFER)
				{
					alreadyExists = alreadyExists && newResource.Buffer.Buffers.GetSize()			== previousResource.Buffer.Buffers.GetSize();
					alreadyExists = alreadyExists && newResource.Buffer.Offsets.GetSize()			== previousResource.Buffer.Offsets.GetSize();
					alreadyExists = alreadyExists && newResource.Buffer.SizesInBytes.GetSize()		== previousResource.Buffer.SizesInBytes.GetSize();

					previousResource.Buffer.InititalTransitionBarriers.Clear();

					//If the resource is discovered as nonexisiting here, we need to release internal subresources
					if (!alreadyExists && previousResource.OwnershipType == EResourceOwnershipType::INTERNAL)
					{
						for (uint32 sr = 0; sr < previousResource.SubResourceCount; sr++)
						{
							SAFERELEASE(previousResource.Buffer.Buffers[sr]);
						}
					}
				}
			}

			if (!alreadyExists)
			{
				m_ResourceMap[newResource.Name] = newResource;
			}

			if (newResource.OwnershipType == EResourceOwnershipType::INTERNAL && !newResource.IsBackBuffer)
			{
				m_InternalResourceUpdateDescriptions[pResourceDesc->Name] = internalResourceUpdateDesc;
				m_DirtyInternalResources.insert(pResourceDesc->Name);
			}

			if (isRelativeInternal)
			{
				m_WindowRelativeResources.PushBack(pResourceDesc->Name);
			}
		}

		//Remove Resources that are left from previous Creations
		for (auto resourceIt = m_ResourceMap.begin(); resourceIt != m_ResourceMap.end();)
		{
			auto addedResourceNamesIt = std::find_if(addedResourceNames.Begin(), addedResourceNames.End(), [resourceIt](const String& addedResourceName) { return resourceIt->second.Name == addedResourceName; });

			if (addedResourceNamesIt == addedResourceNames.end())
			{
				Resource* pResource = &resourceIt->second;

				if (pResource->OwnershipType == EResourceOwnershipType::INTERNAL)
				{
					if (pResource->Type == ERenderGraphResourceType::TEXTURE)
					{
						for (uint32 sr = 0; sr < pResource->SubResourceCount; sr++)
						{
							SAFERELEASE(pResource->Texture.Textures[sr]);
							SAFERELEASE(pResource->Texture.TextureViews[sr]);
							SAFERELEASE(pResource->Texture.Samplers[sr]);
						}

						for (TextureView* pCubeTextureView : pResource->Texture.CubeFaceTextureViews)
						{
							SAFERELEASE(pCubeTextureView);
						}
					}
					else if (pResource->Type == ERenderGraphResourceType::BUFFER)
					{
						for (uint32 sr = 0; sr < pResource->SubResourceCount; sr++)
						{
							SAFERELEASE(pResource->Buffer.Buffers[sr]);
						}
					}
				}

				resourceIt = m_ResourceMap.erase(resourceIt);
			}
			else
			{
				resourceIt++;
			}
		}

		return true;
	}

	bool RenderGraph::CreateRenderStages(const TArray<RenderStageDesc>& renderStages)
	{
		m_RenderStageCount = (uint32)renderStages.GetSize();
		m_RenderStageMap.reserve(m_RenderStageCount);
		m_pRenderStages = DBG_NEW RenderStage[m_RenderStageCount];

		for (uint32 renderStageIndex = 0; renderStageIndex < m_RenderStageCount; renderStageIndex++)
		{
			const RenderStageDesc* pRenderStageDesc = &renderStages[renderStageIndex];

			RenderStage* pRenderStage = &m_pRenderStages[renderStageIndex];
			m_RenderStageMap[pRenderStageDesc->Name] = renderStageIndex;

			bool isImGuiStage = pRenderStageDesc->Name == RENDER_GRAPH_IMGUI_STAGE_NAME;

			pRenderStage->Name			= pRenderStageDesc->Name;
			pRenderStage->Parameters	= pRenderStageDesc->Parameters;

			if (pRenderStage->Parameters.XDimType == ERenderGraphDimensionType::RELATIVE ||
				pRenderStage->Parameters.XDimType == ERenderGraphDimensionType::RELATIVE_1D ||
				pRenderStage->Parameters.YDimType == ERenderGraphDimensionType::RELATIVE)
			{
				m_WindowRelativeRenderStages.insert(renderStageIndex);

				UpdateRelativeRenderStageDimensions(pRenderStage);
			}

			if (pRenderStage->Parameters.XDimType == ERenderGraphDimensionType::CONSTANT)
			{
				pRenderStage->Dimensions.x = uint32(pRenderStageDesc->Parameters.XDimVariable);
			}

			if (pRenderStage->Parameters.YDimType == ERenderGraphDimensionType::CONSTANT)
			{
				pRenderStage->Dimensions.y = uint32(pRenderStageDesc->Parameters.YDimVariable);
			}

			if (pRenderStage->Parameters.ZDimType == ERenderGraphDimensionType::CONSTANT)
			{
				pRenderStage->Dimensions.z = uint32(pRenderStageDesc->Parameters.ZDimVariable);
			}

			pRenderStage->Dimensions.x = glm::max<uint32>(1, pRenderStage->Dimensions.x);
			pRenderStage->Dimensions.y = glm::max<uint32>(1, pRenderStage->Dimensions.y);
			pRenderStage->Dimensions.z = glm::max<uint32>(1, pRenderStage->Dimensions.z);

			//Calculate the total number of textures we want to bind
			uint32 textureSlots = 0;
			uint32 totalNumberOfTextures = 0;
			uint32 totalNumberOfNonMaterialTextures = 0;
			uint32 textureSubResourceCount = 0;
			bool textureSubResourceCountSame = true;
			for (uint32 rs = 0; rs < pRenderStageDesc->ResourceStates.GetSize(); rs++)
			{
				const RenderGraphResourceState* pResourceStateDesc = &pRenderStageDesc->ResourceStates[rs];

				auto resourceIt = m_ResourceMap.find(pResourceStateDesc->ResourceName);

				if (resourceIt == m_ResourceMap.end())
				{
					LOG_ERROR("[RenderGraph]: Resource State with name \"%s\" has no accompanying Resource", pResourceStateDesc->ResourceName.c_str());
					return false;
				}

				const Resource* pResource = &resourceIt->second;

				if (ResourceStateNeedsDescriptor(pResourceStateDesc->BindingType) && pResource->Type == ERenderGraphResourceType::TEXTURE)
				{
					textureSlots++;

					//Todo: Review this, this seems retarded
					if (pResourceStateDesc->BindingType == ERenderGraphResourceBindingType::COMBINED_SAMPLER)
					{
						//Samplers which are of array type only take up one slot, same for back buffer bound resources
						uint32 actualResourceSubResourceCount = (pResource->BackBufferBound || pResource->Texture.IsOfArrayType) ? 1 : pResource->SubResourceCount;

						if (textureSubResourceCount > 0 && actualResourceSubResourceCount != textureSubResourceCount)
							textureSubResourceCountSame = false;

						textureSubResourceCount = actualResourceSubResourceCount;
						totalNumberOfTextures += textureSubResourceCount;

						if (pResource->Name != SCENE_ALBEDO_MAPS	 &&
							pResource->Name != SCENE_NORMAL_MAPS	 &&
							pResource->Name != SCENE_AO_MAPS		 &&
							pResource->Name != SCENE_ROUGHNESS_MAPS	 &&
							pResource->Name != SCENE_METALLIC_MAPS)
						{
							totalNumberOfNonMaterialTextures += textureSubResourceCount;
						}
					}
					else
					{
						totalNumberOfTextures++;
						totalNumberOfNonMaterialTextures++;
					}
				}
			}

			if (textureSlots > m_MaxTexturesPerDescriptorSet)
			{
				LOG_ERROR("[RenderGraph]: Number of required texture slots %u for render stage %s is more than MaxTexturesPerDescriptorSet %u", textureSlots, pRenderStageDesc->Name.c_str(), m_MaxTexturesPerDescriptorSet);
				return false;
			}
			else if (totalNumberOfTextures > m_MaxTexturesPerDescriptorSet && !textureSubResourceCountSame)
			{
				//If all texture have either 1 or the same subresource count we can divide the Render Stage into multiple passes, is this correct?
				LOG_ERROR("[RenderGraph]: Total number of required texture slots %u for render stage %s is more than MaxTexturesPerDescriptorSet %u. This only works if all texture bindings have either 1 or the same subresource count", totalNumberOfTextures, pRenderStageDesc->Name.c_str(), m_MaxTexturesPerDescriptorSet);
				return false;
			}
			pRenderStage->MaterialsRenderedPerPass = (m_MaxTexturesPerDescriptorSet - totalNumberOfNonMaterialTextures) / 5; //5 textures per material
			pRenderStage->TextureSubDescriptorSetCount = (uint32)glm::ceil(glm::max<uint32>((float)totalNumberOfTextures / float(pRenderStage->MaterialsRenderedPerPass * 5), 1));

			TArray<DescriptorBindingDesc> textureDescriptorSetDescriptions;
			textureDescriptorSetDescriptions.Reserve(pRenderStageDesc->ResourceStates.GetSize());
			uint32 textureDescriptorBindingIndex = 0;

			TArray<DescriptorBindingDesc> bufferDescriptorSetDescriptions;
			bufferDescriptorSetDescriptions.Reserve(pRenderStageDesc->ResourceStates.GetSize());
			uint32 bufferDescriptorBindingIndex = 0;

			TArray<RenderPassAttachmentDesc>								renderPassAttachmentDescriptions;
			RenderPassAttachmentDesc										renderPassDepthStencilDescription;
			TArray<ETextureState>											renderPassRenderTargetStates;
			TArray<BlendAttachmentStateDesc>								renderPassBlendAttachmentStates;
			TArray<std::pair<Resource*, ETextureState>>						renderStageRenderTargets;
			Resource*														pDepthStencilResource = nullptr;
			TArray<std::tuple<Resource*, ETextureState, EDescriptorType>>	renderStageTextureResources;
			TArray<std::tuple<Resource*, ETextureState, EDescriptorType>>	renderStageBufferResources;
			renderPassAttachmentDescriptions.Reserve(pRenderStageDesc->ResourceStates.GetSize());
			renderPassRenderTargetStates.Reserve(pRenderStageDesc->ResourceStates.GetSize());
			renderPassBlendAttachmentStates.Reserve(pRenderStageDesc->ResourceStates.GetSize());
			renderStageRenderTargets.Reserve(pRenderStageDesc->ResourceStates.GetSize());
			renderStageTextureResources.Reserve(pRenderStageDesc->ResourceStates.GetSize());
			renderStageBufferResources.Reserve(pRenderStageDesc->ResourceStates.GetSize());

			float32						renderPassAttachmentsWidth			= 0;
			float32						renderPassAttachmentsHeight			= 0;
			ERenderGraphDimensionType	renderPassAttachmentDimensionTypeX	= ERenderGraphDimensionType::NONE;
			ERenderGraphDimensionType	renderPassAttachmentDimensionTypeY	= ERenderGraphDimensionType::NONE;

			//Special Types of Render Stage Variable
			bool hasTextureCubeAsAttachment = false;

			//Create PipelineStageMask here, to be used for InitialBarriers Creation
			uint32 pipelineStageMask = CreateShaderStageMask(pRenderStageDesc);
			FPipelineStageFlags lastPipelineStageFlags = FindLastPipelineStage(pRenderStageDesc);

			//Create Descriptors and RenderPass Attachments from RenderStage Resource States
			for (uint32 rs = 0; rs < pRenderStageDesc->ResourceStates.GetSize(); rs++)
			{
				const RenderGraphResourceState* pResourceStateDesc = &pRenderStageDesc->ResourceStates[rs];

				auto resourceIt = m_ResourceMap.find(pResourceStateDesc->ResourceName);

				if (resourceIt == m_ResourceMap.end())
				{
					LOG_ERROR("[RenderGraph]: Resource State with name \"%s\" has no accompanying Resource", pResourceStateDesc->ResourceName.c_str());
					return false;
				}

				Resource* pResource = &resourceIt->second;

				//Create Initital Transition Barrier and Params, we don't want to create them for the ImGui stage because it "backtransitions" unless it is the only stage
				if (!isImGuiStage || m_RenderStageCount == 1)
				{
					if (pResource->Type == ERenderGraphResourceType::TEXTURE && !pResource->IsBackBuffer)
					{
						uint32 numInitialBarriers = 0;
						if (pResource->BackBufferBound)
						{
							numInitialBarriers = m_BackBufferCount;
						}
						else if (pResource->Texture.IsOfArrayType)
						{
							numInitialBarriers = 1;
						}
						else
						{
							numInitialBarriers = pResource->SubResourceCount;
						}

						if (pResource->Texture.InititalTransitionBarriers.IsEmpty())
						{
							pResource->Texture.InititalTransitionBarriers.Resize(numInitialBarriers);

							pResource->LastPipelineStageOfFirstRenderStage = lastPipelineStageFlags;

							for (uint32 barrierIndex = 0; barrierIndex < numInitialBarriers; barrierIndex++)
							{
								PipelineTextureBarrierDesc* pTextureBarrier = &pResource->Texture.InititalTransitionBarriers[barrierIndex];
								pTextureBarrier->pTexture					= nullptr;
								pTextureBarrier->StateBefore				= ETextureState::TEXTURE_STATE_UNKNOWN;
								pTextureBarrier->StateAfter					= CalculateResourceTextureState(pResource->Type, pResourceStateDesc->BindingType == ERenderGraphResourceBindingType::ATTACHMENT ? pResourceStateDesc->AttachmentSynchronizations.NextBindingType : pResourceStateDesc->BindingType, pResource->Texture.Format);
								pTextureBarrier->QueueBefore				= ConvertPipelineStateTypeToQueue(pRenderStageDesc->Type);
								pTextureBarrier->QueueAfter					= pTextureBarrier->QueueBefore;
								pTextureBarrier->SrcMemoryAccessFlags		= FMemoryAccessFlags::MEMORY_ACCESS_FLAG_UNKNOWN;
								pTextureBarrier->DstMemoryAccessFlags		= CalculateResourceAccessFlags(pResourceStateDesc->BindingType);
								pTextureBarrier->TextureFlags				= pResource->Texture.Format == EFormat::FORMAT_D24_UNORM_S8_UINT ? FTextureFlags::TEXTURE_FLAG_DEPTH_STENCIL : 0;
							}
						}
					}
					else
					{
						uint32 numInitialBarriers = 0;
						if (pResource->BackBufferBound)
						{
							numInitialBarriers = m_BackBufferCount;
						}
						else
						{
							numInitialBarriers = pResource->SubResourceCount;
						}

						if (pResource->Buffer.InititalTransitionBarriers.IsEmpty())
						{
							pResource->Buffer.InititalTransitionBarriers.Resize(numInitialBarriers);

							pResource->LastPipelineStageOfFirstRenderStage = lastPipelineStageFlags;

							for (uint32 barrierIndex = 0; barrierIndex < numInitialBarriers; barrierIndex++)
							{
								PipelineBufferBarrierDesc* pBufferBarrier = &pResource->Buffer.InititalTransitionBarriers[barrierIndex];
								pBufferBarrier->pBuffer					= nullptr;
								pBufferBarrier->QueueBefore				= ConvertPipelineStateTypeToQueue(pRenderStageDesc->Type);
								pBufferBarrier->QueueAfter				= pBufferBarrier->QueueBefore;
								pBufferBarrier->SrcMemoryAccessFlags	= FMemoryAccessFlags::MEMORY_ACCESS_FLAG_UNKNOWN;
								pBufferBarrier->DstMemoryAccessFlags	= CalculateResourceAccessFlags(pResourceStateDesc->BindingType);
							}
						}
					}
				}

				//Descriptors
				if (ResourceStateNeedsDescriptor(pResourceStateDesc->BindingType))
				{
					EDescriptorType descriptorType		= CalculateResourceStateDescriptorType(pResource->Type, pResourceStateDesc->BindingType);

					if (descriptorType == EDescriptorType::DESCRIPTOR_TYPE_UNKNOWN)
					{
						LOG_ERROR("[RenderGraph]: Descriptor Type for Resource State with name \"%s\" could not be found", pResourceStateDesc->ResourceName.c_str());
						return false;
					}

					DescriptorBindingDesc descriptorBinding = {};
					descriptorBinding.DescriptorType		= descriptorType;
					descriptorBinding.ShaderStageMask		= CreateShaderStageMask(pRenderStageDesc);

					if (pResource->Type == ERenderGraphResourceType::TEXTURE)
					{
						ETextureState textureState = CalculateResourceTextureState(pResource->Type, pResourceStateDesc->BindingType, pResource->Texture.Format);

						uint32 actualSubResourceCount		= (pResource->BackBufferBound || pResource->Texture.IsOfArrayType) ? 1 : pResource->SubResourceCount;

						descriptorBinding.DescriptorCount	= (uint32)glm::ceil((float)actualSubResourceCount / pRenderStage->TextureSubDescriptorSetCount);
						descriptorBinding.Binding			= textureDescriptorBindingIndex++;

						textureDescriptorSetDescriptions.PushBack(descriptorBinding);
						renderStageTextureResources.PushBack(std::make_tuple(pResource, textureState, descriptorType));
					}
					else
					{
						descriptorBinding.DescriptorCount	= pResource->SubResourceCount;
						descriptorBinding.Binding			= bufferDescriptorBindingIndex++;

						bufferDescriptorSetDescriptions.PushBack(descriptorBinding);
						renderStageBufferResources.PushBack(std::make_tuple(pResource, ETextureState::TEXTURE_STATE_UNKNOWN, descriptorType));
					}
				}
				//RenderPass Attachments
				else if (pResourceStateDesc->BindingType == ERenderGraphResourceBindingType::ATTACHMENT)
				{
					if (pResource->SubResourceCount > 1 && pResource->SubResourceCount != m_BackBufferCount)
					{
						LOG_ERROR("[RenderGraph]: Resource \"%s\" is bound as RenderPass Attachment but does not have a subresource count equal to 1 or Back buffer Count: %u", pResourceStateDesc->ResourceName.c_str(), pResource->SubResourceCount);
						return false;
					}

					if (pResource->OwnershipType != EResourceOwnershipType::INTERNAL && !pResource->IsBackBuffer)
					{
						//This may be okay, but we then need to do the check below, where we check that all attachment are of the same size, somewhere else because we don't know the size att RenderGraph Init Time.
						LOG_ERROR("[RenderGraph]: Resource \"%s\" is bound as RenderPass Attachment but is not INTERNAL", pResourceStateDesc->ResourceName.c_str());
						return false;
					}

					float32						xDimVariable;
					float32						yDimVariable;
					ERenderGraphDimensionType	xDimType;
					ERenderGraphDimensionType	yDimType;

					if (!pResource->IsBackBuffer)
					{
						auto resourceUpdateDescIt = m_InternalResourceUpdateDescriptions.find(pResourceStateDesc->ResourceName);

						if (resourceUpdateDescIt == m_InternalResourceUpdateDescriptions.end())
						{
							LOG_ERROR("[RenderGraph]: Resource State with name \"%s\" has no accompanying InternalResourceUpdateDesc", pResourceStateDesc->ResourceName.c_str());
							return false;
						}

						xDimVariable	= resourceUpdateDescIt->second.TextureUpdate.XDimVariable;
						yDimVariable	= resourceUpdateDescIt->second.TextureUpdate.YDimVariable;
						xDimType		= resourceUpdateDescIt->second.TextureUpdate.XDimType;
						yDimType		= resourceUpdateDescIt->second.TextureUpdate.YDimType;
					}
					else
					{
						xDimVariable	= 1.0f;
						yDimVariable	= 1.0f;
						xDimType		= ERenderGraphDimensionType::RELATIVE;
						yDimType		= ERenderGraphDimensionType::RELATIVE;
					}

					//Just use the width to check if its ever been set
					if (renderPassAttachmentsWidth == 0)
					{
						renderPassAttachmentsWidth			= xDimVariable;
						renderPassAttachmentsHeight			= yDimVariable;
						renderPassAttachmentDimensionTypeX	= xDimType;
						renderPassAttachmentDimensionTypeY	= yDimType;
					}
					else
					{
						bool success = true;

						if (renderPassAttachmentsWidth != xDimVariable)
						{
							LOG_ERROR("[RenderGraph]: Resource State with name \"%s\" is bound as Attachment but does not share the same width %d, as previous attachments %d", 
								pResourceStateDesc->ResourceName.c_str(), 
								xDimVariable,
								renderPassAttachmentsWidth);
							success = false;
						}

						if (renderPassAttachmentsHeight != yDimVariable)
						{
							LOG_ERROR("[RenderGraph]: Resource State with name \"%s\" is bound as Attachment but does not share the same height %d, as previous attachments %d",
								pResourceStateDesc->ResourceName.c_str(),
								yDimVariable,
								renderPassAttachmentsHeight);
							success = false;
						}

						if (renderPassAttachmentDimensionTypeX != xDimType)
						{
							LOG_ERROR("[RenderGraph]: Resource State with name \"%s\" is bound as Attachment but does not share the same XDimType %s, as previous attachments %s",
								pResourceStateDesc->ResourceName.c_str(),
								RenderGraphDimensionTypeToString(xDimType).c_str(),
								RenderGraphDimensionTypeToString(renderPassAttachmentDimensionTypeX).c_str());
							success = false;
						}

						if (renderPassAttachmentDimensionTypeY != yDimType)
						{
							LOG_ERROR("[RenderGraph]: Resource State with name \"%s\" is bound as Attachment but does not share the same XDimType %s, as previous attachments %s",
								pResourceStateDesc->ResourceName.c_str(),
								RenderGraphDimensionTypeToString(yDimType).c_str(),
								RenderGraphDimensionTypeToString(renderPassAttachmentDimensionTypeY).c_str());
							success = false;
						}

						if (!success)
							return false;
					}

					bool isColorAttachment = pResource->Texture.Format != EFormat::FORMAT_D24_UNORM_S8_UINT;

					ETextureState initialState	= CalculateResourceTextureState(pResource->Type, pResourceStateDesc->AttachmentSynchronizations.PrevBindingType, pResource->Texture.Format);
					ETextureState finalState	= CalculateResourceTextureState(pResource->Type, pResourceStateDesc->AttachmentSynchronizations.NextBindingType, pResource->Texture.Format);

					ELoadOp loadOp = ELoadOp::LOAD_OP_LOAD;

					if (initialState == ETextureState::TEXTURE_STATE_DONT_CARE ||
						initialState == ETextureState::TEXTURE_STATE_UNKNOWN ||
						!pResourceStateDesc->AttachmentSynchronizations.PrevSameFrame)
					{
						loadOp = ELoadOp::LOAD_OP_CLEAR;
					}

					if (isColorAttachment)
					{
						RenderPassAttachmentDesc renderPassAttachmentDesc = {};
						renderPassAttachmentDesc.Format			= pResource->Texture.Format;
						renderPassAttachmentDesc.SampleCount	= 1;
						renderPassAttachmentDesc.LoadOp			= loadOp;
						renderPassAttachmentDesc.StoreOp		= EStoreOp::STORE_OP_STORE;
						renderPassAttachmentDesc.StencilLoadOp	= ELoadOp::LOAD_OP_DONT_CARE;
						renderPassAttachmentDesc.StencilStoreOp	= EStoreOp::STORE_OP_DONT_CARE;
						renderPassAttachmentDesc.InitialState	= initialState;
						renderPassAttachmentDesc.FinalState		= finalState;

						renderPassAttachmentDescriptions.PushBack(renderPassAttachmentDesc);

						renderPassRenderTargetStates.PushBack(ETextureState::TEXTURE_STATE_RENDER_TARGET);

						BlendAttachmentStateDesc blendAttachmentState = {};
						blendAttachmentState.BlendEnabled			= false;
						blendAttachmentState.RenderTargetComponentMask	= COLOR_COMPONENT_FLAG_R | COLOR_COMPONENT_FLAG_G | COLOR_COMPONENT_FLAG_B | COLOR_COMPONENT_FLAG_A;

						renderPassBlendAttachmentStates.PushBack(blendAttachmentState);
						renderStageRenderTargets.PushBack(std::make_pair(pResource, finalState));
					}
					else
					{
						RenderPassAttachmentDesc renderPassAttachmentDesc = {};
						renderPassAttachmentDesc.Format			= pResource->Texture.Format;
						renderPassAttachmentDesc.SampleCount	= 1;
						renderPassAttachmentDesc.LoadOp			= loadOp;
						renderPassAttachmentDesc.StoreOp		= EStoreOp::STORE_OP_STORE;
						renderPassAttachmentDesc.StencilLoadOp	= loadOp;
						renderPassAttachmentDesc.StencilStoreOp = EStoreOp::STORE_OP_STORE;
						renderPassAttachmentDesc.InitialState	= initialState;
						renderPassAttachmentDesc.FinalState		= finalState;

						renderPassDepthStencilDescription = renderPassAttachmentDesc;
						pDepthStencilResource = pResource;
					}
					
					

					if (pResource->Texture.TextureType == ERenderGraphTextureType::TEXTURE_CUBE)
					{
						hasTextureCubeAsAttachment = true;
					}
				}
				else if (pResourceStateDesc->BindingType == ERenderGraphResourceBindingType::DRAW_RESOURCE)
				{
					ASSERT(false); //Todo: What todo here? Is this just error?
				}
			}

			if (pRenderStageDesc->CustomRenderer)
			{
				ICustomRenderer* pCustomRenderer = nullptr;

				if (isImGuiStage)
				{
					auto imGuiRenderStageIt = std::find_if(m_DebugRenderers.Begin(), m_DebugRenderers.End(), [](const ICustomRenderer* pCustomRenderer) { return pCustomRenderer->GetName() == RENDER_GRAPH_IMGUI_STAGE_NAME; });

					if (imGuiRenderStageIt == m_DebugRenderers.End())
					{
						ImGuiRenderer* pImGuiRenderer = DBG_NEW ImGuiRenderer(m_pGraphicsDevice);

						ImGuiRendererDesc imguiRendererDesc = {};
						imguiRendererDesc.BackBufferCount	= m_BackBufferCount;
						imguiRendererDesc.VertexBufferSize	= MEGA_BYTE(8);
						imguiRendererDesc.IndexBufferSize	= MEGA_BYTE(8);

						if (!pImGuiRenderer->Init(&imguiRendererDesc))
						{
							LOG_ERROR("[RenderGraph] Could not initialize ImGui Custom Renderer");
							return false;
						}

						m_CustomRenderers.PushBack(pImGuiRenderer);
						m_DebugRenderers.PushBack(pImGuiRenderer);

						pCustomRenderer = pImGuiRenderer;
					}
					else
					{
						pCustomRenderer = *imGuiRenderStageIt;
					}
				}
				else
				{
					//Todo: Implement Custom Custom Renderer
					/*pCustomRenderer = pRenderStageDesc->CustomRenderer.pCustomRenderer;
					m_CustomRenderers.PushBack(pRenderStageDesc->CustomRenderer.pCustomRenderer);*/
				}

				CustomRendererRenderGraphInitDesc customRendererInitDesc = {};
				customRendererInitDesc.pColorAttachmentDesc			= renderPassAttachmentDescriptions.GetData();
				customRendererInitDesc.ColorAttachmentCount			= (uint32)renderPassAttachmentDescriptions.GetSize();
				customRendererInitDesc.pDepthStencilAttachmentDesc	= renderPassDepthStencilDescription.Format != EFormat::FORMAT_NONE ? &renderPassDepthStencilDescription : nullptr;

				if (!pCustomRenderer->RenderGraphInit(&customRendererInitDesc))
				{
					LOG_ERROR("[RenderGraph] Could not initialize Custom Renderer");
					return false;
				}

				pRenderStage->UsesCustomRenderer	= true;
				pRenderStage->pCustomRenderer		= pCustomRenderer;
				pRenderStage->FirstPipelineStage	= pCustomRenderer->GetFirstPipelineStage();
				pRenderStage->LastPipelineStage		= pCustomRenderer->GetLastPipelineStage();

				//Since FirstPipelineStage of Custom Renderers is not known until we have created the Custom Renderer, we need to update Resources FirstPipelineStageOfLastRenderStage member
				if (!isImGuiStage)
				{
					for (uint32 rs = 0; rs < pRenderStageDesc->ResourceStates.GetSize(); rs++)
					{
						const RenderGraphResourceState* pResourceStateDesc = &pRenderStageDesc->ResourceStates[rs];

						auto resourceIt = m_ResourceMap.find(pResourceStateDesc->ResourceName);

						if (resourceIt == m_ResourceMap.end())
						{
							LOG_ERROR("[RenderGraph]: Resource State with name \"%s\" has no accompanying Resource", pResourceStateDesc->ResourceName.c_str());
							return false;
						}

						if (resourceIt->second.Type == ERenderGraphResourceType::TEXTURE)
						{
							if (resourceIt->second.Texture.InititalTransitionBarriers.IsEmpty())
							{
								resourceIt->second.LastPipelineStageOfFirstRenderStage = pRenderStage->LastPipelineStage;
							}
						}
						else
						{
							if (resourceIt->second.Buffer.InititalTransitionBarriers.IsEmpty())
							{
								resourceIt->second.LastPipelineStageOfFirstRenderStage = pRenderStage->LastPipelineStage;
							}
						}
					}
				}
			}
			else
			{
				pRenderStage->PipelineStageMask				= pipelineStageMask;
				pRenderStage->FirstPipelineStage			= FindEarliestPipelineStage(pRenderStageDesc);
				pRenderStage->LastPipelineStage				= lastPipelineStageFlags;
				pRenderStage->HasTextureCubeAsAttachment	= hasTextureCubeAsAttachment;

				ConstantRangeDesc pushConstantRange = {};

				//Create Push Constants
				{
					uint32 externalMaxSize = MAX_PUSH_CONSTANT_SIZE;

					if (hasTextureCubeAsAttachment)
					{
						externalMaxSize -= TEXTURE_CUBE_PUSH_CONSTANTS_SIZE;

						PushConstants* pPushConstants = &pRenderStage->pInternalPushConstants[DRAW_ITERATION_PUSH_CONSTANTS_INDEX];
						pPushConstants->pData		= DBG_NEW byte[TEXTURE_CUBE_PUSH_CONSTANTS_SIZE];
						pPushConstants->DataSize	= 0;
						pPushConstants->Offset		= MAX_PUSH_CONSTANT_SIZE - externalMaxSize;
						pPushConstants->MaxDataSize = TEXTURE_CUBE_PUSH_CONSTANTS_SIZE;	

						
					}

					//External Push Constants
					{
						PushConstants* pPushConstants = &pRenderStage->ExternalPushConstants;
						pPushConstants->pData		= nullptr; //This doesn't get allocated until UpdatePushConstants is called
						pPushConstants->DataSize	= 0;
						pPushConstants->Offset		= MAX_PUSH_CONSTANT_SIZE - externalMaxSize;
						pPushConstants->MaxDataSize = externalMaxSize;
					}

					pushConstantRange.ShaderStageFlags	= pipelineStageMask;
					pushConstantRange.SizeInBytes		= MAX_PUSH_CONSTANT_SIZE;
					pushConstantRange.OffsetInBytes		= 0;
				}

				//Create Pipeline Layout
				{
					TArray<DescriptorSetLayoutDesc> descriptorSetLayouts;
					descriptorSetLayouts.Reserve(2);

					if (bufferDescriptorSetDescriptions.GetSize() > 0)
					{
						DescriptorSetLayoutDesc descriptorSetLayout = {};
						descriptorSetLayout.DescriptorBindings		= bufferDescriptorSetDescriptions;
						descriptorSetLayouts.PushBack(descriptorSetLayout);
					}

					if (textureDescriptorSetDescriptions.GetSize() > 0)
					{
						DescriptorSetLayoutDesc descriptorSetLayout = {};
						descriptorSetLayout.DescriptorBindings		= textureDescriptorSetDescriptions;
						descriptorSetLayouts.PushBack(descriptorSetLayout);
					}

					PipelineLayoutDesc pipelineLayoutDesc = {};
					pipelineLayoutDesc.DescriptorSetLayouts	= descriptorSetLayouts;
					pipelineLayoutDesc.ConstantRanges		= { pushConstantRange };

					pRenderStage->pPipelineLayout = m_pGraphicsDevice->CreatePipelineLayout(&pipelineLayoutDesc);
				}

				//Create Descriptor Set
				{
					if (bufferDescriptorSetDescriptions.GetSize() > 0)
					{
						pRenderStage->ppBufferDescriptorSets = DBG_NEW DescriptorSet*[m_BackBufferCount];

						for (uint32 i = 0; i < m_BackBufferCount; i++)
						{
							DescriptorSet* pDescriptorSet = m_pGraphicsDevice->CreateDescriptorSet(pRenderStageDesc->Name + " Buffer Descriptor Set " + std::to_string(i), pRenderStage->pPipelineLayout, 0, m_pDescriptorHeap);
							pRenderStage->ppBufferDescriptorSets[i] = pDescriptorSet;
						}
					}

					if (textureDescriptorSetDescriptions.GetSize() > 0)
					{
						uint32 textureDescriptorSetCount = m_BackBufferCount * pRenderStage->TextureSubDescriptorSetCount;
						pRenderStage->ppTextureDescriptorSets = DBG_NEW DescriptorSet*[textureDescriptorSetCount];

						for (uint32 i = 0; i < textureDescriptorSetCount; i++)
						{
							DescriptorSet* pDescriptorSet = m_pGraphicsDevice->CreateDescriptorSet(pRenderStageDesc->Name + " Texture Descriptor Set " + std::to_string(i), pRenderStage->pPipelineLayout, pRenderStage->ppBufferDescriptorSets != nullptr ? 1 : 0, m_pDescriptorHeap);
							pRenderStage->ppTextureDescriptorSets[i] = pDescriptorSet;
						}
					}
				}

				//Create Pipeline State
				if (pRenderStageDesc->Type == EPipelineStateType::PIPELINE_STATE_TYPE_GRAPHICS)
				{
					ManagedGraphicsPipelineStateDesc pipelineDesc = {};
					pipelineDesc.DebugName							= pRenderStageDesc->Name;
					pipelineDesc.PipelineLayout						= MakeSharedRef(pRenderStage->pPipelineLayout);
					pipelineDesc.DepthStencilState.DepthTestEnable	= pRenderStageDesc->Graphics.DepthTestEnabled;
					pipelineDesc.TaskShader.ShaderGUID				= pRenderStageDesc->Graphics.Shaders.TaskShaderName.empty()		? GUID_NONE : ResourceManager::LoadShaderFromFile(pRenderStageDesc->Graphics.Shaders.TaskShaderName,		FShaderStageFlags::SHADER_STAGE_FLAG_TASK_SHADER,		EShaderLang::SHADER_LANG_GLSL);
					pipelineDesc.MeshShader.ShaderGUID				= pRenderStageDesc->Graphics.Shaders.MeshShaderName.empty()		? GUID_NONE : ResourceManager::LoadShaderFromFile(pRenderStageDesc->Graphics.Shaders.MeshShaderName,		FShaderStageFlags::SHADER_STAGE_FLAG_MESH_SHADER,		EShaderLang::SHADER_LANG_GLSL);
					pipelineDesc.VertexShader.ShaderGUID			= pRenderStageDesc->Graphics.Shaders.VertexShaderName.empty()	? GUID_NONE : ResourceManager::LoadShaderFromFile(pRenderStageDesc->Graphics.Shaders.VertexShaderName,		FShaderStageFlags::SHADER_STAGE_FLAG_VERTEX_SHADER,		EShaderLang::SHADER_LANG_GLSL);
					pipelineDesc.GeometryShader.ShaderGUID			= pRenderStageDesc->Graphics.Shaders.GeometryShaderName.empty() ? GUID_NONE : ResourceManager::LoadShaderFromFile(pRenderStageDesc->Graphics.Shaders.GeometryShaderName,	FShaderStageFlags::SHADER_STAGE_FLAG_GEOMETRY_SHADER,	EShaderLang::SHADER_LANG_GLSL);
					pipelineDesc.HullShader.ShaderGUID				= pRenderStageDesc->Graphics.Shaders.HullShaderName.empty()		? GUID_NONE : ResourceManager::LoadShaderFromFile(pRenderStageDesc->Graphics.Shaders.HullShaderName,		FShaderStageFlags::SHADER_STAGE_FLAG_HULL_SHADER,		EShaderLang::SHADER_LANG_GLSL);
					pipelineDesc.DomainShader.ShaderGUID			= pRenderStageDesc->Graphics.Shaders.DomainShaderName.empty()	? GUID_NONE : ResourceManager::LoadShaderFromFile(pRenderStageDesc->Graphics.Shaders.DomainShaderName,		FShaderStageFlags::SHADER_STAGE_FLAG_DOMAIN_SHADER,		EShaderLang::SHADER_LANG_GLSL);
					pipelineDesc.PixelShader.ShaderGUID				= pRenderStageDesc->Graphics.Shaders.PixelShaderName.empty()	? GUID_NONE : ResourceManager::LoadShaderFromFile(pRenderStageDesc->Graphics.Shaders.PixelShaderName,		FShaderStageFlags::SHADER_STAGE_FLAG_PIXEL_SHADER,		EShaderLang::SHADER_LANG_GLSL);
					pipelineDesc.BlendState.BlendAttachmentStates	= renderPassBlendAttachmentStates;
					pipelineDesc.RasterizerState.CullMode			= pRenderStageDesc->Graphics.CullMode;
					pipelineDesc.RasterizerState.PolygonMode		= pRenderStageDesc->Graphics.PolygonMode;
					pipelineDesc.InputAssembly.PrimitiveTopology	= pRenderStageDesc->Graphics.PrimitiveTopology;

					//Create RenderPass
					{
						RenderPassSubpassDesc renderPassSubpassDesc = { };
						renderPassSubpassDesc.RenderTargetStates			= renderPassRenderTargetStates;
						renderPassSubpassDesc.DepthStencilAttachmentState	= pDepthStencilResource != nullptr ? ETextureState::TEXTURE_STATE_DEPTH_STENCIL_ATTACHMENT : ETextureState::TEXTURE_STATE_DONT_CARE;

						RenderPassSubpassDependencyDesc renderPassSubpassDependencyDesc = {};
						renderPassSubpassDependencyDesc.SrcSubpass		= EXTERNAL_SUBPASS;
						renderPassSubpassDependencyDesc.DstSubpass		= 0;
						renderPassSubpassDependencyDesc.SrcAccessMask	= 0;
						renderPassSubpassDependencyDesc.DstAccessMask	= FMemoryAccessFlags::MEMORY_ACCESS_FLAG_MEMORY_READ | FMemoryAccessFlags::MEMORY_ACCESS_FLAG_MEMORY_WRITE;
						renderPassSubpassDependencyDesc.SrcStageMask	= FPipelineStageFlags::PIPELINE_STAGE_FLAG_RENDER_TARGET_OUTPUT;
						renderPassSubpassDependencyDesc.DstStageMask	= FPipelineStageFlags::PIPELINE_STAGE_FLAG_RENDER_TARGET_OUTPUT;

						if (renderPassDepthStencilDescription.Format != EFormat::FORMAT_NONE)
							renderPassAttachmentDescriptions.PushBack(renderPassDepthStencilDescription);

						RenderPassDesc renderPassDesc = {};
						renderPassDesc.DebugName			= "";
						renderPassDesc.Attachments			= renderPassAttachmentDescriptions;
						renderPassDesc.Subpasses			= { renderPassSubpassDesc };
						renderPassDesc.SubpassDependencies	= { renderPassSubpassDependencyDesc };

						RenderPass* pRenderPass		= m_pGraphicsDevice->CreateRenderPass(&renderPassDesc);
						pipelineDesc.RenderPass		= MakeSharedRef(pRenderPass);

						pRenderStage->pRenderPass		= pRenderPass;
					}

					//Set Draw Type and Draw Resource
					{
						pRenderStage->DrawType = pRenderStageDesc->Graphics.DrawType;

						if (pRenderStageDesc->Graphics.IndexBufferName.size() > 0)
						{
							auto indexBufferIt = m_ResourceMap.find(pRenderStageDesc->Graphics.IndexBufferName);

							if (indexBufferIt == m_ResourceMap.end())
							{
								LOG_ERROR("[RenderGraph]: Resource \"%s\" is referenced as index buffer resource by render stage, but it cannot be found in Resource Map", pRenderStageDesc->Graphics.IndexBufferName.c_str());
								return false;
							}

							pRenderStage->pIndexBufferResource = &indexBufferIt->second;
						}

						if (pRenderStageDesc->Graphics.IndirectArgsBufferName.size() > 0)
						{
							auto indirectArgsBufferIt = m_ResourceMap.find(pRenderStageDesc->Graphics.IndirectArgsBufferName);

							if (indirectArgsBufferIt == m_ResourceMap.end())
							{
								LOG_ERROR("[RenderGraph]: Resource \"%s\" is referenced as mesh index buffer resource by render stage, but it cannot be found in Resource Map", pRenderStageDesc->Graphics.IndirectArgsBufferName.c_str());
								return false;
							}

							pRenderStage->pIndirectArgsBufferResource = &indirectArgsBufferIt->second;
						}
					}

					pRenderStage->PipelineStateID = PipelineStateManager::CreateGraphicsPipelineState(&pipelineDesc);
				}
				else if (pRenderStageDesc->Type == EPipelineStateType::PIPELINE_STATE_TYPE_COMPUTE)
				{
					ManagedComputePipelineStateDesc pipelineDesc = { };
					pipelineDesc.DebugName		= pRenderStageDesc->Name;
					pipelineDesc.PipelineLayout	= MakeSharedRef(pRenderStage->pPipelineLayout);
					pipelineDesc.Shader.ShaderGUID = pRenderStageDesc->Compute.ShaderName.empty() ? GUID_NONE : ResourceManager::LoadShaderFromFile(pRenderStageDesc->Compute.ShaderName, FShaderStageFlags::SHADER_STAGE_FLAG_COMPUTE_SHADER, EShaderLang::SHADER_LANG_GLSL);

					pRenderStage->PipelineStateID = PipelineStateManager::CreateComputePipelineState(&pipelineDesc);
				}
				else if (pRenderStageDesc->Type == EPipelineStateType::PIPELINE_STATE_TYPE_RAY_TRACING)
				{
					ManagedRayTracingPipelineStateDesc pipelineDesc = {};
					pipelineDesc.PipelineLayout			= MakeSharedRef(pRenderStage->pPipelineLayout);
					pipelineDesc.MaxRecursionDepth		= 1;
					pipelineDesc.RaygenShader.ShaderGUID = pRenderStageDesc->RayTracing.Shaders.RaygenShaderName.empty() ? GUID_NONE : ResourceManager::LoadShaderFromFile(pRenderStageDesc->RayTracing.Shaders.RaygenShaderName, FShaderStageFlags::SHADER_STAGE_FLAG_RAYGEN_SHADER, EShaderLang::SHADER_LANG_GLSL );

					pipelineDesc.ClosestHitShaders.Resize(pRenderStageDesc->RayTracing.Shaders.ClosestHitShaderCount);
					for (uint32 ch = 0; ch < pRenderStageDesc->RayTracing.Shaders.ClosestHitShaderCount; ch++)
					{
						pipelineDesc.ClosestHitShaders[ch].ShaderGUID = pRenderStageDesc->RayTracing.Shaders.pClosestHitShaderNames[ch].empty() ? GUID_NONE : ResourceManager::LoadShaderFromFile(pRenderStageDesc->RayTracing.Shaders.pClosestHitShaderNames[ch], FShaderStageFlags::SHADER_STAGE_FLAG_CLOSEST_HIT_SHADER, EShaderLang::SHADER_LANG_GLSL );
					}

					pipelineDesc.MissShaders.Resize(pRenderStageDesc->RayTracing.Shaders.MissShaderCount);
					for (uint32 m = 0; m < pRenderStageDesc->RayTracing.Shaders.MissShaderCount; m++)
					{
						pipelineDesc.MissShaders[m].ShaderGUID = pRenderStageDesc->RayTracing.Shaders.pMissShaderNames[m].empty() ? GUID_NONE : ResourceManager::LoadShaderFromFile(pRenderStageDesc->RayTracing.Shaders.pMissShaderNames[m], FShaderStageFlags::SHADER_STAGE_FLAG_MISS_SHADER, EShaderLang::SHADER_LANG_GLSL );
					}

					pRenderStage->PipelineStateID = PipelineStateManager::CreateRayTracingPipelineState(&pipelineDesc);
				}
			}

			//Create Resource Bindings to Render Stage
			{
				if (renderStageRenderTargets.GetSize() > 0)
				{
					if (pRenderStageDesc->Type != EPipelineStateType::PIPELINE_STATE_TYPE_GRAPHICS)
					{
						LOG_ERROR("[RenderGraph]: There are resources that a RenderPass should be linked to, but Render Stage %u is not a Graphics Pipeline State", renderStageIndex);
						return false;
					}

					for (uint32 r = 0; r < renderStageRenderTargets.GetSize(); r++)
					{
						auto resourcePair = renderStageRenderTargets[r];
						Resource* pResource = resourcePair.first;

						ResourceBinding resourceBinding = {};
						resourceBinding.pRenderStage	= pRenderStage;
						resourceBinding.DescriptorType	= EDescriptorType::DESCRIPTOR_TYPE_UNKNOWN;
						resourceBinding.Binding			= UINT32_MAX;
						resourceBinding.TextureState	= resourcePair.second;

						pResource->ResourceBindings.PushBack(resourceBinding);		//Create Binding to notify Custom Renderers
						pRenderStage->RenderTargetResources.PushBack(pResource);
					}
				}

				if (pDepthStencilResource != nullptr)
				{
					if (pRenderStageDesc->Type != EPipelineStateType::PIPELINE_STATE_TYPE_GRAPHICS)
					{
						LOG_ERROR("[RenderGraph]: There are resources that a RenderPass should be linked to, but Render Stage %u is not a Graphics Pipeline State", renderStageIndex);
						return false;
					}

					ResourceBinding resourceBinding = {};
					resourceBinding.pRenderStage	= pRenderStage;
					resourceBinding.DescriptorType	= EDescriptorType::DESCRIPTOR_TYPE_UNKNOWN;
					resourceBinding.Binding			= UINT32_MAX;
					resourceBinding.TextureState	= ETextureState::TEXTURE_STATE_SHADER_READ_ONLY;

					pDepthStencilResource->ResourceBindings.PushBack(resourceBinding); //Create Binding to notify Custom Renderers
					pRenderStage->pDepthStencilAttachment = pDepthStencilResource;
				}

				for (uint32 r = 0; r < renderStageTextureResources.GetSize(); r++)
				{
					auto& resourceTuple = renderStageTextureResources[r];
					Resource* pResource = std::get<0>(resourceTuple);

					ResourceBinding resourceBinding = {};
					resourceBinding.pRenderStage	= pRenderStage;
					resourceBinding.DescriptorType	= std::get<2>(resourceTuple);
					resourceBinding.Binding			= r;
					resourceBinding.TextureState	= std::get<1>(resourceTuple);

					pResource->ResourceBindings.PushBack(resourceBinding);
				}

				for (uint32 r = 0; r < renderStageBufferResources.GetSize(); r++)
				{
					auto& resourceTuple = renderStageBufferResources[r];
					Resource* pResource = std::get<0>(resourceTuple);

					ResourceBinding resourceBinding = {};
					resourceBinding.pRenderStage	= pRenderStage;
					resourceBinding.DescriptorType	= std::get<2>(resourceTuple);
					resourceBinding.Binding			= r;
					resourceBinding.TextureState	= std::get<1>(resourceTuple);

					pResource->ResourceBindings.PushBack(resourceBinding);
				}
			}
		}

		return true;
	}

	bool RenderGraph::CreateSynchronizationStages(const TArray<SynchronizationStageDesc>& synchronizationStageDescriptions)
	{
		m_pSynchronizationStages = DBG_NEW SynchronizationStage[synchronizationStageDescriptions.GetSize()];

		for (uint32 s = 0; s < synchronizationStageDescriptions.GetSize(); s++)
		{
			const SynchronizationStageDesc* pSynchronizationStageDesc = &synchronizationStageDescriptions[s];

			SynchronizationStage* pSynchronizationStage = &m_pSynchronizationStages[s];
			ECommandQueueType otherQueue = ECommandQueueType::COMMAND_QUEUE_TYPE_NONE;

			for (auto synchronizationIt = pSynchronizationStageDesc->Synchronizations.begin(); synchronizationIt != pSynchronizationStageDesc->Synchronizations.end(); synchronizationIt++)
			{
				const RenderGraphResourceSynchronizationDesc* pResourceSynchronizationDesc = &(*synchronizationIt);

				//En massa skit kommer nog beh�va g�ras om h�r, nu n�r Parsern tar hand om Back Buffer States korrekt.

				auto it = m_ResourceMap.find(pResourceSynchronizationDesc->ResourceName);

				if (it == m_ResourceMap.end())
				{
					LOG_ERROR("[RenderGraph]: Resource found in Synchronization Stage but not in Resource Map \"%s\"", pResourceSynchronizationDesc->ResourceName.c_str());
					return false;
				}

				Resource* pResource = &it->second;

				auto prevRenderStageIt = m_RenderStageMap.find(pResourceSynchronizationDesc->PrevRenderStage);
				auto nextRenderStageIt = m_RenderStageMap.find(pResourceSynchronizationDesc->NextRenderStage);

				if (prevRenderStageIt == m_RenderStageMap.end())
				{
					LOG_ERROR("[RenderGraph]: Render Stage found in Synchronization but not in Render Stage Map \"%s\"", pResourceSynchronizationDesc->PrevRenderStage.c_str());
					return false;
				}

				if (nextRenderStageIt == m_RenderStageMap.end())
				{
					LOG_ERROR("[RenderGraph]: Render Stage found in Synchronization but not in Render Stage Map \"%s\"", pResourceSynchronizationDesc->NextRenderStage.c_str());
					return false;
				}

				const RenderStage* pPrevRenderStage = &m_pRenderStages[prevRenderStageIt->second];
				const RenderStage* pNextRenderStage = &m_pRenderStages[nextRenderStageIt->second];

				ECommandQueueType prevQueue 	= pResourceSynchronizationDesc->PrevQueue;
				ECommandQueueType nextQueue		= pResourceSynchronizationDesc->NextQueue;
				uint32 srcMemoryAccessFlags		= CalculateResourceAccessFlags(pResourceSynchronizationDesc->PrevBindingType);
				uint32 dstMemoryAccessFlags		= CalculateResourceAccessFlags(pResourceSynchronizationDesc->NextBindingType);

				if (pSynchronizationStage->ExecutionQueue == ECommandQueueType::COMMAND_QUEUE_TYPE_NONE)
				{
					pSynchronizationStage->ExecutionQueue = prevQueue;
					otherQueue = pSynchronizationStage->ExecutionQueue == ECommandQueueType::COMMAND_QUEUE_TYPE_GRAPHICS ? ECommandQueueType::COMMAND_QUEUE_TYPE_COMPUTE : ECommandQueueType::COMMAND_QUEUE_TYPE_GRAPHICS;
				}
				else if (pSynchronizationStage->ExecutionQueue != prevQueue)
				{
					LOG_ERROR("[RenderGraph]: SynchronizationStage \"%s\" contains synchronizations that have different Previous Queues");
					return false;
				}

				pSynchronizationStage->SrcPipelineStage				= FindLastPipelineStage(pSynchronizationStage->SrcPipelineStage | pPrevRenderStage->LastPipelineStage);
				pSynchronizationStage->SameQueueDstPipelineStage	= FindEarliestCompatiblePipelineStage(pSynchronizationStage->SameQueueDstPipelineStage | pNextRenderStage->FirstPipelineStage, pSynchronizationStage->ExecutionQueue);
				pSynchronizationStage->OtherQueueDstPipelineStage	= FindEarliestCompatiblePipelineStage(pSynchronizationStage->OtherQueueDstPipelineStage | pNextRenderStage->FirstPipelineStage, otherQueue);

				if (pResource->Type == ERenderGraphResourceType::TEXTURE)
				{
					PipelineTextureBarrierDesc textureBarrier = {};
					textureBarrier.QueueBefore			= prevQueue;
					textureBarrier.QueueAfter			= nextQueue;
					textureBarrier.SrcMemoryAccessFlags = srcMemoryAccessFlags;
					textureBarrier.DstMemoryAccessFlags = dstMemoryAccessFlags;
					textureBarrier.StateBefore			= CalculateResourceTextureState(pResource->Type, pResourceSynchronizationDesc->PrevBindingType, pResource->Texture.Format);
					textureBarrier.StateAfter			= CalculateResourceTextureState(pResource->Type, pResourceSynchronizationDesc->NextBindingType, pResource->Texture.Format);
					textureBarrier.TextureFlags			= pResource->Texture.Format == EFormat::FORMAT_D24_UNORM_S8_UINT ? FTextureFlags::TEXTURE_FLAG_DEPTH_STENCIL : 0;

					uint32 targetSynchronizationIndex = 0;

					if (prevQueue == nextQueue)
					{
						if (pResource->BackBufferBound)
						{
							targetSynchronizationIndex = SAME_QUEUE_BACK_BUFFER_BOUND_SYNCHRONIZATION_INDEX;
						}
						else
						{
							targetSynchronizationIndex = SAME_QUEUE_TEXTURE_SYNCHRONIZATION_INDEX;
						}
					}
					else
					{
						if (pResource->BackBufferBound)
						{
							targetSynchronizationIndex = OTHER_QUEUE_BACK_BUFFER_BOUND_SYNCHRONIZATION_INDEX;
						}
						else
						{
							targetSynchronizationIndex = OTHER_QUEUE_TEXTURE_SYNCHRONIZATION_INDEX;
						}
					}

					uint32 actualSubResourceCount = 0;
					bool isTextureCube = pResource->Texture.TextureType == ERenderGraphTextureType::TEXTURE_CUBE;
					if (pResource->BackBufferBound)
					{
						actualSubResourceCount = m_BackBufferCount;
						textureBarrier.ArrayCount = isTextureCube ? 6 : 1;
					}
					else if (pResource->Texture.IsOfArrayType)
					{
						actualSubResourceCount = 1;
						textureBarrier.ArrayCount = isTextureCube ? 6 * pResource->SubResourceCount : pResource->SubResourceCount;
					}
					else
					{
						actualSubResourceCount = pResource->SubResourceCount;
						textureBarrier.ArrayCount = isTextureCube ? 6 : 1;
					}

					for (uint32 sr = 0; sr < actualSubResourceCount; sr++)
					{
						TArray<PipelineTextureBarrierDesc>& targetArray = pSynchronizationStage->TextureBarriers[targetSynchronizationIndex];
						targetArray.PushBack(textureBarrier);
						uint32 barrierIndex = targetArray.GetSize() - 1;

						ResourceBarrierInfo barrierInfo = {};
						barrierInfo.SynchronizationStageIndex	= s;
						barrierInfo.SynchronizationTypeIndex	= targetSynchronizationIndex;
						barrierInfo.BarrierIndex				= barrierIndex;

						pResource->BarriersPerSynchronizationStage.PushBack(barrierInfo);
					}
				}
				else if (pResource->Type == ERenderGraphResourceType::BUFFER)
				{
					PipelineBufferBarrierDesc bufferBarrier = {};
					bufferBarrier.QueueBefore			= prevQueue;
					bufferBarrier.QueueAfter			= nextQueue;
					bufferBarrier.SrcMemoryAccessFlags	= srcMemoryAccessFlags;
					bufferBarrier.DstMemoryAccessFlags	= dstMemoryAccessFlags;

					uint32 targetSynchronizationIndex = 0;

					if (prevQueue == nextQueue)
					{
						targetSynchronizationIndex = SAME_QUEUE_BUFFER_SYNCHRONIZATION_INDEX;
					}
					else
					{
						targetSynchronizationIndex = OTHER_QUEUE_BUFFER_SYNCHRONIZATION_INDEX;
					}


					uint32 actualSubResourceCount = 0;
					if (pResource->BackBufferBound)
					{
						actualSubResourceCount = m_BackBufferCount;
					}
					else
					{
						actualSubResourceCount = pResource->SubResourceCount;
					}

					for (uint32 sr = 0; sr < actualSubResourceCount; sr++)
					{
						TArray<PipelineBufferBarrierDesc>& targetArray = pSynchronizationStage->BufferBarriers[targetSynchronizationIndex];
						targetArray.PushBack(bufferBarrier);
						uint32 barrierIndex = targetArray.GetSize() - 1;

						ResourceBarrierInfo barrierInfo = {};
						barrierInfo.SynchronizationStageIndex	= s;
						barrierInfo.SynchronizationTypeIndex	= targetSynchronizationIndex;
						barrierInfo.BarrierIndex				= barrierIndex;

						pResource->BarriersPerSynchronizationStage.PushBack(barrierInfo);
					}
				}
			}
		}

		return true;
	}

	bool RenderGraph::CreatePipelineStages(const TArray<PipelineStageDesc>& pipelineStageDescriptions)
	{
		m_PipelineStageCount = (uint32)pipelineStageDescriptions.GetSize();
		m_pPipelineStages = DBG_NEW PipelineStage[m_PipelineStageCount];

		for (uint32 i = 0; i < m_PipelineStageCount; i++)
		{
			const PipelineStageDesc* pPipelineStageDesc = &pipelineStageDescriptions[i];

			PipelineStage* pPipelineStage = &m_pPipelineStages[i];

			if (pPipelineStageDesc->Type == ERenderGraphPipelineStageType::RENDER)
			{
				m_ExecutionStageCount += m_pRenderStages[pPipelineStageDesc->StageIndex].UsesCustomRenderer ? 2 : 1;
			}
			else if (pPipelineStageDesc->Type == ERenderGraphPipelineStageType::SYNCHRONIZATION)
			{
				m_ExecutionStageCount += 2;
			}			

			pPipelineStage->Type		= pPipelineStageDesc->Type;
			pPipelineStage->StageIndex	= pPipelineStageDesc->StageIndex;

			pPipelineStage->ppGraphicsCommandAllocators		= DBG_NEW CommandAllocator*[m_BackBufferCount];
			pPipelineStage->ppComputeCommandAllocators		= DBG_NEW CommandAllocator*[m_BackBufferCount];
			pPipelineStage->ppGraphicsCommandLists			= DBG_NEW CommandList*[m_BackBufferCount];
			pPipelineStage->ppComputeCommandLists			= DBG_NEW CommandList*[m_BackBufferCount];

			for (uint32 f = 0; f < m_BackBufferCount; f++)
			{
				//Todo: Don't always allocate 2 command lists
				pPipelineStage->ppGraphicsCommandAllocators[f]	= m_pGraphicsDevice->CreateCommandAllocator("Render Graph Graphics Command Allocator", ECommandQueueType::COMMAND_QUEUE_TYPE_GRAPHICS);
				pPipelineStage->ppComputeCommandAllocators[f]	= m_pGraphicsDevice->CreateCommandAllocator("Render Graph Compute Command Allocator", ECommandQueueType::COMMAND_QUEUE_TYPE_COMPUTE);

				CommandListDesc graphicsCommandListDesc = {};
				graphicsCommandListDesc.DebugName				= "Render Graph Graphics Command List";
				graphicsCommandListDesc.CommandListType			= ECommandListType::COMMAND_LIST_TYPE_PRIMARY;
				graphicsCommandListDesc.Flags					= FCommandListFlags::COMMAND_LIST_FLAG_ONE_TIME_SUBMIT;

				pPipelineStage->ppGraphicsCommandLists[f]		= m_pGraphicsDevice->CreateCommandList(pPipelineStage->ppGraphicsCommandAllocators[f], &graphicsCommandListDesc);

				CommandListDesc computeCommandListDesc = {};
				computeCommandListDesc.DebugName				= "Render Graph Compute Command List";
				computeCommandListDesc.CommandListType			= ECommandListType::COMMAND_LIST_TYPE_PRIMARY;
				computeCommandListDesc.Flags					= FCommandListFlags::COMMAND_LIST_FLAG_ONE_TIME_SUBMIT;

				pPipelineStage->ppComputeCommandLists[f]		= m_pGraphicsDevice->CreateCommandList(pPipelineStage->ppComputeCommandAllocators[f], &computeCommandListDesc);
			}
		}

		m_ppExecutionStages = DBG_NEW CommandList*[m_ExecutionStageCount];

		return true;
	}

	void RenderGraph::UpdateRelativeParameters()
	{
		RenderSystem::GetGraphicsQueue()->Flush();
		RenderSystem::GetComputeQueue()->Flush();
		RenderSystem::GetCopyQueue()->Flush();

		for (uint32 renderStageIndex : m_WindowRelativeRenderStages)
		{
			RenderStage* pRenderStage = &m_pRenderStages[renderStageIndex];

			UpdateRelativeRenderStageDimensions(pRenderStage);
		}

		for (const String& resourceName : m_WindowRelativeResources)
		{
			InternalResourceUpdateDesc* pInternalResourceUpdateDesc = &m_InternalResourceUpdateDescriptions[resourceName];

			UpdateRelativeResourceDimensions(pInternalResourceUpdateDesc);
		}
	}

	void RenderGraph::UpdateInternalResource(InternalResourceUpdateDesc& desc)
	{
		auto it = m_ResourceMap.find(desc.ResourceName);

		if (it != m_ResourceMap.end())
		{
			Resource* pResource = &it->second;
			ResourceUpdateDesc resourceUpdateDesc;
			resourceUpdateDesc.ResourceName = desc.ResourceName;

			switch (desc.Type)
			{
				case ERenderGraphResourceType::TEXTURE:
				{
					resourceUpdateDesc.InternalTextureUpdate.pTextureDesc		= &desc.TextureUpdate.TextureDesc;
					resourceUpdateDesc.InternalTextureUpdate.pTextureViewDesc	= &desc.TextureUpdate.TextureViewDesc;
					resourceUpdateDesc.InternalTextureUpdate.pSamplerDesc		= &desc.TextureUpdate.SamplerDesc;
					UpdateResourceTexture(pResource, &resourceUpdateDesc);
					break;
				}
				case ERenderGraphResourceType::BUFFER:
				{
					resourceUpdateDesc.InternalBufferUpdate.pBufferDesc			= &desc.BufferUpdate.BufferDesc;
					UpdateResourceBuffer(pResource, &resourceUpdateDesc);
					break;
				}
				default:
				{
					LOG_WARNING("[RenderGraph]: Resource \"%s\" in Render Graph has unsupported Type", desc.ResourceName.c_str());
					return;
				}
			}
		}
		else
		{
			LOG_WARNING("[RenderGraph]: Resource \"%s\" in Render Graph could not be found in Resource Map", desc.ResourceName.c_str());
			return;
		}
	}

	void RenderGraph::UpdateResourceTexture(Resource* pResource, const ResourceUpdateDesc* pDesc)
	{
		uint32 actualSubResourceCount = 0;

		if (pResource->BackBufferBound)
		{
			actualSubResourceCount = m_BackBufferCount;
		}
		else if (pResource->Texture.IsOfArrayType)
		{
			actualSubResourceCount = 1;
		}
		else
		{
			actualSubResourceCount = pResource->SubResourceCount;
		}

		for (uint32 sr = 0; sr < actualSubResourceCount; sr++)
		{
			Texture** ppTexture =					&pResource->Texture.Textures[sr];
			TextureView** ppTextureView =			&pResource->Texture.TextureViews[sr];
			Sampler** ppSampler =					&pResource->Texture.Samplers[sr];

			Texture* pTexture						= nullptr;
			TextureView* pTextureView				= nullptr;
			Sampler* pSampler						= nullptr;

			if (pResource->OwnershipType == EResourceOwnershipType::INTERNAL)
			{
				const TextureDesc* pTextureDesc	= pDesc->InternalTextureUpdate.pTextureDesc;
				TextureViewDesc textureViewDesc = *pDesc->InternalTextureUpdate.pTextureViewDesc; //Make a copy so we can change TextureViewDesc::pTexture

				SAFERELEASE(*ppTexture);
				SAFERELEASE(*ppTextureView);

				pTexture		= m_pGraphicsDevice->CreateTexture(pTextureDesc, m_pDeviceAllocator);

				textureViewDesc.pTexture = pTexture;
				pTextureView	= m_pGraphicsDevice->CreateTextureView(&textureViewDesc);

				// Create texture views for cubeTextures faces as render targets
				constexpr uint32 CUBE_FACE_COUNT = 6;
				if (pResource->Texture.TextureType == ERenderGraphTextureType::TEXTURE_CUBE)
				{
					TextureView** ppCubeFaceTextureView = &pResource->Texture.CubeFaceTextureViews[sr * CUBE_FACE_COUNT];

<<<<<<< HEAD
					TextureViewDesc textureCubeFaceViewDesc = {};
					textureCubeFaceViewDesc.pTexture		= pTexture;
					textureCubeFaceViewDesc.Flags			= textureViewDesc.Flags | FTextureViewFlags::TEXTURE_VIEW_FLAG_RENDER_TARGET;
					textureCubeFaceViewDesc.Format			= pResource->Texture.Format;
					textureCubeFaceViewDesc.Type			= ETextureViewType::TEXTURE_VIEW_TYPE_2D;
					textureCubeFaceViewDesc.Miplevel		= textureViewDesc.Miplevel;
					textureCubeFaceViewDesc.MiplevelCount	= textureViewDesc.MiplevelCount;
					textureCubeFaceViewDesc.ArrayCount		= 1;
					textureCubeFaceViewDesc.Miplevel		= 0;
=======
					TextureViewDesc cubeFaceTextureViewDesc = {};
					cubeFaceTextureViewDesc.DebugName = pResource->Name + " Texture Cube Face View";
					cubeFaceTextureViewDesc.pTexture = pTexture;
					cubeFaceTextureViewDesc.Flags = textureViewDesc.Flags | FTextureViewFlags::TEXTURE_VIEW_FLAG_RENDER_TARGET;
					cubeFaceTextureViewDesc.Format = pResource->Texture.Format;
					cubeFaceTextureViewDesc.Type = ETextureViewType::TEXTURE_VIEW_TYPE_2D;
					cubeFaceTextureViewDesc.Miplevel = textureViewDesc.Miplevel;
					cubeFaceTextureViewDesc.MiplevelCount = textureViewDesc.MiplevelCount;
					cubeFaceTextureViewDesc.ArrayCount = 1;
					cubeFaceTextureViewDesc.Miplevel = 0;
>>>>>>> 8f46d707

					for (uint32 f = 0; f < CUBE_FACE_COUNT; f++)
					{
						textureCubeFaceViewDesc.DebugName	= pResource->Name + " Texture Cube Face View " + std::to_string(f);
						textureCubeFaceViewDesc.ArrayIndex	= f;
						(*ppCubeFaceTextureView)	= m_pGraphicsDevice->CreateTextureView(&textureCubeFaceViewDesc);
						(ppCubeFaceTextureView)++;
					}
				}

				//Update Sampler
				if (pDesc->InternalTextureUpdate.pSamplerDesc != nullptr)
				{
					SAFERELEASE(*ppSampler);
					pSampler = m_pGraphicsDevice->CreateSampler(pDesc->InternalTextureUpdate.pSamplerDesc);
				}
			}
			else if (pResource->OwnershipType == EResourceOwnershipType::EXTERNAL)
			{
				pTexture			= pDesc->ExternalTextureUpdate.ppTextures[sr];
				pTextureView		= pDesc->ExternalTextureUpdate.ppTextureViews[sr];

				//Update Sampler
				if (pDesc->ExternalTextureUpdate.ppSamplers != nullptr)
				{
					pSampler = pDesc->ExternalTextureUpdate.ppSamplers[sr];
				}
			}
			else
			{
				LOG_ERROR("[RenderGraph]: UpdateResourceTexture called for resource with invalid OwnershipType");
				return;
			}

			const TextureDesc& textureDesc = pTexture->GetDesc();

			if (pResource->Texture.IsOfArrayType)
			{
				if (textureDesc.ArrayCount != pResource->SubResourceCount)
				{
					LOG_ERROR("[RenderGraph]: UpdateResourceTexture for resource of array type with length %u but ArrayCount was %u", pResource->SubResourceCount, textureDesc.ArrayCount);
					return;
				}
			}

			(*ppTexture)		= pTexture;
			(*ppTextureView)	= pTextureView;
			(*ppSampler)		= pSampler;

			if (pResource->BarriersPerSynchronizationStage.GetSize() > 0)
			{
				for (uint32 b = sr; b < pResource->BarriersPerSynchronizationStage.GetSize(); b += pResource->SubResourceCount)
				{
					const ResourceBarrierInfo* pBarrierInfo = &pResource->BarriersPerSynchronizationStage[b];
					SynchronizationStage* pSynchronizationStage = &m_pSynchronizationStages[pBarrierInfo->SynchronizationStageIndex];

					PipelineTextureBarrierDesc* pTextureBarrier = &pSynchronizationStage->TextureBarriers[pBarrierInfo->SynchronizationTypeIndex][pBarrierInfo->BarrierIndex];

					pTextureBarrier->pTexture		= pTexture;
					pTextureBarrier->Miplevel		= 0;
					pTextureBarrier->MiplevelCount	= textureDesc.Miplevels;
					pTextureBarrier->ArrayIndex		= 0;
					pTextureBarrier->ArrayCount		= textureDesc.ArrayCount;
				}
			}

			//Transfer to Initial State
			if (!pResource->Texture.InititalTransitionBarriers.IsEmpty())
			{
				PipelineTextureBarrierDesc& initialBarrier = pResource->Texture.InititalTransitionBarriers[sr];

				initialBarrier.pTexture				= pTexture;
				initialBarrier.Miplevel				= 0;
				initialBarrier.MiplevelCount		= textureDesc.Miplevels;
				initialBarrier.ArrayIndex			= 0;
				initialBarrier.ArrayCount			= textureDesc.ArrayCount;

				FPipelineStageFlags srcPipelineStage = pResource->LastPipelineStageOfFirstRenderStage;
				FPipelineStageFlags dstPipelineStage = pResource->LastPipelineStageOfFirstRenderStage;

				if (initialBarrier.QueueAfter == ECommandQueueType::COMMAND_QUEUE_TYPE_GRAPHICS)
				{
					CommandList* pCommandList = m_ppGraphicsCopyCommandLists[m_ModFrameIndex];

					if (!pCommandList->IsBegin())
					{
						m_ppGraphicsCopyCommandAllocators[m_ModFrameIndex]->Reset();
						pCommandList->Begin(nullptr);
					}

					pCommandList->PipelineTextureBarriers(srcPipelineStage, dstPipelineStage, &initialBarrier, 1);
				}
				else if (initialBarrier.QueueAfter == ECommandQueueType::COMMAND_QUEUE_TYPE_COMPUTE)
				{
					CommandList* pCommandList = m_ppComputeCopyCommandLists[m_ModFrameIndex];

					if (!pCommandList->IsBegin())
					{
						m_ppComputeCopyCommandAllocators[m_ModFrameIndex]->Reset();
						pCommandList->Begin(nullptr);
					}

					pCommandList->PipelineTextureBarriers(srcPipelineStage, dstPipelineStage, &initialBarrier, 1);
				}
			}
		}

		if (pResource->ResourceBindings.GetSize() > 0)
			m_DirtyDescriptorSetTextures.insert(pResource);
	}

	void RenderGraph::UpdateResourceBuffer(Resource* pResource, const ResourceUpdateDesc* pDesc)
	{
		uint32 actualSubResourceCount = 0;
		if (pResource->BackBufferBound)
		{
			actualSubResourceCount = m_BackBufferCount;
		}
		else
		{
			actualSubResourceCount = pResource->SubResourceCount;
		}

		//Update Buffer
		for (uint32 sr = 0; sr < actualSubResourceCount; sr++)
		{
			Buffer** ppBuffer		= &pResource->Buffer.Buffers[sr];
			uint64* pOffset			= &pResource->Buffer.Offsets[sr];
			uint64* pSizeInBytes	= &pResource->Buffer.SizesInBytes[sr];

			Buffer* pBuffer = nullptr;

			if (pResource->OwnershipType == EResourceOwnershipType::INTERNAL)
			{
				SAFERELEASE(*ppBuffer);
				pBuffer = m_pGraphicsDevice->CreateBuffer(pDesc->InternalBufferUpdate.pBufferDesc, m_pDeviceAllocator);
			}
			else if (pResource->OwnershipType == EResourceOwnershipType::EXTERNAL)
			{
				pBuffer = pDesc->ExternalBufferUpdate.ppBuffer[sr];
			}
			else
			{
				LOG_ERROR("[RenderGraph]: UpdateResourceBuffer called for Resource with unknown OwnershipType, \"%s\"", pResource->Name.c_str());
				return;
			}

			const BufferDesc& bufferDesc = pBuffer->GetDesc();

			//Todo: This should not be here
			uint64 offset = 0;

			(*ppBuffer)		= pBuffer;
			(*pSizeInBytes) = bufferDesc.SizeInBytes;
			(*pOffset)		= offset;

			for (uint32 b = sr; b < pResource->BarriersPerSynchronizationStage.GetSize(); b += pResource->SubResourceCount)
			{
				const ResourceBarrierInfo* pBarrierInfo = &pResource->BarriersPerSynchronizationStage[b];
				SynchronizationStage* pSynchronizationStage = &m_pSynchronizationStages[pBarrierInfo->SynchronizationStageIndex];

				PipelineBufferBarrierDesc* pBufferBarrier = &pSynchronizationStage->BufferBarriers[pBarrierInfo->SynchronizationTypeIndex][pBarrierInfo->BarrierIndex];

				pBufferBarrier->pBuffer		= pBuffer;
				pBufferBarrier->SizeInBytes = bufferDesc.SizeInBytes;
				pBufferBarrier->Offset		= offset;
			}

			//Transfer to Initial State
			if (!pResource->Buffer.InititalTransitionBarriers.IsEmpty())
			{
				PipelineBufferBarrierDesc& initialBarrier = pResource->Buffer.InititalTransitionBarriers[sr];

				initialBarrier.pBuffer		= pBuffer;
				initialBarrier.Offset		= offset;
				initialBarrier.SizeInBytes	= bufferDesc.SizeInBytes;

				FPipelineStageFlags srcPipelineStage = pResource->LastPipelineStageOfFirstRenderStage;
				FPipelineStageFlags dstPipelineStage = pResource->LastPipelineStageOfFirstRenderStage;

				if (initialBarrier.QueueAfter == ECommandQueueType::COMMAND_QUEUE_TYPE_GRAPHICS)
				{
					CommandList* pCommandList = m_ppGraphicsCopyCommandLists[m_ModFrameIndex];

					if (!pCommandList->IsBegin())
					{
						m_ppGraphicsCopyCommandAllocators[m_ModFrameIndex]->Reset();
						pCommandList->Begin(nullptr);
					}

					pCommandList->PipelineBufferBarriers(srcPipelineStage, dstPipelineStage, &initialBarrier, 1);
				}
				else if (initialBarrier.QueueAfter == ECommandQueueType::COMMAND_QUEUE_TYPE_COMPUTE)
				{
					CommandList* pCommandList = m_ppComputeCopyCommandLists[m_ModFrameIndex];

					if (!pCommandList->IsBegin())
					{
						m_ppComputeCopyCommandAllocators[m_ModFrameIndex]->Reset();
						pCommandList->Begin(nullptr);
					}

					pCommandList->PipelineBufferBarriers(srcPipelineStage, dstPipelineStage, &initialBarrier, 1);
				}
			}
		}

		if (pResource->ResourceBindings.GetSize() > 0)
			m_DirtyDescriptorSetBuffers.insert(pResource);
	}

	void RenderGraph::UpdateResourceAccelerationStructure(Resource* pResource, const ResourceUpdateDesc* pDesc)
	{
		//Update Acceleration Structure
		pResource->AccelerationStructure.pTLAS = pDesc->ExternalAccelerationStructure.pTLAS;

		m_DirtyDescriptorSetAccelerationStructures.insert(pResource);
	}

	void RenderGraph::UpdateRelativeRenderStageDimensions(RenderStage* pRenderStage)
	{
		if (pRenderStage->Parameters.XDimType == ERenderGraphDimensionType::RELATIVE_1D)
		{
			pRenderStage->Dimensions.x = uint32(pRenderStage->Parameters.XDimVariable * m_WindowWidth * m_WindowHeight);
		}
		else
		{
			if (pRenderStage->Parameters.XDimType == ERenderGraphDimensionType::RELATIVE)
			{
				pRenderStage->Dimensions.x = uint32(pRenderStage->Parameters.XDimVariable * m_WindowWidth);
			}

			if (pRenderStage->Parameters.YDimType == ERenderGraphDimensionType::RELATIVE)
			{
				pRenderStage->Dimensions.y = uint32(pRenderStage->Parameters.YDimVariable * m_WindowHeight);
			}
		}
	}

	void RenderGraph::UpdateRelativeResourceDimensions(InternalResourceUpdateDesc* pResourceUpdateDesc)
	{
		switch (pResourceUpdateDesc->Type)
		{
			case ERenderGraphResourceType::TEXTURE:
			{
				if (pResourceUpdateDesc->TextureUpdate.XDimType == ERenderGraphDimensionType::RELATIVE)
				{
					pResourceUpdateDesc->TextureUpdate.TextureDesc.Width = uint32(pResourceUpdateDesc->TextureUpdate.XDimVariable * m_WindowWidth);
					m_DirtyInternalResources.insert(pResourceUpdateDesc->ResourceName);
				}

				if (pResourceUpdateDesc->TextureUpdate.YDimType == ERenderGraphDimensionType::RELATIVE)
				{
					pResourceUpdateDesc->TextureUpdate.TextureDesc.Height = uint32(pResourceUpdateDesc->TextureUpdate.YDimVariable * m_WindowHeight);
					m_DirtyInternalResources.insert(pResourceUpdateDesc->ResourceName);
				}

				break;
			}
			default:
			{
				LOG_WARNING("[RenderGraph]: Resource \"%s\" in Render Graph has unsupported Type for relative dimensions", pResourceUpdateDesc->ResourceName.c_str());
				return;
			}
		}
	}

	void RenderGraph::ExecuteSynchronizationStage(
		SynchronizationStage*	pSynchronizationStage,
		CommandAllocator*		pGraphicsCommandAllocator,
		CommandList*			pGraphicsCommandList,
		CommandAllocator*		pComputeCommandAllocator,
		CommandList*			pComputeCommandList,
		CommandList**			ppFirstExecutionStage,
		CommandList**			ppSecondExecutionStage)
	{
		pGraphicsCommandAllocator->Reset();
		pGraphicsCommandList->Begin(nullptr);

		pComputeCommandAllocator->Reset();
		pComputeCommandList->Begin(nullptr);

		CommandList* pFirstExecutionCommandList = nullptr;
		CommandList* pSecondExecutionCommandList = nullptr;

		if (pSynchronizationStage->ExecutionQueue == ECommandQueueType::COMMAND_QUEUE_TYPE_GRAPHICS)
		{
			(*ppFirstExecutionStage) = pGraphicsCommandList;
			pFirstExecutionCommandList = pGraphicsCommandList;
			pSecondExecutionCommandList = pComputeCommandList;
		}
		else if (pSynchronizationStage->ExecutionQueue == ECommandQueueType::COMMAND_QUEUE_TYPE_COMPUTE)
		{
			(*ppFirstExecutionStage) = pComputeCommandList;
			pFirstExecutionCommandList = pComputeCommandList;
			pSecondExecutionCommandList = pGraphicsCommandList;
		}

		//Texture Synchronizations
		{
			const TArray<PipelineTextureBarrierDesc>& sameQueueBackBufferBarriers	= pSynchronizationStage->TextureBarriers[SAME_QUEUE_BACK_BUFFER_BOUND_SYNCHRONIZATION_INDEX];
			const TArray<PipelineTextureBarrierDesc>& sameQueueTextureBarriers		= pSynchronizationStage->TextureBarriers[SAME_QUEUE_TEXTURE_SYNCHRONIZATION_INDEX];
			const TArray<PipelineTextureBarrierDesc>& otherQueueBackBufferBarriers	= pSynchronizationStage->TextureBarriers[OTHER_QUEUE_BACK_BUFFER_BOUND_SYNCHRONIZATION_INDEX];
			const TArray<PipelineTextureBarrierDesc>& otherQueueTextureBarriers		= pSynchronizationStage->TextureBarriers[OTHER_QUEUE_TEXTURE_SYNCHRONIZATION_INDEX];

			if (sameQueueBackBufferBarriers.GetSize() > 0)
			{
				pFirstExecutionCommandList->PipelineTextureBarriers(pSynchronizationStage->SrcPipelineStage, pSynchronizationStage->SameQueueDstPipelineStage, &otherQueueBackBufferBarriers[m_BackBufferIndex], 1);
			}

			if (sameQueueTextureBarriers.GetSize() > 0)
			{
				pFirstExecutionCommandList->PipelineTextureBarriers(pSynchronizationStage->SrcPipelineStage, pSynchronizationStage->SameQueueDstPipelineStage, sameQueueTextureBarriers.GetData(), sameQueueTextureBarriers.GetSize());
			}

			if (otherQueueBackBufferBarriers.GetSize() > 0)
			{
				const PipelineTextureBarrierDesc* pTextureBarrier = &otherQueueBackBufferBarriers[m_BackBufferIndex];
				pFirstExecutionCommandList->PipelineTextureBarriers(pSynchronizationStage->SrcPipelineStage, pSynchronizationStage->OtherQueueDstPipelineStage, pTextureBarrier, 1);
				pSecondExecutionCommandList->PipelineTextureBarriers(pSynchronizationStage->SrcPipelineStage, pSynchronizationStage->OtherQueueDstPipelineStage, pTextureBarrier, 1);
				(*ppSecondExecutionStage) = pSecondExecutionCommandList;
			}

			if (otherQueueTextureBarriers.GetSize() > 0)
			{
				pFirstExecutionCommandList->PipelineTextureBarriers(pSynchronizationStage->SrcPipelineStage, pSynchronizationStage->OtherQueueDstPipelineStage, otherQueueTextureBarriers.GetData(), otherQueueTextureBarriers.GetSize());
				pSecondExecutionCommandList->PipelineTextureBarriers(pSynchronizationStage->SrcPipelineStage, pSynchronizationStage->OtherQueueDstPipelineStage, otherQueueTextureBarriers.GetData(), otherQueueTextureBarriers.GetSize());
				(*ppSecondExecutionStage) = pSecondExecutionCommandList;
			}
		}

		//Buffer Synchronization
		{
			const TArray<PipelineBufferBarrierDesc>& sameQueueBufferBarriers		= pSynchronizationStage->BufferBarriers[SAME_QUEUE_BUFFER_SYNCHRONIZATION_INDEX];
			const TArray<PipelineBufferBarrierDesc>& otherQueueBufferBarriers		= pSynchronizationStage->BufferBarriers[OTHER_QUEUE_BUFFER_SYNCHRONIZATION_INDEX];

			if (sameQueueBufferBarriers.GetSize() > 0)
			{
				pFirstExecutionCommandList->PipelineBufferBarriers(pSynchronizationStage->SrcPipelineStage, pSynchronizationStage->SameQueueDstPipelineStage, sameQueueBufferBarriers.GetData(), sameQueueBufferBarriers.GetSize());
			}

			if (otherQueueBufferBarriers.GetSize() > 0)
			{
				pFirstExecutionCommandList->PipelineBufferBarriers(pSynchronizationStage->SrcPipelineStage, pSynchronizationStage->OtherQueueDstPipelineStage, otherQueueBufferBarriers.GetData(), otherQueueBufferBarriers.GetSize());
				pSecondExecutionCommandList->PipelineBufferBarriers(pSynchronizationStage->SrcPipelineStage, pSynchronizationStage->OtherQueueDstPipelineStage, otherQueueBufferBarriers.GetData(), otherQueueBufferBarriers.GetSize());
				(*ppSecondExecutionStage) = pSecondExecutionCommandList;
			}
		}

		pGraphicsCommandList->End();
		pComputeCommandList->End();
	}

	void RenderGraph::ExecuteGraphicsRenderStage(
		RenderStage*		pRenderStage,
		PipelineState*		pPipelineState,
		CommandAllocator*	pGraphicsCommandAllocator,
		CommandList*		pGraphicsCommandList,
		CommandList**		ppExecutionStage)
	{
		pGraphicsCommandAllocator->Reset();
		pGraphicsCommandList->Begin(nullptr);

		uint32 flags = FRenderPassBeginFlags::RENDER_PASS_BEGIN_FLAG_INLINE;

		Viewport viewport = { };
		viewport.MinDepth	= 0.0f;
		viewport.MaxDepth	= 1.0f;
		viewport.Width		= (float)pRenderStage->Dimensions.x;
		viewport.Height		= (float)pRenderStage->Dimensions.y;
		viewport.x			= 0.0f;
		viewport.y			= 0.0f;

		pGraphicsCommandList->SetViewports(&viewport, 0, 1);

		ScissorRect scissorRect = { };
		scissorRect.Width	= pRenderStage->Dimensions.x;
		scissorRect.Height	= pRenderStage->Dimensions.y;
		scissorRect.x		= 0;
		scissorRect.y		= 0;

		pGraphicsCommandList->SetScissorRects(&scissorRect, 0, 1);

		pGraphicsCommandList->BindGraphicsPipeline(pPipelineState);

		if (pRenderStage->ExternalPushConstants.DataSize > 0)
			pGraphicsCommandList->SetConstantRange(pRenderStage->pPipelineLayout, pRenderStage->PipelineStageMask, pRenderStage->ExternalPushConstants.pData, pRenderStage->ExternalPushConstants.DataSize, pRenderStage->ExternalPushConstants.Offset);

		uint32 textureDescriptorSetBindingIndex = 0;
		if (pRenderStage->ppBufferDescriptorSets != nullptr)
		{
			pGraphicsCommandList->BindDescriptorSetGraphics(pRenderStage->ppBufferDescriptorSets[m_BackBufferIndex], pRenderStage->pPipelineLayout, 0);
			textureDescriptorSetBindingIndex = 1;
		}

		//Find how many times we want to repeat the drawing
		uint32 repeats = 1;
		if (pRenderStage->HasTextureCubeAsAttachment)
		{
			repeats = 6;
		}

		uint32 frameBufferWidth		= 0;
		uint32 frameBufferHeight	= 0;

		for (uint32 r = 0; r < repeats; r++)
		{
			TextureView* ppTextureViews[MAX_COLOR_ATTACHMENTS];
			TextureView* pDepthStencilTextureView = nullptr;
			ClearColorDesc clearColorDescriptions[MAX_COLOR_ATTACHMENTS + 1];

			uint32 textureViewCount = 0;
			uint32 clearColorCount = 0;
			for (Resource* pResource : pRenderStage->RenderTargetResources)
			{
				TextureView* pRenderTarget = nullptr;

				bool isCubeTexture = pResource->Texture.TextureType == ERenderGraphTextureType::TEXTURE_CUBE;
				if (!isCubeTexture) 
				{
					//Assume resource is Back Buffer Bound if there is more than 1 Texture View
					if (pResource->Texture.IsOfArrayType)
					{
						LOG_ERROR("Texture Array is not valid to bind as render target.");
						return;
					}

					if (pResource->Texture.TextureViews.GetSize() > 1 )
					{
						if (!pResource->BackBufferBound)
						{
							LOG_ERROR("Resources with more than one texture view must be backbufferbound, if used as render target!");
							return;
						}

						pRenderTarget = pResource->Texture.TextureViews[m_BackBufferIndex];
					}
					else
					{
						pRenderTarget = pResource->Texture.TextureViews[0];
					}

				}
				else
				{
					constexpr uint32 CUBE_FACE_COUNT = 6;
					if (pResource->Texture.IsOfArrayType)
					{
						LOG_ERROR("Cube Texture Array is not valid to bind as render target");
						return;
					}

					if (pResource->Texture.CubeFaceTextureViews.GetSize() > CUBE_FACE_COUNT)
					{
						if (!pResource->BackBufferBound)
						{
							LOG_ERROR("Resources with more than one texture view must be backbufferbound, if used as render target!");
							return;
						}

						pRenderTarget = pResource->Texture.CubeFaceTextureViews[m_BackBufferIndex * CUBE_FACE_COUNT + r];
					}
					else
					{ 
						pRenderTarget = pResource->Texture.CubeFaceTextureViews[r];
					}
				}

				const TextureDesc& renderTargetDesc = pRenderTarget->GetTexture()->GetDesc();
				frameBufferWidth	= renderTargetDesc.Width;
				frameBufferHeight	= renderTargetDesc.Height;

				ppTextureViews[textureViewCount++] = pRenderTarget;

				clearColorDescriptions[clearColorCount].Color[0] = 0.0f;
				clearColorDescriptions[clearColorCount].Color[1] = 0.0f;
				clearColorDescriptions[clearColorCount].Color[2] = 0.0f;
				clearColorDescriptions[clearColorCount].Color[3] = 0.0f;

				clearColorCount++;
			}

			if (pRenderStage->pDepthStencilAttachment != nullptr)
			{
				bool isCubeTexture = pRenderStage->pDepthStencilAttachment->Texture.TextureType == ERenderGraphTextureType::TEXTURE_CUBE;
				if (!isCubeTexture)
				{
					//Assume resource is Back Buffer Bound if there is more than 1 Texture View
					if (pRenderStage->pDepthStencilAttachment->Texture.IsOfArrayType)
					{
						LOG_ERROR("Texture Array is not valid to bind as render target.");
						return;
					}

					if (pRenderStage->pDepthStencilAttachment->Texture.TextureViews.GetSize() > 1)
					{
						if (!pRenderStage->pDepthStencilAttachment->BackBufferBound)
						{
							LOG_ERROR("Resources with more than one texture view must be backbufferbound, if used as render target!");
							return;
						}

						pDepthStencilTextureView = pRenderStage->pDepthStencilAttachment->Texture.TextureViews[m_BackBufferIndex];
					}
					else
					{
						pDepthStencilTextureView = pRenderStage->pDepthStencilAttachment->Texture.TextureViews[0];
					}
				}
				else
				{
					constexpr uint32 CUBE_FACE_COUNT = 6;
					if (pRenderStage->pDepthStencilAttachment->Texture.IsOfArrayType)
					{
						LOG_ERROR("Cube Texture Array is not valid to bind as render target");
						return;
					}

					if (pRenderStage->pDepthStencilAttachment->Texture.CubeFaceTextureViews.GetSize() > CUBE_FACE_COUNT)
					{
						if (!pRenderStage->pDepthStencilAttachment->BackBufferBound)
						{
							LOG_ERROR("Resources with more than one texture view must be backbufferbound, if used as render target!");
							return;
						}

						pDepthStencilTextureView = pRenderStage->pDepthStencilAttachment->Texture.CubeFaceTextureViews[m_BackBufferIndex * CUBE_FACE_COUNT + r];
					}
					pDepthStencilTextureView = pRenderStage->pDepthStencilAttachment->Texture.CubeFaceTextureViews[r];
				}

				const TextureDesc& depthStencilDesc = pDepthStencilTextureView->GetTexture()->GetDesc();
				frameBufferWidth	= depthStencilDesc.Width;
				frameBufferHeight	= depthStencilDesc.Height;

				clearColorDescriptions[clearColorCount].Depth		= 1.0f;
				clearColorDescriptions[clearColorCount].Stencil		= 0;

				clearColorCount++;
			}

			BeginRenderPassDesc beginRenderPassDesc = { };
			beginRenderPassDesc.pRenderPass			= pRenderStage->pRenderPass;
			beginRenderPassDesc.ppRenderTargets		= ppTextureViews;
			beginRenderPassDesc.RenderTargetCount	= textureViewCount;
			beginRenderPassDesc.pDepthStencil		= pDepthStencilTextureView;
			beginRenderPassDesc.Width				= frameBufferWidth;
			beginRenderPassDesc.Height				= frameBufferHeight;
			beginRenderPassDesc.Flags				= flags;
			beginRenderPassDesc.pClearColors		= clearColorDescriptions;
			beginRenderPassDesc.ClearColorCount		= clearColorCount;
			beginRenderPassDesc.Offset.x			= 0;
			beginRenderPassDesc.Offset.y			= 0;

			pGraphicsCommandList->BeginRenderPass(&beginRenderPassDesc);

			PushConstants* pDrawIterationPushConstants = &pRenderStage->pInternalPushConstants[DRAW_ITERATION_PUSH_CONSTANTS_INDEX];

			if (pDrawIterationPushConstants->DataSize == sizeof(uint32))
			{
				memcpy(pDrawIterationPushConstants->pData, &r, sizeof(uint32));
				pGraphicsCommandList->SetConstantRange(pRenderStage->pPipelineLayout, pRenderStage->PipelineStageMask, pDrawIterationPushConstants->pData, pDrawIterationPushConstants->DataSize, pDrawIterationPushConstants->Offset);
			}

			if (pRenderStage->DrawType == ERenderStageDrawType::SCENE_INDIRECT)
			{
				pGraphicsCommandList->BindIndexBuffer(pRenderStage->pIndexBufferResource->Buffer.Buffers[0], 0, EIndexType::INDEX_TYPE_UINT32);

				Buffer* pDrawBuffer			= pRenderStage->pIndirectArgsBufferResource->Buffer.Buffers[0];
				uint32 totalDrawCount		= uint32(pDrawBuffer->GetDesc().SizeInBytes / sizeof(IndexedIndirectMeshArgument));
				uint32 indirectArgStride	= sizeof(IndexedIndirectMeshArgument);

				uint32 drawOffset = 0;
				for (uint32 i = 0; i < pRenderStage->TextureSubDescriptorSetCount; i++)
				{
					uint32 newBaseMaterialIndex	= (i + 1) * pRenderStage->MaterialsRenderedPerPass;
					uint32 newDrawOffset		= m_pScene->GetIndirectArgumentOffset(newBaseMaterialIndex);
					uint32 drawCount			= newDrawOffset - drawOffset;

					if (pRenderStage->ppTextureDescriptorSets != nullptr)
						pGraphicsCommandList->BindDescriptorSetGraphics(pRenderStage->ppTextureDescriptorSets[m_BackBufferIndex * pRenderStage->TextureSubDescriptorSetCount + i], pRenderStage->pPipelineLayout, textureDescriptorSetBindingIndex);

					pGraphicsCommandList->DrawIndexedIndirect(pDrawBuffer, drawOffset * indirectArgStride, drawCount, indirectArgStride);
					drawOffset = newDrawOffset;

					if (newDrawOffset >= totalDrawCount)
						break;
				}
			}
			else if (pRenderStage->DrawType == ERenderStageDrawType::FULLSCREEN_QUAD)
			{
				if (pRenderStage->TextureSubDescriptorSetCount > 1)
				{
					LOG_WARNING("[RenderGraph]: Render Stage has TextureSubDescriptor > 1 and DrawType FULLSCREEN_QUAD, this is currently not supported");
				}

				if (pRenderStage->ppTextureDescriptorSets != nullptr)
					pGraphicsCommandList->BindDescriptorSetGraphics(pRenderStage->ppTextureDescriptorSets[m_BackBufferIndex], pRenderStage->pPipelineLayout, textureDescriptorSetBindingIndex);

				pGraphicsCommandList->DrawInstanced(3, 1, 0, 0);
			}

			pGraphicsCommandList->EndRenderPass();
		}

		pGraphicsCommandList->End();

		(*ppExecutionStage) = pGraphicsCommandList;
	}

	void RenderGraph::ExecuteComputeRenderStage(
		RenderStage*		pRenderStage,
		PipelineState*		pPipelineState,
		CommandAllocator*	pComputeCommandAllocator,
		CommandList*		pComputeCommandList,
		CommandList**		ppExecutionStage)
	{
		pComputeCommandAllocator->Reset();
		pComputeCommandList->Begin(nullptr);

		pComputeCommandList->BindComputePipeline(pPipelineState);

		uint32 textureDescriptorSetBindingIndex = 0;

		if (pRenderStage->ppBufferDescriptorSets != nullptr)
		{
			pComputeCommandList->BindDescriptorSetCompute(pRenderStage->ppBufferDescriptorSets[m_BackBufferIndex], pRenderStage->pPipelineLayout, 0);
			textureDescriptorSetBindingIndex = 1;
		}

		if (pRenderStage->TextureSubDescriptorSetCount > 1)
		{
			LOG_WARNING("[RenderGraph]: Render Stage has TextureSubDescriptor > 1 and is Compute, this is currently not supported");
		}

		if (pRenderStage->ppTextureDescriptorSets != nullptr)
			pComputeCommandList->BindDescriptorSetCompute(pRenderStage->ppTextureDescriptorSets[m_BackBufferIndex], pRenderStage->pPipelineLayout, textureDescriptorSetBindingIndex);

		pComputeCommandList->Dispatch(pRenderStage->Dimensions.x, pRenderStage->Dimensions.y, pRenderStage->Dimensions.z);

		pComputeCommandList->End();

		(*ppExecutionStage) = pComputeCommandList;
	}

	void RenderGraph::ExecuteRayTracingRenderStage(
		RenderStage*		pRenderStage,
		PipelineState*		pPipelineState,
		CommandAllocator*	pComputeCommandAllocator,
		CommandList*		pComputeCommandList,
		CommandList**		ppExecutionStage)
	{
		pComputeCommandAllocator->Reset();
		pComputeCommandList->Begin(nullptr);

		pComputeCommandList->BindRayTracingPipeline(pPipelineState);

		uint32 textureDescriptorSetBindingIndex = 0;

		if (pRenderStage->ppBufferDescriptorSets != nullptr)
		{
			pComputeCommandList->BindDescriptorSetRayTracing(pRenderStage->ppBufferDescriptorSets[m_BackBufferIndex], pRenderStage->pPipelineLayout, 0);
			textureDescriptorSetBindingIndex = 1;
		}

		if (pRenderStage->TextureSubDescriptorSetCount > 1)
		{
			LOG_WARNING("[RenderGraph]: Render Stage has TextureSubDescriptor > 1 and is Ray Tracing, this is currently not supported");
		}

		if (pRenderStage->ppTextureDescriptorSets != nullptr)
			pComputeCommandList->BindDescriptorSetRayTracing(pRenderStage->ppTextureDescriptorSets[m_BackBufferIndex], pRenderStage->pPipelineLayout, textureDescriptorSetBindingIndex);

		pComputeCommandList->TraceRays(pRenderStage->Dimensions.x, pRenderStage->Dimensions.y, pRenderStage->Dimensions.z);

		pComputeCommandList->End();

		(*ppExecutionStage) = pComputeCommandList;
	}
}<|MERGE_RESOLUTION|>--- conflicted
+++ resolved
@@ -1085,21 +1085,12 @@
 
 						if (!isCubeTexure)
 						{
-<<<<<<< HEAD
 							arrayCount		= pResourceDesc->TextureParams.IsOfArrayType ? newResource.SubResourceCount : 1;
-=======
-							arrayCount = pResourceDesc->TextureParams.IsOfArrayType ? newResource.SubResourceCount : 1U;
->>>>>>> 8f46d707
 							textureViewType = pResourceDesc->TextureParams.IsOfArrayType ? ETextureViewType::TEXTURE_VIEW_TYPE_2D_ARRAY : ETextureViewType::TEXTURE_VIEW_TYPE_2D;
 						}
 						else
 						{
-<<<<<<< HEAD
 							arrayCount		= pResourceDesc->TextureParams.IsOfArrayType ? newResource.SubResourceCount * 6 : 6;
-=======
-							constexpr uint32 CUBE_FACE_COUNT = 6U;
-							arrayCount = pResourceDesc->TextureParams.IsOfArrayType ? newResource.SubResourceCount * CUBE_FACE_COUNT : CUBE_FACE_COUNT;
->>>>>>> 8f46d707
 							textureViewType = pResourceDesc->TextureParams.IsOfArrayType ? ETextureViewType::TEXTURE_VIEW_TYPE_CUBE_ARRAY : ETextureViewType::TEXTURE_VIEW_TYPE_CUBE;
 						}
 
@@ -2497,7 +2488,6 @@
 				{
 					TextureView** ppCubeFaceTextureView = &pResource->Texture.CubeFaceTextureViews[sr * CUBE_FACE_COUNT];
 
-<<<<<<< HEAD
 					TextureViewDesc textureCubeFaceViewDesc = {};
 					textureCubeFaceViewDesc.pTexture		= pTexture;
 					textureCubeFaceViewDesc.Flags			= textureViewDesc.Flags | FTextureViewFlags::TEXTURE_VIEW_FLAG_RENDER_TARGET;
@@ -2507,18 +2497,6 @@
 					textureCubeFaceViewDesc.MiplevelCount	= textureViewDesc.MiplevelCount;
 					textureCubeFaceViewDesc.ArrayCount		= 1;
 					textureCubeFaceViewDesc.Miplevel		= 0;
-=======
-					TextureViewDesc cubeFaceTextureViewDesc = {};
-					cubeFaceTextureViewDesc.DebugName = pResource->Name + " Texture Cube Face View";
-					cubeFaceTextureViewDesc.pTexture = pTexture;
-					cubeFaceTextureViewDesc.Flags = textureViewDesc.Flags | FTextureViewFlags::TEXTURE_VIEW_FLAG_RENDER_TARGET;
-					cubeFaceTextureViewDesc.Format = pResource->Texture.Format;
-					cubeFaceTextureViewDesc.Type = ETextureViewType::TEXTURE_VIEW_TYPE_2D;
-					cubeFaceTextureViewDesc.Miplevel = textureViewDesc.Miplevel;
-					cubeFaceTextureViewDesc.MiplevelCount = textureViewDesc.MiplevelCount;
-					cubeFaceTextureViewDesc.ArrayCount = 1;
-					cubeFaceTextureViewDesc.Miplevel = 0;
->>>>>>> 8f46d707
 
 					for (uint32 f = 0; f < CUBE_FACE_COUNT; f++)
 					{
