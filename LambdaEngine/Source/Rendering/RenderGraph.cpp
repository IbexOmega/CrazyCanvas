--- conflicted
+++ resolved
@@ -1886,19 +1886,11 @@
 							return false;
 						}
 
-<<<<<<< HEAD
-						/*if (pRenderStageDesc->Type != EPipelineStateType::PIPELINE_STATE_TYPE_GRAPHICS || pRenderStageDesc->Graphics.DrawType != ERenderStageDrawType::SCENE_INSTANCES)
-						{
-							LOG_ERROR("[RenderGraph]: Unfortunately, only GRAPHICS Render Stages with Draw Type SCENE_INSTANCES is allowed to have a resource of binding type DRAW_BUFFERS");
-							return false;
-						}*/
-=======
 						// if (pRenderStageDesc->Type != EPipelineStateType::PIPELINE_STATE_TYPE_GRAPHICS || pRenderStageDesc->Graphics.DrawType != ERenderStageDrawType::SCENE_INSTANCES)
 						// {
 						// 	LOG_ERROR("[RenderGraph]: Unfortunately, only GRAPHICS Render Stages with Draw Type SCENE_INSTANCES is allowed to have a resource of binding type DRAW_BUFFERS");
 						// 	return false;
 						// }
->>>>>>> d9f3bf63
 
 						DrawArgMaskDesc maskDesc = {};
 						maskDesc.IncludeMask = pResourceStateDesc->DrawArgsIncludeMask;
