--- conflicted
+++ resolved
@@ -1396,10 +1396,6 @@
 				//Internal
 				if (pResourceDesc->Type == ERenderGraphResourceType::TEXTURE)
 				{
-<<<<<<< HEAD
-
-=======
->>>>>>> b8548809
 					newResource.OwnershipType				= newResource.IsBackBuffer ? EResourceOwnershipType::EXTERNAL : EResourceOwnershipType::INTERNAL;
 					newResource.Texture.Format				= pResourceDesc->TextureParams.TextureFormat;
 					newResource.Texture.TextureType			= pResourceDesc->TextureParams.TextureType;
