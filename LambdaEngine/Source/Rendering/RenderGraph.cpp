#include "Rendering/RenderGraph.h"
#include "Rendering/ICustomRenderer.h"
#include "Rendering/ImGuiRenderer.h"

#include "Rendering/Core/API/GraphicsDevice.h"
#include "Rendering/Core/API/DescriptorHeap.h"
#include "Rendering/Core/API/PipelineLayout.h"
#include "Rendering/Core/API/DescriptorSet.h"
#include "Rendering/Core/API/RenderPass.h"
#include "Rendering/Core/API/GraphicsHelpers.h"
#include "Rendering/Core/API/CommandAllocator.h"
#include "Rendering/Core/API/CommandList.h"
#include "Rendering/Core/API/Buffer.h"
#include "Rendering/Core/API/Texture.h"
#include "Rendering/Core/API/Sampler.h"
#include "Rendering/Core/API/Texture.h"
#include "Rendering/Core/API/TextureView.h"
#include "Rendering/Core/API/CommandQueue.h"
#include "Rendering/Core/API/Fence.h"
#include "Rendering/Core/API/Shader.h"
#include "Rendering/Core/API/SBT.h"

#include "Rendering/RenderAPI.h"
#include "Rendering/PipelineStateManager.h"
#include "Rendering/IRenderGraphCreateHandler.h"
#include "Rendering/EntityMaskManager.h"

#include "Log/Log.h"

#include "Application/API/CommonApplication.h"
#include "Application/API/Events/EventQueue.h"

#include "Debug/Profiler.h"

namespace LambdaEngine
{
	constexpr const uint32 SAME_QUEUE_BACK_BUFFER_BOUND_SYNCHRONIZATION_INDEX	= 0;
	constexpr const uint32 SAME_QUEUE_TEXTURE_SYNCHRONIZATION_INDEX				= 1;
	constexpr const uint32 OTHER_QUEUE_BACK_BUFFER_BOUND_SYNCHRONIZATION_INDEX	= 2;
	constexpr const uint32 OTHER_QUEUE_TEXTURE_SYNCHRONIZATION_INDEX			= 3;

	constexpr const uint32 SAME_QUEUE_UNBOUNDED_TEXTURE_SYNCHRONIZATION_INDEX	= 0;
	constexpr const uint32 OTHER_QUEUE_UNBOUNDED_TEXTURE_SYNCHRONIZATION_INDEX	= 1;

	constexpr const uint32 SAME_QUEUE_BUFFER_SYNCHRONIZATION_INDEX			= 0;
	constexpr const uint32 OTHER_QUEUE_BUFFER_SYNCHRONIZATION_INDEX			= 1;

	RenderGraph::RenderGraph(const GraphicsDevice* pGraphicsDevice)
		: m_pGraphicsDevice(pGraphicsDevice)
	{
		VALIDATE(m_pGraphicsDevice != nullptr);
		m_pGraphicsDevice->QueryDeviceFeatures(&m_Features);

		EventQueue::RegisterEventHandler<WindowResizedEvent>(this, &RenderGraph::OnWindowResized);
		EventQueue::RegisterEventHandler<PreSwapChainRecreatedEvent>(this, &RenderGraph::OnPreSwapChainRecreated);
		EventQueue::RegisterEventHandler<PostSwapChainRecreatedEvent>(this, &RenderGraph::OnPostSwapChainRecreated);
		EventQueue::RegisterEventHandler<PipelineStatesRecompiledEvent>(this, &RenderGraph::OnPipelineStatesRecompiled);
	}

	RenderGraph::~RenderGraph()
	{
		EventQueue::UnregisterEventHandler(this, &RenderGraph::OnWindowResized);

		s_pMaterialFence->Wait(m_SignalValue - 1, UINT64_MAX);
		SAFERELEASE(s_pMaterialFence);

		SAFERELEASE(m_pDescriptorHeap);

		for (uint32 b = 0; b < m_BackBufferCount; b++)
		{
			SAFERELEASE(m_ppGraphicsCopyCommandAllocators[b]);
			SAFERELEASE(m_ppGraphicsCopyCommandLists[b]);

			SAFERELEASE(m_ppComputeCopyCommandAllocators[b]);
			SAFERELEASE(m_ppComputeCopyCommandLists[b]);

			for (DeviceChild* pDeviceChild : m_pDeviceResourcesToDestroy[b])
			{
				SAFERELEASE(pDeviceChild);
			}
		}

		SAFEDELETE_ARRAY(m_ppGraphicsCopyCommandAllocators);
		SAFEDELETE_ARRAY(m_ppGraphicsCopyCommandLists);

		SAFEDELETE_ARRAY(m_ppComputeCopyCommandAllocators);
		SAFEDELETE_ARRAY(m_ppComputeCopyCommandLists);

		SAFEDELETE_ARRAY(m_pDeviceResourcesToDestroy);

		for (auto it = m_ResourceMap.begin(); it != m_ResourceMap.end(); it++)
		{
			Resource* pResource = &it->second;

			if (pResource->OwnershipType == EResourceOwnershipType::INTERNAL)
			{
				if (pResource->Type == ERenderGraphResourceType::BUFFER)
				{
					for (uint32 sr = 0; sr < pResource->SubResourceCount; sr++)
					{
						SAFERELEASE(pResource->Buffer.Buffers[sr]);
					}
				}
				else if (pResource->Type == ERenderGraphResourceType::TEXTURE)
				{
					for (uint32 sr = 0; sr < pResource->Texture.Textures.GetSize(); sr++)
					{
						SAFERELEASE(pResource->Texture.Textures[sr]);
						SAFERELEASE(pResource->Texture.PerImageTextureViews[sr]);
						SAFERELEASE(pResource->Texture.Samplers[sr]);
					}

					if (pResource->Texture.UsedAsRenderTarget && pResource->Texture.PerSubImageUniquelyAllocated)
					{
						for (TextureView* pPerSubImageTextureView : pResource->Texture.PerSubImageTextureViews)
						{
							SAFERELEASE(pPerSubImageTextureView);
						}
					}
				}
			}
		}

		ReleasePipelineStages();

		for (uint32 r = 0; r < m_DebugRenderers.GetSize(); r++)
		{
			SAFEDELETE(m_DebugRenderers[r]);
		}

		m_DebugRenderers.Clear();
	}

	bool RenderGraph::Init(const RenderGraphDesc* pDesc, TSet<uint32>& requiredDrawArgs)
	{
		m_BackBufferCount				= pDesc->BackBufferCount;
		m_pDeviceResourcesToDestroy		= DBG_NEW TArray<DeviceChild*>[m_BackBufferCount];

		if (!CreateFence())
		{
			LOG_ERROR("[RenderGraph]: Render Graph \"%s\" failed to create Fence", pDesc->Name.c_str());
			return false;
		}

		if (!CreateDescriptorHeap())
		{
			LOG_ERROR("[RenderGraph]: Render Graph \"%s\" failed to create Descriptor Heap", pDesc->Name.c_str());
			return false;
		}

		if (!CreateCopyCommandLists())
		{
			LOG_ERROR("[RenderGraph]: Render Graph \"%s\" failed to create Copy Command Lists", pDesc->Name.c_str());
			return false;
		}

		if (!CreateProfiler(pDesc->pRenderGraphStructureDesc->PipelineStageDescriptions.GetSize()))
		{
			LOG_ERROR("[RenderGraph]: Render Graph \"%s\" failed to create Profiler", pDesc->Name.c_str());
			return false;
		}

		if (!CreateResources(pDesc->pRenderGraphStructureDesc->ResourceDescriptions))
		{
			LOG_ERROR("[RenderGraph]: Render Graph \"%s\" failed to create Resources", pDesc->Name.c_str());
			return false;
		}

		if (!CreateRenderStages(pDesc->pRenderGraphStructureDesc->RenderStageDescriptions, pDesc->pRenderGraphStructureDesc->ShaderConstants, pDesc->CustomRenderers, requiredDrawArgs))
		{
			LOG_ERROR("[RenderGraph]: Render Graph \"%s\" failed to create Render Stages", pDesc->Name.c_str());
			return false;
		}

		if (!CreateSynchronizationStages(pDesc->pRenderGraphStructureDesc->SynchronizationStageDescriptions, requiredDrawArgs))
		{
			LOG_ERROR("[RenderGraph]: Render Graph \"%s\" failed to create Synchronization Stages", pDesc->Name.c_str());
			return false;
		}

		if (!CreatePipelineStages(pDesc->pRenderGraphStructureDesc->PipelineStageDescriptions))
		{
			LOG_ERROR("[RenderGraph]: Render Graph \"%s\" failed to create Pipeline Stages", pDesc->Name.c_str());
			return false;
		}

		return true;
	}

	bool RenderGraph::Recreate(const RenderGraphDesc* pDesc, TSet<uint32>& requiredDrawArgs)
	{
		RenderAPI::GetGraphicsQueue()->Flush();
		RenderAPI::GetComputeQueue()->Flush();
		RenderAPI::GetCopyQueue()->Flush();

		//Release Old Stuff
		{
			m_DirtyBoundTextureResources.clear();
			m_DirtyBoundBufferResources.clear();
			m_DirtyBoundAccelerationStructureResources.clear();
			m_DirtyBoundDrawArgResources.clear();
			m_DirtyRenderStageTextureSets.clear();
			m_DirtyRenderStageBufferSets.clear();
			m_WindowRelativeRenderStages.clear();
			m_WindowRelativeResources.Clear();

			//Stop Copy Command Lists
			{
				for (uint32 b = 0; b < m_BackBufferCount; b++)
				{
					CommandList* pGraphicsCopyCommandList = m_ppGraphicsCopyCommandLists[b];

					if (pGraphicsCopyCommandList->IsBegin())
						pGraphicsCopyCommandList->End();

					CommandList* pComputeCopyCommandList = m_ppComputeCopyCommandLists[b];

					if (pComputeCopyCommandList->IsBegin())
						pComputeCopyCommandList->End();
				}
			}

			for (uint32 b = 0; b < m_BackBufferCount; b++)
			{
				for (DeviceChild* pDeviceChild : m_pDeviceResourcesToDestroy[b])
				{
					SAFERELEASE(pDeviceChild);
				}
			}

			ReleasePipelineStages();
		}

		if (!CreateProfiler(pDesc->pRenderGraphStructureDesc->PipelineStageDescriptions.GetSize()))
		{
			LOG_ERROR("[RenderGraph]: Render Graph \"%s\" failed to create Profiler", pDesc->Name.c_str());
			return false;
		}

		if (!CreateResources(pDesc->pRenderGraphStructureDesc->ResourceDescriptions))
		{
			LOG_ERROR("[RenderGraph]: Render Graph \"%s\" failed to create Resources", pDesc->Name.c_str());
			return false;
		}

		if (!CreateRenderStages(pDesc->pRenderGraphStructureDesc->RenderStageDescriptions, pDesc->pRenderGraphStructureDesc->ShaderConstants, pDesc->CustomRenderers, requiredDrawArgs))
		{
			LOG_ERROR("[RenderGraph]: Render Graph \"%s\" failed to create Render Stages", pDesc->Name.c_str());
			return false;
		}

		if (!CreateSynchronizationStages(pDesc->pRenderGraphStructureDesc->SynchronizationStageDescriptions, requiredDrawArgs))
		{
			LOG_ERROR("[RenderGraph]: Render Graph \"%s\" failed to create Synchronization Stages", pDesc->Name.c_str());
			return false;
		}

		if (!CreatePipelineStages(pDesc->pRenderGraphStructureDesc->PipelineStageDescriptions))
		{
			LOG_ERROR("[RenderGraph]: Render Graph \"%s\" failed to create Pipeline Stages", pDesc->Name.c_str());
			return false;
		}

		UpdateRelativeParameters();

		for (IRenderGraphCreateHandler* pCreateHandler : m_CreateHandlers)
		{
			pCreateHandler->OnRenderGraphRecreate(this);
		}

		UpdateResourceBindings();

		return true;
	}

	void RenderGraph::AddCreateHandler(IRenderGraphCreateHandler* pCreateHandler)
	{
		m_CreateHandlers.PushBack(pCreateHandler);
	}

	void RenderGraph::UpdateResource(const ResourceUpdateDesc* pDesc)
	{
		auto it = m_ResourceMap.find(pDesc->ResourceName);

		if (it != m_ResourceMap.end())
		{
			Resource* pResource = &it->second;

			switch (pResource->Type)
			{
				case ERenderGraphResourceType::TEXTURE:					UpdateResourceTexture(pResource, pDesc);				break;
				case ERenderGraphResourceType::SCENE_DRAW_ARGS:			UpdateResourceDrawArgs(pResource, pDesc);				break;
				case ERenderGraphResourceType::BUFFER:					UpdateResourceBuffer(pResource, pDesc);					break;
				case ERenderGraphResourceType::ACCELERATION_STRUCTURE:	UpdateResourceAccelerationStructure(pResource, pDesc);	break;
				default:
				{
					LOG_WARNING("[RenderGraph]: Resource \"%s\" in Render Graph has unsupported Type", pDesc->ResourceName.c_str());
					return;
				}
			}
		}
		else
		{
			LOG_WARNING("[RenderGraph]: Resource \"%s\" in Render Graph could not be found in Resource Map", pDesc->ResourceName.c_str());
			return;
		}
	}

	void RenderGraph::UpdatePushConstants(const PushConstantsUpdate* pDesc)
	{
		if (pDesc->pData != nullptr)
		{
			auto renderStageIt = m_RenderStageMap.find(pDesc->RenderStageName);

			if (renderStageIt != m_RenderStageMap.end())
			{
				RenderStage* pRenderStage = &m_pRenderStages[renderStageIt->second];

				if (pDesc->DataSize <= pRenderStage->ExternalPushConstants.MaxDataSize)
				{
					if (pRenderStage->ExternalPushConstants.pData == nullptr)
					{
						pRenderStage->ExternalPushConstants.pData = DBG_NEW byte[pRenderStage->ExternalPushConstants.MaxDataSize];
					}

					memcpy(pRenderStage->ExternalPushConstants.pData, pDesc->pData, pDesc->DataSize);
					pRenderStage->ExternalPushConstants.DataSize = pDesc->DataSize;
				}
				else
				{
					LOG_ERROR("[RenderGraph]: Render Stage \"%s\" has a Max External Push Constant size of %d but Update Desc has a size of %d", pDesc->RenderStageName.c_str(), pRenderStage->ExternalPushConstants.MaxDataSize, pDesc->DataSize);
				}
			}
			else
			{
				LOG_WARNING("[RenderGraph]: Render Stage \"%s\" in Render Graph could not be found in Render Stage Map", pDesc->RenderStageName.c_str());
			}
		}
		else
		{
			LOG_ERROR("[RenderGraph]: PushConstantsUpdate::pData can not be nullptr!");
		}
	}

	void RenderGraph::UpdateGlobalSBT(const TArray<SBTRecord>& shaderRecords)
	{
		m_GlobalShaderRecords = shaderRecords;

		for (uint32 r = 0; r < m_RenderStageCount; r++)
		{
			RenderStage* pRenderStage = &m_pRenderStages[r];

			if (pRenderStage->pPipelineState != nullptr && pRenderStage->pPipelineState->GetType() == EPipelineStateType::PIPELINE_STATE_TYPE_RAY_TRACING)
			{
				m_pDeviceResourcesToDestroy[m_ModFrameIndex].PushBack(pRenderStage->pSBT);

				SBTDesc sbtDesc = {};
				sbtDesc.DebugName		= "Render Graph Global SBT";
				sbtDesc.pPipelineState	= pRenderStage->pPipelineState;
				sbtDesc.SBTRecords		= m_GlobalShaderRecords;

				pRenderStage->pSBT = RenderAPI::GetDevice()->CreateSBT(RenderAPI::GetComputeQueue(), &sbtDesc);
			}
		}
	}

	void RenderGraph::UpdateRenderStageDimensions(const String& renderStageName, uint32 x, uint32 y, uint32 z)
	{
		auto it = m_RenderStageMap.find(renderStageName);

		if (it != m_RenderStageMap.end())
		{
			RenderStage* pRenderStage = &m_pRenderStages[it->second];

			if (pRenderStage->Parameters.XDimType == ERenderGraphDimensionType::EXTERNAL) pRenderStage->Dimensions.x = x;
			if (pRenderStage->Parameters.YDimType == ERenderGraphDimensionType::EXTERNAL) pRenderStage->Dimensions.y = y;
			if (pRenderStage->Parameters.ZDimType == ERenderGraphDimensionType::EXTERNAL) pRenderStage->Dimensions.z = z;
		}
		else
		{
			LOG_WARNING("[RenderGraph]: UpdateRenderStageParameters failed, render stage with name \"%s\" could not be found", renderStageName.c_str());
			return;
		}
	}

	void RenderGraph::UpdateResourceDimensions(const String& resourceName, uint32 x, uint32 y)
	{
		auto resourceDescIt = m_InternalResourceUpdateDescriptions.find(resourceName);

		if (resourceDescIt != m_InternalResourceUpdateDescriptions.end())
		{
			InternalResourceUpdateDesc* pResourceUpdateDesc = &resourceDescIt->second;

			switch (pResourceUpdateDesc->Type)
			{
				case ERenderGraphResourceType::TEXTURE:
				{
					if (pResourceUpdateDesc->TextureUpdate.XDimType == ERenderGraphDimensionType::EXTERNAL) pResourceUpdateDesc->TextureUpdate.TextureDesc.Width = x;
					if (pResourceUpdateDesc->TextureUpdate.YDimType == ERenderGraphDimensionType::EXTERNAL) pResourceUpdateDesc->TextureUpdate.TextureDesc.Height = y;
					m_DirtyInternalResources.insert(resourceName);
					break;
				}
				case ERenderGraphResourceType::BUFFER:
				{
					if (pResourceUpdateDesc->BufferUpdate.SizeType == ERenderGraphDimensionType::EXTERNAL) pResourceUpdateDesc->BufferUpdate.BufferDesc.SizeInBytes = x;
					m_DirtyInternalResources.insert(resourceName);
					break;
				}
				default:
				{
					LOG_WARNING("[RenderGraph]: UpdateResourceDimensions failed, resource \"%s\" has an unsupported type", resourceName.c_str());
					break;
				}
			}
		}
		else
		{
			LOG_WARNING("[RenderGraph]: UpdateResourceDimensions failed, resource with name \"%s\" could not be found", resourceName.c_str());
			return;
		}
	}

	void RenderGraph::TriggerRenderStage(const String& renderStageName)
	{
		auto it = m_RenderStageMap.find(renderStageName);

		if (it != m_RenderStageMap.end())
		{
			RenderStage* pRenderStage = &m_pRenderStages[it->second];

			if (pRenderStage->TriggerType == ERenderStageExecutionTrigger::TRIGGERED)
			{
				pRenderStage->FrameCounter = 0;
			}
			else
			{
				LOG_WARNING("[RenderGraph]: TriggerRenderStage failed, render stage with name \"%s\" does not have TRIGGERED as trigger type", renderStageName.c_str());
				return;
			}
		}
		else
		{
			LOG_WARNING("[RenderGraph]: TriggerRenderStage failed, render stage with name \"%s\" could not be found", renderStageName.c_str());
			return;
		}
	}

	void RenderGraph::SetRenderStageSleeping(const String& renderStageName, bool sleeping)
	{
		auto it = m_RenderStageMap.find(renderStageName);

		if (it != m_RenderStageMap.end())
		{
			RenderStage* pRenderStage = &m_pRenderStages[it->second];
			pRenderStage->Sleeping = sleeping;
		}
		else
		{
			LOG_WARNING("[RenderGraph]: SetRenderStageSleeping failed, render stage with name \"%s\" could not be found", renderStageName.c_str());
			return;
		}
	}

	void RenderGraph::Update(LambdaEngine::Timestamp delta, uint32 modFrameIndex, uint32 backBufferIndex)
	{
		for (auto& customRenderer : m_CustomRenderers)
		{
			customRenderer->Update(delta, m_ModFrameIndex, m_BackBufferIndex);
		}

		UpdateResourceBindings();
	}

	void RenderGraph::UpdateResourceBindings()
	{
		//We need to copy descriptor sets here since they may become invalidated after recreating internal resources
		{
			if (!m_DirtyRenderStageTextureSets.empty())
			{
				//Copy old descriptor set and replace old with copy, then write into the new copy
				for (RenderStage* pRenderStage : m_DirtyRenderStageTextureSets)
				{
					if (pRenderStage->ppTextureDescriptorSets != nullptr)
					{
						for (uint32 b = 0; b < m_BackBufferCount; b++)
						{
							DescriptorSet* pSrcDescriptorSet = pRenderStage->ppTextureDescriptorSets[b];
							DescriptorSet* pDescriptorSet = m_pGraphicsDevice->CreateDescriptorSet(pSrcDescriptorSet->GetName(), pRenderStage->pPipelineLayout, pRenderStage->TextureSetIndex, m_pDescriptorHeap);
							m_pGraphicsDevice->CopyDescriptorSet(pSrcDescriptorSet, pDescriptorSet);
							m_pDeviceResourcesToDestroy[b].PushBack(pSrcDescriptorSet);
							pRenderStage->ppTextureDescriptorSets[b] = pDescriptorSet;
						}
					}
					else if (pRenderStage->UsesCustomRenderer)
					{
						pRenderStage->pCustomRenderer->PreTexturesDescriptorSetWrite();
					}
				}

				m_DirtyRenderStageTextureSets.clear();
			}

			if (!m_DirtyRenderStageBufferSets.empty())
			{
				//Copy old descriptor set and replace old with copy, then write into the new copy
				for (RenderStage* pRenderStage : m_DirtyRenderStageBufferSets)
				{
					if (pRenderStage->ppBufferDescriptorSets != nullptr)
					{
						for (uint32 b = 0; b < m_BackBufferCount; b++)
						{
							DescriptorSet* pSrcDescriptorSet = pRenderStage->ppBufferDescriptorSets[b];
							DescriptorSet* pDescriptorSet = m_pGraphicsDevice->CreateDescriptorSet(pSrcDescriptorSet->GetName(), pRenderStage->pPipelineLayout, pRenderStage->BufferSetIndex, m_pDescriptorHeap);
							m_pGraphicsDevice->CopyDescriptorSet(pSrcDescriptorSet, pDescriptorSet);
							m_pDeviceResourcesToDestroy[b].PushBack(pSrcDescriptorSet);
							pRenderStage->ppBufferDescriptorSets[b] = pDescriptorSet;
						}
					}
					else if (pRenderStage->UsesCustomRenderer)
					{
						pRenderStage->pCustomRenderer->PreBuffersDescriptorSetWrite();
					}
				}

				m_DirtyRenderStageBufferSets.clear();
			}
		}

		if (m_DirtyInternalResources.size() > 0)
		{
			for (const String& dirtyInternalResourceDescName : m_DirtyInternalResources)
			{
				UpdateInternalResource(m_InternalResourceUpdateDescriptions[dirtyInternalResourceDescName]);
			}

			m_DirtyInternalResources.clear();
		}

<<<<<<< HEAD
		if (!m_DirtyBoundBufferResources.empty())
=======
		if (m_DirtyDescriptorSetBuffers.size() > 0 ||
			m_DirtyDescriptorSetAccelerationStructures.size() > 0)
>>>>>>> b0fb16fc
		{
			for (Resource* pResource : m_DirtyBoundBufferResources)
			{
				for (uint32 rb = 0; rb < pResource->ResourceBindings.GetSize(); rb++)
				{
					ResourceBinding* pResourceBinding = &pResource->ResourceBindings[rb];
					RenderStage* pRenderStage = pResourceBinding->pRenderStage;

					if (pRenderStage->UsesCustomRenderer)
					{
						pRenderStage->pCustomRenderer->UpdateBufferResource(
							pResource->Name,
							pResource->Buffer.Buffers.GetData(),
							pResource->Buffer.Offsets.GetData(),
							pResource->Buffer.SizesInBytes.GetData(),
							pResource->SubResourceCount,
							pResource->BackBufferBound);
					}
					else if (pResourceBinding->DescriptorType != EDescriptorType::DESCRIPTOR_TYPE_UNKNOWN)
					{
						if (pResource->BackBufferBound)
						{
							for (uint32 b = 0; b < m_BackBufferCount; b++)
							{
								pResourceBinding->pRenderStage->ppBufferDescriptorSets[b]->WriteBufferDescriptors(
									&pResource->Buffer.Buffers[b],
									&pResource->Buffer.Offsets[b],
									&pResource->Buffer.SizesInBytes[b],
									pResourceBinding->Binding,
									1,
									pResourceBinding->DescriptorType);
							}
						}
						else
						{
							for (uint32 b = 0; b < m_BackBufferCount; b++)
							{
								pResourceBinding->pRenderStage->ppBufferDescriptorSets[b]->WriteBufferDescriptors(
									pResource->Buffer.Buffers.GetData(),
									pResource->Buffer.Offsets.GetData(),
									pResource->Buffer.SizesInBytes.GetData(),
									pResourceBinding->Binding,
									pResource->SubResourceCount,
									pResourceBinding->DescriptorType);
							}
						}
					}
				}
			}

			m_DirtyBoundBufferResources.clear();
		}

		//Acceleration Structures
		if (!m_DirtyBoundAccelerationStructureResources.empty())
		{
			for (Resource* pResource : m_DirtyBoundAccelerationStructureResources)
			{
				if (!pResource->ResourceBindings.IsEmpty())
				{
					ResourceBinding* pResourceBinding = &pResource->ResourceBindings[0]; //Assume only one acceleration structure
					RenderStage* pRenderStage = pResourceBinding->pRenderStage;

					if (pRenderStage->UsesCustomRenderer)
					{
						pRenderStage->pCustomRenderer->UpdateAccelerationStructureResource(
							pResource->Name,
							pResource->AccelerationStructure.pTLAS);
					}
					else if (pResourceBinding->DescriptorType != EDescriptorType::DESCRIPTOR_TYPE_UNKNOWN)
					{
						for (uint32 b = 0; b < m_BackBufferCount; b++)
						{
							pResourceBinding->pRenderStage->ppBufferDescriptorSets[b]->WriteAccelerationStructureDescriptors(
								&pResource->AccelerationStructure.pTLAS,
								pResourceBinding->Binding,
								1);
						}
					}
				}
			}

			m_DirtyBoundAccelerationStructureResources.clear();
		}

		if (!m_DirtyBoundTextureResources.empty())
		{
			for (Resource* pResource : m_DirtyBoundTextureResources)
			{
				for (uint32 rb = 0; rb < pResource->ResourceBindings.GetSize(); rb++)
				{
					ResourceBinding* pResourceBinding = &pResource->ResourceBindings[rb];
					RenderStage* pRenderStage = pResourceBinding->pRenderStage;

					if (pRenderStage->UsesCustomRenderer)
					{
						pRenderStage->pCustomRenderer->UpdateTextureResource(
							pResource->Name,
							pResource->Texture.PerImageTextureViews.GetData(),
							pResource->Texture.PerSubImageTextureViews.GetData(),
							pResource->Texture.PerImageTextureViews.GetSize(),
							pResource->Texture.PerSubImageTextureViews.GetSize(),
							pResource->BackBufferBound);
					}
					else if (pResourceBinding->DescriptorType != EDescriptorType::DESCRIPTOR_TYPE_UNKNOWN)
					{
						if (pResource->BackBufferBound)
						{
							for (uint32 b = 0; b < m_BackBufferCount; b++)
							{
								pRenderStage->ppTextureDescriptorSets[b]->WriteTextureDescriptors(
									&pResource->Texture.PerImageTextureViews[b],
									&pResource->Texture.Samplers[b],
									pResourceBinding->TextureState,
									pResourceBinding->Binding,
									1,
									pResourceBinding->DescriptorType);
							}
						}
						else
						{
							for (uint32 b = 0; b < m_BackBufferCount; b++)
							{
								pRenderStage->ppTextureDescriptorSets[b]->WriteTextureDescriptors(
									pResource->Texture.PerImageTextureViews.GetData(),
									pResource->Texture.Samplers.GetData(),
									pResourceBinding->TextureState,
									pResourceBinding->Binding,
									pResource->Texture.PerImageTextureViews.GetSize(),
									pResourceBinding->DescriptorType);
							}
						}
					}
				}
			}

			m_DirtyBoundTextureResources.clear();
		}

		if (!m_DirtyBoundDrawArgResources.empty())
		{
			for (Resource* pResource : m_DirtyBoundDrawArgResources)
			{
				for (uint32 rb = 0; rb < pResource->ResourceBindings.GetSize(); rb++)
				{
					ResourceBinding* pResourceBinding = &pResource->ResourceBindings[rb];
					RenderStage* pRenderStage = pResourceBinding->pRenderStage;

					auto drawArgsMaskToArgsIt = pResource->DrawArgs.MaskToArgs.find(pRenderStage->DrawArgsMask);
					pRenderStage->pDrawArgs = drawArgsMaskToArgsIt->second.Args.GetData();

					if (pRenderStage->UsesCustomRenderer)
					{
						pRenderStage->pCustomRenderer->UpdateDrawArgsResource(
							pResource->Name,
							drawArgsMaskToArgsIt->second.Args.GetData(),
							drawArgsMaskToArgsIt->second.Args.GetSize());
					}
					else
					{
						pRenderStage->pDrawArgs = drawArgsMaskToArgsIt->second.Args.GetData();

						for (uint32 b = 0; b < m_BackBufferCount; b++)
						{
							DescriptorSet** ppPrevDrawArgsPerFrame = pRenderStage->pppDrawArgDescriptorSets[b];
							DescriptorSet** ppNewDrawArgsPerFrame = nullptr;

							DescriptorSet** ppPrevDrawArgsExtensionsPerFrame = pRenderStage->pppDrawArgExtensionsDescriptorSets ? pRenderStage->pppDrawArgExtensionsDescriptorSets[b] : nullptr;
							DescriptorSet** ppNewDrawArgsExtensionsPerFrame = nullptr;

							// Check if it need to expand the list of descriptor sets
							if (pRenderStage->NumDrawArgsPerFrame < drawArgsMaskToArgsIt->second.Args.GetSize())
							{
								ppNewDrawArgsPerFrame = DBG_NEW DescriptorSet * [drawArgsMaskToArgsIt->second.Args.GetSize()];

								if (pRenderStage->pppDrawArgExtensionsDescriptorSets)
								{
									ppNewDrawArgsExtensionsPerFrame = DBG_NEW DescriptorSet * [drawArgsMaskToArgsIt->second.Args.GetSize()];
								}
							}
							else
							{
								ppNewDrawArgsPerFrame = ppPrevDrawArgsPerFrame;
								ppNewDrawArgsExtensionsPerFrame = ppPrevDrawArgsExtensionsPerFrame;
							}

							for (uint32 d = 0; d < drawArgsMaskToArgsIt->second.Args.GetSize(); d++)
							{
								// Destroy the previous descriptor sets.
								if (d < pRenderStage->NumDrawArgsPerFrame)
								{
									{
										DescriptorSet* pSrcDescriptorSet = ppPrevDrawArgsPerFrame[d];
										m_pDeviceResourcesToDestroy[b].PushBack(pSrcDescriptorSet);
									}

									// Destroy previous extension descriptor sets if it had any.
									if (ppPrevDrawArgsExtensionsPerFrame)
									{
										DescriptorSet* pSrcDescriptorSet = ppPrevDrawArgsExtensionsPerFrame[d];
										if(pSrcDescriptorSet)
											m_pDeviceResourcesToDestroy[b].PushBack(pSrcDescriptorSet);
									}
								}

								DescriptorSet* pWriteDescriptorSet = m_pGraphicsDevice->CreateDescriptorSet("Draw Args Descriptor Set", pRenderStage->pPipelineLayout, pRenderStage->DrawSetIndex, m_pDescriptorHeap);

								static uint64 offset = 0;

								const DrawArg& drawArg = drawArgsMaskToArgsIt->second.Args[d];
								VALIDATE(drawArg.pVertexBuffer);
								pWriteDescriptorSet->WriteBufferDescriptors(&drawArg.pVertexBuffer, &offset, &drawArg.pVertexBuffer->GetDesc().SizeInBytes, 0, 1, pResourceBinding->DescriptorType);

								VALIDATE(drawArg.pInstanceBuffer);
								pWriteDescriptorSet->WriteBufferDescriptors(&drawArg.pInstanceBuffer, &offset, &drawArg.pInstanceBuffer->GetDesc().SizeInBytes, 1, 1, pResourceBinding->DescriptorType);

								// If meshletbuffer is nullptr we assume that meshshaders are disabled
								if (drawArg.pMeshletBuffer)
								{
									pWriteDescriptorSet->WriteBufferDescriptors(&drawArg.pMeshletBuffer, &offset, &drawArg.pMeshletBuffer->GetDesc().SizeInBytes, 2, 1, pResourceBinding->DescriptorType);

									VALIDATE(drawArg.pUniqueIndicesBuffer);
									pWriteDescriptorSet->WriteBufferDescriptors(&drawArg.pUniqueIndicesBuffer, &offset, &drawArg.pUniqueIndicesBuffer->GetDesc().SizeInBytes, 3, 1, pResourceBinding->DescriptorType);

									VALIDATE(drawArg.pPrimitiveIndices);
									pWriteDescriptorSet->WriteBufferDescriptors(&drawArg.pPrimitiveIndices, &offset, &drawArg.pPrimitiveIndices->GetDesc().SizeInBytes, 4, 1, pResourceBinding->DescriptorType);
								}

								ppNewDrawArgsPerFrame[d] = pWriteDescriptorSet;

								// Only create a desciptor set for the extensions if it is needed.
								if (drawArg.HasExtensions && ppNewDrawArgsExtensionsPerFrame)
								{
									DescriptorSet* pExtensionsWriteDescriptorSet = m_pGraphicsDevice->CreateDescriptorSet("Draw Args Extensions Descriptor Set", pRenderStage->pPipelineLayout, pRenderStage->DrawExtensionSetIndex, m_pDescriptorHeap);

									// Fetch data for the write texture descirptors.
									THashTable<uint32, std::tuple<TArray<TextureView*>, TArray<Sampler*>>> bindingToDataMap;
									for (uint32 eGroup = 0; eGroup < drawArg.InstanceCount; eGroup++)
									{
										DrawArgExtensionGroup* extensionGroup = drawArg.ppExtensionGroups[eGroup];
										if (extensionGroup)
										{
											uint32 numExtensions = extensionGroup->ExtensionCount;
											for (uint32 e = 0; e < numExtensions; e++)
											{
												DrawArgExtensionData& extension = extensionGroup->pExtensions[e];
												VALIDATE(extension.ExtensionID != 0);

												// TODO: This might be wrong!
												uint32 extensionID = extension.ExtensionID;
												for (uint32 t = 0; t < extension.TextureCount; t++)
												{
													// If it is the first, set it to the default texture.
													if (auto it = bindingToDataMap.find(extensionID); it == bindingToDataMap.end())
													{
														TextureView* pDefaultMaskMapView = ResourceManager::GetTextureView(GUID_TEXTURE_DEFAULT_MASK_MAP);
														get<0>(bindingToDataMap[extensionID]).PushBack(pDefaultMaskMapView);
														get<1>(bindingToDataMap[extensionID]).PushBack(Sampler::GetLinearSampler());
													}

													get<0>(bindingToDataMap[extensionID]).PushBack(extension.ppTextureViews[t]);
													get<1>(bindingToDataMap[extensionID]).PushBack(extension.ppSamplers[t]);
												}
											}
										}
									}

									// Write texture descirptors
									for (uint32 binding = 0; auto& entry : bindingToDataMap)
									{
										// TODO: Make this more general. Do not hardcode the texture state and descriptor type!
										const uint32 textureCount = get<0>(entry.second).GetSize();
										pExtensionsWriteDescriptorSet->WriteTextureDescriptors(
											get<0>(entry.second).GetData(),
											get<1>(entry.second).GetData(),
											ETextureState::TEXTURE_STATE_SHADER_READ_ONLY,
											binding++,
											textureCount,
											EDescriptorType::DESCRIPTOR_TYPE_SHADER_RESOURCE_COMBINED_SAMPLER);
									}

									ppNewDrawArgsExtensionsPerFrame[d] = pExtensionsWriteDescriptorSet;
								}
								else if (ppNewDrawArgsExtensionsPerFrame)
								{
									DescriptorSet* pExtensionsWriteDescriptorSet = m_pGraphicsDevice->CreateDescriptorSet("Draw Args Extensions Descriptor Set", pRenderStage->pPipelineLayout, pRenderStage->DrawExtensionSetIndex, m_pDescriptorHeap);

									TextureView* pDefaultMaskMapView = ResourceManager::GetTextureView(GUID_TEXTURE_DEFAULT_MASK_MAP);
									Sampler* pDefaultSampler = Sampler::GetNearestSampler();
									pExtensionsWriteDescriptorSet->WriteTextureDescriptors(
										&pDefaultMaskMapView,
										&pDefaultSampler,
										ETextureState::TEXTURE_STATE_SHADER_READ_ONLY,
										0,
										1,
										EDescriptorType::DESCRIPTOR_TYPE_SHADER_RESOURCE_COMBINED_SAMPLER
									);
									
									ppNewDrawArgsExtensionsPerFrame[d] = pExtensionsWriteDescriptorSet;
								}
							}

							//If drawArgsMaskToArgsIt->second.Args.GetSize() is smaller than pRenderStage->NumDrawArgsPerFrame then some Descriptor Sets are not destroyed that should be destroyed
							for (uint32 d = drawArgsMaskToArgsIt->second.Args.GetSize(); d < pRenderStage->NumDrawArgsPerFrame; d++)
							{
								{
									DescriptorSet* pSrcDescriptorSet = ppPrevDrawArgsPerFrame[d];
									m_pDeviceResourcesToDestroy[b].PushBack(pSrcDescriptorSet);
								}

								if (ppPrevDrawArgsExtensionsPerFrame)
								{
									DescriptorSet* pSrcDescriptorSet = ppPrevDrawArgsExtensionsPerFrame[d];
									if(pSrcDescriptorSet)
										m_pDeviceResourcesToDestroy[b].PushBack(pSrcDescriptorSet);
								}
							}

							pRenderStage->pppDrawArgDescriptorSets[b] = ppNewDrawArgsPerFrame;

							if (pRenderStage->pppDrawArgExtensionsDescriptorSets)
							{
								pRenderStage->pppDrawArgExtensionsDescriptorSets[b] = ppNewDrawArgsExtensionsPerFrame;
							}
						}

						pRenderStage->NumDrawArgsPerFrame = drawArgsMaskToArgsIt->second.Args.GetSize();
					}
				}
			}

			m_DirtyBoundDrawArgResources.clear();
		}
	}

	void RenderGraph::Render(uint64 modFrameIndex, uint32 backBufferIndex)
	{
		m_BackBufferIndex = backBufferIndex;

		ZERO_MEMORY(m_ppExecutionStages, m_ExecutionStageCount * sizeof(CommandList*));

		uint32 currentExecutionStage = 0;

		s_pMaterialFence->Wait(m_SignalValue - 1, UINT64_MAX);

		TArray<DeviceChild*>& currentFrameDeviceResourcesToDestroy = m_pDeviceResourcesToDestroy[m_ModFrameIndex];

		if (!currentFrameDeviceResourcesToDestroy.IsEmpty())
		{
			for (DeviceChild* pDeviceChild : currentFrameDeviceResourcesToDestroy)
			{
				SAFERELEASE(pDeviceChild);
			}

			currentFrameDeviceResourcesToDestroy.Clear();
		}

		for (uint32 p = 0; p < m_PipelineStageCount; p++)
		{
			//Seperate Thread
			{
				PipelineStage* pPipelineStage = &m_pPipelineStages[p];

				if (pPipelineStage->Type == ERenderGraphPipelineStageType::RENDER)
				{
					RenderStage* pRenderStage = &m_pRenderStages[pPipelineStage->StageIndex];

					if (pRenderStage->UsesCustomRenderer)
					{
						if ((pRenderStage->FrameCounter != pRenderStage->FrameOffset) && pRenderStage->pDisabledRenderPass == nullptr)
							continue;

						ICustomRenderer* pCustomRenderer = pRenderStage->pCustomRenderer;
						pCustomRenderer->Render(
							uint32(m_ModFrameIndex),
							m_BackBufferIndex,
							&m_ppExecutionStages[currentExecutionStage],
							&m_ppExecutionStages[currentExecutionStage + 1],
							pRenderStage->Sleeping);

						currentExecutionStage += 2;
					}
					else
					{
						switch (pRenderStage->pPipelineState->GetType())
						{
						case EPipelineStateType::PIPELINE_STATE_TYPE_GRAPHICS:		ExecuteGraphicsRenderStage(pRenderStage,	pPipelineStage->ppGraphicsCommandAllocators[m_ModFrameIndex],	pPipelineStage->ppGraphicsCommandLists[m_ModFrameIndex],	&m_ppExecutionStages[currentExecutionStage]);	break;
						case EPipelineStateType::PIPELINE_STATE_TYPE_COMPUTE:		ExecuteComputeRenderStage(pRenderStage,		pPipelineStage->ppComputeCommandAllocators[m_ModFrameIndex],	pPipelineStage->ppComputeCommandLists[m_ModFrameIndex],		&m_ppExecutionStages[currentExecutionStage]);	break;
						case EPipelineStateType::PIPELINE_STATE_TYPE_RAY_TRACING:	ExecuteRayTracingRenderStage(pRenderStage,	pPipelineStage->ppComputeCommandAllocators[m_ModFrameIndex],	pPipelineStage->ppComputeCommandLists[m_ModFrameIndex],		&m_ppExecutionStages[currentExecutionStage]);	break;
						}
						currentExecutionStage++;
					}

					if (pRenderStage->TriggerType == ERenderStageExecutionTrigger::EVERY)
					{
						pRenderStage->FrameCounter++;

						if (pRenderStage->FrameCounter > pRenderStage->FrameDelay)
						{
							pRenderStage->FrameCounter = 0;
						}
					}
					else
					{
						//We set this to one, DISABLED and TRIGGERED wont trigger unless FrameCounter == 0
						pRenderStage->FrameCounter = 1;
					}
				}
				else if (pPipelineStage->Type == ERenderGraphPipelineStageType::SYNCHRONIZATION)
				{
					SynchronizationStage* pSynchronizationStage = &m_pSynchronizationStages[pPipelineStage->StageIndex];

					ExecuteSynchronizationStage(
						pSynchronizationStage,
						pPipelineStage->ppGraphicsCommandAllocators[m_ModFrameIndex],
						pPipelineStage->ppGraphicsCommandLists[m_ModFrameIndex],
						pPipelineStage->ppComputeCommandAllocators[m_ModFrameIndex],
						pPipelineStage->ppComputeCommandLists[m_ModFrameIndex],
						&m_ppExecutionStages[currentExecutionStage],
						&m_ppExecutionStages[currentExecutionStage + 1]);

					currentExecutionStage += 2;
				}
			}
		}

		//Execute Copy Command Lists
		{
			CommandList* pGraphicsCopyCommandList = m_ppGraphicsCopyCommandLists[m_ModFrameIndex];

			if (pGraphicsCopyCommandList->IsBegin())
			{
				pGraphicsCopyCommandList->End();
				RenderAPI::GetGraphicsQueue()->ExecuteCommandLists(&pGraphicsCopyCommandList, 1, FPipelineStageFlag::PIPELINE_STAGE_FLAG_TOP, s_pMaterialFence, m_SignalValue - 1, s_pMaterialFence, m_SignalValue);
				m_SignalValue++;
			}

			CommandList* pComputeCopyCommandList = m_ppComputeCopyCommandLists[m_ModFrameIndex];

			if (pComputeCopyCommandList->IsBegin())
			{
				pComputeCopyCommandList->End();
				RenderAPI::GetComputeQueue()->ExecuteCommandLists(&pComputeCopyCommandList, 1, FPipelineStageFlag::PIPELINE_STAGE_FLAG_TOP, s_pMaterialFence, m_SignalValue - 1, s_pMaterialFence, m_SignalValue);
				m_SignalValue++;
			}
		}

		//Wait Threads

		//Execute the recorded Command Lists, we do this in a Batched mode where we batch as many "same queue" command lists that execute in succession together. This reduced the overhead caused by QueueSubmit
		{
			//This is safe since the first Execution Stage should never be nullptr
			ECommandQueueType currentBatchType = ECommandQueueType::COMMAND_QUEUE_TYPE_NONE;

			static TArray<CommandList*> currentBatch;

			for (uint32 e = 0; e < m_ExecutionStageCount; e++)
			{
				CommandList* pCommandList = m_ppExecutionStages[e];
				if (pCommandList != nullptr)
				{
					ECommandQueueType currentType = pCommandList->GetType();

					if (currentBatchType == ECommandQueueType::COMMAND_QUEUE_TYPE_NONE)
					{
						currentBatchType = currentType;
					}

					if (currentType != currentBatchType)
					{
						if (currentBatchType == ECommandQueueType::COMMAND_QUEUE_TYPE_GRAPHICS)
						{
							RenderAPI::GetGraphicsQueue()->ExecuteCommandLists(currentBatch.GetData(), currentBatch.GetSize(), FPipelineStageFlag::PIPELINE_STAGE_FLAG_TOP, s_pMaterialFence, m_SignalValue - 1, s_pMaterialFence, m_SignalValue);
						}
						else if (currentBatchType == ECommandQueueType::COMMAND_QUEUE_TYPE_COMPUTE)
						{
							RenderAPI::GetComputeQueue()->ExecuteCommandLists(currentBatch.GetData(), currentBatch.GetSize(), FPipelineStageFlag::PIPELINE_STAGE_FLAG_TOP, s_pMaterialFence, m_SignalValue - 1, s_pMaterialFence, m_SignalValue);
						}

						m_SignalValue++;
						currentBatch.Clear();

						currentBatchType = currentType;
					}

					currentBatch.PushBack(pCommandList);
				}
			}

			if (!currentBatch.IsEmpty())
			{
				if (currentBatchType == ECommandQueueType::COMMAND_QUEUE_TYPE_GRAPHICS)
				{
					RenderAPI::GetGraphicsQueue()->ExecuteCommandLists(currentBatch.GetData(), currentBatch.GetSize(), FPipelineStageFlag::PIPELINE_STAGE_FLAG_TOP, s_pMaterialFence, m_SignalValue - 1, s_pMaterialFence, m_SignalValue);
				}
				else if (currentBatchType == ECommandQueueType::COMMAND_QUEUE_TYPE_COMPUTE)
				{
					RenderAPI::GetComputeQueue()->ExecuteCommandLists(currentBatch.GetData(), currentBatch.GetSize(), FPipelineStageFlag::PIPELINE_STAGE_FLAG_TOP, s_pMaterialFence, m_SignalValue - 1, s_pMaterialFence, m_SignalValue);
				}

				m_SignalValue++;
				currentBatch.Clear();
			}
		}

		m_ModFrameIndex = modFrameIndex;
	}

	CommandList* RenderGraph::AcquireGraphicsCopyCommandList()
	{
		CommandList* pCommandList = m_ppGraphicsCopyCommandLists[m_ModFrameIndex];

		if (!pCommandList->IsBegin())
		{
			m_ppGraphicsCopyCommandAllocators[m_ModFrameIndex]->Reset();
			pCommandList->Begin(nullptr);
		}

		return pCommandList;
	}

	CommandList* RenderGraph::AcquireComputeCopyCommandList()
	{
		CommandList* pCommandList = m_ppComputeCopyCommandLists[m_ModFrameIndex];

		if (!pCommandList->IsBegin())
		{
			m_ppComputeCopyCommandAllocators[m_ModFrameIndex]->Reset();
			pCommandList->Begin(nullptr);
		}

		return pCommandList;
	}

	bool RenderGraph::GetResourceTextures(const char* pResourceName, Texture* const ** pppTexture, uint32* pTextureView) const
	{
		auto it = m_ResourceMap.find(pResourceName);

		if (it != m_ResourceMap.end())
		{
			(*pppTexture)		= it->second.Texture.Textures.GetData();
			(*pTextureView)		= (uint32)it->second.Texture.Textures.GetSize();
			return true;
		}

		return false;
	}

	bool RenderGraph::GetResourcePerImageTextureViews(const char* pResourceName, TextureView* const ** pppTextureViews, uint32* pTextureViewCount) const
	{
		auto it = m_ResourceMap.find(pResourceName);

		if (it != m_ResourceMap.end())
		{
			(*pppTextureViews)		= it->second.Texture.PerImageTextureViews.GetData();
			(*pTextureViewCount)	= (uint32)it->second.Texture.PerImageTextureViews.GetSize();
			return true;
		}

		return false;
	}

	bool RenderGraph::GetResourcePerSubImageTextureViews(const char* pResourceName, TextureView* const** pppTextureViews, uint32* pTextureViewCount) const
	{
		auto it = m_ResourceMap.find(pResourceName);

		if (it != m_ResourceMap.end())
		{
			(*pppTextureViews) = it->second.Texture.PerSubImageTextureViews.GetData();
			(*pTextureViewCount) = (uint32)it->second.Texture.PerSubImageTextureViews.GetSize();
			return true;
		}

		return false;
	}

	bool RenderGraph::GetResourceBuffers(const char* pResourceName, Buffer* const ** pppBuffers, uint32* pBufferCount) const
	{
		auto it = m_ResourceMap.find(pResourceName);

		if (it != m_ResourceMap.end())
		{
			(*pppBuffers)			= it->second.Buffer.Buffers.GetData();
			(*pBufferCount)			= (uint32)it->second.Buffer.Buffers.GetSize();
			return true;
		}

		return false;
	}

	bool RenderGraph::GetResourceAccelerationStructure(const char* pResourceName, AccelerationStructure const ** ppAccelerationStructure) const
	{
		auto it = m_ResourceMap.find(pResourceName);

		if (it != m_ResourceMap.end())
		{
			(*ppAccelerationStructure) = it->second.AccelerationStructure.pTLAS;
			return true;
		}

		return false;
	}

	bool RenderGraph::OnWindowResized(const WindowResizedEvent& windowEvent)
	{
		if (IsEventOfType<WindowResizedEvent>(windowEvent))
		{
			m_WindowWidth	= (float32)windowEvent.Width;
			m_WindowHeight	= (float32)windowEvent.Height;

			UpdateRelativeParameters();

			return true;
		}
		else
		{
			return false;
		}
	}

	bool RenderGraph::OnPreSwapChainRecreated(const PreSwapChainRecreatedEvent& swapChainEvent)
	{
		UNREFERENCED_VARIABLE(swapChainEvent);

		auto backBufferResourceIt = m_ResourceMap.find(RENDER_GRAPH_BACK_BUFFER_ATTACHMENT);

		if (backBufferResourceIt != m_ResourceMap.end())
		{
			for (const ResourceBinding& binding : backBufferResourceIt->second.ResourceBindings)
			{
				if (binding.pRenderStage->UsesCustomRenderer)
				{
					binding.pRenderStage->pCustomRenderer->PreTexturesDescriptorSetWrite();
				}
				else if (binding.DescriptorType != EDescriptorType::DESCRIPTOR_TYPE_UNKNOWN)
				{
					for (uint32 b = 0; b < m_BackBufferCount; b++)
					{
						DescriptorSet* pSrcDescriptorSet = binding.pRenderStage->ppTextureDescriptorSets[b];
						DescriptorSet* pDescriptorSet = m_pGraphicsDevice->CreateDescriptorSet(pSrcDescriptorSet->GetName(), binding.pRenderStage->pPipelineLayout, binding.pRenderStage->TextureSetIndex, m_pDescriptorHeap);
						m_pGraphicsDevice->CopyDescriptorSet(pSrcDescriptorSet, pDescriptorSet);
						m_pDeviceResourcesToDestroy[b].PushBack(pSrcDescriptorSet);
						binding.pRenderStage->ppTextureDescriptorSets[b] = pDescriptorSet;
					}
				}
			}
		}

		return true;
	}

	bool RenderGraph::OnPostSwapChainRecreated(const PostSwapChainRecreatedEvent& swapChainEvent)
	{
		UNREFERENCED_VARIABLE(swapChainEvent);

		auto backBufferResourceIt = m_ResourceMap.find(RENDER_GRAPH_BACK_BUFFER_ATTACHMENT);

		if (backBufferResourceIt != m_ResourceMap.end())
		{
			for (const ResourceBinding& binding : backBufferResourceIt->second.ResourceBindings)
			{
				if (binding.pRenderStage->UsesCustomRenderer)
				{
					binding.pRenderStage->pCustomRenderer->UpdateTextureResource(
						backBufferResourceIt->second.Name,
						backBufferResourceIt->second.Texture.PerImageTextureViews.GetData(),
						backBufferResourceIt->second.Texture.PerSubImageTextureViews.GetData(),
						backBufferResourceIt->second.Texture.PerImageTextureViews.GetSize(),
						backBufferResourceIt->second.Texture.PerSubImageTextureViews.GetSize(),
						true);
				}
				else if (binding.DescriptorType != EDescriptorType::DESCRIPTOR_TYPE_UNKNOWN)
				{
					for (uint32 b = 0; b < m_BackBufferCount; b++)
					{
						binding.pRenderStage->ppTextureDescriptorSets[b]->WriteTextureDescriptors(
							&backBufferResourceIt->second.Texture.PerImageTextureViews[b],
							&backBufferResourceIt->second.Texture.Samplers[b],
							binding.TextureState,
							binding.Binding,
							1,
							binding.DescriptorType);
					}
				}
			}
		}

		return true;
	}

	bool RenderGraph::OnPipelineStatesRecompiled(const PipelineStatesRecompiledEvent& event)
	{
		UNREFERENCED_VARIABLE(event);

		for (uint32 r = 0; r < m_RenderStageCount; r++)
		{
			RenderStage* pRenderStage = &m_pRenderStages[r];
			if (!pRenderStage->UsesCustomRenderer)
			{
				pRenderStage->pPipelineState = PipelineStateManager::GetPipelineState(pRenderStage->PipelineStateID);

				if (pRenderStage->pPipelineState->GetType() == EPipelineStateType::PIPELINE_STATE_TYPE_RAY_TRACING)
				{
					m_pDeviceResourcesToDestroy[m_ModFrameIndex].PushBack(pRenderStage->pSBT);

					SBTDesc sbtDesc = {};
					sbtDesc.DebugName = "Render Graph Global SBT";
					sbtDesc.pPipelineState = pRenderStage->pPipelineState;
					sbtDesc.SBTRecords = m_GlobalShaderRecords;

					pRenderStage->pSBT = RenderAPI::GetDevice()->CreateSBT(RenderAPI::GetComputeQueue(), &sbtDesc);
				}
			}
		}

		return true;
	}

	void RenderGraph::ReleasePipelineStages()
	{
		SAFEDELETE_ARRAY(m_ppExecutionStages);

		for (uint32 i = 0; i < m_PipelineStageCount; i++)
		{
			PipelineStage* pPipelineStage = &m_pPipelineStages[i];

			if (pPipelineStage->ppComputeCommandAllocators != nullptr)
			{
				for (uint32 b = 0; b < m_BackBufferCount; b++)
				{
					SAFERELEASE(pPipelineStage->ppComputeCommandAllocators[b]);
					SAFERELEASE(pPipelineStage->ppComputeCommandLists[b]);
				}

				SAFEDELETE_ARRAY(pPipelineStage->ppComputeCommandAllocators);
				SAFEDELETE_ARRAY(pPipelineStage->ppComputeCommandLists);
			}

			if (pPipelineStage->ppGraphicsCommandAllocators != nullptr)
			{
				for (uint32 b = 0; b < m_BackBufferCount; b++)
				{
					SAFERELEASE(pPipelineStage->ppGraphicsCommandAllocators[b]);
					SAFERELEASE(pPipelineStage->ppGraphicsCommandLists[b]);
				}

				SAFEDELETE_ARRAY(pPipelineStage->ppGraphicsCommandAllocators);
				SAFEDELETE_ARRAY(pPipelineStage->ppGraphicsCommandLists);
			}

			if (pPipelineStage->Type == ERenderGraphPipelineStageType::RENDER)
			{
				RenderStage* pRenderStage = &m_pRenderStages[pPipelineStage->StageIndex];

				for (uint32 b = 0; b < m_BackBufferCount; b++)
				{
					for (uint32 ipc = 0; ipc < NUM_INTERNAL_PUSH_CONSTANTS_TYPES; ipc++)
					{
						SAFEDELETE_ARRAY(pRenderStage->pInternalPushConstants[ipc].pData);
					}

					SAFEDELETE_ARRAY(pRenderStage->ExternalPushConstants.pData);

					if (pRenderStage->ppTextureDescriptorSets != nullptr)
						SAFERELEASE(pRenderStage->ppTextureDescriptorSets[b]);

					if (pRenderStage->ppBufferDescriptorSets != nullptr)
						SAFERELEASE(pRenderStage->ppBufferDescriptorSets[b]);

					if (pRenderStage->pppDrawArgDescriptorSets != nullptr)
					{
						DescriptorSet** ppDrawArgDescriptorSets = pRenderStage->pppDrawArgDescriptorSets[b];

						for (uint32 d = 0; d < pRenderStage->NumDrawArgsPerFrame; d++)
						{
							SAFERELEASE(ppDrawArgDescriptorSets[d]);
						}

						SAFEDELETE_ARRAY(ppDrawArgDescriptorSets);
					}

					// Release draw arg extensions descriptor sets.
					if (pRenderStage->pppDrawArgExtensionsDescriptorSets != nullptr)
					{
						DescriptorSet** ppDrawArgExtensionsDescriptrSet = pRenderStage->pppDrawArgExtensionsDescriptorSets[b];

						if (ppDrawArgExtensionsDescriptrSet)
						{
							for (uint32 d = 0; d < pRenderStage->NumDrawArgsPerFrame; d++)
							{
								SAFERELEASE(ppDrawArgExtensionsDescriptrSet[d]);
							}
						}

						SAFEDELETE_ARRAY(ppDrawArgExtensionsDescriptrSet);
					}
				}

				SAFEDELETE_ARRAY(pRenderStage->ppTextureDescriptorSets);
				SAFEDELETE_ARRAY(pRenderStage->ppBufferDescriptorSets);
				SAFEDELETE_ARRAY(pRenderStage->pppDrawArgDescriptorSets);
				SAFEDELETE_ARRAY(pRenderStage->pppDrawArgExtensionsDescriptorSets);
				SAFERELEASE(pRenderStage->pPipelineLayout);
				SAFERELEASE(pRenderStage->pSBT);
				SAFERELEASE(pRenderStage->pRenderPass);
				SAFERELEASE(pRenderStage->pDisabledRenderPass);
				PipelineStateManager::ReleasePipelineState(pRenderStage->PipelineStateID);
			}
			else if (pPipelineStage->Type == ERenderGraphPipelineStageType::SYNCHRONIZATION)
			{
				SynchronizationStage* pSynchronizationStage = &m_pSynchronizationStages[pPipelineStage->StageIndex];

				UNREFERENCED_VARIABLE(pSynchronizationStage);
			}
		}

		SAFEDELETE_ARRAY(m_pRenderStages);
		SAFEDELETE_ARRAY(m_pSynchronizationStages);
		SAFEDELETE_ARRAY(m_pPipelineStages);

		Profiler::GetGPUProfiler()->Release();
	}

	bool RenderGraph::CreateFence()
	{
		FenceDesc fenceDesc = {};
		fenceDesc.DebugName		= "Render Stage Fence";
		fenceDesc.InitalValue	= 0;

		s_pMaterialFence = m_pGraphicsDevice->CreateFence(&fenceDesc);

		if (s_pMaterialFence == nullptr)
		{
			LOG_ERROR("[RenderGraph]: Could not create RenderGraph fence");
			return false;
		}

		return true;
	}

	bool RenderGraph::CreateDescriptorHeap()
	{
		constexpr uint32 DESCRIPTOR_COUNT = 4096;

		DescriptorHeapInfo descriptorCountDesc = { };
		descriptorCountDesc.SamplerDescriptorCount						= DESCRIPTOR_COUNT;
		descriptorCountDesc.TextureDescriptorCount						= DESCRIPTOR_COUNT;
		descriptorCountDesc.TextureCombinedSamplerDescriptorCount		= DESCRIPTOR_COUNT;
		descriptorCountDesc.ConstantBufferDescriptorCount				= DESCRIPTOR_COUNT;
		descriptorCountDesc.UnorderedAccessBufferDescriptorCount		= DESCRIPTOR_COUNT;
		descriptorCountDesc.UnorderedAccessTextureDescriptorCount		= DESCRIPTOR_COUNT;
		descriptorCountDesc.AccelerationStructureDescriptorCount		= DESCRIPTOR_COUNT;

		DescriptorHeapDesc descriptorHeapDesc = { };
		descriptorHeapDesc.DebugName			= "Render Graph Descriptor Heap";
		descriptorHeapDesc.DescriptorSetCount	= DESCRIPTOR_COUNT;
		descriptorHeapDesc.DescriptorCount		= descriptorCountDesc;

		m_pDescriptorHeap = m_pGraphicsDevice->CreateDescriptorHeap(&descriptorHeapDesc);

		return m_pDescriptorHeap != nullptr;
	}

	bool RenderGraph::CreateCopyCommandLists()
	{
		m_ppGraphicsCopyCommandAllocators	= DBG_NEW CommandAllocator*[m_BackBufferCount];
		m_ppGraphicsCopyCommandLists		= DBG_NEW CommandList*[m_BackBufferCount];
		m_ppComputeCopyCommandAllocators	= DBG_NEW CommandAllocator*[m_BackBufferCount];
		m_ppComputeCopyCommandLists			= DBG_NEW CommandList *[m_BackBufferCount];

		for (uint32 b = 0; b < m_BackBufferCount; b++)
		{
			//Graphics
			{
				m_ppGraphicsCopyCommandAllocators[b]		= m_pGraphicsDevice->CreateCommandAllocator("Render Graph Graphics Copy Command Allocator", ECommandQueueType::COMMAND_QUEUE_TYPE_GRAPHICS);

				if (m_ppGraphicsCopyCommandAllocators[b] == nullptr)
				{
					return false;
				}

				CommandListDesc graphicsCopyCommandListDesc		= {};
				graphicsCopyCommandListDesc.DebugName			= "Render Graph Graphics Copy Command List";
				graphicsCopyCommandListDesc.CommandListType		= ECommandListType::COMMAND_LIST_TYPE_PRIMARY;
				graphicsCopyCommandListDesc.Flags				= FCommandListFlag::COMMAND_LIST_FLAG_ONE_TIME_SUBMIT;

				m_ppGraphicsCopyCommandLists[b] = m_pGraphicsDevice->CreateCommandList(m_ppGraphicsCopyCommandAllocators[b], &graphicsCopyCommandListDesc);

				if (m_ppGraphicsCopyCommandLists[b] == nullptr)
				{
					return false;
				}
			}

			//Compute
			{
				m_ppComputeCopyCommandAllocators[b] = m_pGraphicsDevice->CreateCommandAllocator("Render Graph Compute Copy Command Allocator", ECommandQueueType::COMMAND_QUEUE_TYPE_COMPUTE);

				if (m_ppComputeCopyCommandAllocators[b] == nullptr)
				{
					return false;
				}

				CommandListDesc computeCopyCommandListDesc		= {};
				computeCopyCommandListDesc.DebugName			= "Render Graph Compute Copy Command List";
				computeCopyCommandListDesc.CommandListType		= ECommandListType::COMMAND_LIST_TYPE_PRIMARY;
				computeCopyCommandListDesc.Flags				= FCommandListFlag::COMMAND_LIST_FLAG_ONE_TIME_SUBMIT;

				m_ppComputeCopyCommandLists[b] = m_pGraphicsDevice->CreateCommandList(m_ppComputeCopyCommandAllocators[b], &computeCopyCommandListDesc);

				if (m_ppComputeCopyCommandLists[b] == nullptr)
				{
					return false;
				}
			}
		}

		return true;
	}

	bool RenderGraph::CreateProfiler(uint32 pipelineStageCount)
	{
		Profiler::GetGPUProfiler()->Init(GPUProfiler::TimeUnit::MICRO);
		Profiler::GetGPUProfiler()->CreateTimestamps(pipelineStageCount * m_BackBufferCount * 2);
		Profiler::GetGPUProfiler()->CreateGraphicsPipelineStats();

		return true;
	}

	bool RenderGraph::CreateResources(const TArray<RenderGraphResourceDesc>& resourceDescriptions)
	{
		m_ResourceMap.reserve(resourceDescriptions.GetSize());
		TArray<String> addedResourceNames;
		addedResourceNames.Reserve(resourceDescriptions.GetSize());

		for (uint32 i = 0; i < resourceDescriptions.GetSize(); i++)
		{
			const RenderGraphResourceDesc* pResourceDesc = &resourceDescriptions[i];
			addedResourceNames.PushBack(pResourceDesc->Name);

			Resource newResource;
			InternalResourceUpdateDesc internalResourceUpdateDesc = {};
			bool isRelativeInternal = false;

			newResource.Name				= pResourceDesc->Name;
			newResource.IsBackBuffer		= pResourceDesc->Name == RENDER_GRAPH_BACK_BUFFER_ATTACHMENT;
			newResource.BackBufferBound		= newResource.IsBackBuffer || newResource.BackBufferBound;

			if (newResource.BackBufferBound)
			{
				newResource.SubResourceCount = m_BackBufferCount;
			}
			else
			{
				newResource.SubResourceCount = pResourceDesc->SubResourceCount;
			}

			uint32 arrayCount					= 0;
			ETextureViewType textureViewType	= ETextureViewType::TEXTURE_VIEW_TYPE_NONE;
			bool isCubeTexture					= pResourceDesc->TextureParams.TextureType == ERenderGraphTextureType::TEXTURE_CUBE;

			//Create Resource Entries, this is independent of whether the resource is internal/external
			if (pResourceDesc->Type == ERenderGraphResourceType::TEXTURE)
			{
				newResource.Type					= ERenderGraphResourceType::TEXTURE;
				newResource.Texture.TextureType		= pResourceDesc->TextureParams.TextureType;
				newResource.Texture.IsOfArrayType	= pResourceDesc->TextureParams.IsOfArrayType;
				newResource.Texture.UnboundedArray	= pResourceDesc->TextureParams.UnboundedArray;
				newResource.Texture.Format			= pResourceDesc->TextureParams.TextureFormat;
				newResource.Texture.TextureType		= pResourceDesc->TextureParams.TextureType;

				if (!pResourceDesc->TextureParams.UnboundedArray)
				{
					if (!pResourceDesc->TextureParams.IsOfArrayType)
					{
						//Not of Array Type -> we need space for SubResourceCount Textures/PerImageTextureViews/Samplers
						newResource.Texture.Textures.Resize(newResource.SubResourceCount);
						newResource.Texture.PerImageTextureViews.Resize(newResource.SubResourceCount);
						newResource.Texture.Samplers.Resize(newResource.SubResourceCount);

						//If Cube Texture we also need space for per sub image texture views
						if (isCubeTexture)
						{
							arrayCount = 6;
							textureViewType = ETextureViewType::TEXTURE_VIEW_TYPE_CUBE;
							newResource.Texture.PerSubImageTextureViews.Resize(newResource.SubResourceCount * arrayCount);

							newResource.Texture.PerSubImageUniquelyAllocated = true;
						}
						else
						{
							arrayCount = 1;
							textureViewType = ETextureViewType::TEXTURE_VIEW_TYPE_2D;
							newResource.Texture.PerSubImageTextureViews.Resize(newResource.SubResourceCount);
						}
					}
					else
					{
						//Of Array Type -> we only need space for 1 Textures/PerImageTextureViews/Samplers
						newResource.Texture.Textures.Resize(1);
						newResource.Texture.PerImageTextureViews.Resize(1);
						newResource.Texture.Samplers.Resize(1);

						//If Cube Texture we also need space for per sub image texture views
						if (isCubeTexture)
						{
							arrayCount = newResource.SubResourceCount * 6;
							textureViewType = ETextureViewType::TEXTURE_VIEW_TYPE_CUBE_ARRAY;
							newResource.Texture.PerSubImageTextureViews.Resize(arrayCount);

							newResource.Texture.PerSubImageUniquelyAllocated = true;
						}
						else
						{
							arrayCount = newResource.SubResourceCount;
							textureViewType = ETextureViewType::TEXTURE_VIEW_TYPE_2D_ARRAY;
							newResource.Texture.PerSubImageTextureViews.Resize(1);

							newResource.Texture.PerSubImageUniquelyAllocated = true;
						}
					}
				}
			}
			else if (pResourceDesc->Type == ERenderGraphResourceType::SCENE_DRAW_ARGS)
			{
				newResource.Type = ERenderGraphResourceType::SCENE_DRAW_ARGS;
			}
			else if (pResourceDesc->Type == ERenderGraphResourceType::BUFFER)
			{
				newResource.Type = ERenderGraphResourceType::BUFFER;

				newResource.Buffer.Buffers.Resize(newResource.SubResourceCount);
				newResource.Buffer.Offsets.Resize(newResource.SubResourceCount);
				newResource.Buffer.SizesInBytes.Resize(newResource.SubResourceCount);
			}
			else if (pResourceDesc->Type == ERenderGraphResourceType::ACCELERATION_STRUCTURE)
			{
				newResource.Type = ERenderGraphResourceType::ACCELERATION_STRUCTURE;
			}

			//Create Internal Update Descriptions if the resource is internal, otherwise just set that it's external
			if (!pResourceDesc->External)
			{
				//Internal
				if (pResourceDesc->Type == ERenderGraphResourceType::TEXTURE)
				{
					newResource.OwnershipType				= newResource.IsBackBuffer ? EResourceOwnershipType::EXTERNAL : EResourceOwnershipType::INTERNAL;

					if (!newResource.IsBackBuffer)
					{
						TextureDesc		textureDesc			= {};
						TextureViewDesc textureViewDesc		= {};
						SamplerDesc		samplerDesc			= {};

						textureDesc.DebugName			= !isCubeTexture ? pResourceDesc->Name + " Texture" : pResourceDesc->Name + " Texture Cube";
						textureDesc.MemoryType			= pResourceDesc->MemoryType;
						textureDesc.Format				= pResourceDesc->TextureParams.TextureFormat;
						textureDesc.Type				= ETextureType::TEXTURE_TYPE_2D;
						textureDesc.Flags				= pResourceDesc->TextureParams.TextureFlags;
						textureDesc.Width				= uint32(pResourceDesc->TextureParams.XDimVariable);
						textureDesc.Height				= uint32(pResourceDesc->TextureParams.YDimVariable);
						textureDesc.Depth				= 1U;
						textureDesc.ArrayCount			= arrayCount;
						textureDesc.Miplevels			= pResourceDesc->TextureParams.MiplevelCount;
						textureDesc.SampleCount			= pResourceDesc->TextureParams.SampleCount;

						textureViewDesc.DebugName		= !isCubeTexture ? pResourceDesc->Name + " Texture View" : pResourceDesc->Name + " Texture Cube View";
						textureViewDesc.pTexture		= nullptr;
						textureViewDesc.Flags			= pResourceDesc->TextureParams.TextureViewFlags;
						textureViewDesc.Format			= pResourceDesc->TextureParams.TextureFormat;
						textureViewDesc.Type			= textureViewType;
						textureViewDesc.MiplevelCount	= pResourceDesc->TextureParams.MiplevelCount;
						textureViewDesc.ArrayCount		= arrayCount;
						textureViewDesc.Miplevel		= 0U;
						textureViewDesc.ArrayIndex		= 0U;

						samplerDesc.DebugName			= pResourceDesc->Name + " Sampler";
						samplerDesc.MinFilter			= RenderGraphSamplerToFilter(pResourceDesc->TextureParams.SamplerType);
						samplerDesc.MagFilter			= RenderGraphSamplerToFilter(pResourceDesc->TextureParams.SamplerType);
						samplerDesc.MipmapMode			= RenderGraphSamplerToMipmapMode(pResourceDesc->TextureParams.SamplerType);
						samplerDesc.AddressModeU		= RenderGraphSamplerAddressMode(pResourceDesc->TextureParams.SamplerAddressMode);
						samplerDesc.AddressModeV		= RenderGraphSamplerAddressMode(pResourceDesc->TextureParams.SamplerAddressMode);
						samplerDesc.AddressModeW		= RenderGraphSamplerAddressMode(pResourceDesc->TextureParams.SamplerAddressMode);
						samplerDesc.borderColor			= RenderGraphSamplerBorderColor(pResourceDesc->TextureParams.SamplerBorderColor);
						samplerDesc.MipLODBias			= 0.0f;
						samplerDesc.AnisotropyEnabled	= false;
						samplerDesc.MaxAnisotropy		= 16;
						samplerDesc.MinLOD				= 0.0f;
						samplerDesc.MaxLOD				= 1.0f;

						internalResourceUpdateDesc.ResourceName						= pResourceDesc->Name;
						internalResourceUpdateDesc.Type								= ERenderGraphResourceType::TEXTURE;
						internalResourceUpdateDesc.TextureUpdate.XDimType			= pResourceDesc->TextureParams.XDimType;
						internalResourceUpdateDesc.TextureUpdate.YDimType			= pResourceDesc->TextureParams.YDimType;
						internalResourceUpdateDesc.TextureUpdate.XDimVariable		= pResourceDesc->TextureParams.XDimVariable;
						internalResourceUpdateDesc.TextureUpdate.YDimVariable		= pResourceDesc->TextureParams.YDimVariable;
						internalResourceUpdateDesc.TextureUpdate.TextureDesc		= textureDesc;
						internalResourceUpdateDesc.TextureUpdate.TextureViewDesc	= textureViewDesc;
						internalResourceUpdateDesc.TextureUpdate.SamplerDesc		= samplerDesc;

						if (pResourceDesc->TextureParams.XDimType == ERenderGraphDimensionType::RELATIVE ||
							pResourceDesc->TextureParams.YDimType == ERenderGraphDimensionType::RELATIVE)
						{
							isRelativeInternal = true;
						}
					}
				}
				else if (pResourceDesc->Type == ERenderGraphResourceType::BUFFER)
				{
					newResource.Type			= ERenderGraphResourceType::BUFFER;

					BufferDesc bufferDesc = {};
					bufferDesc.DebugName		= pResourceDesc->Name + " Buffer";
					bufferDesc.MemoryType		= pResourceDesc->MemoryType;
					bufferDesc.Flags			= pResourceDesc->BufferParams.BufferFlags;
					bufferDesc.SizeInBytes		= pResourceDesc->BufferParams.Size;

					internalResourceUpdateDesc.ResourceName						= pResourceDesc->Name;
					internalResourceUpdateDesc.Type								= ERenderGraphResourceType::BUFFER;
					internalResourceUpdateDesc.BufferUpdate.SizeType			= pResourceDesc->BufferParams.SizeType;
					internalResourceUpdateDesc.BufferUpdate.BufferDesc			= bufferDesc;

					if (pResourceDesc->BufferParams.SizeType == ERenderGraphDimensionType::RELATIVE)
					{
						isRelativeInternal = true;
					}
				}
				else
				{
					LOG_ERROR("[RenderGraph]: Unsupported resource type for internal resource \"%s\"", newResource.Name.c_str());
					return false;
				}
			}
			else
			{
				newResource.OwnershipType = EResourceOwnershipType::EXTERNAL;
			}

			//Now that we have created a resource(desc), we should check if the same resource exists (all important parameters need to be the same)
			bool alreadyExists = false;
			auto previousResourceIt = m_ResourceMap.find(newResource.Name);
			if (previousResourceIt != m_ResourceMap.end())
			{
				alreadyExists = true;

				Resource& previousResource = previousResourceIt->second;
				previousResource.ResourceBindings.Clear();

				alreadyExists = alreadyExists && newResource.IsBackBuffer		== previousResource.IsBackBuffer;
				alreadyExists = alreadyExists && newResource.BackBufferBound	== previousResource.BackBufferBound;
				alreadyExists = alreadyExists && newResource.SubResourceCount	== previousResource.SubResourceCount;
				alreadyExists = alreadyExists && newResource.OwnershipType		== previousResource.OwnershipType;
				alreadyExists = alreadyExists && newResource.Type				== previousResource.Type;

				//Should be safe to clear, as this resource will either be the one we use or be overwritten
				previousResource.BarriersPerSynchronizationStage.Clear();

				if (newResource.Type == ERenderGraphResourceType::TEXTURE)
				{
					alreadyExists = alreadyExists && newResource.Texture.TextureType						== previousResource.Texture.TextureType;
					alreadyExists = alreadyExists && newResource.Texture.IsOfArrayType						== previousResource.Texture.IsOfArrayType;
					alreadyExists = alreadyExists && newResource.Texture.Format								== previousResource.Texture.Format;
					alreadyExists = alreadyExists && newResource.Texture.Textures.GetSize()					== previousResource.Texture.Textures.GetSize();
					alreadyExists = alreadyExists && newResource.Texture.PerImageTextureViews.GetSize()		== previousResource.Texture.PerImageTextureViews.GetSize();
					alreadyExists = alreadyExists && newResource.Texture.PerSubImageTextureViews.GetSize()	== previousResource.Texture.PerSubImageTextureViews.GetSize();
					alreadyExists = alreadyExists && newResource.Texture.Samplers.GetSize()					== previousResource.Texture.Samplers.GetSize();

					previousResource.Texture.InitialTransitionBarrier = {};

					//If the resource is discovered as nonexisiting here, we need to release internal subresources
					if (!alreadyExists && previousResource.OwnershipType == EResourceOwnershipType::INTERNAL)
					{
						for (uint32 sr = 0; sr < previousResource.SubResourceCount; sr++)
						{
							SAFERELEASE(previousResource.Texture.Textures[sr]);
							SAFERELEASE(previousResource.Texture.PerImageTextureViews[sr]);
							SAFERELEASE(previousResource.Texture.Samplers[sr]);
						}

						if (previousResource.Texture.UsedAsRenderTarget && previousResource.Texture.PerSubImageUniquelyAllocated)
						{
							for (TextureView* pPerSubImageTextureView : previousResource.Texture.PerSubImageTextureViews)
							{
								SAFERELEASE(pPerSubImageTextureView);
							}
						}
					}
				}
				else if (newResource.Type == ERenderGraphResourceType::SCENE_DRAW_ARGS)
				{
					//Nothing to check here
				}
				else if (newResource.Type == ERenderGraphResourceType::BUFFER)
				{
					alreadyExists = alreadyExists && newResource.Buffer.Buffers.GetSize()			== previousResource.Buffer.Buffers.GetSize();
					alreadyExists = alreadyExists && newResource.Buffer.Offsets.GetSize()			== previousResource.Buffer.Offsets.GetSize();
					alreadyExists = alreadyExists && newResource.Buffer.SizesInBytes.GetSize()		== previousResource.Buffer.SizesInBytes.GetSize();

					previousResource.Buffer.InitialTransitionBarrier = {};

					//If the resource is discovered as nonexisiting here, we need to release internal subresources
					if (!alreadyExists && previousResource.OwnershipType == EResourceOwnershipType::INTERNAL)
					{
						for (uint32 sr = 0; sr < previousResource.SubResourceCount; sr++)
						{
							SAFERELEASE(previousResource.Buffer.Buffers[sr]);
						}
					}
				}
				else if (newResource.Type == ERenderGraphResourceType::ACCELERATION_STRUCTURE)
				{
					//Nothing to check here
				}
			}

			if (!alreadyExists)
			{
				m_ResourceMap[newResource.Name] = newResource;
			}

			if (newResource.OwnershipType == EResourceOwnershipType::INTERNAL && !newResource.IsBackBuffer)
			{
				m_InternalResourceUpdateDescriptions[pResourceDesc->Name] = internalResourceUpdateDesc;
				m_DirtyInternalResources.insert(pResourceDesc->Name);
			}

			if (isRelativeInternal)
			{
				m_WindowRelativeResources.PushBack(pResourceDesc->Name);
			}
		}

		//Remove Resources that are left from previous Creations
		for (auto resourceIt = m_ResourceMap.begin(); resourceIt != m_ResourceMap.end();)
		{
			auto addedResourceNamesIt = std::find_if(addedResourceNames.Begin(), addedResourceNames.End(), [resourceIt](const String& addedResourceName) { return resourceIt->second.Name == addedResourceName; });

			if (addedResourceNamesIt == addedResourceNames.end())
			{
				Resource* pResource = &resourceIt->second;

				if (pResource->OwnershipType == EResourceOwnershipType::INTERNAL)
				{
					if (pResource->Type == ERenderGraphResourceType::TEXTURE)
					{
						for (uint32 sr = 0; sr < pResource->SubResourceCount; sr++)
						{
							SAFERELEASE(pResource->Texture.Textures[sr]);
							SAFERELEASE(pResource->Texture.PerImageTextureViews[sr]);
							SAFERELEASE(pResource->Texture.Samplers[sr]);
						}

						if (pResource->Texture.UsedAsRenderTarget && pResource->Texture.PerSubImageUniquelyAllocated)
						{
							for (TextureView* pPerSubImageTextureView : pResource->Texture.PerSubImageTextureViews)
							{
								SAFERELEASE(pPerSubImageTextureView);
							}
						}
					}
					else if (pResource->Type == ERenderGraphResourceType::BUFFER)
					{
						for (uint32 sr = 0; sr < pResource->SubResourceCount; sr++)
						{
							SAFERELEASE(pResource->Buffer.Buffers[sr]);
						}
					}
				}

				resourceIt = m_ResourceMap.erase(resourceIt);
			}
			else
			{
				resourceIt++;
			}
		}

		return true;
	}

	bool RenderGraph::CreateRenderStages(const TArray<RenderStageDesc>& renderStages, const THashTable<String, RenderGraphShaderConstants>& shaderConstants, const TArray<ICustomRenderer*>& customRenderers, TSet<uint32>& requiredDrawArgs)
	{
		m_RenderStageCount = (uint32)renderStages.GetSize();
		m_RenderStageMap.reserve(m_RenderStageCount);
		m_pRenderStages = DBG_NEW RenderStage[m_RenderStageCount];

		for (uint32 renderStageIndex = 0; renderStageIndex < m_RenderStageCount; renderStageIndex++)
		{
			const RenderStageDesc* pRenderStageDesc = &renderStages[renderStageIndex];

			RenderStage* pRenderStage = &m_pRenderStages[renderStageIndex];
			m_RenderStageMap[pRenderStageDesc->Name] = renderStageIndex;

			bool isImGuiStage = pRenderStageDesc->Name == RENDER_GRAPH_IMGUI_STAGE_NAME;

			pRenderStage->Name			= pRenderStageDesc->Name;
			pRenderStage->Parameters	= pRenderStageDesc->Parameters;

			if (pRenderStage->Parameters.XDimType == ERenderGraphDimensionType::RELATIVE ||
				pRenderStage->Parameters.XDimType == ERenderGraphDimensionType::RELATIVE_1D ||
				pRenderStage->Parameters.YDimType == ERenderGraphDimensionType::RELATIVE)
			{
				m_WindowRelativeRenderStages.insert(renderStageIndex);

				UpdateRelativeRenderStageDimensions(pRenderStage);
			}

			if (pRenderStage->Parameters.XDimType == ERenderGraphDimensionType::CONSTANT)
			{
				pRenderStage->Dimensions.x = uint32(pRenderStageDesc->Parameters.XDimVariable);
			}

			if (pRenderStage->Parameters.YDimType == ERenderGraphDimensionType::CONSTANT)
			{
				pRenderStage->Dimensions.y = uint32(pRenderStageDesc->Parameters.YDimVariable);
			}

			if (pRenderStage->Parameters.ZDimType == ERenderGraphDimensionType::CONSTANT)
			{
				pRenderStage->Dimensions.z = uint32(pRenderStageDesc->Parameters.ZDimVariable);
			}

			if (pRenderStageDesc->Type == EPipelineStateType::PIPELINE_STATE_TYPE_GRAPHICS)
			{
				pRenderStage->DrawType = pRenderStageDesc->Graphics.DrawType;
				if (pRenderStageDesc->Graphics.DrawType == ERenderStageDrawType::SCENE_INSTANCES)
				{
					if (!pRenderStageDesc->Graphics.Shaders.MeshShaderName.empty())
					{
						pRenderStage->DrawType = ERenderStageDrawType::SCENE_INSTANCES_MESH_SHADER;
					}
				}
			}

			pRenderStage->Dimensions.x = glm::max<uint32>(1, pRenderStage->Dimensions.x);
			pRenderStage->Dimensions.y = glm::max<uint32>(1, pRenderStage->Dimensions.y);
			pRenderStage->Dimensions.z = glm::max<uint32>(1, pRenderStage->Dimensions.z);

			TArray<DescriptorBindingDesc> textureDescriptorSetDescriptions;
			textureDescriptorSetDescriptions.Reserve(pRenderStageDesc->ResourceStates.GetSize());
			uint32 textureDescriptorBindingIndex = 0;

			TArray<DescriptorBindingDesc> bufferDescriptorSetDescriptions;
			bufferDescriptorSetDescriptions.Reserve(pRenderStageDesc->ResourceStates.GetSize());
			uint32 bufferDescriptorBindingIndex = 0;

			TArray<DescriptorBindingDesc> drawArgDescriptorSetDescriptions;
			drawArgDescriptorSetDescriptions.Reserve(pRenderStageDesc->ResourceStates.GetSize());

			TArray<DescriptorBindingDesc> drawArgExtensionDescriptorSetDescriptions;
			drawArgExtensionDescriptorSetDescriptions.Reserve(pRenderStageDesc->ResourceStates.GetSize());

			TArray<RenderPassAttachmentDesc>								renderPassAttachmentDescriptions;
			RenderPassAttachmentDesc										renderPassDepthStencilDescription;
			TArray<ETextureState>											renderPassRenderTargetStates;
			TArray<BlendAttachmentStateDesc>								renderPassBlendAttachmentStates;
			TArray<std::pair<Resource*, ETextureState>>						renderStageRenderTargets;
			Resource*														pDepthStencilResource = nullptr;
			TArray<std::tuple<Resource*, ETextureState, EDescriptorType>>	renderStageTextureResources;
			TArray<std::tuple<Resource*, EDescriptorType>>					renderStageBufferResources;
			TArray<std::tuple<Resource*, EDescriptorType>>					renderStageDrawArgResources;
			renderPassAttachmentDescriptions.Reserve(pRenderStageDesc->ResourceStates.GetSize());
			renderPassRenderTargetStates.Reserve(pRenderStageDesc->ResourceStates.GetSize());
			renderPassBlendAttachmentStates.Reserve(pRenderStageDesc->ResourceStates.GetSize());
			renderStageRenderTargets.Reserve(pRenderStageDesc->ResourceStates.GetSize());
			renderStageTextureResources.Reserve(pRenderStageDesc->ResourceStates.GetSize());
			renderStageBufferResources.Reserve(pRenderStageDesc->ResourceStates.GetSize());
			renderStageDrawArgResources.Reserve(pRenderStageDesc->ResourceStates.GetSize());

			bool						attachmentStateUnchanged			= true;
			float32						renderPassAttachmentsWidth			= 0;
			float32						renderPassAttachmentsHeight			= 0;
			ERenderGraphDimensionType	renderPassAttachmentDimensionTypeX	= ERenderGraphDimensionType::NONE;
			ERenderGraphDimensionType	renderPassAttachmentDimensionTypeY	= ERenderGraphDimensionType::NONE;

			//Special Types of Render Stage Variable
			uint32 renderStageExecutionCount = 1;

			//Create PipelineStageMask here, to be used for InitialBarriers Creation
			uint32 pipelineStageMask = CreateShaderStageMask(pRenderStageDesc);
			FPipelineStageFlags lastPipelineStageFlags = FindLastPipelineStage(pRenderStageDesc);

			//Create Descriptors and RenderPass Attachments from RenderStage Resource States
			for (uint32 rs = 0; rs < pRenderStageDesc->ResourceStates.GetSize(); rs++)
			{
				const RenderGraphResourceState* pResourceStateDesc = &pRenderStageDesc->ResourceStates[rs];

				auto resourceIt = m_ResourceMap.find(pResourceStateDesc->ResourceName);

				if (resourceIt == m_ResourceMap.end())
				{
					LOG_ERROR("[RenderGraph]: Resource State with name \"%s\" has no accompanying Resource", pResourceStateDesc->ResourceName.c_str());
					return false;
				}

				Resource* pResource = &resourceIt->second;

				//Create Initital Transition Barrier and Params, we don't want to create them for the ImGui stage because it "backtransitions" unless it is the only stage
				if (!isImGuiStage || m_RenderStageCount == 1)
				{
					if (pResource->Type == ERenderGraphResourceType::TEXTURE && !pResource->IsBackBuffer)
					{
						uint32 numInitialBarriers = 0;
						if (pResource->BackBufferBound)
						{
							numInitialBarriers = m_BackBufferCount;
						}
						else if (pResource->Texture.IsOfArrayType)
						{
							numInitialBarriers = 1;
						}
						else
						{
							numInitialBarriers = pResource->SubResourceCount;
						}

						if (pResource->Texture.InitialTransitionBarrier.QueueBefore == ECommandQueueType::COMMAND_QUEUE_TYPE_UNKNOWN)
						{
							pResource->LastPipelineStageOfFirstRenderStage = lastPipelineStageFlags;

							pResource->Texture.InitialTransitionBarrier.pTexture				= nullptr;
							pResource->Texture.InitialTransitionBarrier.StateBefore				= ETextureState::TEXTURE_STATE_UNKNOWN;
							pResource->Texture.InitialTransitionBarrier.StateAfter				= CalculateResourceTextureState(pResource->Type, pResourceStateDesc->BindingType == ERenderGraphResourceBindingType::ATTACHMENT ? pResourceStateDesc->AttachmentSynchronizations.PrevBindingType : pResourceStateDesc->BindingType, pResource->Texture.Format);
							pResource->Texture.InitialTransitionBarrier.QueueBefore				= ConvertPipelineStateTypeToQueue(pRenderStageDesc->Type);
							pResource->Texture.InitialTransitionBarrier.QueueAfter				= pResource->Texture.InitialTransitionBarrier.QueueBefore;
							pResource->Texture.InitialTransitionBarrier.SrcMemoryAccessFlags	= FMemoryAccessFlag::MEMORY_ACCESS_FLAG_UNKNOWN;
							pResource->Texture.InitialTransitionBarrier.DstMemoryAccessFlags	= CalculateResourceAccessFlags(pResourceStateDesc->BindingType);
							pResource->Texture.InitialTransitionBarrier.TextureFlags			= pResource->Texture.Format == EFormat::FORMAT_D24_UNORM_S8_UINT ? FTextureFlag::TEXTURE_FLAG_DEPTH_STENCIL : 0;
						}
					}
					else if (pResource->Type == ERenderGraphResourceType::SCENE_DRAW_ARGS && pResourceStateDesc->DrawArgsMask != 0x0)
					{
						if (pRenderStage->pDrawArgsResource != nullptr)
						{
							LOG_ERROR("[RenderGraph]: Multiple Draw Buffer Bindings are currently not supported for a single RenderStage, %s", pRenderStage->Name.c_str());
							return false;
						}

						if (pRenderStageDesc->Type != EPipelineStateType::PIPELINE_STATE_TYPE_GRAPHICS || pRenderStageDesc->Graphics.DrawType != ERenderStageDrawType::SCENE_INSTANCES)
						{
							LOG_ERROR("[RenderGraph]: Unfortunately, only GRAPHICS Render Stages with Draw Type SCENE_INSTANCES is allowed to have a resource of binding type DRAW_BUFFERS");
							return false;
						}

						requiredDrawArgs.insert(pResourceStateDesc->DrawArgsMask);
						pRenderStage->pDrawArgsResource = pResource;
						pRenderStage->DrawArgsMask		= pResourceStateDesc->DrawArgsMask;

						//Set Initial Template only if Mask has not been found before
						auto maskToBuffersIt = pResource->DrawArgs.MaskToArgs.find(pResourceStateDesc->DrawArgsMask);
						if (maskToBuffersIt == pResource->DrawArgs.MaskToArgs.end())
						{
							pResource->LastPipelineStageOfFirstRenderStage = lastPipelineStageFlags;
							DrawArgsData drawArgsData = {};
							drawArgsData.InitialTransitionBarrierTemplate.pBuffer				= nullptr;
							drawArgsData.InitialTransitionBarrierTemplate.QueueBefore			= ConvertPipelineStateTypeToQueue(pRenderStageDesc->Type);
							drawArgsData.InitialTransitionBarrierTemplate.QueueAfter			= drawArgsData.InitialTransitionBarrierTemplate.QueueBefore;
							drawArgsData.InitialTransitionBarrierTemplate.SrcMemoryAccessFlags	= FMemoryAccessFlag::MEMORY_ACCESS_FLAG_MEMORY_WRITE;
							drawArgsData.InitialTransitionBarrierTemplate.DstMemoryAccessFlags	= CalculateResourceAccessFlags(pResourceStateDesc->BindingType);

							drawArgsData.InitialTextureTransitionBarrierTemplate.QueueBefore			= ConvertPipelineStateTypeToQueue(pRenderStageDesc->Type);
							drawArgsData.InitialTextureTransitionBarrierTemplate.QueueAfter				= drawArgsData.InitialTextureTransitionBarrierTemplate.QueueBefore;
							drawArgsData.InitialTextureTransitionBarrierTemplate.SrcMemoryAccessFlags	= FMemoryAccessFlag::MEMORY_ACCESS_FLAG_MEMORY_WRITE;
							drawArgsData.InitialTextureTransitionBarrierTemplate.DstMemoryAccessFlags	= FMemoryAccessFlag::MEMORY_ACCESS_FLAG_MEMORY_READ;
							drawArgsData.InitialTextureTransitionBarrierTemplate.StateBefore			= ETextureState::TEXTURE_STATE_UNKNOWN;
							drawArgsData.InitialTextureTransitionBarrierTemplate.StateAfter				= ETextureState::TEXTURE_STATE_SHADER_READ_ONLY;

							pResource->DrawArgs.MaskToArgs[pResourceStateDesc->DrawArgsMask] = drawArgsData;
						}
					}
					else if (pResource->Type == ERenderGraphResourceType::BUFFER)
					{
						uint32 numInitialBarriers = 0;
						if (pResource->BackBufferBound)
						{
							numInitialBarriers = m_BackBufferCount;
						}
						else
						{
							numInitialBarriers = pResource->SubResourceCount;
						}

						if (pResource->Buffer.InitialTransitionBarrier.QueueBefore == ECommandQueueType::COMMAND_QUEUE_TYPE_UNKNOWN)
						{
							pResource->LastPipelineStageOfFirstRenderStage = lastPipelineStageFlags;

							pResource->Buffer.InitialTransitionBarrier.pBuffer				= nullptr;
							pResource->Buffer.InitialTransitionBarrier.QueueBefore			= ConvertPipelineStateTypeToQueue(pRenderStageDesc->Type);
							pResource->Buffer.InitialTransitionBarrier.QueueAfter			= pResource->Buffer.InitialTransitionBarrier.QueueBefore;
							pResource->Buffer.InitialTransitionBarrier.SrcMemoryAccessFlags	= FMemoryAccessFlag::MEMORY_ACCESS_FLAG_UNKNOWN;
							pResource->Buffer.InitialTransitionBarrier.DstMemoryAccessFlags	= CalculateResourceAccessFlags(pResourceStateDesc->BindingType);
						}
					}
				}

				//Descriptors
				if (ResourceStateNeedsDescriptor(pResourceStateDesc->BindingType))
				{
					EDescriptorType descriptorType		= CalculateResourceStateDescriptorType(pResource->Type, pResourceStateDesc->BindingType);

					if (descriptorType == EDescriptorType::DESCRIPTOR_TYPE_UNKNOWN)
					{
						LOG_ERROR("[RenderGraph]: Descriptor Type for Resource State with name \"%s\" could not be found", pResourceStateDesc->ResourceName.c_str());
						return false;
					}

					DescriptorBindingDesc descriptorBinding = {};
					descriptorBinding.DescriptorType		= descriptorType;
					descriptorBinding.ShaderStageMask		= pipelineStageMask;

					if (pResource->Type == ERenderGraphResourceType::TEXTURE)
					{
						ETextureState textureState = CalculateResourceTextureState(pResource->Type, pResourceStateDesc->BindingType, pResource->Texture.Format);

						descriptorBinding.Binding			= textureDescriptorBindingIndex++;

						if (pResource->Texture.UnboundedArray)
						{
							descriptorBinding.Flags				= FDescriptorSetLayoutBindingFlag::DESCRIPTOR_SET_LAYOUT_BINDING_FLAG_PARTIALLY_BOUND;
							descriptorBinding.DescriptorCount	= PARTIALLY_BOUND_DESCRIPTOR_COUNT;
						}
						else
						{
							uint32 actualSubResourceCount		= (pResource->BackBufferBound || pResource->Texture.IsOfArrayType) ? 1 : pResource->SubResourceCount;
							descriptorBinding.DescriptorCount	= actualSubResourceCount;
						}

						textureDescriptorSetDescriptions.PushBack(descriptorBinding);
						renderStageTextureResources.PushBack(std::make_tuple(pResource, textureState, descriptorType));
					}
					else if (pResource->Type == ERenderGraphResourceType::SCENE_DRAW_ARGS)
					{
						// Vertex Buffer
						descriptorBinding.DescriptorCount	= 1;
						descriptorBinding.Binding			= 0;
						drawArgDescriptorSetDescriptions.PushBack(descriptorBinding);

						// Instance Buffer
						descriptorBinding.DescriptorCount	= 1;
						descriptorBinding.Binding			= 1;
						drawArgDescriptorSetDescriptions.PushBack(descriptorBinding);

						// Meshlet Buffer
						descriptorBinding.DescriptorCount	= 1;
						descriptorBinding.Binding			= 2;
						drawArgDescriptorSetDescriptions.PushBack(descriptorBinding);

						// Unique Indices Buffer
						descriptorBinding.DescriptorCount	= 1;
						descriptorBinding.Binding			= 3;
						drawArgDescriptorSetDescriptions.PushBack(descriptorBinding);

						// Primitive Indices Buffer
						descriptorBinding.DescriptorCount	= 1;
						descriptorBinding.Binding			= 4;
						drawArgDescriptorSetDescriptions.PushBack(descriptorBinding);

						/*
						*	Create a new descriptor set for extensions.
						*	If the render stage uses two extensions and the first extension has two textures and the second has one, the binding will be like this:
						*	
						*	First extension's first texture has binding 0
						*	First extension's second texture has binding 1
						*	Second extension's texture has binding 2
						* 
						*	Each holding a array of textures for each instance which uses an extension.
						*	
						*	The Instance buffer has an ExtensionIndex to point to the right element in the array. 
						*	The first element is used for instances which does not have an extension.
						*/
						TArray<uint32> extensionMasks = EntityMaskManager::ExtractComponentMasksFromEntityMask(pRenderStage->DrawArgsMask);
						uint32 binding = 0;
						for (uint32 mask : extensionMasks)
						{
							const DrawArgExtensionDesc& extensionDesc = EntityMaskManager::GetExtensionDescFromExtensionMask(mask);
							for (uint32 t = 0; t < extensionDesc.TextureCount; t++)
							{
								// TODO: Do not hardcode the descriptor type!
								descriptorBinding.DescriptorType	= EDescriptorType::DESCRIPTOR_TYPE_SHADER_RESOURCE_COMBINED_SAMPLER;
								descriptorBinding.DescriptorCount	= 1000u;
								descriptorBinding.Binding			= binding++;
								descriptorBinding.Flags				= FDescriptorSetLayoutBindingFlag::DESCRIPTOR_SET_LAYOUT_BINDING_FLAG_PARTIALLY_BOUND;
								drawArgExtensionDescriptorSetDescriptions.PushBack(descriptorBinding);
							}
						}

						renderStageDrawArgResources.PushBack(std::make_tuple(pResource, descriptorType));
					}
					else
					{
						descriptorBinding.DescriptorCount	= pResource->SubResourceCount;
						descriptorBinding.Binding			= bufferDescriptorBindingIndex++;

						bufferDescriptorSetDescriptions.PushBack(descriptorBinding);
						renderStageBufferResources.PushBack(std::make_tuple(pResource, descriptorType));
					}
				}
				//RenderPass Attachments
				else if (pResourceStateDesc->BindingType == ERenderGraphResourceBindingType::ATTACHMENT)
				{
					// Check if attachment is unchanged after renderstage
					auto prevBinding = pResourceStateDesc->AttachmentSynchronizations.PrevBindingType;
					auto nextBinding = pResourceStateDesc->AttachmentSynchronizations.NextBindingType;
					if (prevBinding != nextBinding)
					{
						attachmentStateUnchanged = false;
					}

					if (pResource->OwnershipType != EResourceOwnershipType::EXTERNAL)
					{

						float32						xDimVariable;
						float32						yDimVariable;
						ERenderGraphDimensionType	xDimType;
						ERenderGraphDimensionType	yDimType;

						if (!pResource->IsBackBuffer)
						{
							auto resourceUpdateDescIt = m_InternalResourceUpdateDescriptions.find(pResourceStateDesc->ResourceName);

							if (resourceUpdateDescIt == m_InternalResourceUpdateDescriptions.end())
							{
								LOG_ERROR("[RenderGraph]: Resource State with name \"%s\" has no accompanying InternalResourceUpdateDesc", pResourceStateDesc->ResourceName.c_str());
								return false;
							}

							xDimVariable = resourceUpdateDescIt->second.TextureUpdate.XDimVariable;
							yDimVariable = resourceUpdateDescIt->second.TextureUpdate.YDimVariable;
							xDimType = resourceUpdateDescIt->second.TextureUpdate.XDimType;
							yDimType = resourceUpdateDescIt->second.TextureUpdate.YDimType;
						}
						else
						{
							xDimVariable = 1.0f;
							yDimVariable = 1.0f;
							xDimType = ERenderGraphDimensionType::RELATIVE;
							yDimType = ERenderGraphDimensionType::RELATIVE;
						}

						//Just use the width to check if its ever been set
						if (renderPassAttachmentsWidth == 0)
						{
							renderPassAttachmentsWidth = xDimVariable;
							renderPassAttachmentsHeight = yDimVariable;
							renderPassAttachmentDimensionTypeX = xDimType;
							renderPassAttachmentDimensionTypeY = yDimType;
						}
						else
						{
							bool success = true;

							if (renderPassAttachmentsWidth != xDimVariable)
							{
								LOG_ERROR("[RenderGraph]: Resource State with name \"%s\" is bound as Attachment but does not share the same width %d, as previous attachments %d",
									pResourceStateDesc->ResourceName.c_str(),
									xDimVariable,
									renderPassAttachmentsWidth);
								success = false;
							}

							if (renderPassAttachmentsHeight != yDimVariable)
							{
								LOG_ERROR("[RenderGraph]: Resource State with name \"%s\" is bound as Attachment but does not share the same height %d, as previous attachments %d",
									pResourceStateDesc->ResourceName.c_str(),
									yDimVariable,
									renderPassAttachmentsHeight);
								success = false;
							}

							if (renderPassAttachmentDimensionTypeX != xDimType)
							{
								LOG_ERROR("[RenderGraph]: Resource State with name \"%s\" is bound as Attachment but does not share the same XDimType %s, as previous attachments %s",
									pResourceStateDesc->ResourceName.c_str(),
									RenderGraphDimensionTypeToString(xDimType),
									RenderGraphDimensionTypeToString(renderPassAttachmentDimensionTypeX));
								success = false;
							}

							if (renderPassAttachmentDimensionTypeY != yDimType)
							{
								LOG_ERROR("[RenderGraph]: Resource State with name \"%s\" is bound as Attachment but does not share the same XDimType %s, as previous attachments %s",
									pResourceStateDesc->ResourceName.c_str(),
									RenderGraphDimensionTypeToString(yDimType),
									RenderGraphDimensionTypeToString(renderPassAttachmentDimensionTypeY));
								success = false;
							}

							if (!success)
								return false;
						}
					}

					pResource->Texture.UsedAsRenderTarget = true;

					uint32 executionCountFromResource = pResource->Texture.PerSubImageTextureViews.GetSize();

					if (pResource->BackBufferBound) executionCountFromResource /= m_BackBufferCount;

					if (renderStageExecutionCount == 1)
					{
						renderStageExecutionCount = executionCountFromResource;
					}
					else if (executionCountFromResource > 1 && executionCountFromResource != renderStageExecutionCount)
					{
						LOG_ERROR("[RenderGraph]: Resource %s is used as RenderPass Attachment and requires execution count %d, but execution count for this RenderStage has been set to %d from another resource",
							pResource->Name.c_str(),
							executionCountFromResource,
							renderStageExecutionCount);
						return false;
					}

					bool isColorAttachment = pResource->Texture.Format != EFormat::FORMAT_D24_UNORM_S8_UINT;

					ETextureState initialState	= CalculateResourceTextureState(pResource->Type, pResourceStateDesc->AttachmentSynchronizations.PrevBindingType, pResource->Texture.Format);
					ETextureState finalState	= CalculateResourceTextureState(pResource->Type, pResourceStateDesc->AttachmentSynchronizations.NextBindingType, pResource->Texture.Format);

					ELoadOp loadOp = ELoadOp::LOAD_OP_LOAD;

					if (initialState == ETextureState::TEXTURE_STATE_DONT_CARE ||
						initialState == ETextureState::TEXTURE_STATE_UNKNOWN ||
						!pResourceStateDesc->AttachmentSynchronizations.PrevSameFrame)
					{
						loadOp = ELoadOp::LOAD_OP_CLEAR;
					}

					if (isColorAttachment)
					{
						RenderPassAttachmentDesc renderPassAttachmentDesc = {};
						renderPassAttachmentDesc.Format			= pResource->Texture.Format;
						renderPassAttachmentDesc.SampleCount	= 1;
						renderPassAttachmentDesc.LoadOp			= loadOp;
						renderPassAttachmentDesc.StoreOp		= EStoreOp::STORE_OP_STORE;
						renderPassAttachmentDesc.StencilLoadOp	= ELoadOp::LOAD_OP_DONT_CARE;
						renderPassAttachmentDesc.StencilStoreOp	= EStoreOp::STORE_OP_DONT_CARE;
						renderPassAttachmentDesc.InitialState	= initialState;
						renderPassAttachmentDesc.FinalState		= finalState;

						renderPassAttachmentDescriptions.PushBack(renderPassAttachmentDesc);

						renderPassRenderTargetStates.PushBack(ETextureState::TEXTURE_STATE_RENDER_TARGET);

						BlendAttachmentStateDesc blendAttachmentState = {};
						blendAttachmentState.BlendEnabled			= false;
						blendAttachmentState.RenderTargetComponentMask	= COLOR_COMPONENT_FLAG_R | COLOR_COMPONENT_FLAG_G | COLOR_COMPONENT_FLAG_B | COLOR_COMPONENT_FLAG_A;

						renderPassBlendAttachmentStates.PushBack(blendAttachmentState);
						renderStageRenderTargets.PushBack(std::make_pair(pResource, finalState));
					}
					else
					{
						RenderPassAttachmentDesc renderPassAttachmentDesc = {};
						renderPassAttachmentDesc.Format			= pResource->Texture.Format;
						renderPassAttachmentDesc.SampleCount	= 1;
						renderPassAttachmentDesc.LoadOp			= loadOp;
						renderPassAttachmentDesc.StoreOp		= EStoreOp::STORE_OP_STORE;
						renderPassAttachmentDesc.StencilLoadOp	= loadOp;
						renderPassAttachmentDesc.StencilStoreOp = EStoreOp::STORE_OP_STORE;
						renderPassAttachmentDesc.InitialState	= initialState;
						renderPassAttachmentDesc.FinalState		= finalState;

						renderPassDepthStencilDescription = renderPassAttachmentDesc;
						pDepthStencilResource = pResource;
					}
				}
			}

			//Triggering
			{
				pRenderStage->TriggerType	= pRenderStageDesc->TriggerType;
				pRenderStage->FrameDelay	= pRenderStageDesc->TriggerType == ERenderStageExecutionTrigger::EVERY ? uint32(pRenderStageDesc->FrameDelay) : 0;
				pRenderStage->FrameOffset	= pRenderStageDesc->TriggerType == ERenderStageExecutionTrigger::EVERY ? uint32(pRenderStageDesc->FrameOffset) : 0;
				pRenderStage->FrameCounter	= pRenderStageDesc->TriggerType == ERenderStageExecutionTrigger::EVERY ? 0 : 1; //We only trigger on FrameCounter == FrameDelay
			}

			if (pRenderStageDesc->CustomRenderer)
			{
				ICustomRenderer* pCustomRenderer = nullptr;

				if (isImGuiStage)
				{
					auto imGuiRenderStageIt = std::find_if(m_DebugRenderers.Begin(), m_DebugRenderers.End(), [](const ICustomRenderer* pCustomRenderer) { return pCustomRenderer->GetName() == RENDER_GRAPH_IMGUI_STAGE_NAME; });

					if (imGuiRenderStageIt == m_DebugRenderers.End())
					{
						ImGuiRenderer* pImGuiRenderer = DBG_NEW ImGuiRenderer(m_pGraphicsDevice);

						ImGuiRendererDesc imguiRendererDesc = {};
						imguiRendererDesc.BackBufferCount	= m_BackBufferCount;
						imguiRendererDesc.VertexBufferSize	= MEGA_BYTE(8);
						imguiRendererDesc.IndexBufferSize	= MEGA_BYTE(8);

						if (!pImGuiRenderer->Init(&imguiRendererDesc))
						{
							LOG_ERROR("[RenderGraph] Could not initialize ImGui Custom Renderer");
							return false;
						}

						m_CustomRenderers.PushBack(pImGuiRenderer);
						m_DebugRenderers.PushBack(pImGuiRenderer);

						pCustomRenderer = pImGuiRenderer;
					}
					else
					{
						pCustomRenderer = *imGuiRenderStageIt;
					}
				}
				else
				{
					auto customRendererIt = std::find_if(customRenderers.Begin(), customRenderers.End(), [pRenderStageDesc](const ICustomRenderer* pCustomRenderer) { return pRenderStageDesc->Name == pCustomRenderer->GetName(); });

					if (customRendererIt == customRenderers.end())
					{
						LOG_ERROR("[RenderGraph]: Custom Renderer %s could not be found among Custom Renderers", pRenderStage->Name.c_str());
						pRenderStage->TriggerType = ERenderStageExecutionTrigger::DISABLED;
					}
					else
					{
						pCustomRenderer = *customRendererIt;
					}
				}

				// Track all custom renderers
				m_CustomRenderers.PushBack(pCustomRenderer);

				CustomRendererRenderGraphInitDesc customRendererInitDesc = {};
				customRendererInitDesc.BackBufferCount				= m_BackBufferCount;
				customRendererInitDesc.pColorAttachmentDesc			= renderPassAttachmentDescriptions.GetData();
				customRendererInitDesc.ColorAttachmentCount			= (uint32)renderPassAttachmentDescriptions.GetSize();
				customRendererInitDesc.pDepthStencilAttachmentDesc	= renderPassDepthStencilDescription.Format != EFormat::FORMAT_NONE ? &renderPassDepthStencilDescription : nullptr;

				if (!pCustomRenderer->RenderGraphInit(&customRendererInitDesc))
				{
					LOG_ERROR("[RenderGraph] Could not initialize Custom Renderer");
					return false;
				}

				pRenderStage->UsesCustomRenderer	= true;
				pRenderStage->pCustomRenderer		= pCustomRenderer;
				pRenderStage->FirstPipelineStage	= pCustomRenderer->GetFirstPipelineStage();
				pRenderStage->LastPipelineStage		= pCustomRenderer->GetLastPipelineStage();

				//Since FirstPipelineStage of Custom Renderers is not known until we have created the Custom Renderer, we need to update Resources FirstPipelineStageOfLastRenderStage member
				if (!isImGuiStage)
				{
					for (uint32 rs = 0; rs < pRenderStageDesc->ResourceStates.GetSize(); rs++)
					{
						const RenderGraphResourceState* pResourceStateDesc = &pRenderStageDesc->ResourceStates[rs];

						auto resourceIt = m_ResourceMap.find(pResourceStateDesc->ResourceName);

						if (resourceIt == m_ResourceMap.end())
						{
							LOG_ERROR("[RenderGraph]: Resource State with name \"%s\" has no accompanying Resource", pResourceStateDesc->ResourceName.c_str());
							return false;
						}

						//Only set it if it hasn't been set before, if it has been set before a previous Render Stage uses this resource -> we shouldn't set it
						if (resourceIt->second.LastPipelineStageOfFirstRenderStage == FPipelineStageFlag::PIPELINE_STAGE_FLAG_UNKNOWN)
						{
							resourceIt->second.LastPipelineStageOfFirstRenderStage = pRenderStage->LastPipelineStage;
						}
					}
				}
			}
			else
			{
				pRenderStage->PipelineStageMask		= pipelineStageMask;
				pRenderStage->FirstPipelineStage	= FindEarliestPipelineStage(pRenderStageDesc);
				pRenderStage->LastPipelineStage		= lastPipelineStageFlags;
				pRenderStage->ExecutionCount		= renderStageExecutionCount;

				ConstantRangeDesc pushConstantRange = {};

				//Create Push Constants
				{
					uint32 externalMaxSize = MAX_PUSH_CONSTANT_SIZE;

					if (renderStageExecutionCount > 1)
					{
						PushConstants* pPushConstants = &pRenderStage->pInternalPushConstants[DRAW_ITERATION_PUSH_CONSTANTS_INDEX];
						pPushConstants->pData		= DBG_NEW byte[DRAW_ITERATION_PUSH_CONSTANTS_SIZE];
						pPushConstants->DataSize	= DRAW_ITERATION_PUSH_CONSTANTS_SIZE;
						pPushConstants->Offset		= MAX_PUSH_CONSTANT_SIZE - externalMaxSize;
						pPushConstants->MaxDataSize = DRAW_ITERATION_PUSH_CONSTANTS_SIZE;

						externalMaxSize -= DRAW_ITERATION_PUSH_CONSTANTS_SIZE;
					}

					//External Push Constants
					{
						PushConstants* pPushConstants = &pRenderStage->ExternalPushConstants;
						pPushConstants->pData		= nullptr; //This doesn't get allocated until UpdatePushConstants is called
						pPushConstants->DataSize	= 0;
						pPushConstants->Offset		= MAX_PUSH_CONSTANT_SIZE - externalMaxSize;
						pPushConstants->MaxDataSize = externalMaxSize;
					}

					pushConstantRange.ShaderStageFlags	= pipelineStageMask;
					pushConstantRange.SizeInBytes		= MAX_PUSH_CONSTANT_SIZE;
					pushConstantRange.OffsetInBytes		= 0;
				}

				//Create Pipeline Layout
				{
					TArray<DescriptorSetLayoutDesc> descriptorSetLayouts;
					descriptorSetLayouts.Reserve(2);

					if (bufferDescriptorSetDescriptions.GetSize() > 0)
					{
						DescriptorSetLayoutDesc descriptorSetLayout = {};
						descriptorSetLayout.DescriptorBindings		= bufferDescriptorSetDescriptions;
						descriptorSetLayouts.PushBack(descriptorSetLayout);
					}

					if (textureDescriptorSetDescriptions.GetSize() > 0)
					{
						DescriptorSetLayoutDesc descriptorSetLayout = {};
						descriptorSetLayout.DescriptorBindings		= textureDescriptorSetDescriptions;
						descriptorSetLayouts.PushBack(descriptorSetLayout);
					}

					if (pRenderStage->DrawType == ERenderStageDrawType::SCENE_INSTANCES ||
						pRenderStage->DrawType == ERenderStageDrawType::SCENE_INSTANCES_MESH_SHADER)
					{
						if (pRenderStage->pDrawArgsResource == nullptr)
						{
							LOG_ERROR("[RenderGraph]: A RenderStage of DrawType SCENE_INSTANCES and SCENE_INSTANCES_MESH_SHADER must have a binding of typ SCENE_DRAW_BUFFERS");
							return false;
						}
					}

					if (pRenderStage->pDrawArgsResource != nullptr)
					{
						if (pRenderStage->DrawArgsMask == 0x0)
						{
							LOG_ERROR("[RenderGraph]: A RenderStage which has a binding of type SCENE_DRAW_BUFFERS should have a non-zero DrawArgsMask set to that binding");
							return false;
						}

						{
							DescriptorSetLayoutDesc descriptorSetLayout = {};
							descriptorSetLayout.DescriptorBindings		= drawArgDescriptorSetDescriptions;
							descriptorSetLayouts.PushBack(descriptorSetLayout);
						}

						// Extensions descriptor set layout
						if (drawArgExtensionDescriptorSetDescriptions.GetSize() > 0)
						{
							DescriptorSetLayoutDesc descriptorSetLayout = {};
							descriptorSetLayout.DescriptorBindings = drawArgExtensionDescriptorSetDescriptions;
							descriptorSetLayouts.PushBack(descriptorSetLayout);
						}
					}

					PipelineLayoutDesc pipelineLayoutDesc = {};
					pipelineLayoutDesc.DescriptorSetLayouts	= descriptorSetLayouts;
					pipelineLayoutDesc.ConstantRanges		= { pushConstantRange };

					pRenderStage->pPipelineLayout = m_pGraphicsDevice->CreatePipelineLayout(&pipelineLayoutDesc);
				}

				//Create Descriptor Set
				{
					uint32 setIndex = 0;

					if (bufferDescriptorSetDescriptions.GetSize() > 0)
					{
						pRenderStage->ppBufferDescriptorSets = DBG_NEW DescriptorSet*[m_BackBufferCount];

						for (uint32 i = 0; i < m_BackBufferCount; i++)
						{
							DescriptorSet* pDescriptorSet = m_pGraphicsDevice->CreateDescriptorSet(pRenderStageDesc->Name + " Buffer Descriptor Set " + std::to_string(i), pRenderStage->pPipelineLayout, setIndex, m_pDescriptorHeap);
							pRenderStage->ppBufferDescriptorSets[i] = pDescriptorSet;
						}

						pRenderStage->BufferSetIndex = setIndex;
						setIndex++;
					}

					if (textureDescriptorSetDescriptions.GetSize() > 0)
					{
						pRenderStage->ppTextureDescriptorSets = DBG_NEW DescriptorSet*[m_BackBufferCount];

						for (uint32 i = 0; i < m_BackBufferCount; i++)
						{
							DescriptorSet* pDescriptorSet = m_pGraphicsDevice->CreateDescriptorSet(pRenderStageDesc->Name + " Texture Descriptor Set " + std::to_string(i), pRenderStage->pPipelineLayout, setIndex, m_pDescriptorHeap);
							pRenderStage->ppTextureDescriptorSets[i] = pDescriptorSet;
						}

						pRenderStage->TextureSetIndex = setIndex;
						setIndex++;
					}

					if (pRenderStageDesc->Type == EPipelineStateType::PIPELINE_STATE_TYPE_GRAPHICS && pRenderStageDesc->Graphics.DrawType == ERenderStageDrawType::SCENE_INSTANCES)
					{
						pRenderStage->pppDrawArgDescriptorSets = DBG_NEW DescriptorSet**[m_BackBufferCount];
						for (uint32 i = 0; i < m_BackBufferCount; i++)
						{
							pRenderStage->pppDrawArgDescriptorSets[i] = nullptr;
						}

						pRenderStage->DrawSetIndex = setIndex;
						setIndex++;

						// Draw Arg Extensions descriptor set
						if (drawArgExtensionDescriptorSetDescriptions.GetSize() > 0)
						{
							pRenderStage->pppDrawArgExtensionsDescriptorSets = DBG_NEW DescriptorSet**[m_BackBufferCount];
							for (uint32 i = 0; i < m_BackBufferCount; i++)
							{
								pRenderStage->pppDrawArgExtensionsDescriptorSets[i] = nullptr;
							}
							pRenderStage->DrawExtensionSetIndex = setIndex;
							setIndex++;
						}
					}
				}

				//Shader Constants
				const RenderGraphShaderConstants* pShaderConstants = nullptr;
				{
					auto shaderConstantsIt = shaderConstants.find(pRenderStage->Name);

					if (shaderConstantsIt != shaderConstants.end())
					{
						pShaderConstants = &shaderConstantsIt->second;
					}
				}


				//Create Pipeline State
				if (pRenderStageDesc->Type == EPipelineStateType::PIPELINE_STATE_TYPE_GRAPHICS)
				{
					ManagedGraphicsPipelineStateDesc pipelineDesc = {};
					pipelineDesc.DebugName							= pRenderStageDesc->Name;
					pipelineDesc.PipelineLayout						= MakeSharedRef(pRenderStage->pPipelineLayout);
					pipelineDesc.DepthStencilState.DepthTestEnable	= pRenderStageDesc->Graphics.DepthTestEnabled;
					pipelineDesc.TaskShader.ShaderGUID				= pRenderStageDesc->Graphics.Shaders.TaskShaderName.empty()		? GUID_NONE : ResourceManager::LoadShaderFromFile(pRenderStageDesc->Graphics.Shaders.TaskShaderName,		FShaderStageFlag::SHADER_STAGE_FLAG_TASK_SHADER,		EShaderLang::SHADER_LANG_GLSL);
					pipelineDesc.MeshShader.ShaderGUID				= pRenderStageDesc->Graphics.Shaders.MeshShaderName.empty()		? GUID_NONE : ResourceManager::LoadShaderFromFile(pRenderStageDesc->Graphics.Shaders.MeshShaderName,		FShaderStageFlag::SHADER_STAGE_FLAG_MESH_SHADER,		EShaderLang::SHADER_LANG_GLSL);
					pipelineDesc.VertexShader.ShaderGUID			= pRenderStageDesc->Graphics.Shaders.VertexShaderName.empty()	? GUID_NONE : ResourceManager::LoadShaderFromFile(pRenderStageDesc->Graphics.Shaders.VertexShaderName,		FShaderStageFlag::SHADER_STAGE_FLAG_VERTEX_SHADER,		EShaderLang::SHADER_LANG_GLSL);
					pipelineDesc.GeometryShader.ShaderGUID			= pRenderStageDesc->Graphics.Shaders.GeometryShaderName.empty() ? GUID_NONE : ResourceManager::LoadShaderFromFile(pRenderStageDesc->Graphics.Shaders.GeometryShaderName,	FShaderStageFlag::SHADER_STAGE_FLAG_GEOMETRY_SHADER,	EShaderLang::SHADER_LANG_GLSL);
					pipelineDesc.HullShader.ShaderGUID				= pRenderStageDesc->Graphics.Shaders.HullShaderName.empty()		? GUID_NONE : ResourceManager::LoadShaderFromFile(pRenderStageDesc->Graphics.Shaders.HullShaderName,		FShaderStageFlag::SHADER_STAGE_FLAG_HULL_SHADER,		EShaderLang::SHADER_LANG_GLSL);
					pipelineDesc.DomainShader.ShaderGUID			= pRenderStageDesc->Graphics.Shaders.DomainShaderName.empty()	? GUID_NONE : ResourceManager::LoadShaderFromFile(pRenderStageDesc->Graphics.Shaders.DomainShaderName,		FShaderStageFlag::SHADER_STAGE_FLAG_DOMAIN_SHADER,		EShaderLang::SHADER_LANG_GLSL);
					pipelineDesc.PixelShader.ShaderGUID				= pRenderStageDesc->Graphics.Shaders.PixelShaderName.empty()	? GUID_NONE : ResourceManager::LoadShaderFromFile(pRenderStageDesc->Graphics.Shaders.PixelShaderName,		FShaderStageFlag::SHADER_STAGE_FLAG_PIXEL_SHADER,		EShaderLang::SHADER_LANG_GLSL);
					pipelineDesc.BlendState.BlendAttachmentStates	= renderPassBlendAttachmentStates;
					pipelineDesc.RasterizerState.CullMode			= pRenderStageDesc->Graphics.CullMode;
					pipelineDesc.RasterizerState.PolygonMode		= pRenderStageDesc->Graphics.PolygonMode;
					pipelineDesc.RasterizerState.FrontFaceCounterClockWise = false;
					pipelineDesc.InputAssembly.PrimitiveTopology	= pRenderStageDesc->Graphics.PrimitiveTopology;

					if (pShaderConstants != nullptr)
					{
						pipelineDesc.TaskShader.ShaderConstants		= pShaderConstants->Graphics.TaskShaderConstants;
						pipelineDesc.MeshShader.ShaderConstants		= pShaderConstants->Graphics.MeshShaderConstants;
						pipelineDesc.VertexShader.ShaderConstants	= pShaderConstants->Graphics.VertexShaderConstants;
						pipelineDesc.GeometryShader.ShaderConstants = pShaderConstants->Graphics.GeometryShaderConstants;
						pipelineDesc.HullShader.ShaderConstants		= pShaderConstants->Graphics.HullShaderConstants;
						pipelineDesc.DomainShader.ShaderConstants	= pShaderConstants->Graphics.DomainShaderConstants;
						pipelineDesc.PixelShader.ShaderConstants	= pShaderConstants->Graphics.PixelShaderConstants;
					}

					//Create RenderPass
					{
						RenderPassSubpassDesc renderPassSubpassDesc = { };
						renderPassSubpassDesc.RenderTargetStates			= renderPassRenderTargetStates;
						renderPassSubpassDesc.DepthStencilAttachmentState	= pDepthStencilResource != nullptr ? ETextureState::TEXTURE_STATE_DEPTH_STENCIL_ATTACHMENT : ETextureState::TEXTURE_STATE_DONT_CARE;

						RenderPassSubpassDependencyDesc renderPassSubpassDependencyDesc = {};
						renderPassSubpassDependencyDesc.SrcSubpass		= EXTERNAL_SUBPASS;
						renderPassSubpassDependencyDesc.DstSubpass		= 0;
						renderPassSubpassDependencyDesc.SrcAccessMask	= 0;
						renderPassSubpassDependencyDesc.DstAccessMask	= FMemoryAccessFlag::MEMORY_ACCESS_FLAG_MEMORY_READ | FMemoryAccessFlag::MEMORY_ACCESS_FLAG_MEMORY_WRITE;
						renderPassSubpassDependencyDesc.SrcStageMask	= FPipelineStageFlag::PIPELINE_STAGE_FLAG_RENDER_TARGET_OUTPUT;
						renderPassSubpassDependencyDesc.DstStageMask	= FPipelineStageFlag::PIPELINE_STAGE_FLAG_RENDER_TARGET_OUTPUT;

						if (renderPassDepthStencilDescription.Format != EFormat::FORMAT_NONE)
							renderPassAttachmentDescriptions.PushBack(renderPassDepthStencilDescription);

						RenderPassDesc renderPassDesc = {};
						renderPassDesc.DebugName			= "";
						renderPassDesc.Attachments			= renderPassAttachmentDescriptions;
						renderPassDesc.Subpasses			= { renderPassSubpassDesc };
						renderPassDesc.SubpassDependencies	= { renderPassSubpassDependencyDesc };

						RenderPass* pRenderPass		= m_pGraphicsDevice->CreateRenderPass(&renderPassDesc);
						pipelineDesc.RenderPass		= MakeSharedRef(pRenderPass);

						pRenderStage->pRenderPass	= pRenderPass;

						//Create duplicate Render Pass (this is fucking retarded) which we use when the RenderStage is Disabled, this Render Pass forces LoadOp to be LOAD
						if (!attachmentStateUnchanged)
						{
							RenderPassDesc disabledRenderPassDesc = renderPassDesc;

							for (RenderPassAttachmentDesc& attachmentDesc : disabledRenderPassDesc.Attachments)
							{
								if (attachmentDesc.InitialState != ETextureState::TEXTURE_STATE_UNKNOWN) attachmentDesc.LoadOp = ELoadOp::LOAD_OP_LOAD;
								if (attachmentDesc.StencilLoadOp != ELoadOp::LOAD_OP_DONT_CARE) attachmentDesc.StencilLoadOp = ELoadOp::LOAD_OP_LOAD;
							}

							pRenderStage->pDisabledRenderPass = m_pGraphicsDevice->CreateRenderPass(&disabledRenderPassDesc);
						}
					}

					pRenderStage->PipelineStateID = PipelineStateManager::CreateGraphicsPipelineState(&pipelineDesc);
					VALIDATE(pRenderStage->PipelineStateID != 0);
					pRenderStage->pPipelineState = PipelineStateManager::GetPipelineState(pRenderStage->PipelineStateID);
				}
				else if (pRenderStageDesc->Type == EPipelineStateType::PIPELINE_STATE_TYPE_COMPUTE)
				{
					ManagedComputePipelineStateDesc pipelineDesc = { };
					pipelineDesc.DebugName		= pRenderStageDesc->Name;
					pipelineDesc.PipelineLayout	= MakeSharedRef(pRenderStage->pPipelineLayout);
					pipelineDesc.Shader.ShaderGUID = pRenderStageDesc->Compute.ShaderName.empty() ? GUID_NONE : ResourceManager::LoadShaderFromFile(pRenderStageDesc->Compute.ShaderName, FShaderStageFlag::SHADER_STAGE_FLAG_COMPUTE_SHADER, EShaderLang::SHADER_LANG_GLSL);

					if (pShaderConstants != nullptr)
					{
						pipelineDesc.Shader.ShaderConstants		= pShaderConstants->Compute.ShaderConstants;
					}

					pRenderStage->PipelineStateID = PipelineStateManager::CreateComputePipelineState(&pipelineDesc);
					VALIDATE(pRenderStage->PipelineStateID != 0);
					pRenderStage->pPipelineState = PipelineStateManager::GetPipelineState(pRenderStage->PipelineStateID);
				}
				else if (pRenderStageDesc->Type == EPipelineStateType::PIPELINE_STATE_TYPE_RAY_TRACING)
				{
					ManagedRayTracingPipelineStateDesc pipelineDesc = {};
					pipelineDesc.PipelineLayout			= MakeSharedRef(pRenderStage->pPipelineLayout);
					pipelineDesc.MaxRecursionDepth		= 1;
					pipelineDesc.RaygenShader.ShaderGUID = pRenderStageDesc->RayTracing.Shaders.RaygenShaderName.empty() ? GUID_NONE : ResourceManager::LoadShaderFromFile(pRenderStageDesc->RayTracing.Shaders.RaygenShaderName, FShaderStageFlag::SHADER_STAGE_FLAG_RAYGEN_SHADER, EShaderLang::SHADER_LANG_GLSL );

					if (pShaderConstants != nullptr)
					{
						pipelineDesc.RaygenShader.ShaderConstants = pShaderConstants->RayTracing.RaygenConstants;
					}

					pipelineDesc.ClosestHitShaders.Resize(pRenderStageDesc->RayTracing.Shaders.ClosestHitShaderCount);
					for (uint32 ch = 0; ch < pRenderStageDesc->RayTracing.Shaders.ClosestHitShaderCount; ch++)
					{
						pipelineDesc.ClosestHitShaders[ch].ShaderGUID = pRenderStageDesc->RayTracing.Shaders.pClosestHitShaderNames[ch].empty() ? GUID_NONE : ResourceManager::LoadShaderFromFile(pRenderStageDesc->RayTracing.Shaders.pClosestHitShaderNames[ch], FShaderStageFlag::SHADER_STAGE_FLAG_CLOSEST_HIT_SHADER, EShaderLang::SHADER_LANG_GLSL );

						if (pShaderConstants != nullptr)
						{
							pipelineDesc.ClosestHitShaders[ch].ShaderConstants = pShaderConstants->RayTracing.ClosestHitConstants[ch];
						}
					}

					pipelineDesc.MissShaders.Resize(pRenderStageDesc->RayTracing.Shaders.MissShaderCount);
					for (uint32 m = 0; m < pRenderStageDesc->RayTracing.Shaders.MissShaderCount; m++)
					{
						pipelineDesc.MissShaders[m].ShaderGUID = pRenderStageDesc->RayTracing.Shaders.pMissShaderNames[m].empty() ? GUID_NONE : ResourceManager::LoadShaderFromFile(pRenderStageDesc->RayTracing.Shaders.pMissShaderNames[m], FShaderStageFlag::SHADER_STAGE_FLAG_MISS_SHADER, EShaderLang::SHADER_LANG_GLSL );

						if (pShaderConstants != nullptr)
						{
							pipelineDesc.MissShaders[m].ShaderConstants = pShaderConstants->RayTracing.MissConstants[m];
						}
					}

					pRenderStage->PipelineStateID = PipelineStateManager::CreateRayTracingPipelineState(&pipelineDesc);
					VALIDATE(pRenderStage->PipelineStateID != 0);
					pRenderStage->pPipelineState = PipelineStateManager::GetPipelineState(pRenderStage->PipelineStateID);
				}
			}

			//Create Resource Bindings to Render Stage
			{
				if (renderStageRenderTargets.GetSize() > 0)
				{
					if (pRenderStageDesc->Type != EPipelineStateType::PIPELINE_STATE_TYPE_GRAPHICS)
					{
						LOG_ERROR("[RenderGraph]: There are resources that a RenderPass should be linked to, but Render Stage %u is not a Graphics Pipeline State", renderStageIndex);
						return false;
					}

					for (uint32 r = 0; r < renderStageRenderTargets.GetSize(); r++)
					{
						auto resourcePair = renderStageRenderTargets[r];
						Resource* pResource = resourcePair.first;

						ResourceBinding resourceBinding = {};
						resourceBinding.pRenderStage	= pRenderStage;
						resourceBinding.DescriptorType	= EDescriptorType::DESCRIPTOR_TYPE_UNKNOWN;
						resourceBinding.Binding			= UINT32_MAX;
						resourceBinding.TextureState	= resourcePair.second;

						pResource->ResourceBindings.PushBack(resourceBinding);		//Create Binding to notify Custom Renderers
						pRenderStage->RenderTargetResources.PushBack(pResource);
					}
				}

				if (pDepthStencilResource != nullptr)
				{
					if (pRenderStageDesc->Type != EPipelineStateType::PIPELINE_STATE_TYPE_GRAPHICS)
					{
						LOG_ERROR("[RenderGraph]: There are resources that a RenderPass should be linked to, but Render Stage %u is not a Graphics Pipeline State", renderStageIndex);
						return false;
					}

					ResourceBinding resourceBinding = {};
					resourceBinding.pRenderStage	= pRenderStage;
					resourceBinding.DescriptorType	= EDescriptorType::DESCRIPTOR_TYPE_UNKNOWN;
					resourceBinding.Binding			= UINT32_MAX;
					resourceBinding.TextureState	= ETextureState::TEXTURE_STATE_SHADER_READ_ONLY;

					pDepthStencilResource->ResourceBindings.PushBack(resourceBinding); //Create Binding to notify Custom Renderers
					pRenderStage->pDepthStencilAttachment = pDepthStencilResource;
				}

				for (uint32 r = 0; r < renderStageTextureResources.GetSize(); r++)
				{
					auto& resourceTuple = renderStageTextureResources[r];
					Resource* pResource = std::get<0>(resourceTuple);

					ResourceBinding resourceBinding = {};
					resourceBinding.pRenderStage	= pRenderStage;
					resourceBinding.DescriptorType	= std::get<2>(resourceTuple);
					resourceBinding.Binding			= r;
					resourceBinding.TextureState	= std::get<1>(resourceTuple);

					pResource->ResourceBindings.PushBack(resourceBinding);
				}

				for (uint32 r = 0; r < renderStageBufferResources.GetSize(); r++)
				{
					auto& resourceTuple = renderStageBufferResources[r];
					Resource* pResource = std::get<0>(resourceTuple);

					ResourceBinding resourceBinding = {};
					resourceBinding.pRenderStage	= pRenderStage;
					resourceBinding.DescriptorType	= std::get<1>(resourceTuple);
					resourceBinding.Binding			= r;
					resourceBinding.TextureState	= ETextureState::TEXTURE_STATE_UNKNOWN;

					pResource->ResourceBindings.PushBack(resourceBinding);
				}

				for (uint32 r = 0; r < renderStageDrawArgResources.GetSize(); r++)
				{
					auto& resourceTuple = renderStageDrawArgResources[r];
					Resource* pResource = std::get<0>(resourceTuple);

					ResourceBinding resourceBinding = {};
					resourceBinding.pRenderStage	= pRenderStage;
					resourceBinding.DescriptorType	= std::get<1>(resourceTuple);
					resourceBinding.Binding			= r;
					resourceBinding.TextureState	= ETextureState::TEXTURE_STATE_UNKNOWN;

					pResource->ResourceBindings.PushBack(resourceBinding);
				}
			}
		}

		return true;
	}

	bool RenderGraph::CreateSynchronizationStages(const TArray<SynchronizationStageDesc>& synchronizationStageDescriptions, TSet<uint32>& requiredDrawArgs)
	{
		m_pSynchronizationStages = DBG_NEW SynchronizationStage[synchronizationStageDescriptions.GetSize()];

		for (uint32 s = 0; s < synchronizationStageDescriptions.GetSize(); s++)
		{
			const SynchronizationStageDesc* pSynchronizationStageDesc = &synchronizationStageDescriptions[s];

			SynchronizationStage* pSynchronizationStage = &m_pSynchronizationStages[s];
			ECommandQueueType otherQueue = ECommandQueueType::COMMAND_QUEUE_TYPE_NONE;

			for (auto synchronizationIt = pSynchronizationStageDesc->Synchronizations.begin(); synchronizationIt != pSynchronizationStageDesc->Synchronizations.end(); synchronizationIt++)
			{
				const RenderGraphResourceSynchronizationDesc* pResourceSynchronizationDesc = &(*synchronizationIt);

				//En massa skit kommer nog beh�va g�ras om h�r, nu n�r Parsern tar hand om Back Buffer States korrekt.

				auto it = m_ResourceMap.find(pResourceSynchronizationDesc->ResourceName);

				if (it == m_ResourceMap.end())
				{
					LOG_ERROR("[RenderGraph]: Resource found in Synchronization Stage but not in Resource Map \"%s\"", pResourceSynchronizationDesc->ResourceName.c_str());
					return false;
				}

				Resource* pResource = &it->second;

				auto prevRenderStageIt = m_RenderStageMap.find(pResourceSynchronizationDesc->PrevRenderStage);
				auto nextRenderStageIt = m_RenderStageMap.find(pResourceSynchronizationDesc->NextRenderStage);

				FPipelineStageFlags	prevLastPipelineStage;


				if (prevRenderStageIt == m_RenderStageMap.end())
				{
					if (pResourceSynchronizationDesc->PrevRenderStage == "PRESENT")
					{
						prevLastPipelineStage = FPipelineStageFlag::PIPELINE_STAGE_FLAG_BOTTOM;
					}
					else
					{
						LOG_ERROR("[RenderGraph]: Render Stage found in Synchronization but not in Render Stage Map \"%s\"", pResourceSynchronizationDesc->PrevRenderStage.c_str());
						return false;
					}
				}
				else
				{
					prevLastPipelineStage = m_pRenderStages[prevRenderStageIt->second].LastPipelineStage;
				}

				if (nextRenderStageIt == m_RenderStageMap.end())
				{
					LOG_ERROR("[RenderGraph]: Render Stage found in Synchronization but not in Render Stage Map \"%s\"", pResourceSynchronizationDesc->NextRenderStage.c_str());
					return false;
				}

				const RenderStage* pNextRenderStage	= &m_pRenderStages[nextRenderStageIt->second];

				ECommandQueueType prevQueue 	= pResourceSynchronizationDesc->PrevQueue;
				ECommandQueueType nextQueue		= pResourceSynchronizationDesc->NextQueue;
				uint32 srcMemoryAccessFlags		= CalculateResourceAccessFlags(pResourceSynchronizationDesc->PrevBindingType);
				uint32 dstMemoryAccessFlags		= CalculateResourceAccessFlags(pResourceSynchronizationDesc->NextBindingType);

				if (pSynchronizationStage->ExecutionQueue == ECommandQueueType::COMMAND_QUEUE_TYPE_NONE)
				{
					pSynchronizationStage->ExecutionQueue = prevQueue;
					otherQueue = pSynchronizationStage->ExecutionQueue == ECommandQueueType::COMMAND_QUEUE_TYPE_GRAPHICS ? ECommandQueueType::COMMAND_QUEUE_TYPE_COMPUTE : ECommandQueueType::COMMAND_QUEUE_TYPE_GRAPHICS;
				}
				else if (pSynchronizationStage->ExecutionQueue != prevQueue)
				{
					LOG_ERROR("[RenderGraph]: SynchronizationStage \"%s\" contains synchronizations that have different Previous Queues");
					return false;
				}

				pSynchronizationStage->SrcPipelineStage				= FindLastPipelineStage(pSynchronizationStage->SrcPipelineStage | prevLastPipelineStage);
				pSynchronizationStage->SameQueueDstPipelineStage	= FindEarliestCompatiblePipelineStage(pSynchronizationStage->SameQueueDstPipelineStage | pNextRenderStage->FirstPipelineStage, pSynchronizationStage->ExecutionQueue);
				pSynchronizationStage->OtherQueueDstPipelineStage	= FindEarliestCompatiblePipelineStage(pSynchronizationStage->OtherQueueDstPipelineStage | pNextRenderStage->FirstPipelineStage, otherQueue);

				if (pResource->Type == ERenderGraphResourceType::TEXTURE)
				{
					PipelineTextureBarrierDesc textureBarrier = {};
					textureBarrier.QueueBefore			= prevQueue;
					textureBarrier.QueueAfter			= nextQueue;
					textureBarrier.SrcMemoryAccessFlags = srcMemoryAccessFlags;
					textureBarrier.DstMemoryAccessFlags = dstMemoryAccessFlags;
					textureBarrier.StateBefore			= CalculateResourceTextureState(pResource->Type, pResourceSynchronizationDesc->PrevBindingType, pResource->Texture.Format);
					textureBarrier.StateAfter			= CalculateResourceTextureState(pResource->Type, pResourceSynchronizationDesc->NextBindingType, pResource->Texture.Format);
					textureBarrier.TextureFlags			= pResource->Texture.Format == EFormat::FORMAT_D24_UNORM_S8_UINT ? FTextureFlag::TEXTURE_FLAG_DEPTH_STENCIL : 0;

					uint32 targetSynchronizationIndex = 0;

					if (prevQueue == nextQueue)
					{
						if (pResource->BackBufferBound)
						{
							targetSynchronizationIndex = SAME_QUEUE_BACK_BUFFER_BOUND_SYNCHRONIZATION_INDEX;
						}
						else if (pResource->Texture.UnboundedArray)
						{
							targetSynchronizationIndex = SAME_QUEUE_UNBOUNDED_TEXTURE_SYNCHRONIZATION_INDEX;
						}
						else
						{
							targetSynchronizationIndex = SAME_QUEUE_TEXTURE_SYNCHRONIZATION_INDEX;
						}
					}
					else
					{
						if (pResource->BackBufferBound)
						{
							targetSynchronizationIndex = OTHER_QUEUE_BACK_BUFFER_BOUND_SYNCHRONIZATION_INDEX;
						}
						else if (pResource->Texture.UnboundedArray)
						{
							targetSynchronizationIndex = OTHER_QUEUE_UNBOUNDED_TEXTURE_SYNCHRONIZATION_INDEX;
						}
						else
						{
							targetSynchronizationIndex = OTHER_QUEUE_TEXTURE_SYNCHRONIZATION_INDEX;
						}
					}

					if (pResource->Texture.UnboundedArray)
					{
						//Back Buffer Bound textures are not allowed to be Unbounded Arrays
						if (pResource->BackBufferBound)
						{
							LOG_ERROR("[RenderGraph]: Resource \"%s\" found to be Back Buffer Bound and Unbounded, this is currently not allowed!", pResource->Name.c_str());
							return false;
						}

						//If this is an Unbounded Array of textures we use a similar trick to Draw Args, we create one barrier which we will later use as a template
						TArray<TArray<PipelineTextureBarrierDesc>>& targetArray = pSynchronizationStage->UnboundedTextureBarriers[targetSynchronizationIndex];
						targetArray.PushBack({ textureBarrier });
						uint32 barrierIndex = targetArray.GetSize() - 1;

						ResourceBarrierInfo barrierInfo = {};
						barrierInfo.SynchronizationStageIndex	= s;
						barrierInfo.SynchronizationTypeIndex	= targetSynchronizationIndex;
						barrierInfo.BarrierIndex				= barrierIndex;

						pResource->BarriersPerSynchronizationStage.PushBack(barrierInfo);
					}
					else
					{
						uint32 actualSubResourceCount = 0;

						bool isTextureCube = pResource->Texture.TextureType == ERenderGraphTextureType::TEXTURE_CUBE;
						if (pResource->BackBufferBound)
						{
							actualSubResourceCount = m_BackBufferCount;
							textureBarrier.ArrayCount = isTextureCube ? 6 : 1;
						}
						else if (pResource->Texture.IsOfArrayType)
						{
							actualSubResourceCount = 1;
							textureBarrier.ArrayCount = isTextureCube ? 6 * pResource->SubResourceCount : pResource->SubResourceCount;
						}
						else
						{
							actualSubResourceCount = pResource->SubResourceCount;
							textureBarrier.ArrayCount = isTextureCube ? 6 : 1;
						}

						for (uint32 sr = 0; sr < actualSubResourceCount; sr++)
						{
							TArray<PipelineTextureBarrierDesc>& targetArray = pSynchronizationStage->TextureBarriers[targetSynchronizationIndex];
							targetArray.PushBack(textureBarrier);
							uint32 barrierIndex = targetArray.GetSize() - 1;

							ResourceBarrierInfo barrierInfo = {};
							barrierInfo.SynchronizationStageIndex	= s;
							barrierInfo.SynchronizationTypeIndex	= targetSynchronizationIndex;
							barrierInfo.BarrierIndex				= barrierIndex;

							pResource->BarriersPerSynchronizationStage.PushBack(barrierInfo);
						}
					}
				}
				else if (pResource->Type == ERenderGraphResourceType::SCENE_DRAW_ARGS)
				{
					{
						PipelineBufferBarrierDesc bufferBarrier = {};
						bufferBarrier.QueueBefore = prevQueue;
						bufferBarrier.QueueAfter = nextQueue;
						bufferBarrier.SrcMemoryAccessFlags = srcMemoryAccessFlags;
						bufferBarrier.DstMemoryAccessFlags = dstMemoryAccessFlags;

						uint32 targetSynchronizationIndex = 0;

						if (prevQueue == nextQueue)
						{
							targetSynchronizationIndex = SAME_QUEUE_BUFFER_SYNCHRONIZATION_INDEX;
						}
						else
						{
							targetSynchronizationIndex = OTHER_QUEUE_BUFFER_SYNCHRONIZATION_INDEX;
						}

						TArray<PipelineBufferBarrierDesc>& targetArray = pSynchronizationStage->DrawBufferBarriers[targetSynchronizationIndex];
						targetArray.PushBack(bufferBarrier);
						uint32 barrierIndex = targetArray.GetSize() - 1;

						//We ignore SubResourceCount since DRAW_BUFFERS don't have predetermined SubResourceCount, instead it is determined at runtime

						ResourceBarrierInfo barrierInfo = {};
						barrierInfo.SynchronizationStageIndex = s;
						barrierInfo.SynchronizationTypeIndex = targetSynchronizationIndex;
						barrierInfo.BarrierIndex = barrierIndex;
						barrierInfo.DrawArgsMask = synchronizationIt->DrawArgsMask;
						requiredDrawArgs.insert(synchronizationIt->DrawArgsMask);

						pResource->BarriersPerSynchronizationStage.PushBack(barrierInfo);
					}

					// Textures from draw arg extensions. 
					// (This is the same code as in the Texture Resource, but uses DrawTextureBarriers instead of TextureBarriers, Might want to make a function for this.)
					{
						PipelineTextureBarrierDesc textureBarrier = {};
						textureBarrier.QueueBefore = prevQueue;
						textureBarrier.QueueAfter = nextQueue;
						textureBarrier.SrcMemoryAccessFlags = srcMemoryAccessFlags;
						textureBarrier.DstMemoryAccessFlags = dstMemoryAccessFlags;
						textureBarrier.StateBefore = CalculateResourceTextureState(ERenderGraphResourceType::TEXTURE, pResourceSynchronizationDesc->PrevBindingType, pResource->Texture.Format);
						textureBarrier.StateAfter = CalculateResourceTextureState(ERenderGraphResourceType::TEXTURE, pResourceSynchronizationDesc->NextBindingType, pResource->Texture.Format);
						textureBarrier.TextureFlags = pResource->Texture.Format == EFormat::FORMAT_D24_UNORM_S8_UINT ? FTextureFlag::TEXTURE_FLAG_DEPTH_STENCIL : 0;

						uint32 targetSynchronizationIndex = 0;

						if (prevQueue == nextQueue)
						{
							targetSynchronizationIndex = 0; // SAME_QUEUE_TEXTURE_SYNCHRONIZATION_INDEX
						}
						else
						{
							targetSynchronizationIndex = 1; // OTHER_QUEUE_TEXTURE_SYNCHRONIZATION_INDEX
						}

						uint32 actualSubResourceCount = 0;
						bool isTextureCube = pResource->Texture.TextureType == ERenderGraphTextureType::TEXTURE_CUBE;
						if (pResource->BackBufferBound)
						{
							actualSubResourceCount = m_BackBufferCount;
							textureBarrier.ArrayCount = isTextureCube ? 6 : 1;
						}
						else if (pResource->Texture.IsOfArrayType)
						{
							actualSubResourceCount = 1;
							textureBarrier.ArrayCount = isTextureCube ? 6 * pResource->SubResourceCount : pResource->SubResourceCount;
						}
						else
						{
							actualSubResourceCount = pResource->SubResourceCount;
							textureBarrier.ArrayCount = isTextureCube ? 6 : 1;
						}

						for (uint32 sr = 0; sr < actualSubResourceCount; sr++)
						{
							TArray<PipelineTextureBarrierDesc>& targetArray = pSynchronizationStage->DrawTextureBarriers[targetSynchronizationIndex];
							targetArray.PushBack(textureBarrier);

							/*
							uint32 barrierIndex = targetArray.GetSize() - 1;
							ResourceBarrierInfo barrierInfo = {};
							barrierInfo.SynchronizationStageIndex = s;
							barrierInfo.SynchronizationTypeIndex = targetSynchronizationIndex;
							barrierInfo.BarrierIndex = barrierIndex;

							pResource->BarriersPerSynchronizationStage.PushBack(barrierInfo);
							*/
						}
					}
				}
				else if (pResource->Type == ERenderGraphResourceType::BUFFER)
				{
					PipelineBufferBarrierDesc bufferBarrier = {};
					bufferBarrier.QueueBefore			= prevQueue;
					bufferBarrier.QueueAfter			= nextQueue;
					bufferBarrier.SrcMemoryAccessFlags	= srcMemoryAccessFlags;
					bufferBarrier.DstMemoryAccessFlags	= dstMemoryAccessFlags;

					uint32 targetSynchronizationIndex = 0;

					if (prevQueue == nextQueue)
					{
						targetSynchronizationIndex = SAME_QUEUE_BUFFER_SYNCHRONIZATION_INDEX;
					}
					else
					{
						targetSynchronizationIndex = OTHER_QUEUE_BUFFER_SYNCHRONIZATION_INDEX;
					}

					uint32 actualSubResourceCount = 0;
					if (pResource->BackBufferBound)
					{
						actualSubResourceCount = m_BackBufferCount;
					}
					else
					{
						actualSubResourceCount = pResource->SubResourceCount;
					}

					for (uint32 sr = 0; sr < actualSubResourceCount; sr++)
					{
						TArray<PipelineBufferBarrierDesc>& targetArray = pSynchronizationStage->BufferBarriers[targetSynchronizationIndex];
						targetArray.PushBack(bufferBarrier);
						uint32 barrierIndex = targetArray.GetSize() - 1;

						ResourceBarrierInfo barrierInfo = {};
						barrierInfo.SynchronizationStageIndex	= s;
						barrierInfo.SynchronizationTypeIndex	= targetSynchronizationIndex;
						barrierInfo.BarrierIndex				= barrierIndex;

						pResource->BarriersPerSynchronizationStage.PushBack(barrierInfo);
					}
				}
			}
		}

		return true;
	}

	bool RenderGraph::CreatePipelineStages(const TArray<PipelineStageDesc>& pipelineStageDescriptions)
	{
		m_PipelineStageCount = (uint32)pipelineStageDescriptions.GetSize();
		m_pPipelineStages = DBG_NEW PipelineStage[m_PipelineStageCount];

		String pipelineStageName = "";

		for (uint32 i = 0; i < m_PipelineStageCount; i++)
		{
			const PipelineStageDesc* pPipelineStageDesc = &pipelineStageDescriptions[i];

			PipelineStage* pPipelineStage = &m_pPipelineStages[i];

			bool createCommandLists = true;

			if (pPipelineStageDesc->Type == ERenderGraphPipelineStageType::RENDER)
			{
				bool usesCustomRenderer = m_pRenderStages[pPipelineStageDesc->StageIndex].UsesCustomRenderer;
				createCommandLists = !usesCustomRenderer;
				m_ExecutionStageCount += usesCustomRenderer ? 2 : 1;
				pipelineStageName = m_pRenderStages[pPipelineStageDesc->StageIndex].Name;
			}
			else if (pPipelineStageDesc->Type == ERenderGraphPipelineStageType::SYNCHRONIZATION)
			{
				m_ExecutionStageCount += 2;
				pipelineStageName = "Synchronization Stage " + std::to_string(pPipelineStageDesc->StageIndex);
			}

			pPipelineStage->Type		= pPipelineStageDesc->Type;
			pPipelineStage->StageIndex	= pPipelineStageDesc->StageIndex;

			if (createCommandLists)
			{
				pPipelineStage->ppGraphicsCommandAllocators		= DBG_NEW CommandAllocator*[m_BackBufferCount];
				pPipelineStage->ppComputeCommandAllocators		= DBG_NEW CommandAllocator*[m_BackBufferCount];
				pPipelineStage->ppGraphicsCommandLists			= DBG_NEW CommandList*[m_BackBufferCount];
				pPipelineStage->ppComputeCommandLists			= DBG_NEW CommandList*[m_BackBufferCount];

				for (uint32 f = 0; f < m_BackBufferCount; f++)
				{
					//Todo: Don't always allocate 2 command lists (timestamps also do this)
					pPipelineStage->ppGraphicsCommandAllocators[f]	= m_pGraphicsDevice->CreateCommandAllocator("Render Graph Graphics Command Allocator", ECommandQueueType::COMMAND_QUEUE_TYPE_GRAPHICS);
					pPipelineStage->ppComputeCommandAllocators[f]	= m_pGraphicsDevice->CreateCommandAllocator("Render Graph Compute Command Allocator", ECommandQueueType::COMMAND_QUEUE_TYPE_COMPUTE);

					CommandListDesc graphicsCommandListDesc = {};
					graphicsCommandListDesc.DebugName				= "Render Graph Graphics Command List";
					graphicsCommandListDesc.CommandListType			= ECommandListType::COMMAND_LIST_TYPE_PRIMARY;
					graphicsCommandListDesc.Flags					= FCommandListFlag::COMMAND_LIST_FLAG_ONE_TIME_SUBMIT;

					pPipelineStage->ppGraphicsCommandLists[f]		= m_pGraphicsDevice->CreateCommandList(pPipelineStage->ppGraphicsCommandAllocators[f], &graphicsCommandListDesc);

					// Add graphics timestamps
					Profiler::GetGPUProfiler()->AddTimestamp(pPipelineStage->ppGraphicsCommandLists[f], pipelineStageName + " GRAPHICS");

					CommandListDesc computeCommandListDesc = {};
					computeCommandListDesc.DebugName				= "Render Graph Compute Command List";
					computeCommandListDesc.CommandListType			= ECommandListType::COMMAND_LIST_TYPE_PRIMARY;
					computeCommandListDesc.Flags					= FCommandListFlag::COMMAND_LIST_FLAG_ONE_TIME_SUBMIT;

					pPipelineStage->ppComputeCommandLists[f]		= m_pGraphicsDevice->CreateCommandList(pPipelineStage->ppComputeCommandAllocators[f], &computeCommandListDesc);

					// Add compute timestamps
					Profiler::GetGPUProfiler()->AddTimestamp(pPipelineStage->ppComputeCommandLists[f], pipelineStageName + " COMPUTE");
				}

				// Reset all timestamps and pipeline statistics before first use of them
				for (uint32 f = 0; f < m_BackBufferCount; f++)
				{
					pPipelineStage->ppGraphicsCommandLists[f]->Begin(nullptr);
					Profiler::GetGPUProfiler()->ResetTimestamp(pPipelineStage->ppGraphicsCommandLists[f]);
					Profiler::GetGPUProfiler()->ResetGraphicsPipelineStat(pPipelineStage->ppGraphicsCommandLists[f]);
					Profiler::GetGPUProfiler()->StartGraphicsPipelineStat(pPipelineStage->ppGraphicsCommandLists[f]);
					Profiler::GetGPUProfiler()->EndGraphicsPipelineStat(pPipelineStage->ppGraphicsCommandLists[f]);
					pPipelineStage->ppGraphicsCommandLists[f]->End();
					RenderAPI::GetGraphicsQueue()->ExecuteCommandLists(&pPipelineStage->ppGraphicsCommandLists[f], 1, FPipelineStageFlag::PIPELINE_STAGE_FLAG_UNKNOWN, nullptr, 0, nullptr, 0);
					RenderAPI::GetGraphicsQueue()->Flush();

					pPipelineStage->ppComputeCommandLists[f]->Begin(nullptr);
					Profiler::GetGPUProfiler()->ResetTimestamp(pPipelineStage->ppComputeCommandLists[f]);
					pPipelineStage->ppComputeCommandLists[f]->End();
					RenderAPI::GetComputeQueue()->ExecuteCommandLists(&pPipelineStage->ppComputeCommandLists[f], 1, FPipelineStageFlag::PIPELINE_STAGE_FLAG_UNKNOWN, nullptr, 0, nullptr, 0);
					RenderAPI::GetComputeQueue()->Flush();
				}
			}
		}

		m_ppExecutionStages = DBG_NEW CommandList*[m_ExecutionStageCount];

		return true;
	}

	void RenderGraph::UpdateRelativeParameters()
	{
		RenderAPI::GetGraphicsQueue()->Flush();
		RenderAPI::GetComputeQueue()->Flush();
		RenderAPI::GetCopyQueue()->Flush();

		for (uint32 renderStageIndex : m_WindowRelativeRenderStages)
		{
			RenderStage* pRenderStage = &m_pRenderStages[renderStageIndex];

			UpdateRelativeRenderStageDimensions(pRenderStage);
		}

		for (const String& resourceName : m_WindowRelativeResources)
		{
			InternalResourceUpdateDesc* pInternalResourceUpdateDesc = &m_InternalResourceUpdateDescriptions[resourceName];

			UpdateRelativeResourceDimensions(pInternalResourceUpdateDesc);
		}
	}

	void RenderGraph::UpdateInternalResource(InternalResourceUpdateDesc& desc)
	{
		auto it = m_ResourceMap.find(desc.ResourceName);

		if (it != m_ResourceMap.end())
		{
			Resource* pResource = &it->second;
			ResourceUpdateDesc resourceUpdateDesc;
			resourceUpdateDesc.ResourceName = desc.ResourceName;

			switch (desc.Type)
			{
				case ERenderGraphResourceType::TEXTURE:
				{
					resourceUpdateDesc.InternalTextureUpdate.pTextureDesc		= &desc.TextureUpdate.TextureDesc;
					resourceUpdateDesc.InternalTextureUpdate.pTextureViewDesc	= &desc.TextureUpdate.TextureViewDesc;
					resourceUpdateDesc.InternalTextureUpdate.pSamplerDesc		= &desc.TextureUpdate.SamplerDesc;
					UpdateResourceTexture(pResource, &resourceUpdateDesc);
					break;
				}
				case ERenderGraphResourceType::BUFFER:
				{
					resourceUpdateDesc.InternalBufferUpdate.pBufferDesc			= &desc.BufferUpdate.BufferDesc;
					UpdateResourceBuffer(pResource, &resourceUpdateDesc);
					break;
				}
				default:
				{
					LOG_WARNING("[RenderGraph]: Resource \"%s\" in Render Graph has unsupported Type", desc.ResourceName.c_str());
					return;
				}
			}
		}
		else
		{
			LOG_WARNING("[RenderGraph]: Resource \"%s\" in Render Graph could not be found in Resource Map", desc.ResourceName.c_str());
			return;
		}
	}

	void RenderGraph::UpdateResourceTexture(Resource* pResource, const ResourceUpdateDesc* pDesc)
	{
		uint32 actualSubResourceCount = 0;

		//Unbounded arrays are handled differently compared to normal textures
		if (pResource->Texture.UnboundedArray)
		{
			//We don't know the subresource count until now so we must update all container arrays
			actualSubResourceCount = pDesc->ExternalTextureUpdate.Count;
			pResource->Texture.Textures.Resize(actualSubResourceCount);
			pResource->Texture.PerImageTextureViews.Resize(actualSubResourceCount);
			pResource->Texture.Samplers.Resize(actualSubResourceCount);
			pResource->Texture.PerSubImageTextureViews.Resize(actualSubResourceCount * (pDesc->ExternalTextureUpdate.ppPerSubImageTextureViews != nullptr ? pDesc->ExternalTextureUpdate.PerImageSubImageTextureViewCount : 1));

			//We must clear all non-template barriers
			for (uint32 b = 0; b < pResource->BarriersPerSynchronizationStage.GetSize(); b++)
			{
				const ResourceBarrierInfo* pBarrierInfo = &pResource->BarriersPerSynchronizationStage[b];
				SynchronizationStage* pSynchronizationStage = &m_pSynchronizationStages[pBarrierInfo->SynchronizationStageIndex];

				TArray<PipelineTextureBarrierDesc>& textureBarriers = pSynchronizationStage->UnboundedTextureBarriers[pBarrierInfo->SynchronizationTypeIndex][pBarrierInfo->BarrierIndex];
				textureBarriers.Resize(1);
				textureBarriers[0].pTexture = nullptr;
			}
		}
		else
		{
			if (pResource->BackBufferBound)
			{
				actualSubResourceCount = m_BackBufferCount;
			}
			else if (pResource->Texture.IsOfArrayType)
			{
				actualSubResourceCount = 1;
			}
			else
			{
				actualSubResourceCount = pResource->SubResourceCount;
			}
		}

		for (uint32 sr = 0; sr < actualSubResourceCount; sr++)
		{
			Texture** ppTexture			= &pResource->Texture.Textures[sr];
			TextureView** ppTextureView = &pResource->Texture.PerImageTextureViews[sr];
			Sampler** ppSampler			= &pResource->Texture.Samplers[sr];

			Texture* pTexture						= nullptr;
			TextureView* pTextureView				= nullptr;
			Sampler* pSampler						= nullptr;

			if (pResource->OwnershipType == EResourceOwnershipType::INTERNAL)
			{
				const TextureDesc* pTextureDesc	= pDesc->InternalTextureUpdate.pTextureDesc;
				TextureViewDesc textureViewDesc = *pDesc->InternalTextureUpdate.pTextureViewDesc; //Make a copy so we can change TextureViewDesc::pTexture

				SAFERELEASE(*ppTexture);
				SAFERELEASE(*ppTextureView);

				pTexture = m_pGraphicsDevice->CreateTexture(pTextureDesc);

				textureViewDesc.pTexture = pTexture;
				pTextureView = m_pGraphicsDevice->CreateTextureView(&textureViewDesc);

				//Create texture views for sub images to be used as Render Targets
				if (pResource->Texture.UsedAsRenderTarget)
				{
					if (pResource->Texture.PerSubImageUniquelyAllocated)
					{
						TextureViewDesc subImageTextureViewDesc = {};
						subImageTextureViewDesc.pTexture		= pTexture;
						subImageTextureViewDesc.Flags			= (textureViewDesc.Flags & FTextureViewFlag::TEXTURE_VIEW_FLAG_DEPTH_STENCIL) > 0 ? FTextureViewFlag::TEXTURE_VIEW_FLAG_DEPTH_STENCIL : FTextureViewFlag::TEXTURE_VIEW_FLAG_RENDER_TARGET;
						subImageTextureViewDesc.Format			= pResource->Texture.Format;
						subImageTextureViewDesc.Type			= ETextureViewType::TEXTURE_VIEW_TYPE_2D;
						subImageTextureViewDesc.Miplevel		= textureViewDesc.Miplevel;
						subImageTextureViewDesc.MiplevelCount	= textureViewDesc.MiplevelCount;
						subImageTextureViewDesc.ArrayCount		= 1;

						for (uint32 si = 0; si < pTextureDesc->ArrayCount; si++)
						{
							TextureView** ppPerSubImageTextureView = &pResource->Texture.PerSubImageTextureViews[sr * pTextureDesc->ArrayCount + si];

							subImageTextureViewDesc.DebugName	= pResource->Name + " Sub Image Texture View " + std::to_string(si);
							subImageTextureViewDesc.ArrayIndex	= si;

							SAFERELEASE(*ppPerSubImageTextureView);
							(*ppPerSubImageTextureView)	= m_pGraphicsDevice->CreateTextureView(&subImageTextureViewDesc);
						}
					}
					else
					{
						pResource->Texture.PerSubImageTextureViews[sr] = pTextureView;
					}
				}

				//Update Sampler
				if (pDesc->InternalTextureUpdate.pSamplerDesc != nullptr)
				{
					SAFERELEASE(*ppSampler);
					pSampler = m_pGraphicsDevice->CreateSampler(pDesc->InternalTextureUpdate.pSamplerDesc);
				}
			}
			else if (pResource->OwnershipType == EResourceOwnershipType::EXTERNAL)
			{
				pTexture			= pDesc->ExternalTextureUpdate.ppTextures[sr];
				pTextureView		= pDesc->ExternalTextureUpdate.ppTextureViews[sr];

				if (pDesc->ExternalTextureUpdate.ppPerSubImageTextureViews != nullptr)
				{
					uint32 subImageBaseIndex = sr * pDesc->ExternalTextureUpdate.PerImageSubImageTextureViewCount;

					for (uint32 si = 0; si < pDesc->ExternalTextureUpdate.PerImageSubImageTextureViewCount; si++)
					{
						pResource->Texture.PerSubImageTextureViews[subImageBaseIndex + si] = pDesc->ExternalTextureUpdate.ppPerSubImageTextureViews[subImageBaseIndex + si];
					}
				}
				else
				{
					pResource->Texture.PerSubImageTextureViews[sr] = pTextureView;
				}

				//Update Sampler
				if (pDesc->ExternalTextureUpdate.ppSamplers != nullptr)
				{
					pSampler = pDesc->ExternalTextureUpdate.ppSamplers[sr];
				}
			}
			else
			{
				LOG_ERROR("[RenderGraph]: UpdateResourceTexture called for resource with invalid OwnershipType");
				return;
			}

			const TextureDesc& textureDesc = pTexture->GetDesc();

			if (pResource->Texture.IsOfArrayType)
			{
				if (pResource->Texture.TextureType == ERenderGraphTextureType::TEXTURE_CUBE)
				{
					if (textureDesc.ArrayCount != pResource->SubResourceCount * 6)
					{
						LOG_ERROR("[RenderGraph]: UpdateResourceTexture for resource of array type with length %u and type TextureCube but ArrayCount was %u", pResource->SubResourceCount, textureDesc.ArrayCount);
						return;
					}
				}
				else
				{
					if (textureDesc.ArrayCount != pResource->SubResourceCount)
					{
						LOG_ERROR("[RenderGraph]: UpdateResourceTexture for resource of array type with length %u and type Texture2D but ArrayCount was %u", pResource->SubResourceCount, textureDesc.ArrayCount);
						return;
					}
				}
			}

			(*ppTexture)		= pTexture;
			(*ppTextureView)	= pTextureView;
			(*ppSampler)		= pSampler;

			if (pResource->BarriersPerSynchronizationStage.GetSize() > 0)
			{
				if (pResource->Texture.UnboundedArray)
				{
					for (uint32 b = 0; b < pResource->BarriersPerSynchronizationStage.GetSize(); b++)
					{
						const ResourceBarrierInfo* pBarrierInfo = &pResource->BarriersPerSynchronizationStage[b];
						SynchronizationStage* pSynchronizationStage = &m_pSynchronizationStages[pBarrierInfo->SynchronizationStageIndex];

						TArray<PipelineTextureBarrierDesc>& textureBarriers = pSynchronizationStage->UnboundedTextureBarriers[pBarrierInfo->SynchronizationTypeIndex][pBarrierInfo->BarrierIndex];
						PipelineTextureBarrierDesc& templateBarrier = textureBarriers[0];

						if (templateBarrier.pTexture == nullptr)
						{
							templateBarrier.pTexture		= pTexture;
							templateBarrier.Miplevel		= 0;
							templateBarrier.MiplevelCount	= textureDesc.Miplevels;
							templateBarrier.ArrayIndex		= 0;
							templateBarrier.ArrayCount		= textureDesc.ArrayCount;
						}
						else
						{
							PipelineTextureBarrierDesc newBarrier = templateBarrier;
							newBarrier.pTexture			= pTexture;
							newBarrier.Miplevel			= 0;
							newBarrier.MiplevelCount	= textureDesc.Miplevels;
							newBarrier.ArrayIndex		= 0;
							newBarrier.ArrayCount		= textureDesc.ArrayCount;
							textureBarriers.PushBack(newBarrier);
						}
					}
				}
				else
				{
					for (uint32 b = sr; b < pResource->BarriersPerSynchronizationStage.GetSize(); b += pResource->SubResourceCount)
					{
						const ResourceBarrierInfo* pBarrierInfo = &pResource->BarriersPerSynchronizationStage[b];
						SynchronizationStage* pSynchronizationStage = &m_pSynchronizationStages[pBarrierInfo->SynchronizationStageIndex];

						PipelineTextureBarrierDesc* pTextureBarrier = &pSynchronizationStage->TextureBarriers[pBarrierInfo->SynchronizationTypeIndex][pBarrierInfo->BarrierIndex];

						pTextureBarrier->pTexture		= pTexture;
						pTextureBarrier->Miplevel		= 0;
						pTextureBarrier->MiplevelCount	= textureDesc.Miplevels;
						pTextureBarrier->ArrayIndex		= 0;
						pTextureBarrier->ArrayCount		= textureDesc.ArrayCount;
					}
				}
			}

			//Transfer to Initial State
			if (pResource->Texture.InitialTransitionBarrier.QueueBefore != ECommandQueueType::COMMAND_QUEUE_TYPE_UNKNOWN)
			{
				PipelineTextureBarrierDesc& initialBarrier = pResource->Texture.InitialTransitionBarrier;

				initialBarrier.pTexture				= pTexture;
				initialBarrier.Miplevel				= 0;
				initialBarrier.MiplevelCount		= textureDesc.Miplevels;
				initialBarrier.ArrayIndex			= 0;
				initialBarrier.ArrayCount			= textureDesc.ArrayCount;

				FPipelineStageFlags srcPipelineStage = pResource->LastPipelineStageOfFirstRenderStage;
				FPipelineStageFlags dstPipelineStage = pResource->LastPipelineStageOfFirstRenderStage;

				if (initialBarrier.QueueAfter == ECommandQueueType::COMMAND_QUEUE_TYPE_GRAPHICS)
				{
					CommandList* pCommandList = m_ppGraphicsCopyCommandLists[m_ModFrameIndex];

					if (!pCommandList->IsBegin())
					{
						m_ppGraphicsCopyCommandAllocators[m_ModFrameIndex]->Reset();
						pCommandList->Begin(nullptr);
					}

					pCommandList->PipelineTextureBarriers(srcPipelineStage, dstPipelineStage, &initialBarrier, 1);
				}
				else if (initialBarrier.QueueAfter == ECommandQueueType::COMMAND_QUEUE_TYPE_COMPUTE)
				{
					CommandList* pCommandList = m_ppComputeCopyCommandLists[m_ModFrameIndex];

					if (!pCommandList->IsBegin())
					{
						m_ppComputeCopyCommandAllocators[m_ModFrameIndex]->Reset();
						pCommandList->Begin(nullptr);
					}

					pCommandList->PipelineTextureBarriers(srcPipelineStage, dstPipelineStage, &initialBarrier, 1);
				}
			}
		}

		if (pResource->ResourceBindings.GetSize() > 0)
		{
			m_DirtyBoundTextureResources.insert(pResource);

			for (const ResourceBinding& binding : pResource->ResourceBindings)
			{
				m_DirtyRenderStageTextureSets.insert(binding.pRenderStage);
			}
		}
	}

	void RenderGraph::UpdateResourceDrawArgs(Resource* pResource, const ResourceUpdateDesc* pDesc)
	{
		auto drawArgsArgsIt = pResource->DrawArgs.MaskToArgs.find(pDesc->ExternalDrawArgsUpdate.DrawArgsMask);

		if (drawArgsArgsIt != pResource->DrawArgs.MaskToArgs.end())
		{
			drawArgsArgsIt->second.Args.Clear();

			drawArgsArgsIt->second.Args.Resize(pDesc->ExternalDrawArgsUpdate.Count);
			memcpy(drawArgsArgsIt->second.Args.GetData(), pDesc->ExternalDrawArgsUpdate.pDrawArgs, pDesc->ExternalDrawArgsUpdate.Count * sizeof(DrawArg));

			//Update Synchronization Stage Barriers
			for (uint32 b = 0; b < pResource->BarriersPerSynchronizationStage.GetSize(); b += pResource->SubResourceCount)
			{
				const ResourceBarrierInfo* pBarrierInfo = &pResource->BarriersPerSynchronizationStage[b];

				if (pDesc->ExternalDrawArgsUpdate.DrawArgsMask == pBarrierInfo->DrawArgsMask)
				{
					SynchronizationStage* pSynchronizationStage = &m_pSynchronizationStages[pBarrierInfo->SynchronizationStageIndex];

					//Todo: This only works while there is a single Draw Args resource, this is OK for now but should be changed when generalizing
					TArray<PipelineBufferBarrierDesc>& drawBufferBarriers = pSynchronizationStage->DrawBufferBarriers[pBarrierInfo->SynchronizationTypeIndex];
					PipelineBufferBarrierDesc bufferBarrierTemplate = drawBufferBarriers[0];
					drawBufferBarriers.Clear();

					TArray<PipelineTextureBarrierDesc>& drawTextureBarriers = pSynchronizationStage->DrawTextureBarriers[pBarrierInfo->SynchronizationTypeIndex];
					PipelineTextureBarrierDesc textureBarrierTemplate = drawTextureBarriers[0];
					drawTextureBarriers.Clear();

					for (uint32 d = 0; d < pDesc->ExternalDrawArgsUpdate.Count; d++)
					{
						uint32	drawArgMask = pDesc->ExternalDrawArgsUpdate.DrawArgsMask;
						DrawArg* pDrawArg = &pDesc->ExternalDrawArgsUpdate.pDrawArgs[d];

						// Vertex Buffer
						{
							VALIDATE(pDrawArg->pVertexBuffer);

							bufferBarrierTemplate.pBuffer		= pDrawArg->pVertexBuffer;
							bufferBarrierTemplate.SizeInBytes	= pDrawArg->pVertexBuffer->GetDesc().SizeInBytes;
							bufferBarrierTemplate.Offset		= 0;
							drawBufferBarriers.PushBack(bufferBarrierTemplate);
						}

						// Instance Buffer
						{
							VALIDATE(pDrawArg->pInstanceBuffer);

							bufferBarrierTemplate.pBuffer		= pDrawArg->pInstanceBuffer;
							bufferBarrierTemplate.SizeInBytes	= pDrawArg->pInstanceBuffer->GetDesc().SizeInBytes;
							bufferBarrierTemplate.Offset		= 0;
							drawBufferBarriers.PushBack(bufferBarrierTemplate);
						}

						// Index Buffer
						{
							VALIDATE(pDrawArg->pIndexBuffer);

							bufferBarrierTemplate.pBuffer		= pDrawArg->pIndexBuffer;
							bufferBarrierTemplate.SizeInBytes	= pDrawArg->pIndexBuffer->GetDesc().SizeInBytes;
							bufferBarrierTemplate.Offset		= 0;
							drawBufferBarriers.PushBack(bufferBarrierTemplate);
						}

						// Meshlet Buffer
						if(pDrawArg->pMeshletBuffer)
						{
							bufferBarrierTemplate.pBuffer		= pDrawArg->pMeshletBuffer;
							bufferBarrierTemplate.SizeInBytes	= pDrawArg->pMeshletBuffer->GetDesc().SizeInBytes;
							bufferBarrierTemplate.Offset		= 0;
							drawBufferBarriers.PushBack(bufferBarrierTemplate);
						}

						// UniqueIndices Buffer
						if (pDrawArg->pUniqueIndicesBuffer)
						{
							bufferBarrierTemplate.pBuffer		= pDrawArg->pUniqueIndicesBuffer;
							bufferBarrierTemplate.SizeInBytes	= pDrawArg->pUniqueIndicesBuffer->GetDesc().SizeInBytes;
							bufferBarrierTemplate.Offset		= 0;
							drawBufferBarriers.PushBack(bufferBarrierTemplate);
						}

						// PrimitiveIndices Buffer
						if (pDrawArg->pPrimitiveIndices)
						{
							bufferBarrierTemplate.pBuffer		= pDrawArg->pPrimitiveIndices;
							bufferBarrierTemplate.SizeInBytes	= pDrawArg->pPrimitiveIndices->GetDesc().SizeInBytes;
							bufferBarrierTemplate.Offset		= 0;
							drawBufferBarriers.PushBack(bufferBarrierTemplate);
						}
						

						// For draw arg extensions
						if (pDrawArg->HasExtensions)
						{
							uint32 numExtensionGroups = pDrawArg->InstanceCount;
							for (uint32 i = 0; i < numExtensionGroups; i++)
							{
								DrawArgExtensionGroup* extensionGroup = pDrawArg->ppExtensionGroups[i];
								if (extensionGroup)
								{
									uint32 extensionCount = extensionGroup->ExtensionCount;
									for (uint32 e = 0; e < extensionCount; e++)
									{
										DrawArgExtensionData& extension = extensionGroup->pExtensions[e];
										uint32 numTextures = extension.TextureCount;
										for (uint32 t = 0; t < numTextures; t++)
										{
											uint32 masks = extensionGroup->pExtensionMasks[e];
											const TextureViewDesc& textureViewDesc = extension.ppTextureViews[t]->GetDesc();
											textureBarrierTemplate.StateBefore = ETextureState::TEXTURE_STATE_SHADER_READ_ONLY;// CalculateResourceTextureState(ERenderGraphResourceType::TEXTURE, pResourceSynchronizationDesc->PrevBindingType, pResource->Texture.Format);
											textureBarrierTemplate.StateAfter = ETextureState::TEXTURE_STATE_SHADER_READ_ONLY;
											textureBarrierTemplate.pTexture = extension.ppTextures[t];
											textureBarrierTemplate.Miplevel = textureViewDesc.Miplevel;
											textureBarrierTemplate.MiplevelCount = textureViewDesc.MiplevelCount;
											textureBarrierTemplate.ArrayIndex = textureViewDesc.ArrayIndex;
											drawTextureBarriers.PushBack(textureBarrierTemplate);
										}
									}
								}
							}
						}
					}
				}
			}

			static TArray<PipelineBufferBarrierDesc> intialBarriers;
			static TArray<PipelineTextureBarrierDesc> intialTextureBarriers;
			intialBarriers.Clear();
			intialTextureBarriers.Clear();

			//Create Initial Barriers
			for (uint32 d = 0; d < pDesc->ExternalDrawArgsUpdate.Count; d++)
			{
				uint32	drawArgMask = pDesc->ExternalDrawArgsUpdate.DrawArgsMask;
				DrawArg* pDrawArg = &pDesc->ExternalDrawArgsUpdate.pDrawArgs[d];

				// Vertex Buffer
				{
					VALIDATE(pDrawArg->pVertexBuffer);

					PipelineBufferBarrierDesc initialVertexBufferTransitionBarrier = drawArgsArgsIt->second.InitialTransitionBarrierTemplate;
					initialVertexBufferTransitionBarrier.pBuffer		= pDrawArg->pVertexBuffer;
					initialVertexBufferTransitionBarrier.Offset			= 0;
					initialVertexBufferTransitionBarrier.SizeInBytes	= pDrawArg->pVertexBuffer->GetDesc().SizeInBytes;
					intialBarriers.PushBack(initialVertexBufferTransitionBarrier);
				}

				// Instance Buffer
				{
					VALIDATE(pDrawArg->pInstanceBuffer);

					PipelineBufferBarrierDesc initialInstanceBufferTransitionBarrier = drawArgsArgsIt->second.InitialTransitionBarrierTemplate;
					initialInstanceBufferTransitionBarrier.pBuffer		= pDrawArg->pInstanceBuffer;
					initialInstanceBufferTransitionBarrier.Offset		= 0;
					initialInstanceBufferTransitionBarrier.SizeInBytes	= pDrawArg->pInstanceBuffer->GetDesc().SizeInBytes;
					intialBarriers.PushBack(initialInstanceBufferTransitionBarrier);
				}

				// Index Buffer
				{
					VALIDATE(pDrawArg->pIndexBuffer);

					PipelineBufferBarrierDesc initialIndexBufferTransitionBarrier = drawArgsArgsIt->second.InitialTransitionBarrierTemplate;
					initialIndexBufferTransitionBarrier.pBuffer		= pDrawArg->pIndexBuffer;
					initialIndexBufferTransitionBarrier.Offset		= 0;
					initialIndexBufferTransitionBarrier.SizeInBytes	= pDrawArg->pIndexBuffer->GetDesc().SizeInBytes;
					intialBarriers.PushBack(initialIndexBufferTransitionBarrier);
				}

				// If meshlet buffer is nullptr we assume that we are not using meshshaders
				if (pDrawArg->pMeshletBuffer)
				{
					// Meshlet Buffer
					{
						PipelineBufferBarrierDesc initialMeshletBufferTransitionBarrier = drawArgsArgsIt->second.InitialTransitionBarrierTemplate;
						initialMeshletBufferTransitionBarrier.pBuffer		= pDrawArg->pMeshletBuffer;
						initialMeshletBufferTransitionBarrier.Offset		= 0;
						initialMeshletBufferTransitionBarrier.SizeInBytes	= pDrawArg->pMeshletBuffer->GetDesc().SizeInBytes;
						intialBarriers.PushBack(initialMeshletBufferTransitionBarrier);
					}

					// Unique Indices Buffer
					{
						VALIDATE(pDrawArg->pUniqueIndicesBuffer);

						PipelineBufferBarrierDesc initialUniqueIndicesBufferTransitionBarrier = drawArgsArgsIt->second.InitialTransitionBarrierTemplate;
						initialUniqueIndicesBufferTransitionBarrier.pBuffer		= pDrawArg->pUniqueIndicesBuffer;
						initialUniqueIndicesBufferTransitionBarrier.Offset		= 0;
						initialUniqueIndicesBufferTransitionBarrier.SizeInBytes = pDrawArg->pUniqueIndicesBuffer->GetDesc().SizeInBytes;
						intialBarriers.PushBack(initialUniqueIndicesBufferTransitionBarrier);
					}

					// Primitive Indices Buffer
					{
						VALIDATE(pDrawArg->pPrimitiveIndices);

						PipelineBufferBarrierDesc initialPrimitiveIndicesBufferTransitionBarrier = drawArgsArgsIt->second.InitialTransitionBarrierTemplate;
						initialPrimitiveIndicesBufferTransitionBarrier.pBuffer		= pDrawArg->pPrimitiveIndices;
						initialPrimitiveIndicesBufferTransitionBarrier.Offset		= 0;
						initialPrimitiveIndicesBufferTransitionBarrier.SizeInBytes	= pDrawArg->pPrimitiveIndices->GetDesc().SizeInBytes;
						intialBarriers.PushBack(initialPrimitiveIndicesBufferTransitionBarrier);
					}
				}

				// Draw arg extensions
				if (pDrawArg->HasExtensions)
				{
					PipelineTextureBarrierDesc initialMaskTexturesTransitionBarrier = drawArgsArgsIt->second.InitialTextureTransitionBarrierTemplate;
					uint32 numExtensionGroups = pDrawArg->InstanceCount;
					for (uint32 i = 0; i < numExtensionGroups; i++)
					{
						DrawArgExtensionGroup* extensionGroup = pDrawArg->ppExtensionGroups[i];
						if (extensionGroup)
						{
							uint32 extensionCount = extensionGroup->ExtensionCount;
							for (uint32 e = 0; e < extensionCount; e++)
							{
								DrawArgExtensionData& extension = extensionGroup->pExtensions[e];
								uint32 numTextures = extension.TextureCount;
								for (uint32 t = 0; t < numTextures; t++)
								{
									const TextureDesc& textureDesc = extension.ppTextures[t]->GetDesc();
									initialMaskTexturesTransitionBarrier.pTexture = extension.ppTextures[t];
									initialMaskTexturesTransitionBarrier.TextureFlags = textureDesc.Flags;
									initialMaskTexturesTransitionBarrier.ArrayCount = textureDesc.ArrayCount;
									initialMaskTexturesTransitionBarrier.ArrayIndex = 0;
									initialMaskTexturesTransitionBarrier.Miplevel = 0;
									initialMaskTexturesTransitionBarrier.MiplevelCount = textureDesc.Miplevels;
									intialTextureBarriers.PushBack(initialMaskTexturesTransitionBarrier);
								}
							}
						}
					}
				}
			}

			// Transfer to Initial State for buffer barriers
			if (!intialBarriers.IsEmpty())
			{
				FPipelineStageFlags srcPipelineStage = pResource->LastPipelineStageOfFirstRenderStage;
				FPipelineStageFlags dstPipelineStage = pResource->LastPipelineStageOfFirstRenderStage;

				if (intialBarriers[0].QueueAfter == ECommandQueueType::COMMAND_QUEUE_TYPE_GRAPHICS)
				{
					CommandList* pCommandList = m_ppGraphicsCopyCommandLists[m_ModFrameIndex];

					if (!pCommandList->IsBegin())
					{
						m_ppGraphicsCopyCommandAllocators[m_ModFrameIndex]->Reset();
						pCommandList->Begin(nullptr);
					}

					uint32 remaining = intialBarriers.GetSize() % MAX_BUFFER_BARRIERS;
					uint32 i = 0;
					for(; i < floor(intialBarriers.GetSize()/ MAX_BUFFER_BARRIERS); i++)
						pCommandList->PipelineBufferBarriers(srcPipelineStage, dstPipelineStage, &intialBarriers[i*MAX_BUFFER_BARRIERS], MAX_BUFFER_BARRIERS);
					if(remaining != 0)
						pCommandList->PipelineBufferBarriers(srcPipelineStage, dstPipelineStage, &intialBarriers[i*MAX_BUFFER_BARRIERS], remaining);
				}
				else if (intialBarriers[0].QueueAfter == ECommandQueueType::COMMAND_QUEUE_TYPE_COMPUTE)
				{
					CommandList* pCommandList = m_ppComputeCopyCommandLists[m_ModFrameIndex];

					if (!pCommandList->IsBegin())
					{
						m_ppComputeCopyCommandAllocators[m_ModFrameIndex]->Reset();
						pCommandList->Begin(nullptr);
					}

					uint32 remaining = intialBarriers.GetSize() % MAX_BUFFER_BARRIERS;
					uint32 i = 0;
					for (; i < floor(intialBarriers.GetSize() / MAX_BUFFER_BARRIERS); i++)
						pCommandList->PipelineBufferBarriers(srcPipelineStage, dstPipelineStage, &intialBarriers[i * MAX_BUFFER_BARRIERS], MAX_BUFFER_BARRIERS);
					if (remaining != 0)
						pCommandList->PipelineBufferBarriers(srcPipelineStage, dstPipelineStage, &intialBarriers[i * MAX_BUFFER_BARRIERS], remaining);
				}
			}

<<<<<<< HEAD
			m_DirtyBoundDrawArgResources.insert(pResource);
=======
			// Transfer to Initial State for texture barriers
			if (!intialTextureBarriers.IsEmpty())
			{
				FPipelineStageFlags srcPipelineStage = pResource->LastPipelineStageOfFirstRenderStage;
				FPipelineStageFlags dstPipelineStage = pResource->LastPipelineStageOfFirstRenderStage;

				if (intialTextureBarriers[0].QueueAfter == ECommandQueueType::COMMAND_QUEUE_TYPE_GRAPHICS)
				{
					CommandList* pCommandList = m_ppGraphicsCopyCommandLists[m_ModFrameIndex];

					if (!pCommandList->IsBegin())
					{
						m_ppGraphicsCopyCommandAllocators[m_ModFrameIndex]->Reset();
						pCommandList->Begin(nullptr);
					}

					PipelineTextureBarriers(pCommandList, intialTextureBarriers, srcPipelineStage, dstPipelineStage);
				}
				else if (intialTextureBarriers[0].QueueAfter == ECommandQueueType::COMMAND_QUEUE_TYPE_COMPUTE)
				{
					CommandList* pCommandList = m_ppComputeCopyCommandLists[m_ModFrameIndex];

					if (!pCommandList->IsBegin())
					{
						m_ppComputeCopyCommandAllocators[m_ModFrameIndex]->Reset();
						pCommandList->Begin(nullptr);
					}

					PipelineTextureBarriers(pCommandList, intialTextureBarriers, srcPipelineStage, dstPipelineStage);
				}
			}

			m_DirtyDescriptorSetDrawArgs.insert(pResource);
>>>>>>> b0fb16fc
		}
		else
		{
			LOG_WARNING("[RenderGraph]: Update DrawArgs called for unused DrawArgsMask %08x", pDesc->ExternalDrawArgsUpdate.DrawArgsMask);
		}
	}

	void RenderGraph::UpdateResourceBuffer(Resource* pResource, const ResourceUpdateDesc* pDesc)
	{
		uint32 actualSubResourceCount = 0;
		if (pResource->BackBufferBound)
		{
			actualSubResourceCount = m_BackBufferCount;
		}
		else
		{
			actualSubResourceCount = pResource->SubResourceCount;
		}

		VALIDATE(actualSubResourceCount == pDesc->ExternalBufferUpdate.Count);

		//Update Buffer
		for (uint32 sr = 0; sr < actualSubResourceCount; sr++)
		{
			Buffer** ppBuffer		= &pResource->Buffer.Buffers[sr];
			uint64* pOffset			= &pResource->Buffer.Offsets[sr];
			uint64* pSizeInBytes	= &pResource->Buffer.SizesInBytes[sr];

			Buffer* pBuffer = nullptr;

			if (pResource->OwnershipType == EResourceOwnershipType::INTERNAL)
			{
				SAFERELEASE(*ppBuffer);
				pBuffer = m_pGraphicsDevice->CreateBuffer(pDesc->InternalBufferUpdate.pBufferDesc);
			}
			else if (pResource->OwnershipType == EResourceOwnershipType::EXTERNAL)
			{
				pBuffer = pDesc->ExternalBufferUpdate.ppBuffer[sr];
			}
			else
			{
				LOG_ERROR("[RenderGraph]: UpdateResourceBuffer called for Resource with unknown OwnershipType, \"%s\"", pResource->Name.c_str());
				return;
			}

			const BufferDesc& bufferDesc = pBuffer->GetDesc();

			//Todo: This should not be here
			uint64 offset = 0;

			(*ppBuffer)		= pBuffer;
			(*pSizeInBytes) = bufferDesc.SizeInBytes;
			(*pOffset)		= offset;

			for (uint32 b = sr; b < pResource->BarriersPerSynchronizationStage.GetSize(); b += pResource->SubResourceCount)
			{
				const ResourceBarrierInfo* pBarrierInfo = &pResource->BarriersPerSynchronizationStage[b];
				SynchronizationStage* pSynchronizationStage = &m_pSynchronizationStages[pBarrierInfo->SynchronizationStageIndex];

				PipelineBufferBarrierDesc* pBufferBarrier = &pSynchronizationStage->BufferBarriers[pBarrierInfo->SynchronizationTypeIndex][pBarrierInfo->BarrierIndex];

				pBufferBarrier->pBuffer		= pBuffer;
				pBufferBarrier->SizeInBytes = bufferDesc.SizeInBytes;
				pBufferBarrier->Offset		= offset;
			}

			//Transfer to Initial State
			if (pResource->Buffer.InitialTransitionBarrier.QueueBefore != ECommandQueueType::COMMAND_QUEUE_TYPE_UNKNOWN)
			{
				PipelineBufferBarrierDesc& initialBarrier = pResource->Buffer.InitialTransitionBarrier;

				initialBarrier.pBuffer		= pBuffer;
				initialBarrier.Offset		= offset;
				initialBarrier.SizeInBytes	= bufferDesc.SizeInBytes;

				FPipelineStageFlags srcPipelineStage = pResource->LastPipelineStageOfFirstRenderStage;
				FPipelineStageFlags dstPipelineStage = pResource->LastPipelineStageOfFirstRenderStage;

				if (initialBarrier.QueueAfter == ECommandQueueType::COMMAND_QUEUE_TYPE_GRAPHICS)
				{
					CommandList* pCommandList = m_ppGraphicsCopyCommandLists[m_ModFrameIndex];

					if (!pCommandList->IsBegin())
					{
						m_ppGraphicsCopyCommandAllocators[m_ModFrameIndex]->Reset();
						pCommandList->Begin(nullptr);
					}

					pCommandList->PipelineBufferBarriers(srcPipelineStage, dstPipelineStage, &initialBarrier, 1);
				}
				else if (initialBarrier.QueueAfter == ECommandQueueType::COMMAND_QUEUE_TYPE_COMPUTE)
				{
					CommandList* pCommandList = m_ppComputeCopyCommandLists[m_ModFrameIndex];

					if (!pCommandList->IsBegin())
					{
						m_ppComputeCopyCommandAllocators[m_ModFrameIndex]->Reset();
						pCommandList->Begin(nullptr);
					}

					pCommandList->PipelineBufferBarriers(srcPipelineStage, dstPipelineStage, &initialBarrier, 1);
				}
			}
		}

		if (pResource->ResourceBindings.GetSize() > 0)
		{
			m_DirtyBoundBufferResources.insert(pResource);

			for (const ResourceBinding& binding : pResource->ResourceBindings)
			{
				m_DirtyRenderStageBufferSets.insert(binding.pRenderStage);
			}
		}
	}

	void RenderGraph::UpdateResourceAccelerationStructure(Resource* pResource, const ResourceUpdateDesc* pDesc)
	{
		//Update Acceleration Structure
		pResource->AccelerationStructure.pTLAS = pDesc->ExternalAccelerationStructure.pTLAS;

		m_DirtyBoundAccelerationStructureResources.insert(pResource);

		for (const ResourceBinding& binding : pResource->ResourceBindings)
		{
			m_DirtyRenderStageBufferSets.insert(binding.pRenderStage);
		}
	}

	void RenderGraph::UpdateRelativeRenderStageDimensions(RenderStage* pRenderStage)
	{
		if (pRenderStage->Parameters.XDimType == ERenderGraphDimensionType::RELATIVE_1D)
		{
			pRenderStage->Dimensions.x = uint32(pRenderStage->Parameters.XDimVariable * m_WindowWidth * m_WindowHeight);
		}
		else
		{
			if (pRenderStage->Parameters.XDimType == ERenderGraphDimensionType::RELATIVE)
			{
				pRenderStage->Dimensions.x = uint32(pRenderStage->Parameters.XDimVariable * m_WindowWidth);
			}

			if (pRenderStage->Parameters.YDimType == ERenderGraphDimensionType::RELATIVE)
			{
				pRenderStage->Dimensions.y = uint32(pRenderStage->Parameters.YDimVariable * m_WindowHeight);
			}
		}
	}

	void RenderGraph::UpdateRelativeResourceDimensions(InternalResourceUpdateDesc* pResourceUpdateDesc)
	{
		switch (pResourceUpdateDesc->Type)
		{
			case ERenderGraphResourceType::TEXTURE:
			{
				if (pResourceUpdateDesc->TextureUpdate.XDimType == ERenderGraphDimensionType::RELATIVE)
				{
					pResourceUpdateDesc->TextureUpdate.TextureDesc.Width = uint32(pResourceUpdateDesc->TextureUpdate.XDimVariable * m_WindowWidth);
					m_DirtyInternalResources.insert(pResourceUpdateDesc->ResourceName);
				}

				if (pResourceUpdateDesc->TextureUpdate.YDimType == ERenderGraphDimensionType::RELATIVE)
				{
					pResourceUpdateDesc->TextureUpdate.TextureDesc.Height = uint32(pResourceUpdateDesc->TextureUpdate.YDimVariable * m_WindowHeight);
					m_DirtyInternalResources.insert(pResourceUpdateDesc->ResourceName);
				}

				break;
			}
			default:
			{
				LOG_WARNING("[RenderGraph]: Resource \"%s\" in Render Graph has unsupported Type for relative dimensions", pResourceUpdateDesc->ResourceName.c_str());
				return;
			}
		}
	}

	void RenderGraph::ExecuteSynchronizationStage(
		SynchronizationStage*	pSynchronizationStage,
		CommandAllocator*		pGraphicsCommandAllocator,
		CommandList*			pGraphicsCommandList,
		CommandAllocator*		pComputeCommandAllocator,
		CommandList*			pComputeCommandList,
		CommandList**			ppFirstExecutionStage,
		CommandList**			ppSecondExecutionStage)
	{
		Profiler::GetGPUProfiler()->GetTimestamp(pGraphicsCommandList);
		pGraphicsCommandAllocator->Reset();
		pGraphicsCommandList->Begin(nullptr);
		Profiler::GetGPUProfiler()->ResetTimestamp(pGraphicsCommandList);
		Profiler::GetGPUProfiler()->StartTimestamp(pGraphicsCommandList);

		Profiler::GetGPUProfiler()->GetTimestamp(pComputeCommandList);
		pComputeCommandAllocator->Reset();
		pComputeCommandList->Begin(nullptr);
		Profiler::GetGPUProfiler()->ResetTimestamp(pComputeCommandList);
		Profiler::GetGPUProfiler()->StartTimestamp(pComputeCommandList);

		CommandList* pFirstExecutionCommandList = nullptr;
		CommandList* pSecondExecutionCommandList = nullptr;

		if (pSynchronizationStage->ExecutionQueue == ECommandQueueType::COMMAND_QUEUE_TYPE_GRAPHICS)
		{
			(*ppFirstExecutionStage) = pGraphicsCommandList;
			pFirstExecutionCommandList = pGraphicsCommandList;
			pSecondExecutionCommandList = pComputeCommandList;
		}
		else if (pSynchronizationStage->ExecutionQueue == ECommandQueueType::COMMAND_QUEUE_TYPE_COMPUTE)
		{
			(*ppFirstExecutionStage) = pComputeCommandList;
			pFirstExecutionCommandList = pComputeCommandList;
			pSecondExecutionCommandList = pGraphicsCommandList;
		}

		//Texture Synchronizations
		{
			const TArray<PipelineTextureBarrierDesc>& sameQueueBackBufferBarriers	= pSynchronizationStage->TextureBarriers[SAME_QUEUE_BACK_BUFFER_BOUND_SYNCHRONIZATION_INDEX];
			const TArray<PipelineTextureBarrierDesc>& sameQueueTextureBarriers		= pSynchronizationStage->TextureBarriers[SAME_QUEUE_TEXTURE_SYNCHRONIZATION_INDEX];
			const TArray<PipelineTextureBarrierDesc>& otherQueueBackBufferBarriers	= pSynchronizationStage->TextureBarriers[OTHER_QUEUE_BACK_BUFFER_BOUND_SYNCHRONIZATION_INDEX];
			const TArray<PipelineTextureBarrierDesc>& otherQueueTextureBarriers		= pSynchronizationStage->TextureBarriers[OTHER_QUEUE_TEXTURE_SYNCHRONIZATION_INDEX];

			if (sameQueueBackBufferBarriers.GetSize() > 0)
			{
				pFirstExecutionCommandList->PipelineTextureBarriers(pSynchronizationStage->SrcPipelineStage, pSynchronizationStage->SameQueueDstPipelineStage, &otherQueueBackBufferBarriers[m_BackBufferIndex], 1);
			}

			if (sameQueueTextureBarriers.GetSize() > 0)
			{
				pFirstExecutionCommandList->PipelineTextureBarriers(pSynchronizationStage->SrcPipelineStage, pSynchronizationStage->SameQueueDstPipelineStage, sameQueueTextureBarriers.GetData(), sameQueueTextureBarriers.GetSize());
			}

			if (otherQueueBackBufferBarriers.GetSize() > 0)
			{
				const PipelineTextureBarrierDesc* pTextureBarrier = &otherQueueBackBufferBarriers[m_BackBufferIndex];
				pFirstExecutionCommandList->PipelineTextureBarriers(pSynchronizationStage->SrcPipelineStage, pSynchronizationStage->OtherQueueDstPipelineStage, pTextureBarrier, 1);
				pSecondExecutionCommandList->PipelineTextureBarriers(pSynchronizationStage->SrcPipelineStage, pSynchronizationStage->OtherQueueDstPipelineStage, pTextureBarrier, 1);
				(*ppSecondExecutionStage) = pSecondExecutionCommandList;
			}

			if (otherQueueTextureBarriers.GetSize() > 0)
			{
				pFirstExecutionCommandList->PipelineTextureBarriers(pSynchronizationStage->SrcPipelineStage, pSynchronizationStage->OtherQueueDstPipelineStage, otherQueueTextureBarriers.GetData(), otherQueueTextureBarriers.GetSize());
				pSecondExecutionCommandList->PipelineTextureBarriers(pSynchronizationStage->SrcPipelineStage, pSynchronizationStage->OtherQueueDstPipelineStage, otherQueueTextureBarriers.GetData(), otherQueueTextureBarriers.GetSize());
				(*ppSecondExecutionStage) = pSecondExecutionCommandList;
			}

			const TArray<TArray<PipelineTextureBarrierDesc>>& sameQueueUnboundedTextureBarrierArrays	= pSynchronizationStage->UnboundedTextureBarriers[SAME_QUEUE_UNBOUNDED_TEXTURE_SYNCHRONIZATION_INDEX];
			const TArray<TArray<PipelineTextureBarrierDesc>>& otherQueueUnboundedTextureBarrierArrays	= pSynchronizationStage->UnboundedTextureBarriers[OTHER_QUEUE_UNBOUNDED_TEXTURE_SYNCHRONIZATION_INDEX];

			for (const TArray<PipelineTextureBarrierDesc>& sameQueueUnboundedTextureBarriers : sameQueueUnboundedTextureBarrierArrays)
			{
				pFirstExecutionCommandList->PipelineTextureBarriers(pSynchronizationStage->SrcPipelineStage, pSynchronizationStage->SameQueueDstPipelineStage, sameQueueTextureBarriers.GetData(), sameQueueTextureBarriers.GetSize());
			}

			for (const TArray<PipelineTextureBarrierDesc>& otherQueueUnboundedTextureBarriers : otherQueueUnboundedTextureBarrierArrays)
			{
				pFirstExecutionCommandList->PipelineTextureBarriers(pSynchronizationStage->SrcPipelineStage, pSynchronizationStage->SameQueueDstPipelineStage, otherQueueTextureBarriers.GetData(), otherQueueTextureBarriers.GetSize());
				pSecondExecutionCommandList->PipelineTextureBarriers(pSynchronizationStage->SrcPipelineStage, pSynchronizationStage->OtherQueueDstPipelineStage, otherQueueTextureBarriers.GetData(), otherQueueTextureBarriers.GetSize());
				(*ppSecondExecutionStage) = pSecondExecutionCommandList;
			}
		}

		// Draw Texture Synchronizations
		{
			const TArray<PipelineTextureBarrierDesc>& sameQueueDrawTextureBarriers = pSynchronizationStage->DrawTextureBarriers[0]; // SAME_QUEUE_TEXTURE_SYNCHRONIZATION_INDEX
			const TArray<PipelineTextureBarrierDesc>& otherQueueDrawTextureBarriers = pSynchronizationStage->DrawTextureBarriers[1]; // OTHER_QUEUE_TEXTURE_SYNCHRONIZATION_INDEX

			if (sameQueueDrawTextureBarriers.GetSize() > 0 && sameQueueDrawTextureBarriers[0].pTexture != nullptr)
			{
				PipelineTextureBarriers(pFirstExecutionCommandList, sameQueueDrawTextureBarriers, pSynchronizationStage->SrcPipelineStage, pSynchronizationStage->SameQueueDstPipelineStage);
			}

			if (otherQueueDrawTextureBarriers.GetSize() > 0 && otherQueueDrawTextureBarriers[0].pTexture != nullptr)
			{
				PipelineTextureBarriers(pFirstExecutionCommandList, otherQueueDrawTextureBarriers, pSynchronizationStage->SrcPipelineStage, pSynchronizationStage->OtherQueueDstPipelineStage);
				PipelineTextureBarriers(pSecondExecutionCommandList, otherQueueDrawTextureBarriers, pSynchronizationStage->SrcPipelineStage, pSynchronizationStage->OtherQueueDstPipelineStage);
				(*ppSecondExecutionStage) = pSecondExecutionCommandList; // Can I do this like normal textures?
			}
		}

		//Draw Buffer Synchronization
		{
			const TArray<PipelineBufferBarrierDesc>& sameQueueDrawBufferBarriers		= pSynchronizationStage->DrawBufferBarriers[SAME_QUEUE_BUFFER_SYNCHRONIZATION_INDEX];
			const TArray<PipelineBufferBarrierDesc>& otherQueueDrawBufferBarriers		= pSynchronizationStage->DrawBufferBarriers[OTHER_QUEUE_BUFFER_SYNCHRONIZATION_INDEX];

			if (sameQueueDrawBufferBarriers.GetSize() > 0 && sameQueueDrawBufferBarriers[0].pBuffer != nullptr)
			{
				PipelineBufferBarriers(pFirstExecutionCommandList, sameQueueDrawBufferBarriers, pSynchronizationStage->SrcPipelineStage, pSynchronizationStage->SameQueueDstPipelineStage);
			}

			if (otherQueueDrawBufferBarriers.GetSize() > 0 && otherQueueDrawBufferBarriers[0].pBuffer != nullptr)
			{
				PipelineBufferBarriers(pFirstExecutionCommandList, otherQueueDrawBufferBarriers, pSynchronizationStage->SrcPipelineStage, pSynchronizationStage->OtherQueueDstPipelineStage);
				PipelineBufferBarriers(pSecondExecutionCommandList, otherQueueDrawBufferBarriers, pSynchronizationStage->SrcPipelineStage, pSynchronizationStage->OtherQueueDstPipelineStage);
				(*ppSecondExecutionStage) = pSecondExecutionCommandList;
			}
		}

		//Buffer Synchronization
		{
			const TArray<PipelineBufferBarrierDesc>& sameQueueBufferBarriers		= pSynchronizationStage->BufferBarriers[SAME_QUEUE_BUFFER_SYNCHRONIZATION_INDEX];
			const TArray<PipelineBufferBarrierDesc>& otherQueueBufferBarriers		= pSynchronizationStage->BufferBarriers[OTHER_QUEUE_BUFFER_SYNCHRONIZATION_INDEX];

			if (sameQueueBufferBarriers.GetSize() > 0)
			{
				PipelineBufferBarriers(pFirstExecutionCommandList, sameQueueBufferBarriers, pSynchronizationStage->SrcPipelineStage, pSynchronizationStage->SameQueueDstPipelineStage);
			}

			if (otherQueueBufferBarriers.GetSize() > 0)
			{
				PipelineBufferBarriers(pFirstExecutionCommandList, otherQueueBufferBarriers, pSynchronizationStage->SrcPipelineStage, pSynchronizationStage->OtherQueueDstPipelineStage);
				PipelineBufferBarriers(pSecondExecutionCommandList, otherQueueBufferBarriers, pSynchronizationStage->SrcPipelineStage, pSynchronizationStage->OtherQueueDstPipelineStage);
				(*ppSecondExecutionStage) = pSecondExecutionCommandList;
			}
		}

		Profiler::GetGPUProfiler()->EndTimestamp(pGraphicsCommandList);
		pGraphicsCommandList->End();
		Profiler::GetGPUProfiler()->EndTimestamp(pComputeCommandList);
		pComputeCommandList->End();
		//if (pSynchronizationStage->ExecutionQueue == ECommandQueueType::COMMAND_QUEUE_TYPE_GRAPHICS)
		//{
		//}
		//else if (pSynchronizationStage->ExecutionQueue == ECommandQueueType::COMMAND_QUEUE_TYPE_COMPUTE)
		//{
		//}

	}

	void RenderGraph::ExecuteGraphicsRenderStage(
		RenderStage*		pRenderStage,
		CommandAllocator*	pGraphicsCommandAllocator,
		CommandList*		pGraphicsCommandList,
		CommandList**		ppExecutionStage)
	{
		if ((pRenderStage->FrameCounter != pRenderStage->FrameOffset || pRenderStage->Sleeping) && pRenderStage->pDisabledRenderPass == nullptr )
			return;

		Profiler::GetGPUProfiler()->GetTimestamp(pGraphicsCommandList);
		Profiler::GetGPUProfiler()->GetGraphicsPipelineStat();
		pGraphicsCommandAllocator->Reset();
		pGraphicsCommandList->Begin(nullptr);
		Profiler::GetGPUProfiler()->ResetGraphicsPipelineStat(pGraphicsCommandList);
		Profiler::GetGPUProfiler()->ResetTimestamp(pGraphicsCommandList);
		Profiler::GetGPUProfiler()->StartGraphicsPipelineStat(pGraphicsCommandList);
		Profiler::GetGPUProfiler()->StartTimestamp(pGraphicsCommandList);

		Viewport viewport = { };
		viewport.MinDepth	= 0.0f;
		viewport.MaxDepth	= 1.0f;
		viewport.Width		= (float)pRenderStage->Dimensions.x;
		viewport.Height		= -(float)pRenderStage->Dimensions.y;
		viewport.x			= 0.0f;
		viewport.y			= (float)pRenderStage->Dimensions.y;

		pGraphicsCommandList->SetViewports(&viewport, 0, 1);

		ScissorRect scissorRect = { };
		scissorRect.Width	= pRenderStage->Dimensions.x;
		scissorRect.Height	= pRenderStage->Dimensions.y;
		scissorRect.x		= 0;
		scissorRect.y		= 0;

		pGraphicsCommandList->SetScissorRects(&scissorRect, 0, 1);

		pGraphicsCommandList->BindGraphicsPipeline(pRenderStage->pPipelineState);

		if (pRenderStage->ExternalPushConstants.DataSize > 0)
			pGraphicsCommandList->SetConstantRange(pRenderStage->pPipelineLayout, pRenderStage->PipelineStageMask, pRenderStage->ExternalPushConstants.pData, pRenderStage->ExternalPushConstants.DataSize, pRenderStage->ExternalPushConstants.Offset);

		if (pRenderStage->ppBufferDescriptorSets != nullptr)
			pGraphicsCommandList->BindDescriptorSetGraphics(pRenderStage->ppBufferDescriptorSets[m_BackBufferIndex], pRenderStage->pPipelineLayout, pRenderStage->BufferSetIndex);

		if (pRenderStage->ppTextureDescriptorSets != nullptr)
			pGraphicsCommandList->BindDescriptorSetGraphics(pRenderStage->ppTextureDescriptorSets[m_BackBufferIndex], pRenderStage->pPipelineLayout, pRenderStage->TextureSetIndex);

		uint32 frameBufferWidth		= 0;
		uint32 frameBufferHeight	= 0;

		DescriptorSet** ppDrawArgsDescriptorSetsPerFrame = nullptr;
		DescriptorSet** ppDrawArgsExtensionsDescriptorSetsPerFrame = nullptr;
		if (pRenderStage->DrawType == ERenderStageDrawType::SCENE_INSTANCES || pRenderStage->DrawType == ERenderStageDrawType::SCENE_INSTANCES_MESH_SHADER)
		{
			ppDrawArgsDescriptorSetsPerFrame = pRenderStage->pppDrawArgDescriptorSets[m_ModFrameIndex];

			if(pRenderStage->pppDrawArgExtensionsDescriptorSets)
				ppDrawArgsExtensionsDescriptorSetsPerFrame = pRenderStage->pppDrawArgExtensionsDescriptorSets[m_ModFrameIndex];
		}

		for (uint32 r = 0; r < pRenderStage->ExecutionCount; r++)
		{
			TextureView* ppTextureViews[MAX_COLOR_ATTACHMENTS];
			TextureView* pDepthStencilTextureView = nullptr;
			ClearColorDesc clearColorDescriptions[MAX_COLOR_ATTACHMENTS + 1];

			uint32 textureViewCount = 0;
			uint32 clearColorCount = 0;
			for (Resource* pResource : pRenderStage->RenderTargetResources)
			{
				TextureView* pRenderTarget = nullptr;

				if (pResource->BackBufferBound)
				{
					pRenderTarget = pResource->Texture.PerSubImageTextureViews[m_BackBufferIndex * (pResource->Texture.PerSubImageTextureViews.GetSize() / m_BackBufferCount)];
				}
				else
				{
					bool indexed = pResource->Texture.PerSubImageTextureViews.GetSize() > 1;

					pRenderTarget = indexed ? pResource->Texture.PerSubImageTextureViews[r] : pResource->Texture.PerSubImageTextureViews[0];
				}

				const TextureDesc& renderTargetDesc = pRenderTarget->GetTexture()->GetDesc();
				frameBufferWidth	= renderTargetDesc.Width;
				frameBufferHeight	= renderTargetDesc.Height;

				ppTextureViews[textureViewCount++] = pRenderTarget;

				ClearColorDesc* pClearColorDesc = &clearColorDescriptions[clearColorCount];
				pClearColorDesc->Color[0] = 0.0f;
				pClearColorDesc->Color[1] = 0.0f;
				pClearColorDesc->Color[2] = 0.0f;
				pClearColorDesc->Color[3] = 0.0f;

				clearColorCount++;
			}

			if (pRenderStage->pDepthStencilAttachment != nullptr)
			{
				if (pRenderStage->pDepthStencilAttachment->BackBufferBound)
				{
					pDepthStencilTextureView = pRenderStage->pDepthStencilAttachment->Texture.PerSubImageTextureViews[m_BackBufferIndex * (pRenderStage->pDepthStencilAttachment->Texture.PerSubImageTextureViews.GetSize() / m_BackBufferCount)];
				}
				else
				{
					bool indexed = pRenderStage->pDepthStencilAttachment->Texture.PerSubImageTextureViews.GetSize() > 1;

					pDepthStencilTextureView = indexed ? pRenderStage->pDepthStencilAttachment->Texture.PerSubImageTextureViews[r] : pRenderStage->pDepthStencilAttachment->Texture.PerSubImageTextureViews[0];
				}

				const TextureDesc& depthStencilDesc = pDepthStencilTextureView->GetTexture()->GetDesc();
				frameBufferWidth	= depthStencilDesc.Width;
				frameBufferHeight	= depthStencilDesc.Height;

				ClearColorDesc* pClearDepthStencilDesc = &clearColorDescriptions[clearColorCount];
				pClearDepthStencilDesc->Depth		= 1.0f;
				pClearDepthStencilDesc->Stencil		= 0;

				clearColorCount++;
			}

			if (pRenderStage->FrameCounter == pRenderStage->FrameOffset && !pRenderStage->Sleeping)
			{
				BeginRenderPassDesc beginRenderPassDesc = { };
				beginRenderPassDesc.pRenderPass			= pRenderStage->pRenderPass;
				beginRenderPassDesc.ppRenderTargets		= ppTextureViews;
				beginRenderPassDesc.RenderTargetCount	= textureViewCount;
				beginRenderPassDesc.pDepthStencil		= pDepthStencilTextureView;
				beginRenderPassDesc.Width				= frameBufferWidth;
				beginRenderPassDesc.Height				= frameBufferHeight;
				beginRenderPassDesc.Flags				= FRenderPassBeginFlag::RENDER_PASS_BEGIN_FLAG_INLINE;
				beginRenderPassDesc.pClearColors		= clearColorDescriptions;
				beginRenderPassDesc.ClearColorCount		= clearColorCount;
				beginRenderPassDesc.Offset.x			= 0;
				beginRenderPassDesc.Offset.y			= 0;

				pGraphicsCommandList->BeginRenderPass(&beginRenderPassDesc);

				PushConstants* pDrawIterationPushConstants = &pRenderStage->pInternalPushConstants[DRAW_ITERATION_PUSH_CONSTANTS_INDEX];
				if (pDrawIterationPushConstants->MaxDataSize == sizeof(uint32))
				{
					memcpy(pDrawIterationPushConstants->pData, &r, sizeof(uint32));
					pGraphicsCommandList->SetConstantRange(pRenderStage->pPipelineLayout, pRenderStage->PipelineStageMask, pDrawIterationPushConstants->pData, pDrawIterationPushConstants->DataSize, pDrawIterationPushConstants->Offset);
				}

				if (pRenderStage->DrawType == ERenderStageDrawType::SCENE_INSTANCES)
				{
					for (uint32 d = 0; d < pRenderStage->NumDrawArgsPerFrame; d++)
					{
						const DrawArg& drawArg = pRenderStage->pDrawArgs[d];
						pGraphicsCommandList->BindIndexBuffer(drawArg.pIndexBuffer, 0, EIndexType::INDEX_TYPE_UINT32);

						if (ppDrawArgsDescriptorSetsPerFrame)
						{
							pGraphicsCommandList->BindDescriptorSetGraphics(ppDrawArgsDescriptorSetsPerFrame[d], pRenderStage->pPipelineLayout, pRenderStage->DrawSetIndex);

							if (ppDrawArgsExtensionsDescriptorSetsPerFrame && ppDrawArgsExtensionsDescriptorSetsPerFrame[d])
							{
								pGraphicsCommandList->BindDescriptorSetGraphics(ppDrawArgsExtensionsDescriptorSetsPerFrame[d], pRenderStage->pPipelineLayout, pRenderStage->DrawExtensionSetIndex);
							}
						}

						pGraphicsCommandList->DrawIndexInstanced(drawArg.IndexCount, drawArg.InstanceCount, 0, 0, 0);
					}
				}
				else if (pRenderStage->DrawType == ERenderStageDrawType::SCENE_INSTANCES_MESH_SHADER)
				{
					for (uint32 d = 0; d < pRenderStage->NumDrawArgsPerFrame; d++)
					{
						const DrawArg& drawArg = pRenderStage->pDrawArgs[d];
						if (ppDrawArgsDescriptorSetsPerFrame)
						{
							pGraphicsCommandList->BindDescriptorSetGraphics(ppDrawArgsDescriptorSetsPerFrame[d], pRenderStage->pPipelineLayout, pRenderStage->DrawSetIndex);

							if (ppDrawArgsExtensionsDescriptorSetsPerFrame && ppDrawArgsExtensionsDescriptorSetsPerFrame[d])
							{
								pGraphicsCommandList->BindDescriptorSetGraphics(ppDrawArgsExtensionsDescriptorSetsPerFrame[d], pRenderStage->pPipelineLayout, pRenderStage->DrawExtensionSetIndex);
							}
						}

						const uint32 maxTaskCount = m_Features.MaxDrawMeshTasksCount;
						const uint32 totalMeshletCount = drawArg.MeshletCount * drawArg.InstanceCount;
						if (totalMeshletCount > maxTaskCount)
						{
							int32 meshletsLeft	= static_cast<int32>(totalMeshletCount);
							int32 meshletOffset = 0;
							while (meshletsLeft > 0)
							{
								int32 meshletCount = std::min<int32>(maxTaskCount, meshletsLeft);
								pGraphicsCommandList->DispatchMesh(meshletCount, meshletOffset);

								meshletOffset += meshletCount;
								meshletsLeft -= meshletCount;
							}
						}
						else
						{
							pGraphicsCommandList->DispatchMesh(totalMeshletCount, 0);
						}
					}
				}
				else if (pRenderStage->DrawType == ERenderStageDrawType::FULLSCREEN_QUAD)
				{
					pGraphicsCommandList->DrawInstanced(3, 1, 0, 0);
				}
				else if (pRenderStage->DrawType == ERenderStageDrawType::CUBE)
				{
					pGraphicsCommandList->DrawInstanced(36, 1, 0, 0);
				}
			}
			else
			{
				BeginRenderPassDesc beginRenderPassDesc = { };
				beginRenderPassDesc.pRenderPass			= pRenderStage->pDisabledRenderPass;
				beginRenderPassDesc.ppRenderTargets		= ppTextureViews;
				beginRenderPassDesc.RenderTargetCount	= textureViewCount;
				beginRenderPassDesc.pDepthStencil		= pDepthStencilTextureView;
				beginRenderPassDesc.Width				= frameBufferWidth;
				beginRenderPassDesc.Height				= frameBufferHeight;
				beginRenderPassDesc.Flags				= FRenderPassBeginFlag::RENDER_PASS_BEGIN_FLAG_INLINE;
				beginRenderPassDesc.pClearColors		= clearColorDescriptions;
				beginRenderPassDesc.ClearColorCount		= clearColorCount;
				beginRenderPassDesc.Offset.x			= 0;
				beginRenderPassDesc.Offset.y			= 0;

				pGraphicsCommandList->BeginRenderPass(&beginRenderPassDesc);
			}

			pGraphicsCommandList->EndRenderPass();
		}

		Profiler::GetGPUProfiler()->EndGraphicsPipelineStat(pGraphicsCommandList);
		Profiler::GetGPUProfiler()->EndTimestamp(pGraphicsCommandList);
		pGraphicsCommandList->End();

		(*ppExecutionStage) = pGraphicsCommandList;
	}

	void RenderGraph::ExecuteComputeRenderStage(
		RenderStage*		pRenderStage,
		CommandAllocator*	pComputeCommandAllocator,
		CommandList*		pComputeCommandList,
		CommandList**		ppExecutionStage)
	{
		if (pRenderStage->FrameCounter == pRenderStage->FrameOffset && !pRenderStage->Sleeping)
		{
			Profiler::GetGPUProfiler()->GetTimestamp(pComputeCommandList);
			pComputeCommandAllocator->Reset();
			pComputeCommandList->Begin(nullptr);
			Profiler::GetGPUProfiler()->ResetTimestamp(pComputeCommandList);
			Profiler::GetGPUProfiler()->StartTimestamp(pComputeCommandList);

			pComputeCommandList->BindComputePipeline(pRenderStage->pPipelineState);

			if (pRenderStage->ppBufferDescriptorSets != nullptr)
				pComputeCommandList->BindDescriptorSetCompute(pRenderStage->ppBufferDescriptorSets[m_BackBufferIndex], pRenderStage->pPipelineLayout, pRenderStage->BufferSetIndex);

			if (pRenderStage->ppTextureDescriptorSets != nullptr)
				pComputeCommandList->BindDescriptorSetCompute(pRenderStage->ppTextureDescriptorSets[m_BackBufferIndex], pRenderStage->pPipelineLayout, pRenderStage->TextureSetIndex);

			pComputeCommandList->Dispatch(pRenderStage->Dimensions.x, pRenderStage->Dimensions.y, pRenderStage->Dimensions.z);

			Profiler::GetGPUProfiler()->EndTimestamp(pComputeCommandList);
			pComputeCommandList->End();

			(*ppExecutionStage) = pComputeCommandList;
		}
	}

	void RenderGraph::ExecuteRayTracingRenderStage(
		RenderStage*		pRenderStage,
		CommandAllocator*	pComputeCommandAllocator,
		CommandList*		pComputeCommandList,
		CommandList**		ppExecutionStage)
	{
		if (pRenderStage->FrameCounter == pRenderStage->FrameOffset && !pRenderStage->Sleeping && pRenderStage->pSBT != nullptr)
		{
			Profiler::GetGPUProfiler()->GetTimestamp(pComputeCommandList);
			pComputeCommandAllocator->Reset();
			pComputeCommandList->Begin(nullptr);
			Profiler::GetGPUProfiler()->ResetTimestamp(pComputeCommandList);
			Profiler::GetGPUProfiler()->StartTimestamp(pComputeCommandList);

			pComputeCommandList->BindRayTracingPipeline(pRenderStage->pPipelineState);

			if (pRenderStage->ppBufferDescriptorSets != nullptr)
				pComputeCommandList->BindDescriptorSetRayTracing(pRenderStage->ppBufferDescriptorSets[m_BackBufferIndex], pRenderStage->pPipelineLayout, pRenderStage->BufferSetIndex);

			if (pRenderStage->ppTextureDescriptorSets != nullptr)
				pComputeCommandList->BindDescriptorSetRayTracing(pRenderStage->ppTextureDescriptorSets[m_BackBufferIndex], pRenderStage->pPipelineLayout, pRenderStage->TextureSetIndex);

			pComputeCommandList->TraceRays(pRenderStage->pSBT, pRenderStage->Dimensions.x, pRenderStage->Dimensions.y, pRenderStage->Dimensions.z);

			Profiler::GetGPUProfiler()->EndTimestamp(pComputeCommandList);
			pComputeCommandList->End();

			(*ppExecutionStage) = pComputeCommandList;
		}
	}

	void RenderGraph::PipelineTextureBarriers(CommandList* pCommandList, const TArray<PipelineTextureBarrierDesc>& textureBarriers, FPipelineStageFlags srcPipelineStage, FPipelineStageFlags dstPipelineStage)
	{
		uint32 remaining = textureBarriers.GetSize() % MAX_IMAGE_BARRIERS;
		uint32 i = 0;
		for (; i < floor(textureBarriers.GetSize() / MAX_IMAGE_BARRIERS); i++)
			pCommandList->PipelineTextureBarriers(srcPipelineStage, dstPipelineStage, &textureBarriers[i * MAX_IMAGE_BARRIERS], MAX_IMAGE_BARRIERS);
		if (remaining != 0)
			pCommandList->PipelineTextureBarriers(srcPipelineStage, dstPipelineStage, &textureBarriers[i * MAX_IMAGE_BARRIERS], remaining);
	}

	void RenderGraph::PipelineBufferBarriers(CommandList* pCommandList, const TArray<PipelineBufferBarrierDesc>& bufferBarriers, FPipelineStageFlags srcPipelineStage, FPipelineStageFlags dstPipelineStage)
	{
		uint32 remaining = bufferBarriers.GetSize() % MAX_BUFFER_BARRIERS;
		uint32 i = 0;
		for (; i < floor(bufferBarriers.GetSize() / MAX_BUFFER_BARRIERS); i++)
			pCommandList->PipelineBufferBarriers(srcPipelineStage, dstPipelineStage, &bufferBarriers[i * MAX_BUFFER_BARRIERS], MAX_BUFFER_BARRIERS);
		if (remaining != 0)
			pCommandList->PipelineBufferBarriers(srcPipelineStage, dstPipelineStage, &bufferBarriers[i * MAX_BUFFER_BARRIERS], remaining);
	}
}<|MERGE_RESOLUTION|>--- conflicted
+++ resolved
@@ -536,12 +536,7 @@
 			m_DirtyInternalResources.clear();
 		}
 
-<<<<<<< HEAD
 		if (!m_DirtyBoundBufferResources.empty())
-=======
-		if (m_DirtyDescriptorSetBuffers.size() > 0 ||
-			m_DirtyDescriptorSetAccelerationStructures.size() > 0)
->>>>>>> b0fb16fc
 		{
 			for (Resource* pResource : m_DirtyBoundBufferResources)
 			{
@@ -3812,9 +3807,6 @@
 				}
 			}
 
-<<<<<<< HEAD
-			m_DirtyBoundDrawArgResources.insert(pResource);
-=======
 			// Transfer to Initial State for texture barriers
 			if (!intialTextureBarriers.IsEmpty())
 			{
@@ -3847,8 +3839,7 @@
 				}
 			}
 
-			m_DirtyDescriptorSetDrawArgs.insert(pResource);
->>>>>>> b0fb16fc
+			m_DirtyBoundDrawArgResources.insert(pResource);
 		}
 		else
 		{
