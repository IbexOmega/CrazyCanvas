#include "Rendering/RenderGraph.h"
#include "Rendering/CustomRenderer.h"
#include "Rendering/ImGuiRenderer.h"
#include "Rendering/LineRenderer.h"

#include "Rendering/Core/API/GraphicsDevice.h"
#include "Rendering/Core/API/DescriptorHeap.h"
#include "Rendering/Core/API/PipelineLayout.h"
#include "Rendering/Core/API/DescriptorSet.h"
#include "Rendering/Core/API/RenderPass.h"
#include "Rendering/Core/API/GraphicsHelpers.h"
#include "Rendering/Core/API/CommandAllocator.h"
#include "Rendering/Core/API/CommandList.h"
#include "Rendering/Core/API/Buffer.h"
#include "Rendering/Core/API/Texture.h"
#include "Rendering/Core/API/Sampler.h"
#include "Rendering/Core/API/Texture.h"
#include "Rendering/Core/API/TextureView.h"
#include "Rendering/Core/API/CommandQueue.h"
#include "Rendering/Core/API/Fence.h"
#include "Rendering/Core/API/Shader.h"
#include "Rendering/Core/API/SBT.h"

#include "Rendering/RenderAPI.h"
#include "Rendering/PipelineStateManager.h"
#include "Rendering/IRenderGraphCreateHandler.h"
#include "Rendering/EntityMaskManager.h"

#include "Log/Log.h"

#include "Application/API/CommonApplication.h"
#include "Application/API/Events/EventQueue.h"

#include "Debug/Profiler.h"
#include "Time/API/Clock.h"

namespace LambdaEngine
{
	constexpr const uint32 SAME_QUEUE_BACK_BUFFER_BOUND_SYNCHRONIZATION_INDEX	= 0;
	constexpr const uint32 SAME_QUEUE_TEXTURE_SYNCHRONIZATION_INDEX				= 1;
	constexpr const uint32 OTHER_QUEUE_BACK_BUFFER_BOUND_SYNCHRONIZATION_INDEX	= 2;
	constexpr const uint32 OTHER_QUEUE_TEXTURE_SYNCHRONIZATION_INDEX			= 3;

	constexpr const uint32 SAME_QUEUE_UNBOUNDED_TEXTURE_SYNCHRONIZATION_INDEX	= 0;
	constexpr const uint32 OTHER_QUEUE_UNBOUNDED_TEXTURE_SYNCHRONIZATION_INDEX	= 1;

	constexpr const uint32 SAME_QUEUE_BUFFER_SYNCHRONIZATION_INDEX			= 0;
	constexpr const uint32 OTHER_QUEUE_BUFFER_SYNCHRONIZATION_INDEX			= 1;

	RenderGraph::RenderGraph(const GraphicsDevice* pGraphicsDevice)
		: m_pGraphicsDevice(pGraphicsDevice)
	{
		VALIDATE(m_pGraphicsDevice != nullptr);
		m_pGraphicsDevice->QueryDeviceFeatures(&m_Features);

		EventQueue::RegisterEventHandler<WindowResizedEvent>(this, &RenderGraph::OnWindowResized);
		EventQueue::RegisterEventHandler<PreSwapChainRecreatedEvent>(this, &RenderGraph::OnPreSwapChainRecreated);
		EventQueue::RegisterEventHandler<PostSwapChainRecreatedEvent>(this, &RenderGraph::OnPostSwapChainRecreated);
		EventQueue::RegisterEventHandler<PipelineStatesRecompiledEvent>(this, &RenderGraph::OnPipelineStatesRecompiled);
	}

	RenderGraph::~RenderGraph()
	{
		EventQueue::UnregisterEventHandler(this, &RenderGraph::OnWindowResized);

		s_pMaterialFence->Wait(m_SignalValue - 1, UINT64_MAX);
		SAFERELEASE(s_pMaterialFence);

		SAFERELEASE(m_pDescriptorHeap);

		for (uint32 b = 0; b < m_BackBufferCount; b++)
		{
			SAFERELEASE(m_ppGraphicsCopyCommandAllocators[b]);
			SAFERELEASE(m_ppGraphicsCopyCommandLists[b]);

			SAFERELEASE(m_ppComputeCopyCommandAllocators[b]);
			SAFERELEASE(m_ppComputeCopyCommandLists[b]);

			for (DeviceChild* pDeviceChild : m_pDeviceResourcesToDestroy[b])
			{
				SAFERELEASE(pDeviceChild);
			}
		}

		SAFEDELETE_ARRAY(m_ppGraphicsCopyCommandAllocators);
		SAFEDELETE_ARRAY(m_ppGraphicsCopyCommandLists);

		SAFEDELETE_ARRAY(m_ppComputeCopyCommandAllocators);
		SAFEDELETE_ARRAY(m_ppComputeCopyCommandLists);

		SAFEDELETE_ARRAY(m_pDeviceResourcesToDestroy);

		for (auto it = m_ResourceMap.begin(); it != m_ResourceMap.end(); it++)
		{
			Resource* pResource = &it->second;

			if (pResource->OwnershipType == EResourceOwnershipType::INTERNAL)
			{
				if (pResource->Type == ERenderGraphResourceType::BUFFER)
				{
					for (uint32 sr = 0; sr < pResource->SubResourceCount; sr++)
					{
						SAFERELEASE(pResource->Buffer.Buffers[sr]);
					}
				}
				else if (pResource->Type == ERenderGraphResourceType::TEXTURE)
				{
					for (uint32 sr = 0; sr < pResource->Texture.Textures.GetSize(); sr++)
					{
						SAFERELEASE(pResource->Texture.Textures[sr]);
						SAFERELEASE(pResource->Texture.PerImageTextureViews[sr]);
						SAFERELEASE(pResource->Texture.Samplers[sr]);
					}

					if (pResource->Texture.UsedAsRenderTarget && pResource->Texture.PerSubImageUniquelyAllocated)
					{
						for (TextureView* pPerSubImageTextureView : pResource->Texture.PerSubImageTextureViews)
						{
							SAFERELEASE(pPerSubImageTextureView);
						}
					}
				}
			}
		}

		ReleasePipelineStages();

		for (uint32 r = 0; r < m_DebugRenderers.GetSize(); r++)
		{
			SAFEDELETE(m_DebugRenderers[r]);
		}

		m_DebugRenderers.Clear();
	}

	bool RenderGraph::Init(const RenderGraphDesc* pDesc, TSet<DrawArgMaskDesc>& requiredDrawArgMasks)
	{
		m_BackBufferCount				= pDesc->BackBufferCount;
		m_pDeviceResourcesToDestroy		= DBG_NEW TArray<DeviceChild*>[m_BackBufferCount];

		if (!CreateFence())
		{
			LOG_ERROR("Render Graph \"%s\" failed to create Fence", pDesc->Name.c_str());
			return false;
		}

		if (!CreateDescriptorHeap())
		{
			LOG_ERROR("Render Graph \"%s\" failed to create Descriptor Heap", pDesc->Name.c_str());
			return false;
		}

		if (!CreateCopyCommandLists())
		{
			LOG_ERROR("Render Graph \"%s\" failed to create Copy Command Lists", pDesc->Name.c_str());
			return false;
		}

		if (!CreateProfiler(pDesc->pRenderGraphStructureDesc->PipelineStageDescriptions.GetSize()))
		{
			LOG_ERROR("Render Graph \"%s\" failed to create Profiler", pDesc->Name.c_str());
			return false;
		}

		if (!CreateResources(pDesc->pRenderGraphStructureDesc->ResourceDescriptions))
		{
			LOG_ERROR("Render Graph \"%s\" failed to create Resources", pDesc->Name.c_str());
			return false;
		}

		if (!CreateRenderStages(
			pDesc->pRenderGraphStructureDesc->RenderStageDescriptions,
			pDesc->pRenderGraphStructureDesc->ShaderConstants,
			pDesc->CustomRenderers,
			requiredDrawArgMasks))
		{
			LOG_ERROR("Render Graph \"%s\" failed to create Render Stages", pDesc->Name.c_str());
			return false;
		}

		if (!CreateSynchronizationStages(
			pDesc->pRenderGraphStructureDesc->SynchronizationStageDescriptions,
			requiredDrawArgMasks))
		{
			LOG_ERROR("Render Graph \"%s\" failed to create Synchronization Stages", pDesc->Name.c_str());
			return false;
		}

		if (!CreatePipelineStages(pDesc->pRenderGraphStructureDesc->PipelineStageDescriptions))
		{
			LOG_ERROR("Render Graph \"%s\" failed to create Pipeline Stages", pDesc->Name.c_str());
			return false;
		}

		if (!CreateDrawArgConfiguration())
		{
			LOG_ERROR("Render Graph \"%s\" failed to Draw Arg Configuration", pDesc->Name.c_str());
			return false;
		}

		if (!CustomRenderStagesPostInit())
		{
			LOG_ERROR("Render Graph \"%s\" failed to Post Init Custom Renderers", pDesc->Name.c_str());
			return false;
		}

		m_WindowWidth	= (float32)pDesc->BackBufferWidth;
		m_WindowHeight	= (float32)pDesc->BackBufferHeight;
		UpdateRelativeParameters();

		return true;
	}

	bool RenderGraph::Recreate(const RenderGraphDesc* pDesc, TSet<DrawArgMaskDesc>& requiredDrawArgMasks)
	{
		RenderAPI::GetGraphicsQueue()->Flush();
		RenderAPI::GetComputeQueue()->Flush();
		RenderAPI::GetCopyQueue()->Flush();

		//Release Old Stuff
		{
			m_DirtyBoundTextureResources.clear();
			m_DirtyBoundBufferResources.clear();
			m_DirtyBoundAccelerationStructureResources.clear();
			m_DirtyBoundDrawArgResources.clear();
			m_DirtyRenderStageTextureSets.clear();
			m_DirtyRenderStageBufferSets.clear();
			m_WindowRelativeRenderStages.clear();
			m_WindowRelativeResources.Clear();

			//Stop Copy Command Lists
			{
				for (uint32 b = 0; b < m_BackBufferCount; b++)
				{
					CommandList* pGraphicsCopyCommandList = m_ppGraphicsCopyCommandLists[b];

					if (pGraphicsCopyCommandList->IsRecording())
						pGraphicsCopyCommandList->End();

					CommandList* pComputeCopyCommandList = m_ppComputeCopyCommandLists[b];

					if (pComputeCopyCommandList->IsRecording())
						pComputeCopyCommandList->End();
				}
			}

			for (uint32 b = 0; b < m_BackBufferCount; b++)
			{
				for (DeviceChild* pDeviceChild : m_pDeviceResourcesToDestroy[b])
				{
					SAFERELEASE(pDeviceChild);
				}
			}

			ReleasePipelineStages();
		}

		if (!CreateProfiler(pDesc->pRenderGraphStructureDesc->PipelineStageDescriptions.GetSize()))
		{
			LOG_ERROR("Render Graph \"%s\" failed to create Profiler", pDesc->Name.c_str());
			return false;
		}

		if (!CreateResources(pDesc->pRenderGraphStructureDesc->ResourceDescriptions))
		{
			LOG_ERROR("Render Graph \"%s\" failed to create Resources", pDesc->Name.c_str());
			return false;
		}

		if (!CreateRenderStages(
			pDesc->pRenderGraphStructureDesc->RenderStageDescriptions,
			pDesc->pRenderGraphStructureDesc->ShaderConstants,
			pDesc->CustomRenderers,
			requiredDrawArgMasks))
		{
			LOG_ERROR("Render Graph \"%s\" failed to create Render Stages", pDesc->Name.c_str());
			return false;
		}

		if (!CreateSynchronizationStages(pDesc->pRenderGraphStructureDesc->SynchronizationStageDescriptions, requiredDrawArgMasks))
		{
			LOG_ERROR("Render Graph \"%s\" failed to create Synchronization Stages", pDesc->Name.c_str());
			return false;
		}

		if (!CreatePipelineStages(pDesc->pRenderGraphStructureDesc->PipelineStageDescriptions))
		{
			LOG_ERROR("Render Graph \"%s\" failed to create Pipeline Stages", pDesc->Name.c_str());
			return false;
		}

		if (!CreateDrawArgConfiguration())
		{
			LOG_ERROR("Render Graph \"%s\" failed to Draw Arg Configuration", pDesc->Name.c_str());
			return false;
		}

		if (!CustomRenderStagesPostInit())
		{
			LOG_ERROR("Render Graph \"%s\" failed to Post Init Custom Renderers", pDesc->Name.c_str());
			return false;
		}

		UpdateRelativeParameters();

		for (IRenderGraphCreateHandler* pCreateHandler : m_CreateHandlers)
		{
			pCreateHandler->OnRenderGraphRecreate(this);
		}

		UpdateResourceBindings();

		m_WindowWidth	= (float32)pDesc->BackBufferWidth;
		m_WindowHeight	= (float32)pDesc->BackBufferHeight;
		UpdateRelativeParameters();

		return true;
	}

	void RenderGraph::AddCreateHandler(IRenderGraphCreateHandler* pCreateHandler)
	{
		m_CreateHandlers.PushBack(pCreateHandler);
	}

	void RenderGraph::UpdateResource(const ResourceUpdateDesc* pDesc)
	{
		String resourceName = String(pDesc->ResourceName);
		auto it = m_ResourceMap.find(resourceName);

		if (it != m_ResourceMap.end())
		{
			Resource* pResource = &it->second;

			switch (pResource->Type)
			{
				case ERenderGraphResourceType::TEXTURE:					UpdateResourceTexture(pResource, pDesc);				break;
				case ERenderGraphResourceType::SCENE_DRAW_ARGS:			UpdateResourceDrawArgs(pResource, pDesc);				break;
				case ERenderGraphResourceType::BUFFER:					UpdateResourceBuffer(pResource, pDesc);					break;
				case ERenderGraphResourceType::ACCELERATION_STRUCTURE:	UpdateResourceAccelerationStructure(pResource, pDesc);	break;
				default:
				{
					LOG_WARNING("Resource \"%s\" in Render Graph has unsupported Type", pDesc->ResourceName.c_str());
					return;
				}
			}
		}
		else
		{
			LOG_WARNING("Resource \"%s\" in Render Graph could not be found in Resource Map", pDesc->ResourceName.c_str());
			return;
		}
	}

	void RenderGraph::UpdatePushConstants(const PushConstantsUpdate* pDesc)
	{
		if (pDesc->pData != nullptr)
		{
			auto renderStageIt = m_RenderStageMap.find(pDesc->RenderStageName);

			if (renderStageIt != m_RenderStageMap.end())
			{
				RenderStage* pRenderStage = &m_pRenderStages[renderStageIt->second];

				if (pDesc->DataSize <= pRenderStage->ExternalPushConstants.MaxDataSize)
				{
					if (pRenderStage->ExternalPushConstants.pData == nullptr)
					{
						pRenderStage->ExternalPushConstants.pData = DBG_NEW byte[pRenderStage->ExternalPushConstants.MaxDataSize];
					}

					memcpy(pRenderStage->ExternalPushConstants.pData, pDesc->pData, pDesc->DataSize);
					pRenderStage->ExternalPushConstants.DataSize = pDesc->DataSize;
				}
				else
				{
					LOG_ERROR("Render Stage \"%s\" has a Max External Push Constant size of %d but Update Desc has a size of %d", pDesc->RenderStageName.c_str(), pRenderStage->ExternalPushConstants.MaxDataSize, pDesc->DataSize);
				}
			}
			else
			{
				LOG_WARNING("Render Stage \"%s\" in Render Graph could not be found in Render Stage Map", pDesc->RenderStageName.c_str());
			}
		}
		else
		{
			LOG_ERROR("PushConstantsUpdate::pData can not be nullptr!");
		}
	}

	void RenderGraph::UpdateGlobalSBT(CommandList* pCommandList, const TArray<SBTRecord>& shaderRecords, const TArray<uint32>& hitGroupIndices, TArray<DeviceChild*>& removedDeviceResources)
	{
		m_GlobalShaderRecords = shaderRecords;
		m_GlobalHitGroupIndices = hitGroupIndices;

		for (uint32 r = 0; r < m_RenderStageCount; r++)
		{
			RenderStage* pRenderStage = &m_pRenderStages[r];

			if (pRenderStage->pPipelineState != nullptr && pRenderStage->pPipelineState->GetType() == EPipelineStateType::PIPELINE_STATE_TYPE_RAY_TRACING)
			{
				SBTDesc sbtDesc = {};
				sbtDesc.DebugName		= "Render Graph Global SBT";
				sbtDesc.pPipelineState	= pRenderStage->pPipelineState;
				sbtDesc.SBTRecords		= m_GlobalShaderRecords;
				sbtDesc.HitGroupIndices = m_GlobalHitGroupIndices;

				if (pRenderStage->pSBT == nullptr)
				{
					pRenderStage->pSBT = RenderAPI::GetDevice()->CreateSBT(pCommandList, &sbtDesc);
				}
				else
				{
					pRenderStage->pSBT->Build(pCommandList, removedDeviceResources, &sbtDesc);
				}
			}
		}
	}

	void RenderGraph::UpdateRenderStageDimensions(const String& renderStageName, uint32 x, uint32 y, uint32 z)
	{
		auto it = m_RenderStageMap.find(renderStageName);

		if (it != m_RenderStageMap.end())
		{
			RenderStage* pRenderStage = &m_pRenderStages[it->second];

			if (pRenderStage->Parameters.XDimType == ERenderGraphDimensionType::EXTERNAL) pRenderStage->Dimensions.x = x;
			if (pRenderStage->Parameters.YDimType == ERenderGraphDimensionType::EXTERNAL) pRenderStage->Dimensions.y = y;
			if (pRenderStage->Parameters.ZDimType == ERenderGraphDimensionType::EXTERNAL) pRenderStage->Dimensions.z = z;
		}
		else
		{
			LOG_WARNING("UpdateRenderStageParameters failed, render stage with name \"%s\" could not be found", renderStageName.c_str());
			return;
		}
	}

	void RenderGraph::UpdateResourceDimensions(const String& resourceName, uint32 x, uint32 y)
	{
		auto resourceDescIt = m_InternalResourceUpdateDescriptions.find(resourceName);

		if (resourceDescIt != m_InternalResourceUpdateDescriptions.end())
		{
			InternalResourceUpdateDesc* pResourceUpdateDesc = &resourceDescIt->second;

			switch (pResourceUpdateDesc->Type)
			{
				case ERenderGraphResourceType::TEXTURE:
				{
					if (pResourceUpdateDesc->TextureUpdate.XDimType == ERenderGraphDimensionType::EXTERNAL) pResourceUpdateDesc->TextureUpdate.TextureDesc.Width = x;
					if (pResourceUpdateDesc->TextureUpdate.YDimType == ERenderGraphDimensionType::EXTERNAL) pResourceUpdateDesc->TextureUpdate.TextureDesc.Height = y;
					m_DirtyInternalResources.insert(resourceName);
					break;
				}
				case ERenderGraphResourceType::BUFFER:
				{
					if (pResourceUpdateDesc->BufferUpdate.SizeType == ERenderGraphDimensionType::EXTERNAL) pResourceUpdateDesc->BufferUpdate.BufferDesc.SizeInBytes = x;
					m_DirtyInternalResources.insert(resourceName);
					break;
				}
				default:
				{
					LOG_WARNING("UpdateResourceDimensions failed, resource \"%s\" has an unsupported type", resourceName.c_str());
					break;
				}
			}
		}
		else
		{
			LOG_WARNING("UpdateResourceDimensions failed, resource with name \"%s\" could not be found", resourceName.c_str());
			return;
		}
	}

	void RenderGraph::TriggerRenderStage(const String& renderStageName)
	{
		auto it = m_RenderStageMap.find(renderStageName);

		if (it != m_RenderStageMap.end())
		{
			RenderStage* pRenderStage = &m_pRenderStages[it->second];

			if (pRenderStage->TriggerType == ERenderStageExecutionTrigger::TRIGGERED)
			{
				pRenderStage->FrameCounter = 0;
			}
			else
			{
				LOG_WARNING("TriggerRenderStage failed, render stage with name \"%s\" does not have TRIGGERED as trigger type", renderStageName.c_str());
				return;
			}
		}
		else
		{
			LOG_WARNING("TriggerRenderStage failed, render stage with name \"%s\" could not be found", renderStageName.c_str());
			return;
		}
	}

	void RenderGraph::SetRenderStageSleeping(const String& renderStageName, bool sleeping)
	{
		auto it = m_RenderStageMap.find(renderStageName);

		if (it != m_RenderStageMap.end())
		{
			RenderStage* pRenderStage = &m_pRenderStages[it->second];
			pRenderStage->Sleeping = sleeping;
		}
		else
		{
			LOG_WARNING("SetRenderStageSleeping failed, render stage with name \"%s\" could not be found", renderStageName.c_str());
			return;
		}
	}

	void RenderGraph::Update(LambdaEngine::Timestamp delta, uint32 modFrameIndex, uint32 backBufferIndex)
	{
		UNREFERENCED_VARIABLE(modFrameIndex);
		UNREFERENCED_VARIABLE(backBufferIndex);

		for (CustomRenderer* pCustomRenderer : m_CustomRenderers)
		{
			pCustomRenderer->Update(delta, (uint32)m_ModFrameIndex, m_BackBufferIndex);
		}

		UpdateResourceBindings();
	}

	void RenderGraph::UpdateResourceBindings()
	{
		//We need to copy descriptor sets here since they may become invalidated after recreating internal resources
		{
			if (!m_DirtyRenderStageTextureSets.empty())
			{
				//Copy old descriptor set and replace old with copy, then write into the new copy
				for (RenderStage* pRenderStage : m_DirtyRenderStageTextureSets)
				{
					if (pRenderStage->ppTextureDescriptorSets != nullptr)
					{
						for (uint32 b = 0; b < m_BackBufferCount; b++)
						{
							DescriptorSet* pSrcDescriptorSet = pRenderStage->ppTextureDescriptorSets[b];
							DescriptorSet* pDescriptorSet = m_pGraphicsDevice->CreateDescriptorSet(pSrcDescriptorSet->GetName(), pRenderStage->pPipelineLayout, pRenderStage->TextureSetIndex, m_pDescriptorHeap);
							m_pGraphicsDevice->CopyDescriptorSet(pSrcDescriptorSet, pDescriptorSet);
							m_pDeviceResourcesToDestroy[b].PushBack(pSrcDescriptorSet);
							pRenderStage->ppTextureDescriptorSets[b] = pDescriptorSet;
						}
					}
					else if (pRenderStage->UsesCustomRenderer)
					{
						pRenderStage->pCustomRenderer->PreTexturesDescriptorSetWrite();
					}
				}

				m_DirtyRenderStageTextureSets.clear();
			}

			if (!m_DirtyRenderStageBufferSets.empty())
			{
				//Copy old descriptor set and replace old with copy, then write into the new copy
				for (RenderStage* pRenderStage : m_DirtyRenderStageBufferSets)
				{
					if (pRenderStage->ppBufferDescriptorSets != nullptr)
					{
						for (uint32 b = 0; b < m_BackBufferCount; b++)
						{
							DescriptorSet* pSrcDescriptorSet = pRenderStage->ppBufferDescriptorSets[b];
							DescriptorSet* pDescriptorSet = m_pGraphicsDevice->CreateDescriptorSet(pSrcDescriptorSet->GetName(), pRenderStage->pPipelineLayout, pRenderStage->BufferSetIndex, m_pDescriptorHeap);
							m_pGraphicsDevice->CopyDescriptorSet(pSrcDescriptorSet, pDescriptorSet);
							m_pDeviceResourcesToDestroy[b].PushBack(pSrcDescriptorSet);
							pRenderStage->ppBufferDescriptorSets[b] = pDescriptorSet;
						}
					}
					else if (pRenderStage->UsesCustomRenderer)
					{
						pRenderStage->pCustomRenderer->PreBuffersDescriptorSetWrite();
					}
				}

				m_DirtyRenderStageBufferSets.clear();
			}
		}

		if (m_DirtyInternalResources.size() > 0)
		{
			for (const String& dirtyInternalResourceDescName : m_DirtyInternalResources)
			{
				UpdateInternalResource(m_InternalResourceUpdateDescriptions[dirtyInternalResourceDescName]);
			}

			m_DirtyInternalResources.clear();
		}

		if (!m_DirtyBoundBufferResources.empty())
		{
			for (Resource* pResource : m_DirtyBoundBufferResources)
			{
				for (uint32 rb = 0; rb < pResource->ResourceBindings.GetSize(); rb++)
				{
					ResourceBinding* pResourceBinding = &pResource->ResourceBindings[rb];
					RenderStage* pRenderStage = pResourceBinding->pRenderStage;

					if (pRenderStage->UsesCustomRenderer)
					{
						pRenderStage->pCustomRenderer->UpdateBufferResource(
							pResource->Name,
							pResource->Buffer.Buffers.GetData(),
							pResource->Buffer.Offsets.GetData(),
							pResource->Buffer.SizesInBytes.GetData(),
							pResource->SubResourceCount,
							pResource->BackBufferBound);
					}
					else if (pResourceBinding->DescriptorType != EDescriptorType::DESCRIPTOR_TYPE_UNKNOWN)
					{
						if (pResource->BackBufferBound)
						{
							for (uint32 b = 0; b < m_BackBufferCount; b++)
							{
								pResourceBinding->pRenderStage->ppBufferDescriptorSets[b]->WriteBufferDescriptors(
									&pResource->Buffer.Buffers[b],
									&pResource->Buffer.Offsets[b],
									&pResource->Buffer.SizesInBytes[b],
									pResourceBinding->Binding,
									1,
									pResourceBinding->DescriptorType);
							}
						}
						else
						{
							for (uint32 b = 0; b < m_BackBufferCount; b++)
							{
								pResourceBinding->pRenderStage->ppBufferDescriptorSets[b]->WriteBufferDescriptors(
									pResource->Buffer.Buffers.GetData(),
									pResource->Buffer.Offsets.GetData(),
									pResource->Buffer.SizesInBytes.GetData(),
									pResourceBinding->Binding,
									pResource->SubResourceCount,
									pResourceBinding->DescriptorType);
							}
						}
					}
				}
			}

			m_DirtyBoundBufferResources.clear();
		}

		//Acceleration Structures
		if (!m_DirtyBoundAccelerationStructureResources.empty())
		{
			for (Resource* pResource : m_DirtyBoundAccelerationStructureResources)
			{
				if (!pResource->ResourceBindings.IsEmpty())
				{
					for (uint32 rb = 0; rb < pResource->ResourceBindings.GetSize(); rb++)
					{
						ResourceBinding* pResourceBinding = &pResource->ResourceBindings[rb];
						RenderStage* pRenderStage = pResourceBinding->pRenderStage;

						if (pRenderStage->UsesCustomRenderer)
						{
							pRenderStage->pCustomRenderer->UpdateAccelerationStructureResource(
								pResource->Name,
								&pResource->AccelerationStructure.pTLAS);
						}
						else if (pResourceBinding->DescriptorType != EDescriptorType::DESCRIPTOR_TYPE_UNKNOWN)
						{
							for (uint32 b = 0; b < m_BackBufferCount; b++)
							{
								pResourceBinding->pRenderStage->ppBufferDescriptorSets[b]->WriteAccelerationStructureDescriptors(
									&pResource->AccelerationStructure.pTLAS,
									pResourceBinding->Binding,
									1);
							}
						}
					}
				}
			}

			m_DirtyBoundAccelerationStructureResources.clear();
		}

		if (!m_DirtyBoundTextureResources.empty())
		{
			for (Resource* pResource : m_DirtyBoundTextureResources)
			{
				for (uint32 rb = 0; rb < pResource->ResourceBindings.GetSize(); rb++)
				{
					ResourceBinding* pResourceBinding = &pResource->ResourceBindings[rb];
					RenderStage* pRenderStage = pResourceBinding->pRenderStage;

					if (pRenderStage->UsesCustomRenderer)
					{
						pRenderStage->pCustomRenderer->UpdateTextureResource(
							pResource->Name,
							pResource->Texture.PerImageTextureViews.GetData(),
							pResource->Texture.PerSubImageTextureViews.GetData(),
							pResource->Texture.Samplers.GetData(),
							pResource->Texture.PerImageTextureViews.GetSize(),
							pResource->Texture.PerSubImageTextureViews.GetSize(),
							pResource->BackBufferBound);
					}
					else if (pResourceBinding->DescriptorType != EDescriptorType::DESCRIPTOR_TYPE_UNKNOWN)
					{
						if (pResource->BackBufferBound)
						{
							for (uint32 b = 0; b < m_BackBufferCount; b++)
							{
								pRenderStage->ppTextureDescriptorSets[b]->WriteTextureDescriptors(
									&pResource->Texture.PerImageTextureViews[b],
									&pResource->Texture.Samplers[b],
									pResourceBinding->TextureState,
									pResourceBinding->Binding,
									1,
									pResourceBinding->DescriptorType,
									true);
							}
						}
						else
						{
							for (uint32 b = 0; b < m_BackBufferCount; b++)
							{
								pRenderStage->ppTextureDescriptorSets[b]->WriteTextureDescriptors(
									pResource->Texture.PerImageTextureViews.GetData(),
									pResource->Texture.Samplers.GetData(),
									pResourceBinding->TextureState,
									pResourceBinding->Binding,
									pResource->Texture.PerImageTextureViews.GetSize(),
									pResourceBinding->DescriptorType,
									pResource->Texture.Samplers.GetSize() == pResource->Texture.PerImageTextureViews.GetSize());
							}
						}
					}
				}
			}

			m_DirtyBoundTextureResources.clear();
		}

		if (!m_DirtyBoundDrawArgResources.empty())
		{
			for (Resource* pResource : m_DirtyBoundDrawArgResources)
			{
				for (uint32 rb = 0; rb < pResource->ResourceBindings.GetSize(); rb++)
				{
					ResourceBinding* pResourceBinding = &pResource->ResourceBindings[rb];
					RenderStage* pRenderStage = pResourceBinding->pRenderStage;

					auto drawArgsMaskToArgsIt = pResource->DrawArgs.FullMaskToArgs.find(pRenderStage->DrawArgsMaskDesc.FullMask);

					if (drawArgsMaskToArgsIt->second.IsDirty)
					{
						if (pRenderStage->UsesCustomRenderer)
						{
							pRenderStage->pCustomRenderer->UpdateDrawArgsResource(
								pResource->Name,
								drawArgsMaskToArgsIt->second.Args.GetData(),
								drawArgsMaskToArgsIt->second.Args.GetSize());
						}
						else
						{
							pRenderStage->DrawArgs = drawArgsMaskToArgsIt->second.Args;
						}
					}
				}

				for (auto& drawArgPair : pResource->DrawArgs.FullMaskToArgs)
				{
					drawArgPair.second.IsDirty = false;
				}
			}

			m_DirtyBoundDrawArgResources.clear();
		}
	}

	DescriptorSet* RenderGraph::CreateDrawArgDescriptorSet(DescriptorSet* pSrc)
	{
		if (m_DrawArgConfiguration.DrawArgSetIndex == UINT32_MAX)
		{
			return nullptr;
		}

		DescriptorSet* pNewDescriptorSet = m_pGraphicsDevice->CreateDescriptorSet("Draw Arg DS", m_DrawArgConfiguration.pDrawArgPipelineLayout, m_DrawArgConfiguration.DrawArgSetIndex, m_pDescriptorHeap);

		if (pSrc != nullptr)
		{
			m_pGraphicsDevice->CopyDescriptorSet(pSrc, pNewDescriptorSet);
		}

		return pNewDescriptorSet;
	}

	DescriptorSet* RenderGraph::CreateDrawArgExtensionDataDescriptorSet(DescriptorSet* pSrc)
	{
		if (m_DrawArgConfiguration.DrawArgExtensionDataSetIndex == UINT32_MAX)
		{
			return nullptr;
		}

		DescriptorSet* pNewDescriptorSet = m_pGraphicsDevice->CreateDescriptorSet("Draw Arg Extension Data DS", m_DrawArgConfiguration.pDrawArgPipelineLayout, m_DrawArgConfiguration.DrawArgExtensionDataSetIndex, m_pDescriptorHeap);

		if (pSrc != nullptr)
		{
			m_pGraphicsDevice->CopyDescriptorSet(pSrc, pNewDescriptorSet);
		}

		return pNewDescriptorSet;
	}

	void RenderGraph::DrawArgDescriptorSetQueueForRelease(DescriptorSet* pDrawArgDescriptorSet)
	{
		m_pDeviceResourcesToDestroy[m_ModFrameIndex].PushBack(pDrawArgDescriptorSet);
	}

	void RenderGraph::Render(uint64 modFrameIndex, uint32 backBufferIndex)
	{
		m_BackBufferIndex = backBufferIndex;

		ZERO_MEMORY(m_ppExecutionStages, m_ExecutionStageCount * sizeof(CommandList*));

		uint32 currentExecutionStage = 0;

		s_pMaterialFence->Wait(m_SignalValue - 1, UINT64_MAX);

		TArray<DeviceChild*>& currentFrameDeviceResourcesToDestroy = m_pDeviceResourcesToDestroy[m_ModFrameIndex];

		if (!currentFrameDeviceResourcesToDestroy.IsEmpty())
		{
			for (DeviceChild* pDeviceChild : currentFrameDeviceResourcesToDestroy)
			{
				SAFERELEASE(pDeviceChild);
			}

			currentFrameDeviceResourcesToDestroy.Clear();
		}

		for (uint32 p = 0; p < m_PipelineStageCount; p++)
		{
			//Seperate Thread
			{
				PipelineStage* pPipelineStage = &m_pPipelineStages[p];

				if (pPipelineStage->Type == ERenderGraphPipelineStageType::RENDER)
				{
					RenderStage* pRenderStage = &m_pRenderStages[pPipelineStage->StageIndex];

					if (pRenderStage->UsesCustomRenderer)
					{
						if ((pRenderStage->FrameCounter != pRenderStage->FrameOffset) && pRenderStage->pDisabledRenderPass == nullptr)
							continue;

						CustomRenderer* pCustomRenderer = pRenderStage->pCustomRenderer;
						pCustomRenderer->Render(
							uint32(m_ModFrameIndex),
							m_BackBufferIndex,
							&m_ppExecutionStages[currentExecutionStage],
							&m_ppExecutionStages[currentExecutionStage + 1],
							pRenderStage->Sleeping);

						currentExecutionStage += 2;
					}
					else
					{
						switch (pRenderStage->pPipelineState->GetType())
						{
						case EPipelineStateType::PIPELINE_STATE_TYPE_GRAPHICS:		ExecuteGraphicsRenderStage(pRenderStage,	pPipelineStage->ppGraphicsCommandAllocators[m_ModFrameIndex],	pPipelineStage->ppGraphicsCommandLists[m_ModFrameIndex],	&m_ppExecutionStages[currentExecutionStage]);	break;
						case EPipelineStateType::PIPELINE_STATE_TYPE_COMPUTE:		ExecuteComputeRenderStage(pRenderStage,		pPipelineStage->ppComputeCommandAllocators[m_ModFrameIndex],	pPipelineStage->ppComputeCommandLists[m_ModFrameIndex],		&m_ppExecutionStages[currentExecutionStage]);	break;
						case EPipelineStateType::PIPELINE_STATE_TYPE_RAY_TRACING:	ExecuteRayTracingRenderStage(pRenderStage,	pPipelineStage->ppComputeCommandAllocators[m_ModFrameIndex],	pPipelineStage->ppComputeCommandLists[m_ModFrameIndex],		&m_ppExecutionStages[currentExecutionStage]);	break;
						}
						currentExecutionStage++;
					}

					if (pRenderStage->TriggerType == ERenderStageExecutionTrigger::EVERY)
					{
						pRenderStage->FrameCounter++;

						if (pRenderStage->FrameCounter > pRenderStage->FrameDelay)
						{
							pRenderStage->FrameCounter = 0;
						}
					}
					else
					{
						//We set this to one, DISABLED and TRIGGERED wont trigger unless FrameCounter == 0
						pRenderStage->FrameCounter = 1;
					}
				}
				else if (pPipelineStage->Type == ERenderGraphPipelineStageType::SYNCHRONIZATION)
				{
					SynchronizationStage* pSynchronizationStage = &m_pSynchronizationStages[pPipelineStage->StageIndex];

					ExecuteSynchronizationStage(
						pSynchronizationStage,
						pPipelineStage->ppGraphicsCommandAllocators[m_ModFrameIndex],
						pPipelineStage->ppGraphicsCommandLists[m_ModFrameIndex],
						pPipelineStage->ppComputeCommandAllocators[m_ModFrameIndex],
						pPipelineStage->ppComputeCommandLists[m_ModFrameIndex],
						&m_ppExecutionStages[currentExecutionStage],
						&m_ppExecutionStages[currentExecutionStage + 1]);

					currentExecutionStage += 2;
				}
			}
		}

		//Execute Copy Command Lists
		{
			CommandList* pGraphicsCopyCommandList = m_ppGraphicsCopyCommandLists[m_ModFrameIndex];

			if (pGraphicsCopyCommandList->IsRecording())
			{
				pGraphicsCopyCommandList->End();
				RenderAPI::GetGraphicsQueue()->ExecuteCommandLists(&pGraphicsCopyCommandList, 1, FPipelineStageFlag::PIPELINE_STAGE_FLAG_TOP, s_pMaterialFence, m_SignalValue - 1, s_pMaterialFence, m_SignalValue);
				m_SignalValue++;
			}

			CommandList* pComputeCopyCommandList = m_ppComputeCopyCommandLists[m_ModFrameIndex];

			if (pComputeCopyCommandList->IsRecording())
			{
				pComputeCopyCommandList->End();
				RenderAPI::GetComputeQueue()->ExecuteCommandLists(&pComputeCopyCommandList, 1, FPipelineStageFlag::PIPELINE_STAGE_FLAG_TOP, s_pMaterialFence, m_SignalValue - 1, s_pMaterialFence, m_SignalValue);
				m_SignalValue++;
			}
		}

		//Wait Threads

		//Execute the recorded Command Lists, we do this in a Batched mode where we batch as many "same queue" command lists that execute in succession together. This reduced the overhead caused by QueueSubmit
		{
			//This is safe since the first Execution Stage should never be nullptr
			ECommandQueueType currentBatchType = ECommandQueueType::COMMAND_QUEUE_TYPE_NONE;

			static TArray<CommandList*> currentBatch;

			for (uint32 e = 0; e < m_ExecutionStageCount; e++)
			{
				CommandList* pCommandList = m_ppExecutionStages[e];
				if (pCommandList != nullptr)
				{
					ECommandQueueType currentType = pCommandList->GetType();

					if (currentBatchType == ECommandQueueType::COMMAND_QUEUE_TYPE_NONE)
					{
						currentBatchType = currentType;
					}

					if (currentType != currentBatchType)
					{
						if (currentBatchType == ECommandQueueType::COMMAND_QUEUE_TYPE_GRAPHICS)
						{
							RenderAPI::GetGraphicsQueue()->ExecuteCommandLists(currentBatch.GetData(), currentBatch.GetSize(), FPipelineStageFlag::PIPELINE_STAGE_FLAG_TOP, s_pMaterialFence, m_SignalValue - 1, s_pMaterialFence, m_SignalValue);
						}
						else if (currentBatchType == ECommandQueueType::COMMAND_QUEUE_TYPE_COMPUTE)
						{
							RenderAPI::GetComputeQueue()->ExecuteCommandLists(currentBatch.GetData(), currentBatch.GetSize(), FPipelineStageFlag::PIPELINE_STAGE_FLAG_TOP, s_pMaterialFence, m_SignalValue - 1, s_pMaterialFence, m_SignalValue);
						}

						m_SignalValue++;
						currentBatch.Clear();

						currentBatchType = currentType;
					}

					currentBatch.PushBack(pCommandList);
				}
			}

			if (!currentBatch.IsEmpty())
			{
				const uint32 batchSize = currentBatch.GetSize();
				if (currentBatchType == ECommandQueueType::COMMAND_QUEUE_TYPE_GRAPHICS)
				{
					RenderAPI::GetGraphicsQueue()->ExecuteCommandLists(currentBatch.GetData(), batchSize, FPipelineStageFlag::PIPELINE_STAGE_FLAG_TOP, s_pMaterialFence, m_SignalValue - 1, s_pMaterialFence, m_SignalValue);
				}
				else if (currentBatchType == ECommandQueueType::COMMAND_QUEUE_TYPE_COMPUTE)
				{
					RenderAPI::GetComputeQueue()->ExecuteCommandLists(currentBatch.GetData(), batchSize, FPipelineStageFlag::PIPELINE_STAGE_FLAG_TOP, s_pMaterialFence, m_SignalValue - 1, s_pMaterialFence, m_SignalValue);
				}

				m_SignalValue++;
				currentBatch.Clear();
			}
		}

		m_ModFrameIndex = modFrameIndex;
	}

	CommandList* RenderGraph::AcquireGraphicsCopyCommandList()
	{
		CommandList* pCommandList = m_ppGraphicsCopyCommandLists[m_ModFrameIndex];

		if (!pCommandList->IsRecording())
		{
			m_ppGraphicsCopyCommandAllocators[m_ModFrameIndex]->Reset();
			pCommandList->Begin(nullptr);
		}

		return pCommandList;
	}

	CommandList* RenderGraph::AcquireComputeCopyCommandList()
	{
		CommandList* pCommandList = m_ppComputeCopyCommandLists[m_ModFrameIndex];

		if (!pCommandList->IsRecording())
		{
			m_ppComputeCopyCommandAllocators[m_ModFrameIndex]->Reset();
			pCommandList->Begin(nullptr);
		}

		return pCommandList;
	}

	bool RenderGraph::GetResourceTextures(const char* pResourceName, Texture* const ** pppTexture, uint32* pTextureView) const
	{
		auto it = m_ResourceMap.find(pResourceName);

		if (it != m_ResourceMap.end())
		{
			(*pppTexture)		= it->second.Texture.Textures.GetData();
			(*pTextureView)		= (uint32)it->second.Texture.Textures.GetSize();
			return true;
		}

		return false;
	}

	bool RenderGraph::GetResourcePerImageTextureViews(const char* pResourceName, TextureView* const ** pppTextureViews, uint32* pTextureViewCount) const
	{
		auto it = m_ResourceMap.find(pResourceName);

		if (it != m_ResourceMap.end())
		{
			(*pppTextureViews)		= it->second.Texture.PerImageTextureViews.GetData();
			(*pTextureViewCount)	= (uint32)it->second.Texture.PerImageTextureViews.GetSize();
			return true;
		}

		return false;
	}

	bool RenderGraph::GetResourcePerSubImageTextureViews(const char* pResourceName, TextureView* const** pppTextureViews, uint32* pTextureViewCount) const
	{
		auto it = m_ResourceMap.find(pResourceName);

		if (it != m_ResourceMap.end())
		{
			(*pppTextureViews) = it->second.Texture.PerSubImageTextureViews.GetData();
			(*pTextureViewCount) = (uint32)it->second.Texture.PerSubImageTextureViews.GetSize();
			return true;
		}

		return false;
	}

	bool RenderGraph::GetResourceBuffers(const char* pResourceName, Buffer* const ** pppBuffers, uint32* pBufferCount) const
	{
		auto it = m_ResourceMap.find(pResourceName);

		if (it != m_ResourceMap.end())
		{
			(*pppBuffers)			= it->second.Buffer.Buffers.GetData();
			(*pBufferCount)			= (uint32)it->second.Buffer.Buffers.GetSize();
			return true;
		}

		return false;
	}

	bool RenderGraph::GetResourceAccelerationStructure(const char* pResourceName, AccelerationStructure const ** ppAccelerationStructure) const
	{
		auto it = m_ResourceMap.find(pResourceName);

		if (it != m_ResourceMap.end())
		{
			(*ppAccelerationStructure) = it->second.AccelerationStructure.pTLAS;
			return true;
		}

		return false;
	}

	bool RenderGraph::OnWindowResized(const WindowResizedEvent& windowEvent)
	{
		if (IsEventOfType<WindowResizedEvent>(windowEvent))
		{
			m_WindowWidth	= (float32)windowEvent.Width;
			m_WindowHeight	= (float32)windowEvent.Height;

			UpdateRelativeParameters();

			return true;
		}
		else
		{
			return false;
		}
	}

	bool RenderGraph::OnPreSwapChainRecreated(const PreSwapChainRecreatedEvent& swapChainEvent)
	{
		UNREFERENCED_VARIABLE(swapChainEvent);

		auto backBufferResourceIt = m_ResourceMap.find(RENDER_GRAPH_BACK_BUFFER_ATTACHMENT);

		if (backBufferResourceIt != m_ResourceMap.end())
		{
			for (const ResourceBinding& binding : backBufferResourceIt->second.ResourceBindings)
			{
				if (binding.pRenderStage->UsesCustomRenderer)
				{
					binding.pRenderStage->pCustomRenderer->PreTexturesDescriptorSetWrite();
				}
				else if (binding.DescriptorType != EDescriptorType::DESCRIPTOR_TYPE_UNKNOWN)
				{
					for (uint32 b = 0; b < m_BackBufferCount; b++)
					{
						DescriptorSet* pSrcDescriptorSet = binding.pRenderStage->ppTextureDescriptorSets[b];
						DescriptorSet* pDescriptorSet = m_pGraphicsDevice->CreateDescriptorSet(pSrcDescriptorSet->GetName(), binding.pRenderStage->pPipelineLayout, binding.pRenderStage->TextureSetIndex, m_pDescriptorHeap);
						m_pGraphicsDevice->CopyDescriptorSet(pSrcDescriptorSet, pDescriptorSet);
						m_pDeviceResourcesToDestroy[b].PushBack(pSrcDescriptorSet);
						binding.pRenderStage->ppTextureDescriptorSets[b] = pDescriptorSet;
					}
				}
			}
		}

		return true;
	}

	bool RenderGraph::OnPostSwapChainRecreated(const PostSwapChainRecreatedEvent& swapChainEvent)
	{
		UNREFERENCED_VARIABLE(swapChainEvent);

		auto backBufferResourceIt = m_ResourceMap.find(RENDER_GRAPH_BACK_BUFFER_ATTACHMENT);

		if (backBufferResourceIt != m_ResourceMap.end())
		{
			for (const ResourceBinding& binding : backBufferResourceIt->second.ResourceBindings)
			{
				if (binding.pRenderStage->UsesCustomRenderer)
				{
					binding.pRenderStage->pCustomRenderer->UpdateTextureResource(
						backBufferResourceIt->second.Name,
						backBufferResourceIt->second.Texture.PerImageTextureViews.GetData(),
						backBufferResourceIt->second.Texture.PerSubImageTextureViews.GetData(),
						backBufferResourceIt->second.Texture.Samplers.GetData(),
						backBufferResourceIt->second.Texture.PerImageTextureViews.GetSize(),
						backBufferResourceIt->second.Texture.PerSubImageTextureViews.GetSize(),
						true);
				}
				else if (binding.DescriptorType != EDescriptorType::DESCRIPTOR_TYPE_UNKNOWN)
				{
					for (uint32 b = 0; b < m_BackBufferCount; b++)
					{
						binding.pRenderStage->ppTextureDescriptorSets[b]->WriteTextureDescriptors(
							&backBufferResourceIt->second.Texture.PerImageTextureViews[b],
							&backBufferResourceIt->second.Texture.Samplers[b],
							binding.TextureState,
							binding.Binding,
							1,
							binding.DescriptorType,
							true);
					}
				}
			}
		}

		return true;
	}

	bool RenderGraph::OnPipelineStatesRecompiled(const PipelineStatesRecompiledEvent& event)
	{
		UNREFERENCED_VARIABLE(event);

		for (uint32 r = 0; r < m_RenderStageCount; r++)
		{
			RenderStage* pRenderStage = &m_pRenderStages[r];
			if (!pRenderStage->UsesCustomRenderer)
			{
				pRenderStage->pPipelineState = PipelineStateManager::GetPipelineState(pRenderStage->PipelineStateID);

				if (pRenderStage->pPipelineState->GetType() == EPipelineStateType::PIPELINE_STATE_TYPE_RAY_TRACING)
				{
					m_pDeviceResourcesToDestroy[m_ModFrameIndex].PushBack(pRenderStage->pSBT);

					SBTDesc sbtDesc = {};
					sbtDesc.DebugName = "Render Graph Global SBT";
					sbtDesc.pPipelineState = pRenderStage->pPipelineState;
					sbtDesc.SBTRecords = m_GlobalShaderRecords;
					sbtDesc.HitGroupIndices = m_GlobalHitGroupIndices;

					pRenderStage->pSBT = RenderAPI::GetDevice()->CreateSBT(AcquireComputeCopyCommandList(), &sbtDesc);
				}
			}
		}

		return true;
	}

	void RenderGraph::ReleasePipelineStages()
	{
		SAFEDELETE_ARRAY(m_ppExecutionStages);

		for (uint32 i = 0; i < m_PipelineStageCount; i++)
		{
			PipelineStage* pPipelineStage = &m_pPipelineStages[i];

			if (pPipelineStage->ppComputeCommandAllocators != nullptr)
			{
				for (uint32 b = 0; b < m_BackBufferCount; b++)
				{
					SAFERELEASE(pPipelineStage->ppComputeCommandAllocators[b]);
					SAFERELEASE(pPipelineStage->ppComputeCommandLists[b]);
				}

				SAFEDELETE_ARRAY(pPipelineStage->ppComputeCommandAllocators);
				SAFEDELETE_ARRAY(pPipelineStage->ppComputeCommandLists);
			}

			if (pPipelineStage->ppGraphicsCommandAllocators != nullptr)
			{
				for (uint32 b = 0; b < m_BackBufferCount; b++)
				{
					SAFERELEASE(pPipelineStage->ppGraphicsCommandAllocators[b]);
					SAFERELEASE(pPipelineStage->ppGraphicsCommandLists[b]);
				}

				SAFEDELETE_ARRAY(pPipelineStage->ppGraphicsCommandAllocators);
				SAFEDELETE_ARRAY(pPipelineStage->ppGraphicsCommandLists);
			}

			if (pPipelineStage->Type == ERenderGraphPipelineStageType::RENDER)
			{
				RenderStage* pRenderStage = &m_pRenderStages[pPipelineStage->StageIndex];

				for (uint32 b = 0; b < m_BackBufferCount; b++)
				{
					for (uint32 ipc = 0; ipc < NUM_INTERNAL_PUSH_CONSTANTS_TYPES; ipc++)
					{
						SAFEDELETE_ARRAY(pRenderStage->pInternalPushConstants[ipc].pData);
					}

					SAFEDELETE_ARRAY(pRenderStage->ExternalPushConstants.pData);

					if (pRenderStage->ppTextureDescriptorSets != nullptr)
						SAFERELEASE(pRenderStage->ppTextureDescriptorSets[b]);

					if (pRenderStage->ppBufferDescriptorSets != nullptr)
						SAFERELEASE(pRenderStage->ppBufferDescriptorSets[b]);
				}

				SAFEDELETE_ARRAY(pRenderStage->ppTextureDescriptorSets);
				SAFEDELETE_ARRAY(pRenderStage->ppBufferDescriptorSets);
				SAFERELEASE(pRenderStage->pPipelineLayout);
				SAFERELEASE(pRenderStage->pSBT);
				SAFERELEASE(pRenderStage->pRenderPass);
				SAFERELEASE(pRenderStage->pDisabledRenderPass);
				PipelineStateManager::ReleasePipelineState(pRenderStage->PipelineStateID);
			}
			else if (pPipelineStage->Type == ERenderGraphPipelineStageType::SYNCHRONIZATION)
			{
				SynchronizationStage* pSynchronizationStage = &m_pSynchronizationStages[pPipelineStage->StageIndex];

				UNREFERENCED_VARIABLE(pSynchronizationStage);
			}
		}

		SAFEDELETE_ARRAY(m_pRenderStages);
		SAFEDELETE_ARRAY(m_pSynchronizationStages);
		SAFEDELETE_ARRAY(m_pPipelineStages);

		m_DrawArgConfiguration.Release();

		Profiler::GetGPUProfiler()->Release();
	}

	bool RenderGraph::CreateFence()
	{
		FenceDesc fenceDesc = {};
		fenceDesc.DebugName		= "Render Stage Fence";
		fenceDesc.InitalValue	= 0;

		s_pMaterialFence = m_pGraphicsDevice->CreateFence(&fenceDesc);

		if (s_pMaterialFence == nullptr)
		{
			LOG_ERROR("Could not create RenderGraph fence");
			return false;
		}

		return true;
	}

	bool RenderGraph::CreateDescriptorHeap()
	{
		constexpr uint32 DESCRIPTOR_COUNT = 4096;

		DescriptorHeapInfo descriptorCountDesc = { };
		descriptorCountDesc.SamplerDescriptorCount						= DESCRIPTOR_COUNT;
		descriptorCountDesc.TextureDescriptorCount						= DESCRIPTOR_COUNT;
		descriptorCountDesc.TextureCombinedSamplerDescriptorCount		= DESCRIPTOR_COUNT;
		descriptorCountDesc.ConstantBufferDescriptorCount				= DESCRIPTOR_COUNT;
		descriptorCountDesc.UnorderedAccessBufferDescriptorCount		= DESCRIPTOR_COUNT;
		descriptorCountDesc.UnorderedAccessTextureDescriptorCount		= DESCRIPTOR_COUNT;
		descriptorCountDesc.AccelerationStructureDescriptorCount		= DESCRIPTOR_COUNT;

		DescriptorHeapDesc descriptorHeapDesc = { };
		descriptorHeapDesc.DebugName			= "Render Graph Descriptor Heap";
		descriptorHeapDesc.DescriptorSetCount	= DESCRIPTOR_COUNT;
		descriptorHeapDesc.DescriptorCount		= descriptorCountDesc;

		m_pDescriptorHeap = m_pGraphicsDevice->CreateDescriptorHeap(&descriptorHeapDesc);

		return m_pDescriptorHeap != nullptr;
	}

	bool RenderGraph::CreateCopyCommandLists()
	{
		m_ppGraphicsCopyCommandAllocators	= DBG_NEW CommandAllocator*[m_BackBufferCount];
		m_ppGraphicsCopyCommandLists		= DBG_NEW CommandList*[m_BackBufferCount];
		m_ppComputeCopyCommandAllocators	= DBG_NEW CommandAllocator*[m_BackBufferCount];
		m_ppComputeCopyCommandLists			= DBG_NEW CommandList *[m_BackBufferCount];

		for (uint32 b = 0; b < m_BackBufferCount; b++)
		{
			//Graphics
			{
				m_ppGraphicsCopyCommandAllocators[b]		= m_pGraphicsDevice->CreateCommandAllocator("Render Graph Graphics Copy Command Allocator", ECommandQueueType::COMMAND_QUEUE_TYPE_GRAPHICS);

				if (m_ppGraphicsCopyCommandAllocators[b] == nullptr)
				{
					return false;
				}

				CommandListDesc graphicsCopyCommandListDesc		= {};
				graphicsCopyCommandListDesc.DebugName			= "Render Graph Graphics Copy Command List";
				graphicsCopyCommandListDesc.CommandListType		= ECommandListType::COMMAND_LIST_TYPE_PRIMARY;
				graphicsCopyCommandListDesc.Flags				= FCommandListFlag::COMMAND_LIST_FLAG_ONE_TIME_SUBMIT;

				m_ppGraphicsCopyCommandLists[b] = m_pGraphicsDevice->CreateCommandList(m_ppGraphicsCopyCommandAllocators[b], &graphicsCopyCommandListDesc);

				if (m_ppGraphicsCopyCommandLists[b] == nullptr)
				{
					return false;
				}
			}

			//Compute
			{
				m_ppComputeCopyCommandAllocators[b] = m_pGraphicsDevice->CreateCommandAllocator("Render Graph Compute Copy Command Allocator", ECommandQueueType::COMMAND_QUEUE_TYPE_COMPUTE);

				if (m_ppComputeCopyCommandAllocators[b] == nullptr)
				{
					return false;
				}

				CommandListDesc computeCopyCommandListDesc		= {};
				computeCopyCommandListDesc.DebugName			= "Render Graph Compute Copy Command List";
				computeCopyCommandListDesc.CommandListType		= ECommandListType::COMMAND_LIST_TYPE_PRIMARY;
				computeCopyCommandListDesc.Flags				= FCommandListFlag::COMMAND_LIST_FLAG_ONE_TIME_SUBMIT;

				m_ppComputeCopyCommandLists[b] = m_pGraphicsDevice->CreateCommandList(m_ppComputeCopyCommandAllocators[b], &computeCopyCommandListDesc);

				if (m_ppComputeCopyCommandLists[b] == nullptr)
				{
					return false;
				}
			}
		}

		return true;
	}

	bool RenderGraph::CreateProfiler(uint32 pipelineStageCount)
	{
		Profiler::GetGPUProfiler()->Init(GPUProfiler::TimeUnit::MICRO);
		Profiler::GetGPUProfiler()->CreateTimestamps(pipelineStageCount * m_BackBufferCount * 2);
		Profiler::GetGPUProfiler()->CreateGraphicsPipelineStats();

		return true;
	}

	bool RenderGraph::CreateResources(const TArray<RenderGraphResourceDesc>& resourceDescriptions)
	{
		m_ResourceMap.reserve(resourceDescriptions.GetSize());
		TArray<String> addedResourceNames;
		addedResourceNames.Reserve(resourceDescriptions.GetSize());

		for (uint32 i = 0; i < resourceDescriptions.GetSize(); i++)
		{
			const RenderGraphResourceDesc* pResourceDesc = &resourceDescriptions[i];
			addedResourceNames.PushBack(pResourceDesc->Name);

			Resource newResource;
			InternalResourceUpdateDesc internalResourceUpdateDesc = {};
			bool isRelativeInternal = false;

			newResource.Name				= pResourceDesc->Name;
			newResource.IsBackBuffer		= pResourceDesc->Name == RENDER_GRAPH_BACK_BUFFER_ATTACHMENT;
			newResource.BackBufferBound		= newResource.IsBackBuffer || newResource.BackBufferBound;
			newResource.ShouldSynchronize	= pResourceDesc->ShouldSynchronize;

			if (newResource.BackBufferBound)
			{
				newResource.SubResourceCount = m_BackBufferCount;
			}
			else
			{
				newResource.SubResourceCount = pResourceDesc->SubResourceCount;
			}

			uint32 arrayCount					= 0;
			ETextureViewType textureViewType	= ETextureViewType::TEXTURE_VIEW_TYPE_NONE;
			bool isCubeTexture					= pResourceDesc->TextureParams.TextureType == ERenderGraphTextureType::TEXTURE_CUBE;

			//Create Resource Entries, this is independent of whether the resource is internal/external
			if (pResourceDesc->Type == ERenderGraphResourceType::TEXTURE)
			{
				newResource.Type					= ERenderGraphResourceType::TEXTURE;
				newResource.Texture.TextureType		= pResourceDesc->TextureParams.TextureType;
				newResource.Texture.IsOfArrayType	= pResourceDesc->TextureParams.IsOfArrayType;
				newResource.Texture.UnboundedArray	= pResourceDesc->TextureParams.UnboundedArray;
				newResource.Texture.Format			= pResourceDesc->TextureParams.TextureFormat;
				newResource.Texture.TextureType		= pResourceDesc->TextureParams.TextureType;

				if (!pResourceDesc->TextureParams.UnboundedArray)
				{
					if (!pResourceDesc->TextureParams.IsOfArrayType)
					{
						//Not of Array Type -> we need space for SubResourceCount Textures/PerImageTextureViews/Samplers
						newResource.Texture.Textures.Resize(newResource.SubResourceCount);
						newResource.Texture.PerImageTextureViews.Resize(newResource.SubResourceCount);
						newResource.Texture.Samplers.Resize(newResource.SubResourceCount);

						//If Cube Texture we also need space for per sub image texture views
						if (isCubeTexture)
						{
							arrayCount = 6;
							textureViewType = ETextureViewType::TEXTURE_VIEW_TYPE_CUBE;
							newResource.Texture.PerSubImageTextureViews.Resize(newResource.SubResourceCount * arrayCount);

							newResource.Texture.PerSubImageUniquelyAllocated = true;
						}
						else
						{
							arrayCount = 1;
							textureViewType = ETextureViewType::TEXTURE_VIEW_TYPE_2D;
							newResource.Texture.PerSubImageTextureViews.Resize(newResource.SubResourceCount);
						}
					}
					else
					{
						//Of Array Type -> we only need space for 1 Textures/PerImageTextureViews/Samplers
						newResource.Texture.Textures.Resize(1);
						newResource.Texture.PerImageTextureViews.Resize(1);
						newResource.Texture.Samplers.Resize(1);

						//If Cube Texture we also need space for per sub image texture views
						if (isCubeTexture)
						{
							arrayCount = newResource.SubResourceCount * 6;
							textureViewType = ETextureViewType::TEXTURE_VIEW_TYPE_CUBE_ARRAY;
							newResource.Texture.PerSubImageTextureViews.Resize(arrayCount);

							newResource.Texture.PerSubImageUniquelyAllocated = true;
						}
						else
						{
							arrayCount = newResource.SubResourceCount;
							textureViewType = ETextureViewType::TEXTURE_VIEW_TYPE_2D_ARRAY;
							newResource.Texture.PerSubImageTextureViews.Resize(1);

							newResource.Texture.PerSubImageUniquelyAllocated = true;
						}
					}
				}
			}
			else if (pResourceDesc->Type == ERenderGraphResourceType::SCENE_DRAW_ARGS)
			{
				newResource.Type = ERenderGraphResourceType::SCENE_DRAW_ARGS;
			}
			else if (pResourceDesc->Type == ERenderGraphResourceType::BUFFER)
			{
				newResource.Type = ERenderGraphResourceType::BUFFER;

				newResource.Buffer.Buffers.Resize(newResource.SubResourceCount);
				newResource.Buffer.Offsets.Resize(newResource.SubResourceCount);
				newResource.Buffer.SizesInBytes.Resize(newResource.SubResourceCount);
			}
			else if (pResourceDesc->Type == ERenderGraphResourceType::ACCELERATION_STRUCTURE)
			{
				newResource.Type = ERenderGraphResourceType::ACCELERATION_STRUCTURE;
			}

			//Create Internal Update Descriptions if the resource is internal, otherwise just set that it's external
			if (!pResourceDesc->External)
			{
				//Internal
				if (pResourceDesc->Type == ERenderGraphResourceType::TEXTURE)
				{
					newResource.OwnershipType				= newResource.IsBackBuffer ? EResourceOwnershipType::EXTERNAL : EResourceOwnershipType::INTERNAL;

					if (!newResource.IsBackBuffer)
					{
						TextureDesc		textureDesc			= {};
						TextureViewDesc textureViewDesc		= {};
						SamplerDesc		samplerDesc			= {};

						textureDesc.DebugName			= !isCubeTexture ? pResourceDesc->Name + " Texture" : pResourceDesc->Name + " Texture Cube";
						textureDesc.MemoryType			= pResourceDesc->MemoryType;
						textureDesc.Format				= pResourceDesc->TextureParams.TextureFormat;
						textureDesc.Type				= ETextureType::TEXTURE_TYPE_2D;
						textureDesc.Flags				= pResourceDesc->TextureParams.TextureFlags;
						textureDesc.Width				= uint32(pResourceDesc->TextureParams.XDimVariable);
						textureDesc.Height				= uint32(pResourceDesc->TextureParams.YDimVariable);
						textureDesc.Depth				= 1U;
						textureDesc.ArrayCount			= arrayCount;
						textureDesc.Miplevels			= pResourceDesc->TextureParams.MiplevelCount;
						textureDesc.SampleCount			= pResourceDesc->TextureParams.SampleCount;

						textureViewDesc.DebugName		= !isCubeTexture ? pResourceDesc->Name + " Texture View" : pResourceDesc->Name + " Texture Cube View";
						textureViewDesc.pTexture		= nullptr;
						textureViewDesc.Flags			= pResourceDesc->TextureParams.TextureViewFlags;
						textureViewDesc.Format			= pResourceDesc->TextureParams.TextureFormat;
						textureViewDesc.Type			= textureViewType;
						textureViewDesc.MiplevelCount	= pResourceDesc->TextureParams.MiplevelCount;
						textureViewDesc.ArrayCount		= arrayCount;
						textureViewDesc.Miplevel		= 0U;
						textureViewDesc.ArrayIndex		= 0U;

						samplerDesc.DebugName			= pResourceDesc->Name + " Sampler";
						samplerDesc.MinFilter			= RenderGraphSamplerToFilter(pResourceDesc->TextureParams.SamplerType);
						samplerDesc.MagFilter			= RenderGraphSamplerToFilter(pResourceDesc->TextureParams.SamplerType);
						samplerDesc.MipmapMode			= RenderGraphSamplerToMipmapMode(pResourceDesc->TextureParams.SamplerType);
						samplerDesc.AddressModeU		= RenderGraphSamplerAddressMode(pResourceDesc->TextureParams.SamplerAddressMode);
						samplerDesc.AddressModeV		= RenderGraphSamplerAddressMode(pResourceDesc->TextureParams.SamplerAddressMode);
						samplerDesc.AddressModeW		= RenderGraphSamplerAddressMode(pResourceDesc->TextureParams.SamplerAddressMode);
						samplerDesc.borderColor			= RenderGraphSamplerBorderColor(pResourceDesc->TextureParams.SamplerBorderColor);
						samplerDesc.MipLODBias			= 0.0f;
						samplerDesc.AnisotropyEnabled	= false;
						samplerDesc.MaxAnisotropy		= 16;
						samplerDesc.MinLOD				= 0.0f;
						samplerDesc.MaxLOD				= 1.0f;

						internalResourceUpdateDesc.ResourceName						= pResourceDesc->Name;
						internalResourceUpdateDesc.Type								= ERenderGraphResourceType::TEXTURE;
						internalResourceUpdateDesc.TextureUpdate.XDimType			= pResourceDesc->TextureParams.XDimType;
						internalResourceUpdateDesc.TextureUpdate.YDimType			= pResourceDesc->TextureParams.YDimType;
						internalResourceUpdateDesc.TextureUpdate.XDimVariable		= pResourceDesc->TextureParams.XDimVariable;
						internalResourceUpdateDesc.TextureUpdate.YDimVariable		= pResourceDesc->TextureParams.YDimVariable;
						internalResourceUpdateDesc.TextureUpdate.TextureDesc		= textureDesc;
						internalResourceUpdateDesc.TextureUpdate.TextureViewDesc	= textureViewDesc;
						internalResourceUpdateDesc.TextureUpdate.SamplerDesc		= samplerDesc;

						if (pResourceDesc->TextureParams.XDimType == ERenderGraphDimensionType::RELATIVE ||
							pResourceDesc->TextureParams.YDimType == ERenderGraphDimensionType::RELATIVE)
						{
							isRelativeInternal = true;
						}
					}
				}
				else if (pResourceDesc->Type == ERenderGraphResourceType::BUFFER)
				{
					newResource.Type			= ERenderGraphResourceType::BUFFER;

					BufferDesc bufferDesc = {};
					bufferDesc.DebugName		= pResourceDesc->Name + " Buffer";
					bufferDesc.MemoryType		= pResourceDesc->MemoryType;
					bufferDesc.Flags			= pResourceDesc->BufferParams.BufferFlags;
					bufferDesc.SizeInBytes		= pResourceDesc->BufferParams.Size;

					internalResourceUpdateDesc.ResourceName						= pResourceDesc->Name;
					internalResourceUpdateDesc.Type								= ERenderGraphResourceType::BUFFER;
					internalResourceUpdateDesc.BufferUpdate.SizeType			= pResourceDesc->BufferParams.SizeType;
					internalResourceUpdateDesc.BufferUpdate.BufferDesc			= bufferDesc;

					if (pResourceDesc->BufferParams.SizeType == ERenderGraphDimensionType::RELATIVE)
					{
						isRelativeInternal = true;
					}
				}
				else
				{
					LOG_ERROR("Unsupported resource type for internal resource \"%s\"", newResource.Name.c_str());
					return false;
				}
			}
			else
			{
				newResource.OwnershipType = EResourceOwnershipType::EXTERNAL;
			}

			//Now that we have created a resource(desc), we should check if the same resource exists (all important parameters need to be the same)
			bool alreadyExists = false;
			auto previousResourceIt = m_ResourceMap.find(newResource.Name);
			if (previousResourceIt != m_ResourceMap.end())
			{
				alreadyExists = true;

				Resource& previousResource = previousResourceIt->second;
				previousResource.ResourceBindings.Clear();

				alreadyExists = alreadyExists && newResource.IsBackBuffer		== previousResource.IsBackBuffer;
				alreadyExists = alreadyExists && newResource.BackBufferBound	== previousResource.BackBufferBound;
				alreadyExists = alreadyExists && newResource.SubResourceCount	== previousResource.SubResourceCount;
				alreadyExists = alreadyExists && newResource.OwnershipType		== previousResource.OwnershipType;
				alreadyExists = alreadyExists && newResource.Type				== previousResource.Type;

				//Should be safe to clear, as this resource will either be the one we use or be overwritten
				previousResource.BarriersPerSynchronizationStage.Clear();

				if (newResource.Type == ERenderGraphResourceType::TEXTURE)
				{
					alreadyExists = alreadyExists && newResource.Texture.TextureType						== previousResource.Texture.TextureType;
					alreadyExists = alreadyExists && newResource.Texture.IsOfArrayType						== previousResource.Texture.IsOfArrayType;
					alreadyExists = alreadyExists && newResource.Texture.Format								== previousResource.Texture.Format;
					alreadyExists = alreadyExists && newResource.Texture.Textures.GetSize()					== previousResource.Texture.Textures.GetSize();
					alreadyExists = alreadyExists && newResource.Texture.PerImageTextureViews.GetSize()		== previousResource.Texture.PerImageTextureViews.GetSize();
					alreadyExists = alreadyExists && newResource.Texture.PerSubImageTextureViews.GetSize()	== previousResource.Texture.PerSubImageTextureViews.GetSize();
					alreadyExists = alreadyExists && newResource.Texture.Samplers.GetSize()					== previousResource.Texture.Samplers.GetSize();

					previousResource.Texture.InitialTransitionBarrier = {};

					//If the resource is discovered as nonexisiting here, we need to release internal subresources
					if (!alreadyExists && previousResource.OwnershipType == EResourceOwnershipType::INTERNAL)
					{
						for (uint32 sr = 0; sr < previousResource.SubResourceCount; sr++)
						{
							SAFERELEASE(previousResource.Texture.Textures[sr]);
							SAFERELEASE(previousResource.Texture.PerImageTextureViews[sr]);
							SAFERELEASE(previousResource.Texture.Samplers[sr]);
						}

						if (previousResource.Texture.UsedAsRenderTarget && previousResource.Texture.PerSubImageUniquelyAllocated)
						{
							for (TextureView* pPerSubImageTextureView : previousResource.Texture.PerSubImageTextureViews)
							{
								SAFERELEASE(pPerSubImageTextureView);
							}
						}
					}
				}
				else if (newResource.Type == ERenderGraphResourceType::SCENE_DRAW_ARGS)
				{
					//Nothing to check here
				}
				else if (newResource.Type == ERenderGraphResourceType::BUFFER)
				{
					alreadyExists = alreadyExists && newResource.Buffer.Buffers.GetSize()			== previousResource.Buffer.Buffers.GetSize();
					alreadyExists = alreadyExists && newResource.Buffer.Offsets.GetSize()			== previousResource.Buffer.Offsets.GetSize();
					alreadyExists = alreadyExists && newResource.Buffer.SizesInBytes.GetSize()		== previousResource.Buffer.SizesInBytes.GetSize();

					previousResource.Buffer.InitialTransitionBarrier = {};

					//If the resource is discovered as nonexisiting here, we need to release internal subresources
					if (!alreadyExists && previousResource.OwnershipType == EResourceOwnershipType::INTERNAL)
					{
						for (uint32 sr = 0; sr < previousResource.SubResourceCount; sr++)
						{
							SAFERELEASE(previousResource.Buffer.Buffers[sr]);
						}
					}
				}
				else if (newResource.Type == ERenderGraphResourceType::ACCELERATION_STRUCTURE)
				{
					//Nothing to check here
				}
			}

			if (!alreadyExists)
			{
				m_ResourceMap[newResource.Name] = newResource;
			}

			if (newResource.OwnershipType == EResourceOwnershipType::INTERNAL && !newResource.IsBackBuffer)
			{
				m_InternalResourceUpdateDescriptions[pResourceDesc->Name] = internalResourceUpdateDesc;
				m_DirtyInternalResources.insert(pResourceDesc->Name);
			}

			if (isRelativeInternal)
			{
				m_WindowRelativeResources.PushBack(pResourceDesc->Name);
			}
		}

		//Remove Resources that are left from previous Creations
		for (auto resourceIt = m_ResourceMap.begin(); resourceIt != m_ResourceMap.end();)
		{
			auto addedResourceNamesIt = std::find_if(addedResourceNames.Begin(), addedResourceNames.End(), [resourceIt](const String& addedResourceName) { return resourceIt->second.Name == addedResourceName; });

			if (addedResourceNamesIt == addedResourceNames.end())
			{
				Resource* pResource = &resourceIt->second;

				if (pResource->OwnershipType == EResourceOwnershipType::INTERNAL)
				{
					if (pResource->Type == ERenderGraphResourceType::TEXTURE)
					{
						for (uint32 sr = 0; sr < pResource->SubResourceCount; sr++)
						{
							SAFERELEASE(pResource->Texture.Textures[sr]);
							SAFERELEASE(pResource->Texture.PerImageTextureViews[sr]);
							SAFERELEASE(pResource->Texture.Samplers[sr]);
						}

						if (pResource->Texture.UsedAsRenderTarget && pResource->Texture.PerSubImageUniquelyAllocated)
						{
							for (TextureView* pPerSubImageTextureView : pResource->Texture.PerSubImageTextureViews)
							{
								SAFERELEASE(pPerSubImageTextureView);
							}
						}
					}
					else if (pResource->Type == ERenderGraphResourceType::BUFFER)
					{
						for (uint32 sr = 0; sr < pResource->SubResourceCount; sr++)
						{
							SAFERELEASE(pResource->Buffer.Buffers[sr]);
						}
					}
				}

				resourceIt = m_ResourceMap.erase(resourceIt);
			}
			else
			{
				resourceIt++;
			}
		}

		return true;
	}

	bool RenderGraph::CreateRenderStages(
		const TArray<RenderStageDesc>& renderStages,
		const THashTable<String, RenderGraphShaderConstants>& shaderConstants,
		const TArray<CustomRenderer*>& customRenderers,
		TSet<DrawArgMaskDesc>& requiredDrawArgMasks)
	{
		m_RenderStageCount = (uint32)renderStages.GetSize();
		m_RenderStageMap.reserve(m_RenderStageCount);
		m_pRenderStages = DBG_NEW RenderStage[m_RenderStageCount];

		for (uint32 renderStageIndex = 0; renderStageIndex < m_RenderStageCount; renderStageIndex++)
		{
			const RenderStageDesc* pRenderStageDesc = &renderStages[renderStageIndex];

			RenderStage* pRenderStage = &m_pRenderStages[renderStageIndex];
			m_RenderStageMap[pRenderStageDesc->Name] = renderStageIndex;

			bool isImGuiStage = pRenderStageDesc->Name == RENDER_GRAPH_IMGUI_STAGE_NAME;
			bool isLineRendererStage = pRenderStageDesc->Name == RENDER_GRAPH_LINE_RENDERER_STAGE_NAME;

			pRenderStage->Name			= pRenderStageDesc->Name;
			pRenderStage->Parameters	= pRenderStageDesc->Parameters;

			if (pRenderStage->Parameters.XDimType == ERenderGraphDimensionType::RELATIVE ||
				pRenderStage->Parameters.XDimType == ERenderGraphDimensionType::RELATIVE_1D ||
				pRenderStage->Parameters.YDimType == ERenderGraphDimensionType::RELATIVE)
			{
				m_WindowRelativeRenderStages.insert(renderStageIndex);

				UpdateRelativeRenderStageDimensions(pRenderStage);
			}

			if (pRenderStage->Parameters.XDimType == ERenderGraphDimensionType::CONSTANT)
			{
				pRenderStage->Dimensions.x = uint32(pRenderStageDesc->Parameters.XDimVariable);
			}

			if (pRenderStage->Parameters.YDimType == ERenderGraphDimensionType::CONSTANT)
			{
				pRenderStage->Dimensions.y = uint32(pRenderStageDesc->Parameters.YDimVariable);
			}

			if (pRenderStage->Parameters.ZDimType == ERenderGraphDimensionType::CONSTANT)
			{
				pRenderStage->Dimensions.z = uint32(pRenderStageDesc->Parameters.ZDimVariable);
			}

			if (pRenderStageDesc->Type == EPipelineStateType::PIPELINE_STATE_TYPE_GRAPHICS)
			{
				pRenderStage->DrawType = pRenderStageDesc->Graphics.DrawType;
				if (pRenderStageDesc->Graphics.DrawType == ERenderStageDrawType::SCENE_INSTANCES)
				{
					if (!pRenderStageDesc->Graphics.Shaders.MeshShaderName.empty())
					{
						pRenderStage->DrawType = ERenderStageDrawType::SCENE_INSTANCES_MESH_SHADER;
					}
				}
			}

			pRenderStage->Dimensions.x = glm::max<uint32>(1, pRenderStage->Dimensions.x);
			pRenderStage->Dimensions.y = glm::max<uint32>(1, pRenderStage->Dimensions.y);
			pRenderStage->Dimensions.z = glm::max<uint32>(1, pRenderStage->Dimensions.z);

			TArray<DescriptorBindingDesc> textureDescriptorSetDescriptions;
			textureDescriptorSetDescriptions.Reserve(pRenderStageDesc->ResourceStates.GetSize());
			uint32 textureDescriptorBindingIndex = 0;

			TArray<DescriptorBindingDesc> bufferDescriptorSetDescriptions;
			bufferDescriptorSetDescriptions.Reserve(pRenderStageDesc->ResourceStates.GetSize());
			uint32 bufferDescriptorBindingIndex = 0;

			TArray<DescriptorBindingDesc> drawArgDescriptorSetBindings;
			drawArgDescriptorSetBindings.Reserve(pRenderStageDesc->ResourceStates.GetSize());

			TArray<DescriptorBindingDesc> drawArgExtensionDescriptorSetBindings;
			drawArgExtensionDescriptorSetBindings.Reserve(pRenderStageDesc->ResourceStates.GetSize());

			TArray<RenderPassAttachmentDesc>								renderPassAttachmentDescriptions;
			RenderPassAttachmentDesc										renderPassDepthStencilDescription;
			TArray<ETextureState>											renderPassRenderTargetStates;
			TArray<BlendAttachmentStateDesc>								renderPassBlendAttachmentStates;
			TArray<std::pair<Resource*, ETextureState>>						renderStageRenderTargets;
			Resource*														pDepthStencilResource = nullptr;
			TArray<std::tuple<Resource*, ETextureState, EDescriptorType>>	renderStageTextureResources;
			TArray<std::tuple<Resource*, EDescriptorType>>					renderStageBufferResources;
			TArray<std::tuple<Resource*, EDescriptorType>>					renderStageDrawArgResources;
			renderPassAttachmentDescriptions.Reserve(pRenderStageDesc->ResourceStates.GetSize());
			renderPassRenderTargetStates.Reserve(pRenderStageDesc->ResourceStates.GetSize());
			renderPassBlendAttachmentStates.Reserve(pRenderStageDesc->ResourceStates.GetSize());
			renderStageRenderTargets.Reserve(pRenderStageDesc->ResourceStates.GetSize());
			renderStageTextureResources.Reserve(pRenderStageDesc->ResourceStates.GetSize());
			renderStageBufferResources.Reserve(pRenderStageDesc->ResourceStates.GetSize());
			renderStageDrawArgResources.Reserve(pRenderStageDesc->ResourceStates.GetSize());

			bool						attachmentStateUnchanged			= true;
			float32						renderPassAttachmentsWidth			= 0;
			float32						renderPassAttachmentsHeight			= 0;
			ERenderGraphDimensionType	renderPassAttachmentDimensionTypeX	= ERenderGraphDimensionType::NONE;
			ERenderGraphDimensionType	renderPassAttachmentDimensionTypeY	= ERenderGraphDimensionType::NONE;

			//Special Types of Render Stage Variable
			uint32 renderStageExecutionCount = 1;

			//Create PipelineStageMask here, to be used for InitialBarriers Creation
			uint32 pipelineStageMask = CreateShaderStageMask(pRenderStageDesc);
			FPipelineStageFlags lastPipelineStageFlags = FindLastPipelineStage(pRenderStageDesc);

			//Draw Arg Stuff
			bool drawArgsHaveExtensionData = false;

			//Create Descriptors and RenderPass Attachments from RenderStage Resource States
			for (uint32 rs = 0; rs < pRenderStageDesc->ResourceStates.GetSize(); rs++)
			{
				const RenderGraphResourceState* pResourceStateDesc = &pRenderStageDesc->ResourceStates[rs];

				auto resourceIt = m_ResourceMap.find(pResourceStateDesc->ResourceName);

				if (resourceIt == m_ResourceMap.end())
				{
					LOG_ERROR("Resource State with name \"%s\" has no accompanying Resource", pResourceStateDesc->ResourceName.c_str());
					return false;
				}

				Resource* pResource = &resourceIt->second;

				//Create Initital Transition Barrier and Params, we don't want to create them for the ImGui stage because it "backtransitions" unless it is the only stage
				if (!isImGuiStage || m_RenderStageCount == 1)
				{
					if (pResource->Type == ERenderGraphResourceType::TEXTURE && !pResource->IsBackBuffer)
					{
						uint32 numInitialBarriers = 0;
						if (pResource->BackBufferBound)
						{
							numInitialBarriers = m_BackBufferCount;
						}
						else if (pResource->Texture.IsOfArrayType)
						{
							numInitialBarriers = 1;
						}
						else
						{
							numInitialBarriers = pResource->SubResourceCount;
						}

						if (pResource->Texture.InitialTransitionBarrier.QueueBefore == ECommandQueueType::COMMAND_QUEUE_TYPE_UNKNOWN)
						{
							pResource->LastPipelineStageOfFirstRenderStage = lastPipelineStageFlags;

							pResource->Texture.InitialTransitionBarrier.pTexture				= nullptr;
							pResource->Texture.InitialTransitionBarrier.StateBefore				= pResource->OwnershipType == EResourceOwnershipType::INTERNAL ? ETextureState::TEXTURE_STATE_UNKNOWN : ETextureState::TEXTURE_STATE_SHADER_READ_ONLY;
							pResource->Texture.InitialTransitionBarrier.StateAfter				= CalculateResourceTextureState(pResource->Type, pResourceStateDesc->BindingType == ERenderGraphResourceBindingType::ATTACHMENT ? pResourceStateDesc->AttachmentSynchronizations.PrevBindingType : pResourceStateDesc->BindingType, pResource->Texture.Format);
							pResource->Texture.InitialTransitionBarrier.QueueBefore				= ConvertPipelineStateTypeToQueue(pRenderStageDesc->Type);
							pResource->Texture.InitialTransitionBarrier.QueueAfter				= pResource->Texture.InitialTransitionBarrier.QueueBefore;
							pResource->Texture.InitialTransitionBarrier.SrcMemoryAccessFlags	= FMemoryAccessFlag::MEMORY_ACCESS_FLAG_MEMORY_READ;
							pResource->Texture.InitialTransitionBarrier.DstMemoryAccessFlags	= CalculateResourceAccessFlags(pResourceStateDesc->BindingType);
							pResource->Texture.InitialTransitionBarrier.TextureFlags			= pResource->Texture.Format == EFormat::FORMAT_D24_UNORM_S8_UINT ? FTextureFlag::TEXTURE_FLAG_DEPTH_STENCIL : 0;
						}
					}
					else if (pResource->Type == ERenderGraphResourceType::SCENE_DRAW_ARGS && pResourceStateDesc->DrawArgsIncludeMask != 0x0 && pResourceStateDesc->DrawArgsExcludeMask != UINT32_MAX)
					{
						if (pRenderStage->pDrawArgsResource != nullptr)
						{
							LOG_ERROR("Multiple Draw Buffer Bindings are currently not supported for a single RenderStage, %s", pRenderStage->Name.c_str());
							return false;
						}

<<<<<<< HEAD
						// if (pRenderStageDesc->Type != EPipelineStateType::PIPELINE_STATE_TYPE_GRAPHICS || pRenderStageDesc->Graphics.DrawType != ERenderStageDrawType::SCENE_INSTANCES)
						// {
						// 	LOG_ERROR("[RenderGraph]: Unfortunately, only GRAPHICS Render Stages with Draw Type SCENE_INSTANCES is allowed to have a resource of binding type DRAW_BUFFERS");
						// 	return false;
						// }
=======
						if (pRenderStageDesc->Type != EPipelineStateType::PIPELINE_STATE_TYPE_GRAPHICS || pRenderStageDesc->Graphics.DrawType != ERenderStageDrawType::SCENE_INSTANCES)
						{
							LOG_ERROR("Unfortunately, only GRAPHICS Render Stages with Draw Type SCENE_INSTANCES is allowed to have a resource of binding type DRAW_BUFFERS");
							return false;
						}
>>>>>>> aea04c62

						DrawArgMaskDesc maskDesc = {};
						maskDesc.IncludeMask = pResourceStateDesc->DrawArgsIncludeMask;
						maskDesc.ExcludeMask = pResourceStateDesc->DrawArgsExcludeMask;

						requiredDrawArgMasks.insert(maskDesc);
						pRenderStage->pDrawArgsResource	= pResource;
						pRenderStage->DrawArgsMaskDesc	= maskDesc;

						//Set Initial Template only if Mask has not been found before
						auto maskToBuffersIt = pResource->DrawArgs.FullMaskToArgs.find(maskDesc.FullMask);
						if (maskToBuffersIt == pResource->DrawArgs.FullMaskToArgs.end())
						{
							pResource->LastPipelineStageOfFirstRenderStage = lastPipelineStageFlags;
							DrawArgsData drawArgsData = {};
							drawArgsData.InitialTransitionBarrierTemplate.pBuffer				= nullptr;
							drawArgsData.InitialTransitionBarrierTemplate.QueueBefore			= ConvertPipelineStateTypeToQueue(pRenderStageDesc->Type);
							drawArgsData.InitialTransitionBarrierTemplate.QueueAfter			= drawArgsData.InitialTransitionBarrierTemplate.QueueBefore;
							drawArgsData.InitialTransitionBarrierTemplate.SrcMemoryAccessFlags	= FMemoryAccessFlag::MEMORY_ACCESS_FLAG_MEMORY_WRITE;
							drawArgsData.InitialTransitionBarrierTemplate.DstMemoryAccessFlags	= CalculateResourceAccessFlags(pResourceStateDesc->BindingType);

							drawArgsData.InitialTextureTransitionBarrierTemplate.QueueBefore			= ConvertPipelineStateTypeToQueue(pRenderStageDesc->Type);
							drawArgsData.InitialTextureTransitionBarrierTemplate.QueueAfter				= drawArgsData.InitialTextureTransitionBarrierTemplate.QueueBefore;
							drawArgsData.InitialTextureTransitionBarrierTemplate.SrcMemoryAccessFlags	= FMemoryAccessFlag::MEMORY_ACCESS_FLAG_MEMORY_WRITE;
							drawArgsData.InitialTextureTransitionBarrierTemplate.DstMemoryAccessFlags	= FMemoryAccessFlag::MEMORY_ACCESS_FLAG_MEMORY_READ;
							drawArgsData.InitialTextureTransitionBarrierTemplate.StateBefore			= ETextureState::TEXTURE_STATE_SHADER_READ_ONLY;
							drawArgsData.InitialTextureTransitionBarrierTemplate.StateAfter				= ETextureState::TEXTURE_STATE_SHADER_READ_ONLY;

							pResource->DrawArgs.FullMaskToArgs[maskDesc.FullMask] = drawArgsData;
						}
					}
					else if (pResource->Type == ERenderGraphResourceType::BUFFER)
					{
						uint32 numInitialBarriers = 0;
						if (pResource->BackBufferBound)
						{
							numInitialBarriers = m_BackBufferCount;
						}
						else
						{
							numInitialBarriers = pResource->SubResourceCount;
						}

						if (pResource->Buffer.InitialTransitionBarrier.QueueBefore == ECommandQueueType::COMMAND_QUEUE_TYPE_UNKNOWN)
						{
							pResource->LastPipelineStageOfFirstRenderStage = lastPipelineStageFlags;

							pResource->Buffer.InitialTransitionBarrier.pBuffer				= nullptr;
							pResource->Buffer.InitialTransitionBarrier.QueueBefore			= ConvertPipelineStateTypeToQueue(pRenderStageDesc->Type);
							pResource->Buffer.InitialTransitionBarrier.QueueAfter			= pResource->Buffer.InitialTransitionBarrier.QueueBefore;
							pResource->Buffer.InitialTransitionBarrier.SrcMemoryAccessFlags	= FMemoryAccessFlag::MEMORY_ACCESS_FLAG_UNKNOWN;
							pResource->Buffer.InitialTransitionBarrier.DstMemoryAccessFlags	= CalculateResourceAccessFlags(pResourceStateDesc->BindingType);
						}
					}
				}

				//Descriptors
				if (ResourceStateNeedsDescriptor(pResourceStateDesc->BindingType))
				{
					EDescriptorType descriptorType		= CalculateResourceStateDescriptorType(pResource->Type, pResourceStateDesc->BindingType);

					if (descriptorType == EDescriptorType::DESCRIPTOR_TYPE_UNKNOWN)
					{
						LOG_ERROR("Descriptor Type for Resource State with name \"%s\" could not be found", pResourceStateDesc->ResourceName.c_str());
						return false;
					}

					DescriptorBindingDesc descriptorBinding = {};
					descriptorBinding.DescriptorType		= descriptorType;
					descriptorBinding.ShaderStageMask		= pipelineStageMask;

					if (pResource->Type == ERenderGraphResourceType::TEXTURE)
					{
						ETextureState textureState = CalculateResourceTextureState(pResource->Type, pResourceStateDesc->BindingType, pResource->Texture.Format);

						descriptorBinding.Binding			= textureDescriptorBindingIndex++;

						if (pResource->Texture.UnboundedArray)
						{
							descriptorBinding.Flags				= FDescriptorSetLayoutBindingFlag::DESCRIPTOR_SET_LAYOUT_BINDING_FLAG_PARTIALLY_BOUND;
							descriptorBinding.DescriptorCount	= PARTIALLY_BOUND_DESCRIPTOR_COUNT;
						}
						else
						{
							uint32 actualSubResourceCount		= (pResource->BackBufferBound || pResource->Texture.IsOfArrayType) ? 1 : pResource->SubResourceCount;
							descriptorBinding.DescriptorCount	= actualSubResourceCount;
						}

						textureDescriptorSetDescriptions.PushBack(descriptorBinding);
						renderStageTextureResources.PushBack(std::make_tuple(pResource, textureState, descriptorType));
					}
					else if (pResource->Type == ERenderGraphResourceType::SCENE_DRAW_ARGS)
					{
						//Override ShaderStageMask for Draw Args, all Render Stages share Descriptor Sets and must therefore allow all Shader Stages to access the Draw Args binding
						descriptorBinding.ShaderStageMask	= FShaderStageFlag::SHADER_STAGE_FLAG_ALL;

						// Vertex Buffer
						descriptorBinding.DescriptorCount	= 1;
						descriptorBinding.Binding			= DRAW_ARG_VERTEX_BUFFER_BINDING;
						drawArgDescriptorSetBindings.PushBack(descriptorBinding);

						// Instance Buffer
						descriptorBinding.DescriptorCount	= 1;
						descriptorBinding.Binding			= DRAW_ARG_INSTANCE_BUFFER_BINDING;
						drawArgDescriptorSetBindings.PushBack(descriptorBinding);

						// Meshlet Buffer
						descriptorBinding.DescriptorCount	= 1;
						descriptorBinding.Binding			= DRAW_ARG_MESHLET_BUFFER_BINDING;
						drawArgDescriptorSetBindings.PushBack(descriptorBinding);

						// Unique Indices Buffer
						descriptorBinding.DescriptorCount	= 1;
						descriptorBinding.Binding			= DRAW_ARG_UNIQUE_INDICES_BUFFER_BINDING;
						drawArgDescriptorSetBindings.PushBack(descriptorBinding);

						// Primitive Indices Buffer
						descriptorBinding.DescriptorCount	= 1;
						descriptorBinding.Binding			= DRAW_ARG_PRIMITIVE_INDICES_BUFFER_BINDING;
						drawArgDescriptorSetBindings.PushBack(descriptorBinding);

						/*
						*	Create a new descriptor set for extensions.
						*	All textures lie in the same binding.
						*	In the explanation below the notation EnTm is used, n is which extension it is and m is which texture in extension n it is
						*	If the render stage uses two extensions and the first extension has two textures and the second has one, the array will be structured like this:
						*	Stored in each Instance:	| ExtensionGroupIndex 0 | ExtensionGroupIndex 1	|
						*	Contiguous Array:			| E0T0, E0T1, E1T0,		| E0T0, E0T1, E1T0		|
						*/
						TArray<uint32> extensionFlags = EntityMaskManager::ExtractComponentFlagsFromEntityMask(pRenderStage->DrawArgsMaskDesc.IncludeMask & ~pRenderStage->DrawArgsMaskDesc.ExcludeMask);
						for (uint32 flag : extensionFlags)
						{
							const DrawArgExtensionDesc& extensionDesc = EntityMaskManager::GetExtensionDescFromExtensionFlag(flag);
							if (extensionDesc.TextureCount > 0)
							{
								drawArgsHaveExtensionData = true;
								break;
							}
						}

						if (drawArgsHaveExtensionData)
						{
							descriptorBinding.DescriptorType	= EDescriptorType::DESCRIPTOR_TYPE_SHADER_RESOURCE_COMBINED_SAMPLER;
							descriptorBinding.DescriptorCount	= DRAW_ARG_EXTENSION_DATA_COUNT_BOUND;
							descriptorBinding.Binding			= DRAW_ARG_EXTENSION_DATA_BINDING;
							descriptorBinding.Flags				= FDescriptorSetLayoutBindingFlag::DESCRIPTOR_SET_LAYOUT_BINDING_FLAG_PARTIALLY_BOUND;
							drawArgExtensionDescriptorSetBindings.PushBack(descriptorBinding);
						}

						renderStageDrawArgResources.PushBack(std::make_tuple(pResource, descriptorType));
					}
					else
					{
						descriptorBinding.DescriptorCount	= pResource->SubResourceCount;
						descriptorBinding.Binding			= bufferDescriptorBindingIndex++;

						bufferDescriptorSetDescriptions.PushBack(descriptorBinding);
						renderStageBufferResources.PushBack(std::make_tuple(pResource, descriptorType));
					}
				}
				//RenderPass Attachments
				else if (pResourceStateDesc->BindingType == ERenderGraphResourceBindingType::ATTACHMENT)
				{
					// Check if attachment is unchanged after renderstage
					auto prevBinding = pResourceStateDesc->AttachmentSynchronizations.PrevBindingType;
					auto nextBinding = pResourceStateDesc->AttachmentSynchronizations.NextBindingType;
					if (prevBinding != nextBinding)
					{
						attachmentStateUnchanged = false;
					}

					if (pResource->OwnershipType != EResourceOwnershipType::EXTERNAL)
					{

						float32						xDimVariable;
						float32						yDimVariable;
						ERenderGraphDimensionType	xDimType;
						ERenderGraphDimensionType	yDimType;

						if (!pResource->IsBackBuffer)
						{
							auto resourceUpdateDescIt = m_InternalResourceUpdateDescriptions.find(pResourceStateDesc->ResourceName);

							if (resourceUpdateDescIt == m_InternalResourceUpdateDescriptions.end())
							{
								LOG_ERROR("Resource State with name \"%s\" has no accompanying InternalResourceUpdateDesc", pResourceStateDesc->ResourceName.c_str());
								return false;
							}

							xDimVariable = resourceUpdateDescIt->second.TextureUpdate.XDimVariable;
							yDimVariable = resourceUpdateDescIt->second.TextureUpdate.YDimVariable;
							xDimType = resourceUpdateDescIt->second.TextureUpdate.XDimType;
							yDimType = resourceUpdateDescIt->second.TextureUpdate.YDimType;
						}
						else
						{
							xDimVariable = 1.0f;
							yDimVariable = 1.0f;
							xDimType = ERenderGraphDimensionType::RELATIVE;
							yDimType = ERenderGraphDimensionType::RELATIVE;
						}

						//Just use the width to check if its ever been set
						if (renderPassAttachmentsWidth == 0)
						{
							renderPassAttachmentsWidth = xDimVariable;
							renderPassAttachmentsHeight = yDimVariable;
							renderPassAttachmentDimensionTypeX = xDimType;
							renderPassAttachmentDimensionTypeY = yDimType;
						}
						else
						{
							bool success = true;

							if (renderPassAttachmentsWidth != xDimVariable)
							{
								LOG_ERROR("Resource State with name \"%s\" is bound as Attachment but does not share the same width %d, as previous attachments %d",
									pResourceStateDesc->ResourceName.c_str(),
									xDimVariable,
									renderPassAttachmentsWidth);
								success = false;
							}

							if (renderPassAttachmentsHeight != yDimVariable)
							{
								LOG_ERROR("Resource State with name \"%s\" is bound as Attachment but does not share the same height %d, as previous attachments %d",
									pResourceStateDesc->ResourceName.c_str(),
									yDimVariable,
									renderPassAttachmentsHeight);
								success = false;
							}

							if (renderPassAttachmentDimensionTypeX != xDimType)
							{
								LOG_ERROR("Resource State with name \"%s\" is bound as Attachment but does not share the same XDimType %s, as previous attachments %s",
									pResourceStateDesc->ResourceName.c_str(),
									RenderGraphDimensionTypeToString(xDimType),
									RenderGraphDimensionTypeToString(renderPassAttachmentDimensionTypeX));
								success = false;
							}

							if (renderPassAttachmentDimensionTypeY != yDimType)
							{
								LOG_ERROR("Resource State with name \"%s\" is bound as Attachment but does not share the same XDimType %s, as previous attachments %s",
									pResourceStateDesc->ResourceName.c_str(),
									RenderGraphDimensionTypeToString(yDimType),
									RenderGraphDimensionTypeToString(renderPassAttachmentDimensionTypeY));
								success = false;
							}

							if (!success)
								return false;
						}
					}

					pResource->Texture.UsedAsRenderTarget = true;

					uint32 executionCountFromResource = pResource->Texture.PerSubImageTextureViews.GetSize();

					if (pResource->BackBufferBound) executionCountFromResource /= m_BackBufferCount;

					if (renderStageExecutionCount == 1)
					{
						renderStageExecutionCount = executionCountFromResource;
					}
					else if (executionCountFromResource > 1 && executionCountFromResource != renderStageExecutionCount)
					{
						LOG_ERROR("Resource %s is used as RenderPass Attachment and requires execution count %d, but execution count for this RenderStage has been set to %d from another resource",
							pResource->Name.c_str(),
							executionCountFromResource,
							renderStageExecutionCount);
						return false;
					}

					bool isColorAttachment = pResource->Texture.Format != EFormat::FORMAT_D24_UNORM_S8_UINT;

					ETextureState initialState	= CalculateResourceTextureState(pResource->Type, pResourceStateDesc->AttachmentSynchronizations.PrevBindingType, pResource->Texture.Format);
					ETextureState finalState	= CalculateResourceTextureState(pResource->Type, pResourceStateDesc->AttachmentSynchronizations.NextBindingType, pResource->Texture.Format);

					ELoadOp loadOp = ELoadOp::LOAD_OP_LOAD;

					if (initialState == ETextureState::TEXTURE_STATE_DONT_CARE ||
						initialState == ETextureState::TEXTURE_STATE_UNKNOWN ||
						!pResourceStateDesc->AttachmentSynchronizations.PrevSameFrame)
					{
						loadOp = ELoadOp::LOAD_OP_CLEAR;
					}

					if (isColorAttachment)
					{
						RenderPassAttachmentDesc renderPassAttachmentDesc = {};
						renderPassAttachmentDesc.Format			= pResource->Texture.Format;
						renderPassAttachmentDesc.SampleCount	= 1;
						renderPassAttachmentDesc.LoadOp			= loadOp;
						renderPassAttachmentDesc.StoreOp		= EStoreOp::STORE_OP_STORE;
						renderPassAttachmentDesc.StencilLoadOp	= ELoadOp::LOAD_OP_DONT_CARE;
						renderPassAttachmentDesc.StencilStoreOp	= EStoreOp::STORE_OP_DONT_CARE;
						renderPassAttachmentDesc.InitialState	= initialState;
						renderPassAttachmentDesc.FinalState		= finalState;

						renderPassAttachmentDescriptions.PushBack(renderPassAttachmentDesc);

						renderPassRenderTargetStates.PushBack(ETextureState::TEXTURE_STATE_RENDER_TARGET);

						BlendAttachmentStateDesc blendAttachmentState = {};
						if (pRenderStageDesc->Graphics.AlphaBlendingEnabled)
						{
							blendAttachmentState.BlendOp					= EBlendOp::BLEND_OP_ADD;
							blendAttachmentState.SrcBlend					= EBlendFactor::BLEND_FACTOR_SRC_ALPHA;
							blendAttachmentState.DstBlend					= EBlendFactor::BLEND_FACTOR_INV_SRC_ALPHA;
							blendAttachmentState.BlendOpAlpha				= EBlendOp::BLEND_OP_ADD;
							blendAttachmentState.SrcBlendAlpha				= EBlendFactor::BLEND_FACTOR_SRC_ALPHA;
							blendAttachmentState.DstBlendAlpha				= EBlendFactor::BLEND_FACTOR_INV_SRC_ALPHA;
							blendAttachmentState.RenderTargetComponentMask	= COLOR_COMPONENT_FLAG_R | COLOR_COMPONENT_FLAG_G | COLOR_COMPONENT_FLAG_B | COLOR_COMPONENT_FLAG_A;
							blendAttachmentState.BlendEnabled				= true;
						}
						else
						{
							blendAttachmentState.BlendEnabled				= false;
							blendAttachmentState.RenderTargetComponentMask	= COLOR_COMPONENT_FLAG_R | COLOR_COMPONENT_FLAG_G | COLOR_COMPONENT_FLAG_B | COLOR_COMPONENT_FLAG_A;
						}

						renderPassBlendAttachmentStates.PushBack(blendAttachmentState);
						renderStageRenderTargets.PushBack(std::make_pair(pResource, finalState));
					}
					else
					{
						RenderPassAttachmentDesc renderPassAttachmentDesc = {};
						renderPassAttachmentDesc.Format			= pResource->Texture.Format;
						renderPassAttachmentDesc.SampleCount	= 1;
						renderPassAttachmentDesc.LoadOp			= loadOp;
						renderPassAttachmentDesc.StoreOp		= EStoreOp::STORE_OP_STORE;
						renderPassAttachmentDesc.StencilLoadOp	= loadOp;
						renderPassAttachmentDesc.StencilStoreOp = EStoreOp::STORE_OP_STORE;
						renderPassAttachmentDesc.InitialState	= initialState;
						renderPassAttachmentDesc.FinalState		= finalState;

						renderPassDepthStencilDescription = renderPassAttachmentDesc;
						pDepthStencilResource = pResource;
					}
				}
			}

			//Triggering
			{
				pRenderStage->TriggerType	= pRenderStageDesc->TriggerType;
				pRenderStage->FrameDelay	= pRenderStageDesc->TriggerType == ERenderStageExecutionTrigger::EVERY ? uint32(pRenderStageDesc->FrameDelay) : 0;
				pRenderStage->FrameOffset	= pRenderStageDesc->TriggerType == ERenderStageExecutionTrigger::EVERY ? uint32(pRenderStageDesc->FrameOffset) : 0;
				pRenderStage->FrameCounter	= pRenderStageDesc->TriggerType == ERenderStageExecutionTrigger::EVERY ? 0 : 1; //We only trigger on FrameCounter == FrameDelay
			}

			if (pRenderStageDesc->CustomRenderer)
			{
				CustomRenderer* pCustomRenderer = nullptr;

				if (isLineRendererStage)
				{
					auto lineRenderStageIt = std::find_if(m_DebugRenderers.Begin(), m_DebugRenderers.End(), [](const CustomRenderer* pCustomRenderer) { return pCustomRenderer->GetName() == RENDER_GRAPH_LINE_RENDERER_STAGE_NAME; });

					if (lineRenderStageIt == m_DebugRenderers.End())
					{
						// TODO: Don't hardcode the vertexbuffer size
						LineRenderer* pLineRenderer = DBG_NEW LineRenderer(m_pGraphicsDevice, MEGA_BYTE(1), m_BackBufferCount);
						if (!pLineRenderer->Init())
						{
							LOG_ERROR("[RenderGraph] Could not initialize LineRenderer Custom Renderer");
							return false;
						}

						m_CustomRenderers.PushBack(pLineRenderer);
						m_DebugRenderers.PushBack(pLineRenderer);

						pCustomRenderer = pLineRenderer;
					}
					else
					{
						pCustomRenderer = *lineRenderStageIt;
					}
				}
				else if (isImGuiStage)
				{
					auto imGuiRenderStageIt = std::find_if(m_DebugRenderers.Begin(), m_DebugRenderers.End(), [](const CustomRenderer* pCustomRenderer) { return pCustomRenderer->GetName() == RENDER_GRAPH_IMGUI_STAGE_NAME; });

					if (imGuiRenderStageIt == m_DebugRenderers.End())
					{
						
						ImGuiRendererDesc imguiRendererDesc = {};
						imguiRendererDesc.BackBufferCount	= m_BackBufferCount;
						imguiRendererDesc.VertexBufferSize	= MEGA_BYTE(8);
						imguiRendererDesc.IndexBufferSize	= MEGA_BYTE(8);

						ImGuiRenderer* pImGuiRenderer = DBG_NEW ImGuiRenderer(m_pGraphicsDevice, &imguiRendererDesc);
						if (!pImGuiRenderer->Init())
						{
							LOG_ERROR("[RenderGraph] Could not initialize ImGui Custom Renderer");
							return false;
						}

						m_CustomRenderers.PushBack(pImGuiRenderer);
						m_DebugRenderers.PushBack(pImGuiRenderer);

						pCustomRenderer = pImGuiRenderer;
					}
					else
					{
						pCustomRenderer = *imGuiRenderStageIt;
					}
				}
				else
				{
					auto customRendererIt = std::find_if(customRenderers.Begin(), customRenderers.End(), [pRenderStageDesc](const CustomRenderer* pCustomRenderer) { return pRenderStageDesc->Name == pCustomRenderer->GetName(); });

					if (customRendererIt == customRenderers.end())
					{
						LOG_ERROR("Custom Renderer %s could not be found among Custom Renderers", pRenderStage->Name.c_str());
						pRenderStage->TriggerType = ERenderStageExecutionTrigger::DISABLED;
					}
					else
					{
						pCustomRenderer = *customRendererIt;
					}
				}

				// Track all custom renderers
				m_CustomRenderers.PushBack(pCustomRenderer);

				CustomRendererRenderGraphInitDesc customRendererInitDesc = {};
				customRendererInitDesc.pRenderGraph					= this;
				customRendererInitDesc.BackBufferCount				= m_BackBufferCount;
				customRendererInitDesc.pColorAttachmentDesc			= renderPassAttachmentDescriptions.GetData();
				customRendererInitDesc.ColorAttachmentCount			= (uint32)renderPassAttachmentDescriptions.GetSize();
				customRendererInitDesc.pDepthStencilAttachmentDesc	= renderPassDepthStencilDescription.Format != EFormat::FORMAT_NONE ? &renderPassDepthStencilDescription : nullptr;

				if (!pCustomRenderer->RenderGraphInit(&customRendererInitDesc))
				{
					LOG_ERROR("[RenderGraph] Could not initialize Custom Renderer");
					return false;
				}

				pRenderStage->UsesCustomRenderer	= true;
				pRenderStage->pCustomRenderer		= pCustomRenderer;
				pRenderStage->FirstPipelineStage	= pCustomRenderer->GetFirstPipelineStage();
				pRenderStage->LastPipelineStage		= pCustomRenderer->GetLastPipelineStage();

				//Since FirstPipelineStage of Custom Renderers is not known until we have created the Custom Renderer, we need to update Resources FirstPipelineStageOfLastRenderStage member
				if (!isImGuiStage)
				{
					for (uint32 rs = 0; rs < pRenderStageDesc->ResourceStates.GetSize(); rs++)
					{
						const RenderGraphResourceState* pResourceStateDesc = &pRenderStageDesc->ResourceStates[rs];

						auto resourceIt = m_ResourceMap.find(pResourceStateDesc->ResourceName);

						if (resourceIt == m_ResourceMap.end())
						{
							LOG_ERROR("Resource State with name \"%s\" has no accompanying Resource", pResourceStateDesc->ResourceName.c_str());
							return false;
						}

						//Only set it if it hasn't been set before, if it has been set before a previous Render Stage uses this resource -> we shouldn't set it
						if (resourceIt->second.LastPipelineStageOfFirstRenderStage == FPipelineStageFlag::PIPELINE_STAGE_FLAG_UNKNOWN)
						{
							resourceIt->second.LastPipelineStageOfFirstRenderStage = pRenderStage->LastPipelineStage;
						}
					}
				}
			}
			else
			{
				pRenderStage->PipelineStageMask		= pipelineStageMask;
				pRenderStage->FirstPipelineStage	= FindEarliestPipelineStage(pRenderStageDesc);
				pRenderStage->LastPipelineStage		= lastPipelineStageFlags;
				pRenderStage->ExecutionCount		= renderStageExecutionCount;

				ConstantRangeDesc pushConstantRange = {};

				//Create Push Constants
				{
					uint32 externalMaxSize = MAX_PUSH_CONSTANT_SIZE;

					if (renderStageExecutionCount > 1)
					{
						PushConstants* pPushConstants = &pRenderStage->pInternalPushConstants[DRAW_ITERATION_PUSH_CONSTANTS_INDEX];
						pPushConstants->pData		= DBG_NEW byte[DRAW_ITERATION_PUSH_CONSTANTS_SIZE];
						pPushConstants->DataSize	= DRAW_ITERATION_PUSH_CONSTANTS_SIZE;
						pPushConstants->Offset		= MAX_PUSH_CONSTANT_SIZE - externalMaxSize;
						pPushConstants->MaxDataSize = DRAW_ITERATION_PUSH_CONSTANTS_SIZE;

						externalMaxSize -= DRAW_ITERATION_PUSH_CONSTANTS_SIZE;
					}

					//External Push Constants
					{
						PushConstants* pPushConstants = &pRenderStage->ExternalPushConstants;
						pPushConstants->pData		= nullptr; //This doesn't get allocated until UpdatePushConstants is called
						pPushConstants->DataSize	= 0;
						pPushConstants->Offset		= MAX_PUSH_CONSTANT_SIZE - externalMaxSize;
						pPushConstants->MaxDataSize = externalMaxSize;
					}

					pushConstantRange.ShaderStageFlags	= pipelineStageMask;
					pushConstantRange.SizeInBytes		= MAX_PUSH_CONSTANT_SIZE;
					pushConstantRange.OffsetInBytes		= 0;
				}

				//Create Pipeline Layout
				{
					TArray<DescriptorSetLayoutDesc> descriptorSetLayouts;
					descriptorSetLayouts.Reserve(2);

					if (bufferDescriptorSetDescriptions.GetSize() > 0)
					{
						DescriptorSetLayoutDesc descriptorSetLayout = {};
						descriptorSetLayout.DescriptorBindings		= bufferDescriptorSetDescriptions;
						descriptorSetLayouts.PushBack(descriptorSetLayout);
					}

					if (textureDescriptorSetDescriptions.GetSize() > 0)
					{
						DescriptorSetLayoutDesc descriptorSetLayout = {};
						descriptorSetLayout.DescriptorBindings		= textureDescriptorSetDescriptions;
						descriptorSetLayouts.PushBack(descriptorSetLayout);
					}

					if (pRenderStage->DrawType == ERenderStageDrawType::SCENE_INSTANCES ||
						pRenderStage->DrawType == ERenderStageDrawType::SCENE_INSTANCES_MESH_SHADER)
					{
						if (pRenderStage->pDrawArgsResource == nullptr)
						{
							LOG_ERROR("A RenderStage of DrawType SCENE_INSTANCES and SCENE_INSTANCES_MESH_SHADER must have a binding of typ SCENE_DRAW_BUFFERS");
							return false;
						}
					}

					if (pRenderStage->pDrawArgsResource != nullptr)
					{
						if (pRenderStage->DrawArgsMaskDesc.IncludeMask == 0x0)
						{
							LOG_ERROR("A RenderStage which has a binding of type SCENE_DRAW_BUFFERS should have a non-zero DrawArgsIncludeMask set to that binding");
							return false;
						}

						if (pRenderStage->DrawArgsMaskDesc.ExcludeMask == UINT32_MAX)
						{
							LOG_ERROR("A RenderStage which has a binding of type SCENE_DRAW_BUFFERS should have a DrawArgsExcludeMask not set to 0xFFFFFFFF set to that binding");
							return false;
						}

						if ((pRenderStage->DrawArgsMaskDesc.IncludeMask& pRenderStage->DrawArgsMaskDesc.ExcludeMask) > 0)
						{
							LOG_ERROR("A RenderStage which has a binding of type SCENE_DRAW_BUFFERS should have a DrawArgsIncludeMask and a DrawArgsExcludeMask that do not overlap set to that binding");
							return false;
						}

						{
							pRenderStage->DrawSetIndex = descriptorSetLayouts.GetSize();

							DescriptorSetLayoutDesc descriptorSetLayout = {};
							descriptorSetLayout.DescriptorBindings		= drawArgDescriptorSetBindings;
							descriptorSetLayouts.PushBack(descriptorSetLayout);
						}

						// Extensions descriptor set layout
						if (drawArgsHaveExtensionData)
						{
							pRenderStage->DrawExtensionSetIndex = descriptorSetLayouts.GetSize();

							DescriptorSetLayoutDesc descriptorSetLayout = {};
							descriptorSetLayout.DescriptorBindings		= drawArgExtensionDescriptorSetBindings;
							descriptorSetLayouts.PushBack(descriptorSetLayout);
						}
					}

					PipelineLayoutDesc pipelineLayoutDesc = {};
					pipelineLayoutDesc.DescriptorSetLayouts	= descriptorSetLayouts;
					pipelineLayoutDesc.ConstantRanges		= { pushConstantRange };

					pRenderStage->pPipelineLayout = m_pGraphicsDevice->CreatePipelineLayout(&pipelineLayoutDesc);
				}

				//Create Descriptor Set
				{
					uint32 setIndex = 0;

					if (bufferDescriptorSetDescriptions.GetSize() > 0)
					{
						pRenderStage->ppBufferDescriptorSets = DBG_NEW DescriptorSet*[m_BackBufferCount];

						for (uint32 i = 0; i < m_BackBufferCount; i++)
						{
							DescriptorSet* pDescriptorSet = m_pGraphicsDevice->CreateDescriptorSet(pRenderStageDesc->Name + " Buffer Descriptor Set " + std::to_string(i), pRenderStage->pPipelineLayout, setIndex, m_pDescriptorHeap);
							pRenderStage->ppBufferDescriptorSets[i] = pDescriptorSet;
						}

						pRenderStage->BufferSetIndex = setIndex;
						setIndex++;
					}

					if (textureDescriptorSetDescriptions.GetSize() > 0)
					{
						pRenderStage->ppTextureDescriptorSets = DBG_NEW DescriptorSet*[m_BackBufferCount];

						for (uint32 i = 0; i < m_BackBufferCount; i++)
						{
							DescriptorSet* pDescriptorSet = m_pGraphicsDevice->CreateDescriptorSet(pRenderStageDesc->Name + " Texture Descriptor Set " + std::to_string(i), pRenderStage->pPipelineLayout, setIndex, m_pDescriptorHeap);
							pRenderStage->ppTextureDescriptorSets[i] = pDescriptorSet;
						}

						pRenderStage->TextureSetIndex = setIndex;
						setIndex++;
					}
				}

				//Shader Constants
				const RenderGraphShaderConstants* pShaderConstants = nullptr;
				{
					auto shaderConstantsIt = shaderConstants.find(pRenderStage->Name);

					if (shaderConstantsIt != shaderConstants.end())
					{
						pShaderConstants = &shaderConstantsIt->second;
					}
				}

				//Create Pipeline State
				if (pRenderStageDesc->Type == EPipelineStateType::PIPELINE_STATE_TYPE_GRAPHICS)
				{
					ManagedGraphicsPipelineStateDesc pipelineDesc = {};
					pipelineDesc.DebugName							= pRenderStageDesc->Name;
					pipelineDesc.PipelineLayout						= MakeSharedRef(pRenderStage->pPipelineLayout);
					pipelineDesc.DepthStencilState.DepthTestEnable	= pRenderStageDesc->Graphics.DepthTestEnabled;
					pipelineDesc.TaskShader.ShaderGUID				= pRenderStageDesc->Graphics.Shaders.TaskShaderName.empty()		? GUID_NONE : ResourceManager::LoadShaderFromFile(pRenderStageDesc->Graphics.Shaders.TaskShaderName,		FShaderStageFlag::SHADER_STAGE_FLAG_TASK_SHADER,		EShaderLang::SHADER_LANG_GLSL);
					pipelineDesc.MeshShader.ShaderGUID				= pRenderStageDesc->Graphics.Shaders.MeshShaderName.empty()		? GUID_NONE : ResourceManager::LoadShaderFromFile(pRenderStageDesc->Graphics.Shaders.MeshShaderName,		FShaderStageFlag::SHADER_STAGE_FLAG_MESH_SHADER,		EShaderLang::SHADER_LANG_GLSL);
					pipelineDesc.VertexShader.ShaderGUID			= pRenderStageDesc->Graphics.Shaders.VertexShaderName.empty()	? GUID_NONE : ResourceManager::LoadShaderFromFile(pRenderStageDesc->Graphics.Shaders.VertexShaderName,		FShaderStageFlag::SHADER_STAGE_FLAG_VERTEX_SHADER,		EShaderLang::SHADER_LANG_GLSL);
					pipelineDesc.GeometryShader.ShaderGUID			= pRenderStageDesc->Graphics.Shaders.GeometryShaderName.empty() ? GUID_NONE : ResourceManager::LoadShaderFromFile(pRenderStageDesc->Graphics.Shaders.GeometryShaderName,	FShaderStageFlag::SHADER_STAGE_FLAG_GEOMETRY_SHADER,	EShaderLang::SHADER_LANG_GLSL);
					pipelineDesc.HullShader.ShaderGUID				= pRenderStageDesc->Graphics.Shaders.HullShaderName.empty()		? GUID_NONE : ResourceManager::LoadShaderFromFile(pRenderStageDesc->Graphics.Shaders.HullShaderName,		FShaderStageFlag::SHADER_STAGE_FLAG_HULL_SHADER,		EShaderLang::SHADER_LANG_GLSL);
					pipelineDesc.DomainShader.ShaderGUID			= pRenderStageDesc->Graphics.Shaders.DomainShaderName.empty()	? GUID_NONE : ResourceManager::LoadShaderFromFile(pRenderStageDesc->Graphics.Shaders.DomainShaderName,		FShaderStageFlag::SHADER_STAGE_FLAG_DOMAIN_SHADER,		EShaderLang::SHADER_LANG_GLSL);
					pipelineDesc.PixelShader.ShaderGUID				= pRenderStageDesc->Graphics.Shaders.PixelShaderName.empty()	? GUID_NONE : ResourceManager::LoadShaderFromFile(pRenderStageDesc->Graphics.Shaders.PixelShaderName,		FShaderStageFlag::SHADER_STAGE_FLAG_PIXEL_SHADER,		EShaderLang::SHADER_LANG_GLSL);
					pipelineDesc.BlendState.BlendAttachmentStates	= renderPassBlendAttachmentStates;
					pipelineDesc.RasterizerState.CullMode			= pRenderStageDesc->Graphics.CullMode;
					pipelineDesc.RasterizerState.PolygonMode		= pRenderStageDesc->Graphics.PolygonMode;
					pipelineDesc.RasterizerState.FrontFaceCounterClockWise = false;
					pipelineDesc.InputAssembly.PrimitiveTopology	= pRenderStageDesc->Graphics.PrimitiveTopology;

					if (pShaderConstants != nullptr)
					{
						pipelineDesc.TaskShader.ShaderConstants		= pShaderConstants->Graphics.TaskShaderConstants;
						pipelineDesc.MeshShader.ShaderConstants		= pShaderConstants->Graphics.MeshShaderConstants;
						pipelineDesc.VertexShader.ShaderConstants	= pShaderConstants->Graphics.VertexShaderConstants;
						pipelineDesc.GeometryShader.ShaderConstants = pShaderConstants->Graphics.GeometryShaderConstants;
						pipelineDesc.HullShader.ShaderConstants		= pShaderConstants->Graphics.HullShaderConstants;
						pipelineDesc.DomainShader.ShaderConstants	= pShaderConstants->Graphics.DomainShaderConstants;
						pipelineDesc.PixelShader.ShaderConstants	= pShaderConstants->Graphics.PixelShaderConstants;
					}

					//Create RenderPass
					{
						RenderPassSubpassDesc renderPassSubpassDesc = { };
						renderPassSubpassDesc.RenderTargetStates			= renderPassRenderTargetStates;
						renderPassSubpassDesc.DepthStencilAttachmentState	= pDepthStencilResource != nullptr ? ETextureState::TEXTURE_STATE_DEPTH_STENCIL_ATTACHMENT : ETextureState::TEXTURE_STATE_DONT_CARE;

						RenderPassSubpassDependencyDesc renderPassSubpassDependencyDesc = {};
						renderPassSubpassDependencyDesc.SrcSubpass		= EXTERNAL_SUBPASS;
						renderPassSubpassDependencyDesc.DstSubpass		= 0;
						renderPassSubpassDependencyDesc.SrcAccessMask	= 0;
						renderPassSubpassDependencyDesc.DstAccessMask	= FMemoryAccessFlag::MEMORY_ACCESS_FLAG_MEMORY_READ | FMemoryAccessFlag::MEMORY_ACCESS_FLAG_MEMORY_WRITE;
						renderPassSubpassDependencyDesc.SrcStageMask	= FPipelineStageFlag::PIPELINE_STAGE_FLAG_RENDER_TARGET_OUTPUT;
						renderPassSubpassDependencyDesc.DstStageMask	= FPipelineStageFlag::PIPELINE_STAGE_FLAG_RENDER_TARGET_OUTPUT;

						if (renderPassDepthStencilDescription.Format != EFormat::FORMAT_NONE)
							renderPassAttachmentDescriptions.PushBack(renderPassDepthStencilDescription);

						RenderPassDesc renderPassDesc = {};
						renderPassDesc.DebugName			= "";
						renderPassDesc.Attachments			= renderPassAttachmentDescriptions;
						renderPassDesc.Subpasses			= { renderPassSubpassDesc };
						renderPassDesc.SubpassDependencies	= { renderPassSubpassDependencyDesc };

						RenderPass* pRenderPass		= m_pGraphicsDevice->CreateRenderPass(&renderPassDesc);
						pipelineDesc.RenderPass		= MakeSharedRef(pRenderPass);

						pRenderStage->pRenderPass	= pRenderPass;

						//Create duplicate Render Pass (this is fucking retarded) which we use when the RenderStage is Disabled, this Render Pass forces LoadOp to be LOAD
						if (!attachmentStateUnchanged)
						{
							RenderPassDesc disabledRenderPassDesc = renderPassDesc;

							for (RenderPassAttachmentDesc& attachmentDesc : disabledRenderPassDesc.Attachments)
							{
								if (attachmentDesc.InitialState != ETextureState::TEXTURE_STATE_UNKNOWN) attachmentDesc.LoadOp = ELoadOp::LOAD_OP_LOAD;
								if (attachmentDesc.StencilLoadOp != ELoadOp::LOAD_OP_DONT_CARE) attachmentDesc.StencilLoadOp = ELoadOp::LOAD_OP_LOAD;
							}

							pRenderStage->pDisabledRenderPass = m_pGraphicsDevice->CreateRenderPass(&disabledRenderPassDesc);
						}
					}

					pRenderStage->PipelineStateID = PipelineStateManager::CreateGraphicsPipelineState(&pipelineDesc);
					VALIDATE(pRenderStage->PipelineStateID != 0);
					pRenderStage->pPipelineState = PipelineStateManager::GetPipelineState(pRenderStage->PipelineStateID);
				}
				else if (pRenderStageDesc->Type == EPipelineStateType::PIPELINE_STATE_TYPE_COMPUTE)
				{
					ManagedComputePipelineStateDesc pipelineDesc = { };
					pipelineDesc.DebugName		= pRenderStageDesc->Name;
					pipelineDesc.PipelineLayout	= MakeSharedRef(pRenderStage->pPipelineLayout);
					pipelineDesc.Shader.ShaderGUID = pRenderStageDesc->Compute.ShaderName.empty() ? GUID_NONE : ResourceManager::LoadShaderFromFile(pRenderStageDesc->Compute.ShaderName, FShaderStageFlag::SHADER_STAGE_FLAG_COMPUTE_SHADER, EShaderLang::SHADER_LANG_GLSL);

					if (pShaderConstants != nullptr)
					{
						pipelineDesc.Shader.ShaderConstants		= pShaderConstants->Compute.ShaderConstants;
					}

					pRenderStage->PipelineStateID = PipelineStateManager::CreateComputePipelineState(&pipelineDesc);
					VALIDATE(pRenderStage->PipelineStateID != 0);
					pRenderStage->pPipelineState = PipelineStateManager::GetPipelineState(pRenderStage->PipelineStateID);
				}
				else if (pRenderStageDesc->Type == EPipelineStateType::PIPELINE_STATE_TYPE_RAY_TRACING)
				{
					ManagedRayTracingPipelineStateDesc pipelineDesc = {};
					pipelineDesc.PipelineLayout			= MakeSharedRef(pRenderStage->pPipelineLayout);
					pipelineDesc.MaxRecursionDepth		= 1;
					pipelineDesc.RaygenShader.ShaderGUID = pRenderStageDesc->RayTracing.Shaders.RaygenShaderName.empty() ? GUID_NONE : ResourceManager::LoadShaderFromFile(pRenderStageDesc->RayTracing.Shaders.RaygenShaderName, FShaderStageFlag::SHADER_STAGE_FLAG_RAYGEN_SHADER, EShaderLang::SHADER_LANG_GLSL );

					if (pShaderConstants != nullptr)
					{
						pipelineDesc.RaygenShader.ShaderConstants = pShaderConstants->RayTracing.RaygenConstants;
					}

					pipelineDesc.HitGroupShaders.Resize(pRenderStageDesc->RayTracing.Shaders.HitGroupShaderCount);
					for (uint32 h = 0; h < pRenderStageDesc->RayTracing.Shaders.HitGroupShaderCount; h++)
					{
						pipelineDesc.HitGroupShaders[h].ClosestHitShader.ShaderGUID = pRenderStageDesc->RayTracing.Shaders.pHitGroupShaderNames[h].ClosestHitShaderName.empty() ? GUID_NONE : ResourceManager::LoadShaderFromFile(pRenderStageDesc->RayTracing.Shaders.pHitGroupShaderNames[h].ClosestHitShaderName, FShaderStageFlag::SHADER_STAGE_FLAG_CLOSEST_HIT_SHADER, EShaderLang::SHADER_LANG_GLSL );
						pipelineDesc.HitGroupShaders[h].AnyHitShader.ShaderGUID = pRenderStageDesc->RayTracing.Shaders.pHitGroupShaderNames[h].AnyHitShaderName.empty() ? GUID_NONE : ResourceManager::LoadShaderFromFile(pRenderStageDesc->RayTracing.Shaders.pHitGroupShaderNames[h].AnyHitShaderName, FShaderStageFlag::SHADER_STAGE_FLAG_ANY_HIT_SHADER, EShaderLang::SHADER_LANG_GLSL );
						pipelineDesc.HitGroupShaders[h].IntersectionShader.ShaderGUID = pRenderStageDesc->RayTracing.Shaders.pHitGroupShaderNames[h].IntersectionShaderName.empty() ? GUID_NONE : ResourceManager::LoadShaderFromFile(pRenderStageDesc->RayTracing.Shaders.pHitGroupShaderNames[h].IntersectionShaderName, FShaderStageFlag::SHADER_STAGE_FLAG_INTERSECT_SHADER, EShaderLang::SHADER_LANG_GLSL );

						if (pShaderConstants != nullptr)
						{
							pipelineDesc.HitGroupShaders[h].ClosestHitShader.ShaderConstants = pShaderConstants->RayTracing.HitGroupConstants[h].ClosestHitConstants;
							pipelineDesc.HitGroupShaders[h].AnyHitShader.ShaderConstants = pShaderConstants->RayTracing.HitGroupConstants[h].AnyHitConstants;
							pipelineDesc.HitGroupShaders[h].IntersectionShader.ShaderConstants = pShaderConstants->RayTracing.HitGroupConstants[h].IntersectionConstants;
						}
					}

					pipelineDesc.MissShaders.Resize(pRenderStageDesc->RayTracing.Shaders.MissShaderCount);
					for (uint32 m = 0; m < pRenderStageDesc->RayTracing.Shaders.MissShaderCount; m++)
					{
						pipelineDesc.MissShaders[m].ShaderGUID = pRenderStageDesc->RayTracing.Shaders.pMissShaderNames[m].empty() ? GUID_NONE : ResourceManager::LoadShaderFromFile(pRenderStageDesc->RayTracing.Shaders.pMissShaderNames[m], FShaderStageFlag::SHADER_STAGE_FLAG_MISS_SHADER, EShaderLang::SHADER_LANG_GLSL );

						if (pShaderConstants != nullptr)
						{
							pipelineDesc.MissShaders[m].ShaderConstants = pShaderConstants->RayTracing.MissConstants[m];
						}
					}

					pRenderStage->PipelineStateID = PipelineStateManager::CreateRayTracingPipelineState(&pipelineDesc);
					VALIDATE(pRenderStage->PipelineStateID != 0);
					pRenderStage->pPipelineState = PipelineStateManager::GetPipelineState(pRenderStage->PipelineStateID);
				}
			}

			//Create Resource Bindings to Render Stage
			{
				if (renderStageRenderTargets.GetSize() > 0)
				{
					if (pRenderStageDesc->Type != EPipelineStateType::PIPELINE_STATE_TYPE_GRAPHICS)
					{
						LOG_ERROR("There are resources that a RenderPass should be linked to, but Render Stage %u is not a Graphics Pipeline State", renderStageIndex);
						return false;
					}

					for (uint32 r = 0; r < renderStageRenderTargets.GetSize(); r++)
					{
						auto resourcePair = renderStageRenderTargets[r];
						Resource* pResource = resourcePair.first;

						ResourceBinding resourceBinding = {};
						resourceBinding.pRenderStage	= pRenderStage;
						resourceBinding.DescriptorType	= EDescriptorType::DESCRIPTOR_TYPE_UNKNOWN;
						resourceBinding.Binding			= UINT32_MAX;
						resourceBinding.TextureState	= resourcePair.second;

						pResource->ResourceBindings.PushBack(resourceBinding);		//Create Binding to notify Custom Renderers
						pRenderStage->RenderTargetResources.PushBack(pResource);
					}
				}

				if (pDepthStencilResource != nullptr)
				{
					if (pRenderStageDesc->Type != EPipelineStateType::PIPELINE_STATE_TYPE_GRAPHICS)
					{
						LOG_ERROR("There are resources that a RenderPass should be linked to, but Render Stage %u is not a Graphics Pipeline State", renderStageIndex);
						return false;
					}

					ResourceBinding resourceBinding = {};
					resourceBinding.pRenderStage	= pRenderStage;
					resourceBinding.DescriptorType	= EDescriptorType::DESCRIPTOR_TYPE_UNKNOWN;
					resourceBinding.Binding			= UINT32_MAX;
					resourceBinding.TextureState	= ETextureState::TEXTURE_STATE_SHADER_READ_ONLY;

					pDepthStencilResource->ResourceBindings.PushBack(resourceBinding); //Create Binding to notify Custom Renderers
					pRenderStage->pDepthStencilAttachment = pDepthStencilResource;
				}

				for (uint32 r = 0; r < renderStageTextureResources.GetSize(); r++)
				{
					auto& resourceTuple = renderStageTextureResources[r];
					Resource* pResource = std::get<0>(resourceTuple);

					ResourceBinding resourceBinding = {};
					resourceBinding.pRenderStage	= pRenderStage;
					resourceBinding.DescriptorType	= std::get<2>(resourceTuple);
					resourceBinding.Binding			= r;
					resourceBinding.TextureState	= std::get<1>(resourceTuple);

					pResource->ResourceBindings.PushBack(resourceBinding);
				}

				for (uint32 r = 0; r < renderStageBufferResources.GetSize(); r++)
				{
					auto& resourceTuple = renderStageBufferResources[r];
					Resource* pResource = std::get<0>(resourceTuple);

					ResourceBinding resourceBinding = {};
					resourceBinding.pRenderStage	= pRenderStage;
					resourceBinding.DescriptorType	= std::get<1>(resourceTuple);
					resourceBinding.Binding			= r;
					resourceBinding.TextureState	= ETextureState::TEXTURE_STATE_UNKNOWN;

					pResource->ResourceBindings.PushBack(resourceBinding);
				}

				for (uint32 r = 0; r < renderStageDrawArgResources.GetSize(); r++)
				{
					auto& resourceTuple = renderStageDrawArgResources[r];
					Resource* pResource = std::get<0>(resourceTuple);

					ResourceBinding resourceBinding = {};
					resourceBinding.pRenderStage	= pRenderStage;
					resourceBinding.DescriptorType	= std::get<1>(resourceTuple);
					resourceBinding.Binding			= r;
					resourceBinding.TextureState	= ETextureState::TEXTURE_STATE_UNKNOWN;

					pResource->ResourceBindings.PushBack(resourceBinding);
				}
			}
		}

		return true;
	}

	bool RenderGraph::CreateSynchronizationStages(const TArray<SynchronizationStageDesc>& synchronizationStageDescriptions, TSet<DrawArgMaskDesc>& requiredDrawArgMasks)
	{
		m_pSynchronizationStages = DBG_NEW SynchronizationStage[synchronizationStageDescriptions.GetSize()];

		for (uint32 s = 0; s < synchronizationStageDescriptions.GetSize(); s++)
		{
			const SynchronizationStageDesc* pSynchronizationStageDesc = &synchronizationStageDescriptions[s];

			SynchronizationStage* pSynchronizationStage = &m_pSynchronizationStages[s];
			ECommandQueueType otherQueue = ECommandQueueType::COMMAND_QUEUE_TYPE_NONE;

			for (auto synchronizationIt = pSynchronizationStageDesc->Synchronizations.begin(); synchronizationIt != pSynchronizationStageDesc->Synchronizations.end(); synchronizationIt++)
			{
				const RenderGraphResourceSynchronizationDesc* pResourceSynchronizationDesc = &(*synchronizationIt);

				//En massa skit kommer nog beh�va g�ras om h�r, nu n�r Parsern tar hand om Back Buffer States korrekt.

				auto it = m_ResourceMap.find(pResourceSynchronizationDesc->ResourceName);

				if (it == m_ResourceMap.end())
				{
					LOG_ERROR("Resource found in Synchronization Stage but not in Resource Map \"%s\"", pResourceSynchronizationDesc->ResourceName.c_str());
					return false;
				}

				Resource* pResource = &it->second;

				if (!pResource->ShouldSynchronize)
					continue;

				auto prevRenderStageIt = m_RenderStageMap.find(pResourceSynchronizationDesc->PrevRenderStage);
				auto nextRenderStageIt = m_RenderStageMap.find(pResourceSynchronizationDesc->NextRenderStage);

				FPipelineStageFlags	prevLastPipelineStage;


				if (prevRenderStageIt == m_RenderStageMap.end())
				{
					if (pResourceSynchronizationDesc->PrevRenderStage == "PRESENT")
					{
						prevLastPipelineStage = FPipelineStageFlag::PIPELINE_STAGE_FLAG_BOTTOM;
					}
					else
					{
						LOG_ERROR("Render Stage found in Synchronization but not in Render Stage Map \"%s\"", pResourceSynchronizationDesc->PrevRenderStage.c_str());
						return false;
					}
				}
				else
				{
					prevLastPipelineStage = m_pRenderStages[prevRenderStageIt->second].LastPipelineStage;
				}

				if (nextRenderStageIt == m_RenderStageMap.end())
				{
					LOG_ERROR("Render Stage found in Synchronization but not in Render Stage Map \"%s\"", pResourceSynchronizationDesc->NextRenderStage.c_str());
					return false;
				}

				const RenderStage* pNextRenderStage	= &m_pRenderStages[nextRenderStageIt->second];

				ECommandQueueType prevQueue 	= pResourceSynchronizationDesc->PrevQueue;
				ECommandQueueType nextQueue		= pResourceSynchronizationDesc->NextQueue;
				uint32 srcMemoryAccessFlags		= CalculateResourceAccessFlags(pResourceSynchronizationDesc->PrevBindingType);
				uint32 dstMemoryAccessFlags		= CalculateResourceAccessFlags(pResourceSynchronizationDesc->NextBindingType);

				if (pSynchronizationStage->ExecutionQueue == ECommandQueueType::COMMAND_QUEUE_TYPE_NONE)
				{
					pSynchronizationStage->ExecutionQueue = prevQueue;
					otherQueue = pSynchronizationStage->ExecutionQueue == ECommandQueueType::COMMAND_QUEUE_TYPE_GRAPHICS ? ECommandQueueType::COMMAND_QUEUE_TYPE_COMPUTE : ECommandQueueType::COMMAND_QUEUE_TYPE_GRAPHICS;
				}
				else if (pSynchronizationStage->ExecutionQueue != prevQueue)
				{
					LOG_ERROR("SynchronizationStage \"%s\" contains synchronizations that have different Previous Queues");
					return false;
				}

				pSynchronizationStage->SrcPipelineStage				= FindLastPipelineStage(pSynchronizationStage->SrcPipelineStage | prevLastPipelineStage);
				pSynchronizationStage->SameQueueDstPipelineStage	= FindEarliestCompatiblePipelineStage(pSynchronizationStage->SameQueueDstPipelineStage | pNextRenderStage->FirstPipelineStage, pSynchronizationStage->ExecutionQueue);
				pSynchronizationStage->OtherQueueDstPipelineStage	= FindEarliestCompatiblePipelineStage(pSynchronizationStage->OtherQueueDstPipelineStage | pNextRenderStage->FirstPipelineStage, otherQueue);

				if (pResource->Type == ERenderGraphResourceType::TEXTURE)
				{
					PipelineTextureBarrierDesc textureBarrier = {};
					textureBarrier.QueueBefore			= prevQueue;
					textureBarrier.QueueAfter			= nextQueue;
					textureBarrier.SrcMemoryAccessFlags = srcMemoryAccessFlags;
					textureBarrier.DstMemoryAccessFlags = dstMemoryAccessFlags;
					textureBarrier.StateBefore			= CalculateResourceTextureState(pResource->Type, pResourceSynchronizationDesc->PrevBindingType, pResource->Texture.Format);
					textureBarrier.StateAfter			= CalculateResourceTextureState(pResource->Type, pResourceSynchronizationDesc->NextBindingType, pResource->Texture.Format);
					textureBarrier.TextureFlags			= pResource->Texture.Format == EFormat::FORMAT_D24_UNORM_S8_UINT ? FTextureFlag::TEXTURE_FLAG_DEPTH_STENCIL : 0;

					uint32 targetSynchronizationIndex = 0;

					if (prevQueue == nextQueue)
					{
						if (pResource->BackBufferBound)
						{
							targetSynchronizationIndex = SAME_QUEUE_BACK_BUFFER_BOUND_SYNCHRONIZATION_INDEX;
						}
						else if (pResource->Texture.UnboundedArray)
						{
							targetSynchronizationIndex = SAME_QUEUE_UNBOUNDED_TEXTURE_SYNCHRONIZATION_INDEX;
						}
						else
						{
							targetSynchronizationIndex = SAME_QUEUE_TEXTURE_SYNCHRONIZATION_INDEX;
						}
					}
					else
					{
						if (pResource->BackBufferBound)
						{
							targetSynchronizationIndex = OTHER_QUEUE_BACK_BUFFER_BOUND_SYNCHRONIZATION_INDEX;
						}
						else if (pResource->Texture.UnboundedArray)
						{
							targetSynchronizationIndex = OTHER_QUEUE_UNBOUNDED_TEXTURE_SYNCHRONIZATION_INDEX;
						}
						else
						{
							targetSynchronizationIndex = OTHER_QUEUE_TEXTURE_SYNCHRONIZATION_INDEX;
						}
					}

					if (pResource->Texture.UnboundedArray)
					{
						//Back Buffer Bound textures are not allowed to be Unbounded Arrays
						if (pResource->BackBufferBound)
						{
							LOG_ERROR("Resource \"%s\" found to be Back Buffer Bound and Unbounded, this is currently not allowed!", pResource->Name.c_str());
							return false;
						}

						//If this is an Unbounded Array of textures we use a similar trick to Draw Args, we create one barrier which we will later use as a template
						TArray<TArray<PipelineTextureBarrierDesc>>& targetArray = pSynchronizationStage->UnboundedTextureBarriers[targetSynchronizationIndex];
						targetArray.PushBack({ textureBarrier });
						uint32 barrierIndex = targetArray.GetSize() - 1;

						ResourceBarrierInfo barrierInfo = {};
						barrierInfo.SynchronizationStageIndex	= s;
						barrierInfo.SynchronizationTypeIndex	= targetSynchronizationIndex;
						barrierInfo.BarrierIndex				= barrierIndex;

						pResource->BarriersPerSynchronizationStage.PushBack(barrierInfo);
					}
					else
					{
						uint32 actualSubResourceCount = 0;

						bool isTextureCube = pResource->Texture.TextureType == ERenderGraphTextureType::TEXTURE_CUBE;
						if (pResource->BackBufferBound)
						{
							actualSubResourceCount = m_BackBufferCount;
							textureBarrier.ArrayCount = isTextureCube ? 6 : 1;
						}
						else if (pResource->Texture.IsOfArrayType)
						{
							actualSubResourceCount = 1;
							textureBarrier.ArrayCount = isTextureCube ? 6 * pResource->SubResourceCount : pResource->SubResourceCount;
						}
						else
						{
							actualSubResourceCount = pResource->SubResourceCount;
							textureBarrier.ArrayCount = isTextureCube ? 6 : 1;
						}

						for (uint32 sr = 0; sr < actualSubResourceCount; sr++)
						{
							TArray<PipelineTextureBarrierDesc>& targetArray = pSynchronizationStage->TextureBarriers[targetSynchronizationIndex];
							targetArray.PushBack(textureBarrier);
							uint32 barrierIndex = targetArray.GetSize() - 1;

							ResourceBarrierInfo barrierInfo = {};
							barrierInfo.SynchronizationStageIndex	= s;
							barrierInfo.SynchronizationTypeIndex	= targetSynchronizationIndex;
							barrierInfo.BarrierIndex				= barrierIndex;

							pResource->BarriersPerSynchronizationStage.PushBack(barrierInfo);
						}
					}
				}
				else if (pResource->Type == ERenderGraphResourceType::SCENE_DRAW_ARGS)
				{
					{
						PipelineBufferBarrierDesc bufferBarrier = {};
						bufferBarrier.QueueBefore = prevQueue;
						bufferBarrier.QueueAfter = nextQueue;
						bufferBarrier.SrcMemoryAccessFlags = srcMemoryAccessFlags;
						bufferBarrier.DstMemoryAccessFlags = dstMemoryAccessFlags;

						uint32 targetSynchronizationIndex = 0;

						if (prevQueue == nextQueue)
						{
							targetSynchronizationIndex = SAME_QUEUE_BUFFER_SYNCHRONIZATION_INDEX;
						}
						else
						{
							targetSynchronizationIndex = OTHER_QUEUE_BUFFER_SYNCHRONIZATION_INDEX;
						}

						TArray<PipelineBufferBarrierDesc>& targetArray = pSynchronizationStage->DrawBufferBarriers[targetSynchronizationIndex];
						targetArray.PushBack(bufferBarrier);
						uint32 barrierIndex = targetArray.GetSize() - 1;

						//We ignore SubResourceCount since DRAW_BUFFERS don't have predetermined SubResourceCount, instead it is determined at runtime

						DrawArgMaskDesc maskDesc = {};
						maskDesc.IncludeMask = synchronizationIt->DrawArgsIncludeMask;
						maskDesc.ExcludeMask = synchronizationIt->DrawArgsExcludeMask;

						ResourceBarrierInfo barrierInfo = {};
						barrierInfo.SynchronizationStageIndex	= s;
						barrierInfo.SynchronizationTypeIndex	= targetSynchronizationIndex;
						barrierInfo.BarrierIndex				= barrierIndex;
						barrierInfo.DrawArgsMaskDesc			= maskDesc;

						requiredDrawArgMasks.insert(maskDesc);

						pResource->BarriersPerSynchronizationStage.PushBack(barrierInfo);

						DrawArgsData drawArgsData = {};
						drawArgsData.InitialTransitionBarrierTemplate.pBuffer				= nullptr;
						drawArgsData.InitialTransitionBarrierTemplate.QueueBefore			= prevQueue;
						drawArgsData.InitialTransitionBarrierTemplate.QueueAfter			= drawArgsData.InitialTransitionBarrierTemplate.QueueBefore;
						drawArgsData.InitialTransitionBarrierTemplate.SrcMemoryAccessFlags	= FMemoryAccessFlag::MEMORY_ACCESS_FLAG_MEMORY_WRITE;
						drawArgsData.InitialTransitionBarrierTemplate.DstMemoryAccessFlags	= srcMemoryAccessFlags;

						drawArgsData.InitialTextureTransitionBarrierTemplate.QueueBefore			= prevQueue;
						drawArgsData.InitialTextureTransitionBarrierTemplate.QueueAfter				= drawArgsData.InitialTextureTransitionBarrierTemplate.QueueBefore;
						drawArgsData.InitialTextureTransitionBarrierTemplate.SrcMemoryAccessFlags	= FMemoryAccessFlag::MEMORY_ACCESS_FLAG_MEMORY_WRITE;
						drawArgsData.InitialTextureTransitionBarrierTemplate.DstMemoryAccessFlags	= FMemoryAccessFlag::MEMORY_ACCESS_FLAG_MEMORY_READ;
						drawArgsData.InitialTextureTransitionBarrierTemplate.StateBefore			= ETextureState::TEXTURE_STATE_SHADER_READ_ONLY;
						drawArgsData.InitialTextureTransitionBarrierTemplate.StateAfter				= ETextureState::TEXTURE_STATE_SHADER_READ_ONLY;

						pResource->DrawArgs.FullMaskToArgs[maskDesc.FullMask] = drawArgsData;
					}

					// Textures from draw arg extensions.
					// (This is the same code as in the Texture Resource, but uses DrawTextureBarriers instead of TextureBarriers, Might want to make a function for this.)
					{
						PipelineTextureBarrierDesc textureBarrier = {};
						textureBarrier.QueueBefore = prevQueue;
						textureBarrier.QueueAfter = nextQueue;
						textureBarrier.SrcMemoryAccessFlags = srcMemoryAccessFlags;
						textureBarrier.DstMemoryAccessFlags = dstMemoryAccessFlags;
						textureBarrier.StateBefore = CalculateResourceTextureState(ERenderGraphResourceType::TEXTURE, pResourceSynchronizationDesc->PrevBindingType, pResource->Texture.Format);
						textureBarrier.StateAfter = CalculateResourceTextureState(ERenderGraphResourceType::TEXTURE, pResourceSynchronizationDesc->NextBindingType, pResource->Texture.Format);
						textureBarrier.TextureFlags = pResource->Texture.Format == EFormat::FORMAT_D24_UNORM_S8_UINT ? FTextureFlag::TEXTURE_FLAG_DEPTH_STENCIL : 0;

						uint32 targetSynchronizationIndex = 0;

						if (prevQueue == nextQueue)
						{
							targetSynchronizationIndex = 0; // SAME_QUEUE_TEXTURE_SYNCHRONIZATION_INDEX
						}
						else
						{
							targetSynchronizationIndex = 1; // OTHER_QUEUE_TEXTURE_SYNCHRONIZATION_INDEX
						}

						uint32 actualSubResourceCount = 0;
						bool isTextureCube = pResource->Texture.TextureType == ERenderGraphTextureType::TEXTURE_CUBE;
						if (pResource->BackBufferBound)
						{
							actualSubResourceCount = m_BackBufferCount;
							textureBarrier.ArrayCount = isTextureCube ? 6 : 1;
						}
						else if (pResource->Texture.IsOfArrayType)
						{
							actualSubResourceCount = 1;
							textureBarrier.ArrayCount = isTextureCube ? 6 * pResource->SubResourceCount : pResource->SubResourceCount;
						}
						else
						{
							actualSubResourceCount = pResource->SubResourceCount;
							textureBarrier.ArrayCount = isTextureCube ? 6 : 1;
						}

						for (uint32 sr = 0; sr < actualSubResourceCount; sr++)
						{
							TArray<PipelineTextureBarrierDesc>& targetArray = pSynchronizationStage->DrawTextureBarriers[targetSynchronizationIndex];
							targetArray.PushBack(textureBarrier);

							/*
							uint32 barrierIndex = targetArray.GetSize() - 1;
							ResourceBarrierInfo barrierInfo = {};
							barrierInfo.SynchronizationStageIndex = s;
							barrierInfo.SynchronizationTypeIndex = targetSynchronizationIndex;
							barrierInfo.BarrierIndex = barrierIndex;

							pResource->BarriersPerSynchronizationStage.PushBack(barrierInfo);
							*/
						}
					}
				}
				else if (pResource->Type == ERenderGraphResourceType::BUFFER)
				{
					PipelineBufferBarrierDesc bufferBarrier = {};
					bufferBarrier.QueueBefore			= prevQueue;
					bufferBarrier.QueueAfter			= nextQueue;
					bufferBarrier.SrcMemoryAccessFlags	= srcMemoryAccessFlags;
					bufferBarrier.DstMemoryAccessFlags	= dstMemoryAccessFlags;

					uint32 targetSynchronizationIndex = 0;

					if (prevQueue == nextQueue)
					{
						targetSynchronizationIndex = SAME_QUEUE_BUFFER_SYNCHRONIZATION_INDEX;
					}
					else
					{
						targetSynchronizationIndex = OTHER_QUEUE_BUFFER_SYNCHRONIZATION_INDEX;
					}

					uint32 actualSubResourceCount = 0;
					if (pResource->BackBufferBound)
					{
						actualSubResourceCount = m_BackBufferCount;
					}
					else
					{
						actualSubResourceCount = pResource->SubResourceCount;
					}

					for (uint32 sr = 0; sr < actualSubResourceCount; sr++)
					{
						TArray<PipelineBufferBarrierDesc>& targetArray = pSynchronizationStage->BufferBarriers[targetSynchronizationIndex];
						targetArray.PushBack(bufferBarrier);
						uint32 barrierIndex = targetArray.GetSize() - 1;

						ResourceBarrierInfo barrierInfo = {};
						barrierInfo.SynchronizationStageIndex	= s;
						barrierInfo.SynchronizationTypeIndex	= targetSynchronizationIndex;
						barrierInfo.BarrierIndex				= barrierIndex;

						pResource->BarriersPerSynchronizationStage.PushBack(barrierInfo);
					}
				}
			}
		}

		return true;
	}

	bool RenderGraph::CreatePipelineStages(const TArray<PipelineStageDesc>& pipelineStageDescriptions)
	{
		m_PipelineStageCount = (uint32)pipelineStageDescriptions.GetSize();
		m_pPipelineStages = DBG_NEW PipelineStage[m_PipelineStageCount];

		String pipelineStageName = "";

		for (uint32 i = 0; i < m_PipelineStageCount; i++)
		{
			const PipelineStageDesc* pPipelineStageDesc = &pipelineStageDescriptions[i];

			PipelineStage* pPipelineStage = &m_pPipelineStages[i];

			bool createCommandLists = true;

			if (pPipelineStageDesc->Type == ERenderGraphPipelineStageType::RENDER)
			{
				bool usesCustomRenderer = m_pRenderStages[pPipelineStageDesc->StageIndex].UsesCustomRenderer;
				createCommandLists = !usesCustomRenderer;
				m_ExecutionStageCount += usesCustomRenderer ? 2 : 1;
				pipelineStageName = m_pRenderStages[pPipelineStageDesc->StageIndex].Name;
			}
			else if (pPipelineStageDesc->Type == ERenderGraphPipelineStageType::SYNCHRONIZATION)
			{
				m_ExecutionStageCount += 2;
				pipelineStageName = "Synchronization Stage " + std::to_string(pPipelineStageDesc->StageIndex);
			}

			pPipelineStage->Type		= pPipelineStageDesc->Type;
			pPipelineStage->StageIndex	= pPipelineStageDesc->StageIndex;

			if (createCommandLists)
			{
				pPipelineStage->ppGraphicsCommandAllocators		= DBG_NEW CommandAllocator*[m_BackBufferCount];
				pPipelineStage->ppComputeCommandAllocators		= DBG_NEW CommandAllocator*[m_BackBufferCount];
				pPipelineStage->ppGraphicsCommandLists			= DBG_NEW CommandList*[m_BackBufferCount];
				pPipelineStage->ppComputeCommandLists			= DBG_NEW CommandList*[m_BackBufferCount];

				for (uint32 f = 0; f < m_BackBufferCount; f++)
				{
					//Todo: Don't always allocate 2 command lists (timestamps also do this)
					pPipelineStage->ppGraphicsCommandAllocators[f]	= m_pGraphicsDevice->CreateCommandAllocator("Render Graph Graphics Command Allocator", ECommandQueueType::COMMAND_QUEUE_TYPE_GRAPHICS);
					pPipelineStage->ppComputeCommandAllocators[f]	= m_pGraphicsDevice->CreateCommandAllocator("Render Graph Compute Command Allocator", ECommandQueueType::COMMAND_QUEUE_TYPE_COMPUTE);

					CommandListDesc graphicsCommandListDesc = {};
					graphicsCommandListDesc.DebugName				= pipelineStageName + " Graphics Command List";
					graphicsCommandListDesc.CommandListType			= ECommandListType::COMMAND_LIST_TYPE_PRIMARY;
					graphicsCommandListDesc.Flags					= FCommandListFlag::COMMAND_LIST_FLAG_ONE_TIME_SUBMIT;

					pPipelineStage->ppGraphicsCommandLists[f]		= m_pGraphicsDevice->CreateCommandList(pPipelineStage->ppGraphicsCommandAllocators[f], &graphicsCommandListDesc);

					// Add graphics timestamps
					Profiler::GetGPUProfiler()->AddTimestamp(pPipelineStage->ppGraphicsCommandLists[f], pipelineStageName + " GRAPHICS");

					CommandListDesc computeCommandListDesc = {};
					computeCommandListDesc.DebugName				= pipelineStageName + " Compute Command List";
					computeCommandListDesc.CommandListType			= ECommandListType::COMMAND_LIST_TYPE_PRIMARY;
					computeCommandListDesc.Flags					= FCommandListFlag::COMMAND_LIST_FLAG_ONE_TIME_SUBMIT;

					pPipelineStage->ppComputeCommandLists[f]		= m_pGraphicsDevice->CreateCommandList(pPipelineStage->ppComputeCommandAllocators[f], &computeCommandListDesc);

					// Add compute timestamps
					Profiler::GetGPUProfiler()->AddTimestamp(pPipelineStage->ppComputeCommandLists[f], pipelineStageName + " COMPUTE");
				}

				// Reset all timestamps and pipeline statistics before first use of them
				for (uint32 f = 0; f < m_BackBufferCount; f++)
				{
					pPipelineStage->ppGraphicsCommandLists[f]->Begin(nullptr);
					Profiler::GetGPUProfiler()->ResetTimestamp(pPipelineStage->ppGraphicsCommandLists[f]);
					Profiler::GetGPUProfiler()->ResetGraphicsPipelineStat(pPipelineStage->ppGraphicsCommandLists[f]);
					Profiler::GetGPUProfiler()->StartGraphicsPipelineStat(pPipelineStage->ppGraphicsCommandLists[f]);
					Profiler::GetGPUProfiler()->EndGraphicsPipelineStat(pPipelineStage->ppGraphicsCommandLists[f]);
					pPipelineStage->ppGraphicsCommandLists[f]->End();
					RenderAPI::GetGraphicsQueue()->ExecuteCommandLists(&pPipelineStage->ppGraphicsCommandLists[f], 1, FPipelineStageFlag::PIPELINE_STAGE_FLAG_UNKNOWN, nullptr, 0, nullptr, 0);
					RenderAPI::GetGraphicsQueue()->Flush();

					pPipelineStage->ppComputeCommandLists[f]->Begin(nullptr);
					Profiler::GetGPUProfiler()->ResetTimestamp(pPipelineStage->ppComputeCommandLists[f]);
					pPipelineStage->ppComputeCommandLists[f]->End();
					RenderAPI::GetComputeQueue()->ExecuteCommandLists(&pPipelineStage->ppComputeCommandLists[f], 1, FPipelineStageFlag::PIPELINE_STAGE_FLAG_UNKNOWN, nullptr, 0, nullptr, 0);
					RenderAPI::GetComputeQueue()->Flush();
				}
			}
		}

		m_ppExecutionStages = DBG_NEW CommandList*[m_ExecutionStageCount];

		return true;
	}

	bool RenderGraph::CreateDrawArgConfiguration()
	{
		PipelineLayoutDesc pipelineLayoutDesc = {};

		{
			// Vertex Buffer
			DescriptorBindingDesc vertexBufferBinding = {};
			vertexBufferBinding.DescriptorType		= EDescriptorType::DESCRIPTOR_TYPE_UNORDERED_ACCESS_BUFFER;
			vertexBufferBinding.ShaderStageMask		= FShaderStageFlag::SHADER_STAGE_FLAG_ALL;
			vertexBufferBinding.DescriptorCount		= 1;
			vertexBufferBinding.Binding				= DRAW_ARG_VERTEX_BUFFER_BINDING;

			// Instance Buffer
			DescriptorBindingDesc instanceBufferBinding = {};
			instanceBufferBinding.DescriptorType	= EDescriptorType::DESCRIPTOR_TYPE_UNORDERED_ACCESS_BUFFER;
			instanceBufferBinding.ShaderStageMask	= FShaderStageFlag::SHADER_STAGE_FLAG_ALL;
			instanceBufferBinding.DescriptorCount	= 1;
			instanceBufferBinding.Binding			= DRAW_ARG_INSTANCE_BUFFER_BINDING;

			// Meshlet Buffer
			DescriptorBindingDesc meshletBufferBinding = {};
			meshletBufferBinding.DescriptorType		= EDescriptorType::DESCRIPTOR_TYPE_UNORDERED_ACCESS_BUFFER;
			meshletBufferBinding.ShaderStageMask	= FShaderStageFlag::SHADER_STAGE_FLAG_ALL;
			meshletBufferBinding.DescriptorCount	= 1;
			meshletBufferBinding.Binding			= DRAW_ARG_MESHLET_BUFFER_BINDING;

			// Unique Indices Buffer
			DescriptorBindingDesc uniqueIndicesBinding = {};
			uniqueIndicesBinding.DescriptorType		= EDescriptorType::DESCRIPTOR_TYPE_UNORDERED_ACCESS_BUFFER;
			uniqueIndicesBinding.ShaderStageMask	= FShaderStageFlag::SHADER_STAGE_FLAG_ALL;
			uniqueIndicesBinding.DescriptorCount	= 1;
			uniqueIndicesBinding.Binding			= DRAW_ARG_UNIQUE_INDICES_BUFFER_BINDING;

			// Primitive Indices Buffer
			DescriptorBindingDesc primitiveIndicesBinding = {};
			primitiveIndicesBinding.DescriptorType	= EDescriptorType::DESCRIPTOR_TYPE_UNORDERED_ACCESS_BUFFER;
			primitiveIndicesBinding.ShaderStageMask	= FShaderStageFlag::SHADER_STAGE_FLAG_ALL;
			primitiveIndicesBinding.DescriptorCount	= 1;
			primitiveIndicesBinding.Binding			= DRAW_ARG_PRIMITIVE_INDICES_BUFFER_BINDING;

			DescriptorSetLayoutDesc descriptorSetLayout = {};
			descriptorSetLayout.DescriptorBindings =
			{
				vertexBufferBinding,
				instanceBufferBinding,
				meshletBufferBinding,
				uniqueIndicesBinding,
				primitiveIndicesBinding
			};

			m_DrawArgConfiguration.DrawArgSetIndex = pipelineLayoutDesc.DescriptorSetLayouts.GetSize();
			pipelineLayoutDesc.DescriptorSetLayouts.PushBack(descriptorSetLayout);
		}

		{
			//Extension Data
			DescriptorBindingDesc extensionDataBinding = {};
			extensionDataBinding.DescriptorType		= EDescriptorType::DESCRIPTOR_TYPE_SHADER_RESOURCE_COMBINED_SAMPLER;
			extensionDataBinding.DescriptorCount	= DRAW_ARG_EXTENSION_DATA_COUNT_BOUND;
			extensionDataBinding.Binding			= DRAW_ARG_EXTENSION_DATA_BINDING;
			extensionDataBinding.Flags				= FDescriptorSetLayoutBindingFlag::DESCRIPTOR_SET_LAYOUT_BINDING_FLAG_PARTIALLY_BOUND;
			extensionDataBinding.ShaderStageMask	= FShaderStageFlag::SHADER_STAGE_FLAG_ALL;

			DescriptorSetLayoutDesc descriptorSetLayout = {};
			descriptorSetLayout.DescriptorBindings =
			{
				extensionDataBinding
			};

			m_DrawArgConfiguration.DrawArgExtensionDataSetIndex = pipelineLayoutDesc.DescriptorSetLayouts.GetSize();
			pipelineLayoutDesc.DescriptorSetLayouts.PushBack(descriptorSetLayout);
		}

		m_DrawArgConfiguration.pDrawArgPipelineLayout = m_pGraphicsDevice->CreatePipelineLayout(&pipelineLayoutDesc);

		return true;
	}

	bool RenderGraph::CustomRenderStagesPostInit()
	{
		for (CustomRenderer* pCustomRenderer : m_CustomRenderers)
		{
			if (!pCustomRenderer->RenderGraphPostInit())
			{
				return false;
			}
		}

		return true;
	}

	void RenderGraph::UpdateRelativeParameters()
	{
		RenderAPI::GetGraphicsQueue()->Flush();
		RenderAPI::GetComputeQueue()->Flush();
		RenderAPI::GetCopyQueue()->Flush();

		for (uint32 renderStageIndex : m_WindowRelativeRenderStages)
		{
			RenderStage* pRenderStage = &m_pRenderStages[renderStageIndex];

			UpdateRelativeRenderStageDimensions(pRenderStage);
		}

		for (const String& resourceName : m_WindowRelativeResources)
		{
			InternalResourceUpdateDesc* pInternalResourceUpdateDesc = &m_InternalResourceUpdateDescriptions[resourceName];

			UpdateRelativeResourceDimensions(pInternalResourceUpdateDesc);
		}
	}

	void RenderGraph::UpdateInternalResource(InternalResourceUpdateDesc& desc)
	{
		auto it = m_ResourceMap.find(desc.ResourceName);

		if (it != m_ResourceMap.end())
		{
			Resource* pResource = &it->second;
			ResourceUpdateDesc resourceUpdateDesc;
			resourceUpdateDesc.ResourceName = desc.ResourceName;

			switch (desc.Type)
			{
				case ERenderGraphResourceType::TEXTURE:
				{
					resourceUpdateDesc.InternalTextureUpdate.pTextureDesc		= &desc.TextureUpdate.TextureDesc;
					resourceUpdateDesc.InternalTextureUpdate.pTextureViewDesc	= &desc.TextureUpdate.TextureViewDesc;
					resourceUpdateDesc.InternalTextureUpdate.pSamplerDesc		= &desc.TextureUpdate.SamplerDesc;
					UpdateResourceTexture(pResource, &resourceUpdateDesc);
					break;
				}
				case ERenderGraphResourceType::BUFFER:
				{
					resourceUpdateDesc.InternalBufferUpdate.pBufferDesc			= &desc.BufferUpdate.BufferDesc;
					UpdateResourceBuffer(pResource, &resourceUpdateDesc);
					break;
				}
				default:
				{
					LOG_WARNING("Resource \"%s\" in Render Graph has unsupported Type", desc.ResourceName.c_str());
					return;
				}
			}
		}
		else
		{
			LOG_WARNING("Resource \"%s\" in Render Graph could not be found in Resource Map", desc.ResourceName.c_str());
			return;
		}
	}

	void RenderGraph::UpdateResourceTexture(Resource* pResource, const ResourceUpdateDesc* pDesc)
	{
		uint32 actualSubResourceCount = 0;
		// If true, every texture has a unique sampler (or atleast a sampler array the same size of the texture array)
		bool uniqueSamplers = true;

		//Unbounded arrays are handled differently compared to normal textures
		if (pResource->Texture.UnboundedArray)
		{
			uniqueSamplers = pDesc->ExternalTextureUpdate.TextureCount == pDesc->ExternalTextureUpdate.SamplerCount;

			if (!uniqueSamplers && pDesc->ExternalTextureUpdate.SamplerCount > 1)
			{
				LOG_WARNING("[RenderGraph, UpdateResourceTexture]: SamplerCount does not match TextureCount and is not equal to 1. Only the first sampler will be used. TextureCount = %d, SamplerCount = %d",
				pDesc->ExternalTextureUpdate.TextureCount, pDesc->ExternalTextureUpdate.SamplerCount);
			}

			//We don't know the subresource count until now so we must update all container arrays
			actualSubResourceCount = pDesc->ExternalTextureUpdate.TextureCount;
			pResource->Texture.Textures.Resize(actualSubResourceCount);
			pResource->Texture.PerImageTextureViews.Resize(actualSubResourceCount);
			pResource->Texture.Samplers.Resize(uniqueSamplers ? pDesc->ExternalTextureUpdate.TextureCount : 1);
			pResource->Texture.PerSubImageTextureViews.Resize(actualSubResourceCount * (pDesc->ExternalTextureUpdate.ppPerSubImageTextureViews != nullptr ? pDesc->ExternalTextureUpdate.PerImageSubImageTextureViewCount : 1));

			//We must clear all non-template barriers
			for (uint32 b = 0; b < pResource->BarriersPerSynchronizationStage.GetSize(); b++)
			{
				const ResourceBarrierInfo* pBarrierInfo = &pResource->BarriersPerSynchronizationStage[b];
				SynchronizationStage* pSynchronizationStage = &m_pSynchronizationStages[pBarrierInfo->SynchronizationStageIndex];

				TArray<PipelineTextureBarrierDesc>& textureBarriers = pSynchronizationStage->UnboundedTextureBarriers[pBarrierInfo->SynchronizationTypeIndex][pBarrierInfo->BarrierIndex];
				textureBarriers.Resize(1);
				textureBarriers[0].pTexture = nullptr;
			}
		}
		else
		{
			if (pResource->BackBufferBound)
			{
				actualSubResourceCount = m_BackBufferCount;
			}
			else if (pResource->Texture.IsOfArrayType)
			{
				actualSubResourceCount = 1;
			}
			else
			{
				actualSubResourceCount = pResource->SubResourceCount;
			}
		}

		for (uint32 sr = 0; sr < actualSubResourceCount; sr++)
		{
			Texture** ppTexture			= &pResource->Texture.Textures[sr];
			TextureView** ppTextureView = &pResource->Texture.PerImageTextureViews[sr];
			Sampler** ppSampler			= &pResource->Texture.Samplers[uniqueSamplers ? sr : 0];

			Texture* pTexture						= nullptr;
			TextureView* pTextureView				= nullptr;
			Sampler* pSampler						= nullptr;

			if (pResource->OwnershipType == EResourceOwnershipType::INTERNAL)
			{
				const TextureDesc* pTextureDesc	= pDesc->InternalTextureUpdate.pTextureDesc;
				TextureViewDesc textureViewDesc = *pDesc->InternalTextureUpdate.pTextureViewDesc; //Make a copy so we can change TextureViewDesc::pTexture

				SAFERELEASE(*ppTexture);
				SAFERELEASE(*ppTextureView);

				pTexture = m_pGraphicsDevice->CreateTexture(pTextureDesc);

				textureViewDesc.pTexture = pTexture;
				pTextureView = m_pGraphicsDevice->CreateTextureView(&textureViewDesc);

				//Create texture views for sub images to be used as Render Targets
				if (pResource->Texture.UsedAsRenderTarget)
				{
					if (pResource->Texture.PerSubImageUniquelyAllocated)
					{
						TextureViewDesc subImageTextureViewDesc = {};
						subImageTextureViewDesc.pTexture		= pTexture;
						subImageTextureViewDesc.Flags			= (textureViewDesc.Flags & FTextureViewFlag::TEXTURE_VIEW_FLAG_DEPTH_STENCIL) > 0 ? FTextureViewFlag::TEXTURE_VIEW_FLAG_DEPTH_STENCIL : FTextureViewFlag::TEXTURE_VIEW_FLAG_RENDER_TARGET;
						subImageTextureViewDesc.Format			= pResource->Texture.Format;
						subImageTextureViewDesc.Type			= ETextureViewType::TEXTURE_VIEW_TYPE_2D;
						subImageTextureViewDesc.Miplevel		= textureViewDesc.Miplevel;
						subImageTextureViewDesc.MiplevelCount	= textureViewDesc.MiplevelCount;
						subImageTextureViewDesc.ArrayCount		= 1;

						for (uint32 si = 0; si < pTextureDesc->ArrayCount; si++)
						{
							TextureView** ppPerSubImageTextureView = &pResource->Texture.PerSubImageTextureViews[sr * pTextureDesc->ArrayCount + si];

							subImageTextureViewDesc.DebugName	= pResource->Name + " Sub Image Texture View " + std::to_string(si);
							subImageTextureViewDesc.ArrayIndex	= si;

							SAFERELEASE(*ppPerSubImageTextureView);
							(*ppPerSubImageTextureView)	= m_pGraphicsDevice->CreateTextureView(&subImageTextureViewDesc);
						}
					}
					else
					{
						pResource->Texture.PerSubImageTextureViews[sr] = pTextureView;
					}
				}

				//Update Sampler
				if (pDesc->InternalTextureUpdate.pSamplerDesc != nullptr)
				{
					SAFERELEASE(*ppSampler);
					pSampler = m_pGraphicsDevice->CreateSampler(pDesc->InternalTextureUpdate.pSamplerDesc);
				}
			}
			else if (pResource->OwnershipType == EResourceOwnershipType::EXTERNAL)
			{
				pTexture			= pDesc->ExternalTextureUpdate.ppTextures[sr];
				pTextureView		= pDesc->ExternalTextureUpdate.ppTextureViews[sr];

				if (pDesc->ExternalTextureUpdate.ppPerSubImageTextureViews != nullptr)
				{
					// Make sure there are enough room
					if (pResource->Texture.PerSubImageTextureViews.GetSize() < pDesc->ExternalTextureUpdate.PerImageSubImageTextureViewCount)
					{
						pResource->Texture.PerSubImageTextureViews.Resize(pDesc->ExternalTextureUpdate.PerImageSubImageTextureViewCount);
					}

					uint32 subImageBaseIndex = sr * pDesc->ExternalTextureUpdate.PerImageSubImageTextureViewCount;
					for (uint32 si = 0; si < pDesc->ExternalTextureUpdate.PerImageSubImageTextureViewCount; si++)
					{
						pResource->Texture.PerSubImageTextureViews[subImageBaseIndex + si] = pDesc->ExternalTextureUpdate.ppPerSubImageTextureViews[subImageBaseIndex + si];
					}
				}
				else
				{
					pResource->Texture.PerSubImageTextureViews[sr] = pTextureView;
				}

				//Update Sampler
				if (pDesc->ExternalTextureUpdate.ppSamplers != nullptr)
				{
					pSampler = pDesc->ExternalTextureUpdate.ppSamplers[uniqueSamplers ? sr : 0];
				}
			}
			else
			{
				LOG_ERROR("UpdateResourceTexture called for resource with invalid OwnershipType");
				return;
			}

			const TextureDesc& textureDesc = pTexture->GetDesc();

			if (pResource->Texture.IsOfArrayType)
			{
				if (pResource->Texture.TextureType == ERenderGraphTextureType::TEXTURE_CUBE)
				{
					if (textureDesc.ArrayCount != pResource->SubResourceCount * 6)
					{
						LOG_ERROR("UpdateResourceTexture for resource of array type with length %u and type TextureCube but ArrayCount was %u", pResource->SubResourceCount, textureDesc.ArrayCount);
						return;
					}
				}
				else
				{
					if (textureDesc.ArrayCount != pResource->SubResourceCount)
					{
						LOG_ERROR("UpdateResourceTexture for resource of array type with length %u and type Texture2D but ArrayCount was %u", pResource->SubResourceCount, textureDesc.ArrayCount);
						return;
					}
				}
			}

			(*ppTexture)		= pTexture;
			(*ppTextureView)	= pTextureView;
			(*ppSampler)		= pSampler;

			if (pResource->BarriersPerSynchronizationStage.GetSize() > 0)
			{
				if (pResource->Texture.UnboundedArray)
				{
					for (uint32 b = 0; b < pResource->BarriersPerSynchronizationStage.GetSize(); b++)
					{
						const ResourceBarrierInfo* pBarrierInfo = &pResource->BarriersPerSynchronizationStage[b];
						SynchronizationStage* pSynchronizationStage = &m_pSynchronizationStages[pBarrierInfo->SynchronizationStageIndex];

						TArray<PipelineTextureBarrierDesc>& textureBarriers = pSynchronizationStage->UnboundedTextureBarriers[pBarrierInfo->SynchronizationTypeIndex][pBarrierInfo->BarrierIndex];
						PipelineTextureBarrierDesc& templateBarrier = textureBarriers[0];

						if (templateBarrier.pTexture == nullptr)
						{
							templateBarrier.pTexture		= pTexture;
							templateBarrier.Miplevel		= 0;
							templateBarrier.MiplevelCount	= textureDesc.Miplevels;
							templateBarrier.ArrayIndex		= 0;
							templateBarrier.ArrayCount		= textureDesc.ArrayCount;
						}
						else
						{
							PipelineTextureBarrierDesc newBarrier = templateBarrier;
							newBarrier.pTexture			= pTexture;
							newBarrier.Miplevel			= 0;
							newBarrier.MiplevelCount	= textureDesc.Miplevels;
							newBarrier.ArrayIndex		= 0;
							newBarrier.ArrayCount		= textureDesc.ArrayCount;
							textureBarriers.PushBack(newBarrier);
						}
					}
				}
				else
				{
					for (uint32 b = sr; b < pResource->BarriersPerSynchronizationStage.GetSize(); b += pResource->SubResourceCount)
					{
						const ResourceBarrierInfo* pBarrierInfo = &pResource->BarriersPerSynchronizationStage[b];
						SynchronizationStage* pSynchronizationStage = &m_pSynchronizationStages[pBarrierInfo->SynchronizationStageIndex];

						PipelineTextureBarrierDesc* pTextureBarrier = &pSynchronizationStage->TextureBarriers[pBarrierInfo->SynchronizationTypeIndex][pBarrierInfo->BarrierIndex];

						pTextureBarrier->pTexture		= pTexture;
						pTextureBarrier->Miplevel		= 0;
						pTextureBarrier->MiplevelCount	= textureDesc.Miplevels;
						pTextureBarrier->ArrayIndex		= 0;
						pTextureBarrier->ArrayCount		= textureDesc.ArrayCount;
					}
				}
			}

			//Transfer to Initial State
			if (pResource->Texture.InitialTransitionBarrier.QueueBefore != ECommandQueueType::COMMAND_QUEUE_TYPE_UNKNOWN && pResource->ShouldSynchronize)
			{
				PipelineTextureBarrierDesc& initialBarrier = pResource->Texture.InitialTransitionBarrier;

				initialBarrier.pTexture				= pTexture;
				initialBarrier.Miplevel				= 0;
				initialBarrier.MiplevelCount		= textureDesc.Miplevels;
				initialBarrier.ArrayIndex			= 0;
				initialBarrier.ArrayCount			= textureDesc.ArrayCount;

				FPipelineStageFlags srcPipelineStage = pResource->LastPipelineStageOfFirstRenderStage;
				FPipelineStageFlags dstPipelineStage = pResource->LastPipelineStageOfFirstRenderStage;

				if (initialBarrier.QueueAfter == ECommandQueueType::COMMAND_QUEUE_TYPE_GRAPHICS)
				{
					CommandList* pCommandList = m_ppGraphicsCopyCommandLists[m_ModFrameIndex];

					if (!pCommandList->IsRecording())
					{
						m_ppGraphicsCopyCommandAllocators[m_ModFrameIndex]->Reset();
						pCommandList->Begin(nullptr);
					}

					pCommandList->PipelineTextureBarriers(srcPipelineStage, dstPipelineStage, &initialBarrier, 1);
				}
				else if (initialBarrier.QueueAfter == ECommandQueueType::COMMAND_QUEUE_TYPE_COMPUTE)
				{
					CommandList* pCommandList = m_ppComputeCopyCommandLists[m_ModFrameIndex];

					if (!pCommandList->IsRecording())
					{
						m_ppComputeCopyCommandAllocators[m_ModFrameIndex]->Reset();
						pCommandList->Begin(nullptr);
					}

					pCommandList->PipelineTextureBarriers(srcPipelineStage, dstPipelineStage, &initialBarrier, 1);
				}
			}
		}

		LOG_MESSAGE("Updating Resource: %s", pResource->Name.c_str());

		if (pResource->ResourceBindings.GetSize() > 0)
		{
			m_DirtyBoundTextureResources.insert(pResource);

			for (const ResourceBinding& binding : pResource->ResourceBindings)
			{
				m_DirtyRenderStageTextureSets.insert(binding.pRenderStage);
			}
		}
	}

	void RenderGraph::UpdateResourceDrawArgs(Resource* pResource, const ResourceUpdateDesc* pDesc)
	{
		auto drawArgsArgsIt = pResource->DrawArgs.FullMaskToArgs.find(pDesc->ExternalDrawArgsUpdate.DrawArgsMaskDesc.FullMask);

		if (drawArgsArgsIt != pResource->DrawArgs.FullMaskToArgs.end())
		{
			drawArgsArgsIt->second.IsDirty = true;

			drawArgsArgsIt->second.Args.Clear();

			drawArgsArgsIt->second.Args.Resize(pDesc->ExternalDrawArgsUpdate.Count);

			for (uint32 d = 0; d < pDesc->ExternalDrawArgsUpdate.Count; d++)
			{
				drawArgsArgsIt->second.Args[d] = pDesc->ExternalDrawArgsUpdate.pDrawArgs[d];
			}

			//Update Synchronization Stage Barriers
			for (uint32 b = 0; b < pResource->BarriersPerSynchronizationStage.GetSize(); b += pResource->SubResourceCount)
			{
				const ResourceBarrierInfo* pBarrierInfo = &pResource->BarriersPerSynchronizationStage[b];

				if (pDesc->ExternalDrawArgsUpdate.DrawArgsMaskDesc == pBarrierInfo->DrawArgsMaskDesc)
				{
					SynchronizationStage* pSynchronizationStage = &m_pSynchronizationStages[pBarrierInfo->SynchronizationStageIndex];

					//Todo: This only works while there is a single Draw Args resource, this is OK for now but should be changed when generalizing
					TArray<PipelineBufferBarrierDesc>& drawBufferBarriers = pSynchronizationStage->DrawBufferBarriers[pBarrierInfo->SynchronizationTypeIndex];
					TArray<PipelineTextureBarrierDesc>& drawTextureBarriers = pSynchronizationStage->DrawTextureBarriers[pBarrierInfo->SynchronizationTypeIndex];

					PipelineBufferBarrierDesc bufferBarrierTemplate = drawBufferBarriers.GetFront();
					PipelineTextureBarrierDesc textureBarrierTemplate = drawTextureBarriers.GetFront();
					bool repushTextureBarrier = true;

					if (pDesc->ExternalDrawArgsUpdate.Count != 0)
					{
						drawBufferBarriers.Clear();
						drawTextureBarriers.Clear();
					}
					else
					{
						drawBufferBarriers.GetFront().pBuffer = nullptr;
						drawTextureBarriers.GetFront().pTexture = nullptr;
						continue;
					}

					for (uint32 d = 0; d < pDesc->ExternalDrawArgsUpdate.Count; d++)
					{
						DrawArg* pDrawArg = &pDesc->ExternalDrawArgsUpdate.pDrawArgs[d];

						// Vertex Buffer
						{
							VALIDATE(pDrawArg->pVertexBuffer);

							bufferBarrierTemplate.pBuffer		= pDrawArg->pVertexBuffer;
							bufferBarrierTemplate.SizeInBytes	= pDrawArg->pVertexBuffer->GetDesc().SizeInBytes;
							bufferBarrierTemplate.Offset		= 0;
							drawBufferBarriers.PushBack(bufferBarrierTemplate);
						}

						// Instance Buffer
						{
							VALIDATE(pDrawArg->pInstanceBuffer);

							bufferBarrierTemplate.pBuffer		= pDrawArg->pInstanceBuffer;
							bufferBarrierTemplate.SizeInBytes	= pDrawArg->pInstanceBuffer->GetDesc().SizeInBytes;
							bufferBarrierTemplate.Offset		= 0;
							drawBufferBarriers.PushBack(bufferBarrierTemplate);
						}

						// Index Buffer
						{
							VALIDATE(pDrawArg->pIndexBuffer);

							bufferBarrierTemplate.pBuffer		= pDrawArg->pIndexBuffer;
							bufferBarrierTemplate.SizeInBytes	= pDrawArg->pIndexBuffer->GetDesc().SizeInBytes;
							bufferBarrierTemplate.Offset		= 0;
							drawBufferBarriers.PushBack(bufferBarrierTemplate);
						}

						// Meshlet Buffer
						if(pDrawArg->pMeshletBuffer)
						{
							bufferBarrierTemplate.pBuffer		= pDrawArg->pMeshletBuffer;
							bufferBarrierTemplate.SizeInBytes	= pDrawArg->pMeshletBuffer->GetDesc().SizeInBytes;
							bufferBarrierTemplate.Offset		= 0;
							drawBufferBarriers.PushBack(bufferBarrierTemplate);
						}

						// UniqueIndices Buffer
						if (pDrawArg->pUniqueIndicesBuffer)
						{
							bufferBarrierTemplate.pBuffer		= pDrawArg->pUniqueIndicesBuffer;
							bufferBarrierTemplate.SizeInBytes	= pDrawArg->pUniqueIndicesBuffer->GetDesc().SizeInBytes;
							bufferBarrierTemplate.Offset		= 0;
							drawBufferBarriers.PushBack(bufferBarrierTemplate);
						}

						// PrimitiveIndices Buffer
						if (pDrawArg->pPrimitiveIndices)
						{
							bufferBarrierTemplate.pBuffer		= pDrawArg->pPrimitiveIndices;
							bufferBarrierTemplate.SizeInBytes	= pDrawArg->pPrimitiveIndices->GetDesc().SizeInBytes;
							bufferBarrierTemplate.Offset		= 0;
							drawBufferBarriers.PushBack(bufferBarrierTemplate);
						}

						// For draw arg extensions
						if (pDrawArg->HasExtensions)
						{
<<<<<<< HEAD
							repushTextureBarrier = false;

							uint32 numExtensionGroups = pDrawArg->InstanceCount;
							for (uint32 i = 0; i < numExtensionGroups; i++)
=======
							for (Entity entity : pDrawArg->EntityIDs)
>>>>>>> aea04c62
							{
								DrawArgExtensionGroup* pExtensionGroup = EntityMaskManager::GetExtensionGroup(entity);
								if (pExtensionGroup)
								{
									uint32 extensionCount = pExtensionGroup->ExtensionCount;
									for (uint32 e = 0; e < extensionCount; e++)
									{
										DrawArgExtensionData& extension = pExtensionGroup->pExtensions[e];
										uint32 numTextures = extension.TextureCount;
										for (uint32 t = 0; t < numTextures; t++)
										{
											//uint32 masks = extensionGroup->pExtensionMasks[e];
											const TextureViewDesc& textureViewDesc	= extension.ppTextureViews[t]->GetDesc();
											textureBarrierTemplate.StateBefore		= ETextureState::TEXTURE_STATE_SHADER_READ_ONLY;// CalculateResourceTextureState(ERenderGraphResourceType::TEXTURE, pResourceSynchronizationDesc->PrevBindingType, pResource->Texture.Format);
											textureBarrierTemplate.StateAfter		= ETextureState::TEXTURE_STATE_SHADER_READ_ONLY;
											textureBarrierTemplate.pTexture			= extension.ppTextures[t];
											textureBarrierTemplate.Miplevel			= textureViewDesc.Miplevel;
											textureBarrierTemplate.MiplevelCount	= textureViewDesc.MiplevelCount;
											textureBarrierTemplate.ArrayIndex		= textureViewDesc.ArrayIndex;
											drawTextureBarriers.PushBack(textureBarrierTemplate);
										}
									}
								}
							}
						}
					}
					
					//We must make sure to repush the template texture barrier if we didn't push any new texture barriers
					if (repushTextureBarrier)
					{
						drawTextureBarriers.PushBack(textureBarrierTemplate);
					}
				}
			}

			static TArray<PipelineBufferBarrierDesc> intialBarriers;
			static TArray<PipelineTextureBarrierDesc> intialTextureBarriers;
			intialBarriers.Clear();
			intialTextureBarriers.Clear();

			//Create Initial Barriers
			for (uint32 d = 0; d < pDesc->ExternalDrawArgsUpdate.Count; d++)
			{
				DrawArg* pDrawArg = &pDesc->ExternalDrawArgsUpdate.pDrawArgs[d];

				// Vertex Buffer
				{
					VALIDATE(pDrawArg->pVertexBuffer);

					PipelineBufferBarrierDesc initialVertexBufferTransitionBarrier = drawArgsArgsIt->second.InitialTransitionBarrierTemplate;
					initialVertexBufferTransitionBarrier.pBuffer		= pDrawArg->pVertexBuffer;
					initialVertexBufferTransitionBarrier.Offset			= 0;
					initialVertexBufferTransitionBarrier.SizeInBytes	= pDrawArg->pVertexBuffer->GetDesc().SizeInBytes;
					intialBarriers.PushBack(initialVertexBufferTransitionBarrier);
				}

				// Instance Buffer
				{
					VALIDATE(pDrawArg->pInstanceBuffer);

					PipelineBufferBarrierDesc initialInstanceBufferTransitionBarrier = drawArgsArgsIt->second.InitialTransitionBarrierTemplate;
					initialInstanceBufferTransitionBarrier.pBuffer		= pDrawArg->pInstanceBuffer;
					initialInstanceBufferTransitionBarrier.Offset		= 0;
					initialInstanceBufferTransitionBarrier.SizeInBytes	= pDrawArg->pInstanceBuffer->GetDesc().SizeInBytes;
					intialBarriers.PushBack(initialInstanceBufferTransitionBarrier);
				}

				// Index Buffer
				{
					VALIDATE(pDrawArg->pIndexBuffer);

					PipelineBufferBarrierDesc initialIndexBufferTransitionBarrier = drawArgsArgsIt->second.InitialTransitionBarrierTemplate;
					initialIndexBufferTransitionBarrier.pBuffer		= pDrawArg->pIndexBuffer;
					initialIndexBufferTransitionBarrier.Offset		= 0;
					initialIndexBufferTransitionBarrier.SizeInBytes	= pDrawArg->pIndexBuffer->GetDesc().SizeInBytes;
					intialBarriers.PushBack(initialIndexBufferTransitionBarrier);
				}

				// If meshlet buffer is nullptr we assume that we are not using meshshaders
				if (pDrawArg->pMeshletBuffer)
				{
					// Meshlet Buffer
					{
						PipelineBufferBarrierDesc initialMeshletBufferTransitionBarrier = drawArgsArgsIt->second.InitialTransitionBarrierTemplate;
						initialMeshletBufferTransitionBarrier.pBuffer		= pDrawArg->pMeshletBuffer;
						initialMeshletBufferTransitionBarrier.Offset		= 0;
						initialMeshletBufferTransitionBarrier.SizeInBytes	= pDrawArg->pMeshletBuffer->GetDesc().SizeInBytes;
						intialBarriers.PushBack(initialMeshletBufferTransitionBarrier);
					}

					// Unique Indices Buffer
					{
						VALIDATE(pDrawArg->pUniqueIndicesBuffer);

						PipelineBufferBarrierDesc initialUniqueIndicesBufferTransitionBarrier = drawArgsArgsIt->second.InitialTransitionBarrierTemplate;
						initialUniqueIndicesBufferTransitionBarrier.pBuffer		= pDrawArg->pUniqueIndicesBuffer;
						initialUniqueIndicesBufferTransitionBarrier.Offset		= 0;
						initialUniqueIndicesBufferTransitionBarrier.SizeInBytes = pDrawArg->pUniqueIndicesBuffer->GetDesc().SizeInBytes;
						intialBarriers.PushBack(initialUniqueIndicesBufferTransitionBarrier);
					}

					// Primitive Indices Buffer
					{
						VALIDATE(pDrawArg->pPrimitiveIndices);

						PipelineBufferBarrierDesc initialPrimitiveIndicesBufferTransitionBarrier = drawArgsArgsIt->second.InitialTransitionBarrierTemplate;
						initialPrimitiveIndicesBufferTransitionBarrier.pBuffer		= pDrawArg->pPrimitiveIndices;
						initialPrimitiveIndicesBufferTransitionBarrier.Offset		= 0;
						initialPrimitiveIndicesBufferTransitionBarrier.SizeInBytes	= pDrawArg->pPrimitiveIndices->GetDesc().SizeInBytes;
						intialBarriers.PushBack(initialPrimitiveIndicesBufferTransitionBarrier);
					}
				}

				// Draw arg extensions
				if (pDrawArg->HasExtensions)
				{
					PipelineTextureBarrierDesc initialMaskTexturesTransitionBarrier = drawArgsArgsIt->second.InitialTextureTransitionBarrierTemplate;
					for (Entity entity : pDrawArg->EntityIDs)
					{
						DrawArgExtensionGroup* pExtensionGroup = EntityMaskManager::GetExtensionGroup(entity);
						if (pExtensionGroup)
						{
							uint32 extensionCount = pExtensionGroup->ExtensionCount;
							for (uint32 e = 0; e < extensionCount; e++)
							{
								DrawArgExtensionData& extension = pExtensionGroup->pExtensions[e];
								uint32 numTextures = extension.TextureCount;
								for (uint32 t = 0; t < numTextures; t++)
								{
									const TextureDesc& textureDesc = extension.ppTextures[t]->GetDesc();
									initialMaskTexturesTransitionBarrier.pTexture		= extension.ppTextures[t];
									initialMaskTexturesTransitionBarrier.TextureFlags	= textureDesc.Flags;
									initialMaskTexturesTransitionBarrier.ArrayCount		= textureDesc.ArrayCount;
									initialMaskTexturesTransitionBarrier.ArrayIndex		= 0;
									initialMaskTexturesTransitionBarrier.Miplevel		= 0;
									initialMaskTexturesTransitionBarrier.MiplevelCount	= textureDesc.Miplevels;
									intialTextureBarriers.PushBack(initialMaskTexturesTransitionBarrier);
								}
							}
						}
					}
				}
			}

			// Transfer to Initial State for buffer barriers
			if (!intialBarriers.IsEmpty())
			{
				FPipelineStageFlags srcPipelineStage = pResource->LastPipelineStageOfFirstRenderStage;
				FPipelineStageFlags dstPipelineStage = pResource->LastPipelineStageOfFirstRenderStage;

				if (intialBarriers[0].QueueAfter == ECommandQueueType::COMMAND_QUEUE_TYPE_GRAPHICS)
				{
					CommandList* pCommandList = m_ppGraphicsCopyCommandLists[m_ModFrameIndex];

					if (!pCommandList->IsRecording())
					{
						m_ppGraphicsCopyCommandAllocators[m_ModFrameIndex]->Reset();
						pCommandList->Begin(nullptr);
					}

					uint32 remaining = intialBarriers.GetSize() % MAX_BUFFER_BARRIERS;
					uint32 i = 0;
					for(; i < floor(intialBarriers.GetSize()/ MAX_BUFFER_BARRIERS); i++)
						pCommandList->PipelineBufferBarriers(srcPipelineStage, dstPipelineStage, &intialBarriers[i*MAX_BUFFER_BARRIERS], MAX_BUFFER_BARRIERS);
					if(remaining != 0)
						pCommandList->PipelineBufferBarriers(srcPipelineStage, dstPipelineStage, &intialBarriers[i*MAX_BUFFER_BARRIERS], remaining);
				}
				else if (intialBarriers[0].QueueAfter == ECommandQueueType::COMMAND_QUEUE_TYPE_COMPUTE)
				{
					CommandList* pCommandList = m_ppComputeCopyCommandLists[m_ModFrameIndex];

					if (!pCommandList->IsRecording())
					{
						m_ppComputeCopyCommandAllocators[m_ModFrameIndex]->Reset();
						pCommandList->Begin(nullptr);
					}

					uint32 remaining = intialBarriers.GetSize() % MAX_BUFFER_BARRIERS;
					uint32 i = 0;
					for (; i < floor(intialBarriers.GetSize() / MAX_BUFFER_BARRIERS); i++)
						pCommandList->PipelineBufferBarriers(srcPipelineStage, dstPipelineStage, &intialBarriers[i * MAX_BUFFER_BARRIERS], MAX_BUFFER_BARRIERS);
					if (remaining != 0)
						pCommandList->PipelineBufferBarriers(srcPipelineStage, dstPipelineStage, &intialBarriers[i * MAX_BUFFER_BARRIERS], remaining);
				}
			}

			// Transfer to Initial State for texture barriers
			if (!intialTextureBarriers.IsEmpty())
			{
				FPipelineStageFlags srcPipelineStage = pResource->LastPipelineStageOfFirstRenderStage;
				FPipelineStageFlags dstPipelineStage = pResource->LastPipelineStageOfFirstRenderStage;

				if (intialTextureBarriers[0].QueueAfter == ECommandQueueType::COMMAND_QUEUE_TYPE_GRAPHICS)
				{
					CommandList* pCommandList = m_ppGraphicsCopyCommandLists[m_ModFrameIndex];

					if (!pCommandList->IsRecording())
					{
						m_ppGraphicsCopyCommandAllocators[m_ModFrameIndex]->Reset();
						pCommandList->Begin(nullptr);
					}

					PipelineTextureBarriers(pCommandList, intialTextureBarriers, srcPipelineStage, dstPipelineStage);
				}
				else if (intialTextureBarriers[0].QueueAfter == ECommandQueueType::COMMAND_QUEUE_TYPE_COMPUTE)
				{
					CommandList* pCommandList = m_ppComputeCopyCommandLists[m_ModFrameIndex];

					if (!pCommandList->IsRecording())
					{
						m_ppComputeCopyCommandAllocators[m_ModFrameIndex]->Reset();
						pCommandList->Begin(nullptr);
					}

					PipelineTextureBarriers(pCommandList, intialTextureBarriers, srcPipelineStage, dstPipelineStage);
				}
			}

			m_DirtyBoundDrawArgResources.insert(pResource);
		}
		else
		{
			LOG_WARNING("Update DrawArgs called for unused IncludeDrawArgsMask %08x & ExcludeDrawArgsMask %08x", pDesc->ExternalDrawArgsUpdate.DrawArgsMaskDesc.IncludeMask, pDesc->ExternalDrawArgsUpdate.DrawArgsMaskDesc.ExcludeMask);
		}
	}

	void RenderGraph::UpdateResourceBuffer(Resource* pResource, const ResourceUpdateDesc* pDesc)
	{
		uint32 actualSubResourceCount = 0;
		if (pResource->BackBufferBound)
		{
			actualSubResourceCount = m_BackBufferCount;
		}
		else
		{
			actualSubResourceCount = pResource->SubResourceCount;
		}

		VALIDATE(actualSubResourceCount == pDesc->ExternalBufferUpdate.Count);

		//Update Buffer
		for (uint32 sr = 0; sr < actualSubResourceCount; sr++)
		{
			Buffer** ppBuffer		= &pResource->Buffer.Buffers[sr];
			uint64* pOffset			= &pResource->Buffer.Offsets[sr];
			uint64* pSizeInBytes	= &pResource->Buffer.SizesInBytes[sr];

			Buffer* pBuffer = nullptr;

			if (pResource->OwnershipType == EResourceOwnershipType::INTERNAL)
			{
				SAFERELEASE(*ppBuffer);
				pBuffer = m_pGraphicsDevice->CreateBuffer(pDesc->InternalBufferUpdate.pBufferDesc);
			}
			else if (pResource->OwnershipType == EResourceOwnershipType::EXTERNAL)
			{
				pBuffer = pDesc->ExternalBufferUpdate.ppBuffer[sr];
			}
			else
			{
				LOG_ERROR("UpdateResourceBuffer called for Resource with unknown OwnershipType, \"%s\"", pResource->Name.c_str());
				return;
			}

			const BufferDesc& bufferDesc = pBuffer->GetDesc();

			//Todo: This should not be here
			uint64 offset = 0;

			(*ppBuffer)		= pBuffer;
			(*pSizeInBytes) = bufferDesc.SizeInBytes;
			(*pOffset)		= offset;

			for (uint32 b = sr; b < pResource->BarriersPerSynchronizationStage.GetSize(); b += pResource->SubResourceCount)
			{
				const ResourceBarrierInfo* pBarrierInfo = &pResource->BarriersPerSynchronizationStage[b];
				SynchronizationStage* pSynchronizationStage = &m_pSynchronizationStages[pBarrierInfo->SynchronizationStageIndex];

				PipelineBufferBarrierDesc* pBufferBarrier = &pSynchronizationStage->BufferBarriers[pBarrierInfo->SynchronizationTypeIndex][pBarrierInfo->BarrierIndex];

				pBufferBarrier->pBuffer		= pBuffer;
				pBufferBarrier->SizeInBytes = bufferDesc.SizeInBytes;
				pBufferBarrier->Offset		= offset;
			}

			//Transfer to Initial State
			if (pResource->Buffer.InitialTransitionBarrier.QueueBefore != ECommandQueueType::COMMAND_QUEUE_TYPE_UNKNOWN)
			{
				PipelineBufferBarrierDesc& initialBarrier = pResource->Buffer.InitialTransitionBarrier;

				initialBarrier.pBuffer		= pBuffer;
				initialBarrier.Offset		= offset;
				initialBarrier.SizeInBytes	= bufferDesc.SizeInBytes;

				FPipelineStageFlags srcPipelineStage = pResource->LastPipelineStageOfFirstRenderStage;
				FPipelineStageFlags dstPipelineStage = pResource->LastPipelineStageOfFirstRenderStage;

				if (initialBarrier.QueueAfter == ECommandQueueType::COMMAND_QUEUE_TYPE_GRAPHICS)
				{
					CommandList* pCommandList = m_ppGraphicsCopyCommandLists[m_ModFrameIndex];

					if (!pCommandList->IsRecording())
					{
						m_ppGraphicsCopyCommandAllocators[m_ModFrameIndex]->Reset();
						pCommandList->Begin(nullptr);
					}

					pCommandList->PipelineBufferBarriers(srcPipelineStage, dstPipelineStage, &initialBarrier, 1);
				}
				else if (initialBarrier.QueueAfter == ECommandQueueType::COMMAND_QUEUE_TYPE_COMPUTE)
				{
					CommandList* pCommandList = m_ppComputeCopyCommandLists[m_ModFrameIndex];

					if (!pCommandList->IsRecording())
					{
						m_ppComputeCopyCommandAllocators[m_ModFrameIndex]->Reset();
						pCommandList->Begin(nullptr);
					}

					pCommandList->PipelineBufferBarriers(srcPipelineStage, dstPipelineStage, &initialBarrier, 1);
				}
			}
		}

		if (pResource->ResourceBindings.GetSize() > 0)
		{
			m_DirtyBoundBufferResources.insert(pResource);

			for (const ResourceBinding& binding : pResource->ResourceBindings)
			{
				m_DirtyRenderStageBufferSets.insert(binding.pRenderStage);
			}
		}
	}

	void RenderGraph::UpdateResourceAccelerationStructure(Resource* pResource, const ResourceUpdateDesc* pDesc)
	{
		//Update Acceleration Structure
		pResource->AccelerationStructure.pTLAS = pDesc->ExternalAccelerationStructure.pTLAS;

		m_DirtyBoundAccelerationStructureResources.insert(pResource);

		for (const ResourceBinding& binding : pResource->ResourceBindings)
		{
			m_DirtyRenderStageBufferSets.insert(binding.pRenderStage);
		}
	}

	void RenderGraph::UpdateRelativeRenderStageDimensions(RenderStage* pRenderStage)
	{
		if (pRenderStage->Parameters.XDimType == ERenderGraphDimensionType::RELATIVE_1D)
		{
			pRenderStage->Dimensions.x = uint32(pRenderStage->Parameters.XDimVariable * m_WindowWidth * m_WindowHeight);
		}
		else
		{
			if (pRenderStage->Parameters.XDimType == ERenderGraphDimensionType::RELATIVE)
			{
				pRenderStage->Dimensions.x = uint32(pRenderStage->Parameters.XDimVariable * m_WindowWidth);
			}

			if (pRenderStage->Parameters.YDimType == ERenderGraphDimensionType::RELATIVE)
			{
				pRenderStage->Dimensions.y = uint32(pRenderStage->Parameters.YDimVariable * m_WindowHeight);
			}
		}
	}

	void RenderGraph::UpdateRelativeResourceDimensions(InternalResourceUpdateDesc* pResourceUpdateDesc)
	{
		switch (pResourceUpdateDesc->Type)
		{
			case ERenderGraphResourceType::TEXTURE:
			{
				if (pResourceUpdateDesc->TextureUpdate.XDimType == ERenderGraphDimensionType::RELATIVE)
				{
					pResourceUpdateDesc->TextureUpdate.TextureDesc.Width = uint32(pResourceUpdateDesc->TextureUpdate.XDimVariable * m_WindowWidth);
					m_DirtyInternalResources.insert(pResourceUpdateDesc->ResourceName);
				}

				if (pResourceUpdateDesc->TextureUpdate.YDimType == ERenderGraphDimensionType::RELATIVE)
				{
					pResourceUpdateDesc->TextureUpdate.TextureDesc.Height = uint32(pResourceUpdateDesc->TextureUpdate.YDimVariable * m_WindowHeight);
					m_DirtyInternalResources.insert(pResourceUpdateDesc->ResourceName);
				}

				break;
			}
			default:
			{
				LOG_WARNING("Resource \"%s\" in Render Graph has unsupported Type for relative dimensions", pResourceUpdateDesc->ResourceName.c_str());
				return;
			}
		}
	}

	void RenderGraph::ExecuteSynchronizationStage(
		SynchronizationStage*	pSynchronizationStage,
		CommandAllocator*		pGraphicsCommandAllocator,
		CommandList*			pGraphicsCommandList,
		CommandAllocator*		pComputeCommandAllocator,
		CommandList*			pComputeCommandList,
		CommandList**			ppFirstExecutionStage,
		CommandList**			ppSecondExecutionStage)
	{
		Profiler::GetGPUProfiler()->GetTimestamp(pGraphicsCommandList);
		pGraphicsCommandAllocator->Reset();
		pGraphicsCommandList->Begin(nullptr);
		Profiler::GetGPUProfiler()->ResetTimestamp(pGraphicsCommandList);
		Profiler::GetGPUProfiler()->StartTimestamp(pGraphicsCommandList);

		Profiler::GetGPUProfiler()->GetTimestamp(pComputeCommandList);
		pComputeCommandAllocator->Reset();
		pComputeCommandList->Begin(nullptr);
		Profiler::GetGPUProfiler()->ResetTimestamp(pComputeCommandList);
		Profiler::GetGPUProfiler()->StartTimestamp(pComputeCommandList);

		CommandList* pFirstExecutionCommandList = nullptr;
		CommandList* pSecondExecutionCommandList = nullptr;

		if (pSynchronizationStage->ExecutionQueue == ECommandQueueType::COMMAND_QUEUE_TYPE_GRAPHICS)
		{
			(*ppFirstExecutionStage) = pGraphicsCommandList;
			pFirstExecutionCommandList = pGraphicsCommandList;
			pSecondExecutionCommandList = pComputeCommandList;
		}
		else if (pSynchronizationStage->ExecutionQueue == ECommandQueueType::COMMAND_QUEUE_TYPE_COMPUTE)
		{
			(*ppFirstExecutionStage) = pComputeCommandList;
			pFirstExecutionCommandList = pComputeCommandList;
			pSecondExecutionCommandList = pGraphicsCommandList;
		}

		//Texture Synchronizations
		{
			const TArray<PipelineTextureBarrierDesc>& sameQueueBackBufferBarriers	= pSynchronizationStage->TextureBarriers[SAME_QUEUE_BACK_BUFFER_BOUND_SYNCHRONIZATION_INDEX];
			const TArray<PipelineTextureBarrierDesc>& sameQueueTextureBarriers		= pSynchronizationStage->TextureBarriers[SAME_QUEUE_TEXTURE_SYNCHRONIZATION_INDEX];
			const TArray<PipelineTextureBarrierDesc>& otherQueueBackBufferBarriers	= pSynchronizationStage->TextureBarriers[OTHER_QUEUE_BACK_BUFFER_BOUND_SYNCHRONIZATION_INDEX];
			const TArray<PipelineTextureBarrierDesc>& otherQueueTextureBarriers		= pSynchronizationStage->TextureBarriers[OTHER_QUEUE_TEXTURE_SYNCHRONIZATION_INDEX];

			if (sameQueueBackBufferBarriers.GetSize() > 0)
			{
				pFirstExecutionCommandList->PipelineTextureBarriers(pSynchronizationStage->SrcPipelineStage, pSynchronizationStage->SameQueueDstPipelineStage, &otherQueueBackBufferBarriers[m_BackBufferIndex], 1);
			}

			if (sameQueueTextureBarriers.GetSize() > 0)
			{
				pFirstExecutionCommandList->PipelineTextureBarriers(pSynchronizationStage->SrcPipelineStage, pSynchronizationStage->SameQueueDstPipelineStage, sameQueueTextureBarriers.GetData(), sameQueueTextureBarriers.GetSize());
			}

			if (otherQueueBackBufferBarriers.GetSize() > 0)
			{
				const PipelineTextureBarrierDesc* pTextureBarrier = &otherQueueBackBufferBarriers[m_BackBufferIndex];
				pFirstExecutionCommandList->PipelineTextureBarriers(pSynchronizationStage->SrcPipelineStage, pSynchronizationStage->OtherQueueDstPipelineStage, pTextureBarrier, 1);
				pSecondExecutionCommandList->PipelineTextureBarriers(pSynchronizationStage->SrcPipelineStage, pSynchronizationStage->OtherQueueDstPipelineStage, pTextureBarrier, 1);
				(*ppSecondExecutionStage) = pSecondExecutionCommandList;
			}

			if (otherQueueTextureBarriers.GetSize() > 0)
			{
				pFirstExecutionCommandList->PipelineTextureBarriers(pSynchronizationStage->SrcPipelineStage, pSynchronizationStage->OtherQueueDstPipelineStage, otherQueueTextureBarriers.GetData(), otherQueueTextureBarriers.GetSize());
				pSecondExecutionCommandList->PipelineTextureBarriers(pSynchronizationStage->SrcPipelineStage, pSynchronizationStage->OtherQueueDstPipelineStage, otherQueueTextureBarriers.GetData(), otherQueueTextureBarriers.GetSize());
				(*ppSecondExecutionStage) = pSecondExecutionCommandList;
			}

			const TArray<TArray<PipelineTextureBarrierDesc>>& sameQueueUnboundedTextureBarrierArrays	= pSynchronizationStage->UnboundedTextureBarriers[SAME_QUEUE_UNBOUNDED_TEXTURE_SYNCHRONIZATION_INDEX];
			const TArray<TArray<PipelineTextureBarrierDesc>>& otherQueueUnboundedTextureBarrierArrays	= pSynchronizationStage->UnboundedTextureBarriers[OTHER_QUEUE_UNBOUNDED_TEXTURE_SYNCHRONIZATION_INDEX];

			for (const TArray<PipelineTextureBarrierDesc>& sameQueueUnboundedTextureBarriers : sameQueueUnboundedTextureBarrierArrays)
			{
				UNREFERENCED_VARIABLE(sameQueueUnboundedTextureBarriers);

				if (sameQueueTextureBarriers.GetSize() > 0)
				{
					pFirstExecutionCommandList->PipelineTextureBarriers(pSynchronizationStage->SrcPipelineStage, pSynchronizationStage->SameQueueDstPipelineStage, sameQueueTextureBarriers.GetData(), sameQueueTextureBarriers.GetSize());
				}
			}

			for (const TArray<PipelineTextureBarrierDesc>& otherQueueUnboundedTextureBarriers : otherQueueUnboundedTextureBarrierArrays)
			{
				UNREFERENCED_VARIABLE(otherQueueUnboundedTextureBarriers);

				if (otherQueueTextureBarriers.GetSize() > 0)
				{
					pFirstExecutionCommandList->PipelineTextureBarriers(pSynchronizationStage->SrcPipelineStage, pSynchronizationStage->SameQueueDstPipelineStage, otherQueueTextureBarriers.GetData(), otherQueueTextureBarriers.GetSize());
					pSecondExecutionCommandList->PipelineTextureBarriers(pSynchronizationStage->SrcPipelineStage, pSynchronizationStage->OtherQueueDstPipelineStage, otherQueueTextureBarriers.GetData(), otherQueueTextureBarriers.GetSize());
				}

				(*ppSecondExecutionStage) = pSecondExecutionCommandList;
			}
		}

		// Draw Texture Synchronizations
		{
			const TArray<PipelineTextureBarrierDesc>& sameQueueDrawTextureBarriers = pSynchronizationStage->DrawTextureBarriers[0]; // SAME_QUEUE_TEXTURE_SYNCHRONIZATION_INDEX
			const TArray<PipelineTextureBarrierDesc>& otherQueueDrawTextureBarriers = pSynchronizationStage->DrawTextureBarriers[1]; // OTHER_QUEUE_TEXTURE_SYNCHRONIZATION_INDEX

			if (sameQueueDrawTextureBarriers.GetSize() > 0 && sameQueueDrawTextureBarriers[0].pTexture != nullptr)
			{
				PipelineTextureBarriers(pFirstExecutionCommandList, sameQueueDrawTextureBarriers, pSynchronizationStage->SrcPipelineStage, pSynchronizationStage->SameQueueDstPipelineStage);
			}

			if (otherQueueDrawTextureBarriers.GetSize() > 0 && otherQueueDrawTextureBarriers[0].pTexture != nullptr)
			{
				PipelineTextureBarriers(pFirstExecutionCommandList, otherQueueDrawTextureBarriers, pSynchronizationStage->SrcPipelineStage, pSynchronizationStage->OtherQueueDstPipelineStage);
				PipelineTextureBarriers(pSecondExecutionCommandList, otherQueueDrawTextureBarriers, pSynchronizationStage->SrcPipelineStage, pSynchronizationStage->OtherQueueDstPipelineStage);
				(*ppSecondExecutionStage) = pSecondExecutionCommandList; // Can I do this like normal textures?
			}
		}

		//Draw Buffer Synchronization
		{
			const TArray<PipelineBufferBarrierDesc>& sameQueueDrawBufferBarriers		= pSynchronizationStage->DrawBufferBarriers[SAME_QUEUE_BUFFER_SYNCHRONIZATION_INDEX];
			const TArray<PipelineBufferBarrierDesc>& otherQueueDrawBufferBarriers		= pSynchronizationStage->DrawBufferBarriers[OTHER_QUEUE_BUFFER_SYNCHRONIZATION_INDEX];

			if (sameQueueDrawBufferBarriers.GetSize() > 0 && sameQueueDrawBufferBarriers[0].pBuffer != nullptr)
			{
				PipelineBufferBarriers(pFirstExecutionCommandList, sameQueueDrawBufferBarriers, pSynchronizationStage->SrcPipelineStage, pSynchronizationStage->SameQueueDstPipelineStage);
			}

			if (otherQueueDrawBufferBarriers.GetSize() > 0 && otherQueueDrawBufferBarriers[0].pBuffer != nullptr)
			{
				PipelineBufferBarriers(pFirstExecutionCommandList, otherQueueDrawBufferBarriers, pSynchronizationStage->SrcPipelineStage, pSynchronizationStage->OtherQueueDstPipelineStage);
				PipelineBufferBarriers(pSecondExecutionCommandList, otherQueueDrawBufferBarriers, pSynchronizationStage->SrcPipelineStage, pSynchronizationStage->OtherQueueDstPipelineStage);
				(*ppSecondExecutionStage) = pSecondExecutionCommandList;
			}
		}

		//Buffer Synchronization
		{
			const TArray<PipelineBufferBarrierDesc>& sameQueueBufferBarriers		= pSynchronizationStage->BufferBarriers[SAME_QUEUE_BUFFER_SYNCHRONIZATION_INDEX];
			const TArray<PipelineBufferBarrierDesc>& otherQueueBufferBarriers		= pSynchronizationStage->BufferBarriers[OTHER_QUEUE_BUFFER_SYNCHRONIZATION_INDEX];

			if (sameQueueBufferBarriers.GetSize() > 0)
			{
				PipelineBufferBarriers(pFirstExecutionCommandList, sameQueueBufferBarriers, pSynchronizationStage->SrcPipelineStage, pSynchronizationStage->SameQueueDstPipelineStage);
			}

			if (otherQueueBufferBarriers.GetSize() > 0)
			{
				PipelineBufferBarriers(pFirstExecutionCommandList, otherQueueBufferBarriers, pSynchronizationStage->SrcPipelineStage, pSynchronizationStage->OtherQueueDstPipelineStage);
				PipelineBufferBarriers(pSecondExecutionCommandList, otherQueueBufferBarriers, pSynchronizationStage->SrcPipelineStage, pSynchronizationStage->OtherQueueDstPipelineStage);
				(*ppSecondExecutionStage) = pSecondExecutionCommandList;
			}
		}

		Profiler::GetGPUProfiler()->EndTimestamp(pGraphicsCommandList);
		pGraphicsCommandList->End();
		Profiler::GetGPUProfiler()->EndTimestamp(pComputeCommandList);
		pComputeCommandList->End();
		//if (pSynchronizationStage->ExecutionQueue == ECommandQueueType::COMMAND_QUEUE_TYPE_GRAPHICS)
		//{
		//}
		//else if (pSynchronizationStage->ExecutionQueue == ECommandQueueType::COMMAND_QUEUE_TYPE_COMPUTE)
		//{
		//}

	}

	void RenderGraph::ExecuteGraphicsRenderStage(
		RenderStage*		pRenderStage,
		CommandAllocator*	pGraphicsCommandAllocator,
		CommandList*		pGraphicsCommandList,
		CommandList**		ppExecutionStage)
	{
		if ((pRenderStage->FrameCounter != pRenderStage->FrameOffset || pRenderStage->Sleeping) && pRenderStage->pDisabledRenderPass == nullptr )
			return;

		Profiler::GetGPUProfiler()->GetTimestamp(pGraphicsCommandList);
		Profiler::GetGPUProfiler()->GetGraphicsPipelineStat();
		pGraphicsCommandAllocator->Reset();
		pGraphicsCommandList->Begin(nullptr);
		Profiler::GetGPUProfiler()->ResetGraphicsPipelineStat(pGraphicsCommandList);
		Profiler::GetGPUProfiler()->ResetTimestamp(pGraphicsCommandList);
		Profiler::GetGPUProfiler()->StartGraphicsPipelineStat(pGraphicsCommandList);
		Profiler::GetGPUProfiler()->StartTimestamp(pGraphicsCommandList);

		Viewport viewport = { };
		viewport.MinDepth	= 0.0f;
		viewport.MaxDepth	= 1.0f;
		viewport.Width		= (float)pRenderStage->Dimensions.x;
		viewport.Height		= -(float)pRenderStage->Dimensions.y;
		viewport.x			= 0.0f;
		viewport.y			= (float)pRenderStage->Dimensions.y;

		pGraphicsCommandList->SetViewports(&viewport, 0, 1);

		ScissorRect scissorRect = { };
		scissorRect.Width	= pRenderStage->Dimensions.x;
		scissorRect.Height	= pRenderStage->Dimensions.y;
		scissorRect.x		= 0;
		scissorRect.y		= 0;

		pGraphicsCommandList->SetScissorRects(&scissorRect, 0, 1);

		pGraphicsCommandList->BindGraphicsPipeline(pRenderStage->pPipelineState);

		if (pRenderStage->ExternalPushConstants.DataSize > 0)
			pGraphicsCommandList->SetConstantRange(pRenderStage->pPipelineLayout, pRenderStage->PipelineStageMask, pRenderStage->ExternalPushConstants.pData, pRenderStage->ExternalPushConstants.DataSize, pRenderStage->ExternalPushConstants.Offset);

		if (pRenderStage->ppBufferDescriptorSets != nullptr)
			pGraphicsCommandList->BindDescriptorSetGraphics(pRenderStage->ppBufferDescriptorSets[m_BackBufferIndex], pRenderStage->pPipelineLayout, pRenderStage->BufferSetIndex);

		if (pRenderStage->ppTextureDescriptorSets != nullptr)
			pGraphicsCommandList->BindDescriptorSetGraphics(pRenderStage->ppTextureDescriptorSets[m_BackBufferIndex], pRenderStage->pPipelineLayout, pRenderStage->TextureSetIndex);

		uint32 frameBufferWidth		= 0;
		uint32 frameBufferHeight	= 0;

		for (uint32 r = 0; r < pRenderStage->ExecutionCount; r++)
		{
			TextureView* ppTextureViews[MAX_COLOR_ATTACHMENTS];
			TextureView* pDepthStencilTextureView = nullptr;
			ClearColorDesc clearColorDescriptions[MAX_COLOR_ATTACHMENTS + 1];

			uint32 textureViewCount = 0;
			uint32 clearColorCount = 0;
			for (Resource* pResource : pRenderStage->RenderTargetResources)
			{
				TextureView* pRenderTarget = nullptr;

				if (pResource->BackBufferBound)
				{
					pRenderTarget = pResource->Texture.PerSubImageTextureViews[m_BackBufferIndex * (pResource->Texture.PerSubImageTextureViews.GetSize() / m_BackBufferCount)];
				}
				else
				{
					bool indexed = pResource->Texture.PerSubImageTextureViews.GetSize() > 1;

					pRenderTarget = indexed ? pResource->Texture.PerSubImageTextureViews[r] : pResource->Texture.PerSubImageTextureViews[0];
				}

				const TextureDesc& renderTargetDesc = pRenderTarget->GetTexture()->GetDesc();
				frameBufferWidth	= renderTargetDesc.Width;
				frameBufferHeight	= renderTargetDesc.Height;

				ppTextureViews[textureViewCount++] = pRenderTarget;

				ClearColorDesc* pClearColorDesc = &clearColorDescriptions[clearColorCount];
				pClearColorDesc->Color[0] = 0.0f;
				pClearColorDesc->Color[1] = 0.0f;
				pClearColorDesc->Color[2] = 0.0f;
				pClearColorDesc->Color[3] = 0.0f;

				clearColorCount++;
			}

			if (pRenderStage->pDepthStencilAttachment != nullptr)
			{
				if (pRenderStage->pDepthStencilAttachment->BackBufferBound)
				{
					pDepthStencilTextureView = pRenderStage->pDepthStencilAttachment->Texture.PerSubImageTextureViews[m_BackBufferIndex * (pRenderStage->pDepthStencilAttachment->Texture.PerSubImageTextureViews.GetSize() / m_BackBufferCount)];
				}
				else
				{
					bool indexed = pRenderStage->pDepthStencilAttachment->Texture.PerSubImageTextureViews.GetSize() > 1;

					pDepthStencilTextureView = indexed ? pRenderStage->pDepthStencilAttachment->Texture.PerSubImageTextureViews[r] : pRenderStage->pDepthStencilAttachment->Texture.PerSubImageTextureViews[0];
				}

				const TextureDesc& depthStencilDesc = pDepthStencilTextureView->GetTexture()->GetDesc();
				frameBufferWidth	= depthStencilDesc.Width;
				frameBufferHeight	= depthStencilDesc.Height;

				ClearColorDesc* pClearDepthStencilDesc = &clearColorDescriptions[clearColorCount];
				pClearDepthStencilDesc->Depth		= 1.0f;
				pClearDepthStencilDesc->Stencil		= 0;

				clearColorCount++;
			}

			if (pRenderStage->FrameCounter == pRenderStage->FrameOffset && !pRenderStage->Sleeping)
			{
				BeginRenderPassDesc beginRenderPassDesc = { };
				beginRenderPassDesc.pRenderPass			= pRenderStage->pRenderPass;
				beginRenderPassDesc.ppRenderTargets		= ppTextureViews;
				beginRenderPassDesc.RenderTargetCount	= textureViewCount;
				beginRenderPassDesc.pDepthStencil		= pDepthStencilTextureView;
				beginRenderPassDesc.Width				= frameBufferWidth;
				beginRenderPassDesc.Height				= frameBufferHeight;
				beginRenderPassDesc.Flags				= FRenderPassBeginFlag::RENDER_PASS_BEGIN_FLAG_INLINE;
				beginRenderPassDesc.pClearColors		= clearColorDescriptions;
				beginRenderPassDesc.ClearColorCount		= clearColorCount;
				beginRenderPassDesc.Offset.x			= 0;
				beginRenderPassDesc.Offset.y			= 0;

				pGraphicsCommandList->BeginRenderPass(&beginRenderPassDesc);

				PushConstants* pDrawIterationPushConstants = &pRenderStage->pInternalPushConstants[DRAW_ITERATION_PUSH_CONSTANTS_INDEX];
				if (pDrawIterationPushConstants->MaxDataSize == sizeof(uint32))
				{
					memcpy(pDrawIterationPushConstants->pData, &r, sizeof(uint32));
					pGraphicsCommandList->SetConstantRange(pRenderStage->pPipelineLayout, pRenderStage->PipelineStageMask, pDrawIterationPushConstants->pData, pDrawIterationPushConstants->DataSize, pDrawIterationPushConstants->Offset);
				}

				if (pRenderStage->DrawType == ERenderStageDrawType::SCENE_INSTANCES)
				{
					for (const DrawArg& drawArg : pRenderStage->DrawArgs)
					{
						pGraphicsCommandList->BindIndexBuffer(drawArg.pIndexBuffer, 0, EIndexType::INDEX_TYPE_UINT32);

						if (drawArg.pDescriptorSet != nullptr)
						{
							pGraphicsCommandList->BindDescriptorSetGraphics(drawArg.pDescriptorSet, pRenderStage->pPipelineLayout, pRenderStage->DrawSetIndex);

							if (pRenderStage->DrawExtensionSetIndex != UINT32_MAX && drawArg.pExtensionDataDescriptorSet != nullptr)
							{
								pGraphicsCommandList->BindDescriptorSetGraphics(drawArg.pExtensionDataDescriptorSet, pRenderStage->pPipelineLayout, pRenderStage->DrawExtensionSetIndex);
							}
						}

						pGraphicsCommandList->DrawIndexInstanced(drawArg.IndexCount, drawArg.InstanceCount, 0, 0, 0);
					}
				}
				else if (pRenderStage->DrawType == ERenderStageDrawType::SCENE_INSTANCES_MESH_SHADER)
				{
					for (const DrawArg& drawArg : pRenderStage->DrawArgs)
					{
						if (drawArg.pDescriptorSet != nullptr)
						{
							pGraphicsCommandList->BindDescriptorSetGraphics(drawArg.pDescriptorSet, pRenderStage->pPipelineLayout, pRenderStage->DrawSetIndex);

							if (pRenderStage->DrawExtensionSetIndex != UINT32_MAX && drawArg.pExtensionDataDescriptorSet != nullptr)
							{
								pGraphicsCommandList->BindDescriptorSetGraphics(drawArg.pExtensionDataDescriptorSet, pRenderStage->pPipelineLayout, pRenderStage->DrawExtensionSetIndex);
							}
						}

						const uint32 maxTaskCount = m_Features.MaxDrawMeshTasksCount;
						const uint32 totalMeshletCount = drawArg.MeshletCount * drawArg.InstanceCount;
						if (totalMeshletCount > maxTaskCount)
						{
							int32 meshletsLeft	= static_cast<int32>(totalMeshletCount);
							int32 meshletOffset = 0;
							while (meshletsLeft > 0)
							{
								int32 meshletCount = std::min<int32>(maxTaskCount, meshletsLeft);
								pGraphicsCommandList->DispatchMesh(meshletCount, meshletOffset);

								meshletOffset += meshletCount;
								meshletsLeft -= meshletCount;
							}
						}
						else
						{
							pGraphicsCommandList->DispatchMesh(totalMeshletCount, 0);
						}
					}
				}
				else if (pRenderStage->DrawType == ERenderStageDrawType::FULLSCREEN_QUAD)
				{
					pGraphicsCommandList->DrawInstanced(3, 1, 0, 0);
				}
				else if (pRenderStage->DrawType == ERenderStageDrawType::CUBE)
				{
					pGraphicsCommandList->DrawInstanced(36, 1, 0, 0);
				}
			}
			else
			{
				BeginRenderPassDesc beginRenderPassDesc = { };
				beginRenderPassDesc.pRenderPass			= pRenderStage->pDisabledRenderPass;
				beginRenderPassDesc.ppRenderTargets		= ppTextureViews;
				beginRenderPassDesc.RenderTargetCount	= textureViewCount;
				beginRenderPassDesc.pDepthStencil		= pDepthStencilTextureView;
				beginRenderPassDesc.Width				= frameBufferWidth;
				beginRenderPassDesc.Height				= frameBufferHeight;
				beginRenderPassDesc.Flags				= FRenderPassBeginFlag::RENDER_PASS_BEGIN_FLAG_INLINE;
				beginRenderPassDesc.pClearColors		= clearColorDescriptions;
				beginRenderPassDesc.ClearColorCount		= clearColorCount;
				beginRenderPassDesc.Offset.x			= 0;
				beginRenderPassDesc.Offset.y			= 0;

				pGraphicsCommandList->BeginRenderPass(&beginRenderPassDesc);
			}

			pGraphicsCommandList->EndRenderPass();
		}

		Profiler::GetGPUProfiler()->EndGraphicsPipelineStat(pGraphicsCommandList);
		Profiler::GetGPUProfiler()->EndTimestamp(pGraphicsCommandList);
		pGraphicsCommandList->End();

		(*ppExecutionStage) = pGraphicsCommandList;
	}

	void RenderGraph::ExecuteComputeRenderStage(
		RenderStage*		pRenderStage,
		CommandAllocator*	pComputeCommandAllocator,
		CommandList*		pComputeCommandList,
		CommandList**		ppExecutionStage)
	{
		if (pRenderStage->FrameCounter == pRenderStage->FrameOffset && !pRenderStage->Sleeping)
		{
			Profiler::GetGPUProfiler()->GetTimestamp(pComputeCommandList);
			pComputeCommandAllocator->Reset();
			pComputeCommandList->Begin(nullptr);
			Profiler::GetGPUProfiler()->ResetTimestamp(pComputeCommandList);
			Profiler::GetGPUProfiler()->StartTimestamp(pComputeCommandList);

			pComputeCommandList->BindComputePipeline(pRenderStage->pPipelineState);

			if (pRenderStage->ppBufferDescriptorSets != nullptr)
				pComputeCommandList->BindDescriptorSetCompute(pRenderStage->ppBufferDescriptorSets[m_BackBufferIndex], pRenderStage->pPipelineLayout, pRenderStage->BufferSetIndex);

			if (pRenderStage->ppTextureDescriptorSets != nullptr)
				pComputeCommandList->BindDescriptorSetCompute(pRenderStage->ppTextureDescriptorSets[m_BackBufferIndex], pRenderStage->pPipelineLayout, pRenderStage->TextureSetIndex);

			pComputeCommandList->Dispatch(pRenderStage->Dimensions.x, pRenderStage->Dimensions.y, pRenderStage->Dimensions.z);

			Profiler::GetGPUProfiler()->EndTimestamp(pComputeCommandList);
			pComputeCommandList->End();

			(*ppExecutionStage) = pComputeCommandList;
		}
	}

	void RenderGraph::ExecuteRayTracingRenderStage(
		RenderStage*		pRenderStage,
		CommandAllocator*	pComputeCommandAllocator,
		CommandList*		pComputeCommandList,
		CommandList**		ppExecutionStage)
	{
		if (pRenderStage->FrameCounter == pRenderStage->FrameOffset && !pRenderStage->Sleeping && pRenderStage->pSBT != nullptr)
		{
			Profiler::GetGPUProfiler()->GetTimestamp(pComputeCommandList);
			pComputeCommandAllocator->Reset();
			pComputeCommandList->Begin(nullptr);
			Profiler::GetGPUProfiler()->ResetTimestamp(pComputeCommandList);
			Profiler::GetGPUProfiler()->StartTimestamp(pComputeCommandList);

			pComputeCommandList->BindRayTracingPipeline(pRenderStage->pPipelineState);

			if (pRenderStage->ppBufferDescriptorSets != nullptr)
				pComputeCommandList->BindDescriptorSetRayTracing(pRenderStage->ppBufferDescriptorSets[m_BackBufferIndex], pRenderStage->pPipelineLayout, pRenderStage->BufferSetIndex);

			if (pRenderStage->ppTextureDescriptorSets != nullptr)
				pComputeCommandList->BindDescriptorSetRayTracing(pRenderStage->ppTextureDescriptorSets[m_BackBufferIndex], pRenderStage->pPipelineLayout, pRenderStage->TextureSetIndex);

			pComputeCommandList->TraceRays(pRenderStage->pSBT, pRenderStage->Dimensions.x, pRenderStage->Dimensions.y, pRenderStage->Dimensions.z);

			Profiler::GetGPUProfiler()->EndTimestamp(pComputeCommandList);
			pComputeCommandList->End();

			(*ppExecutionStage) = pComputeCommandList;
		}
	}

	void RenderGraph::PipelineTextureBarriers(CommandList* pCommandList, const TArray<PipelineTextureBarrierDesc>& textureBarriers, FPipelineStageFlags srcPipelineStage, FPipelineStageFlags dstPipelineStage)
	{
		uint32 remaining = textureBarriers.GetSize() % MAX_IMAGE_BARRIERS;
		uint32 i = 0;
		for (; i < floor(textureBarriers.GetSize() / MAX_IMAGE_BARRIERS); i++)
			pCommandList->PipelineTextureBarriers(srcPipelineStage, dstPipelineStage, &textureBarriers[i * MAX_IMAGE_BARRIERS], MAX_IMAGE_BARRIERS);
		if (remaining != 0)
			pCommandList->PipelineTextureBarriers(srcPipelineStage, dstPipelineStage, &textureBarriers[i * MAX_IMAGE_BARRIERS], remaining);
	}

	void RenderGraph::PipelineBufferBarriers(CommandList* pCommandList, const TArray<PipelineBufferBarrierDesc>& bufferBarriers, FPipelineStageFlags srcPipelineStage, FPipelineStageFlags dstPipelineStage)
	{
		uint32 remaining = bufferBarriers.GetSize() % MAX_BUFFER_BARRIERS;
		uint32 i = 0;
		for (; i < floor(bufferBarriers.GetSize() / MAX_BUFFER_BARRIERS); i++)
			pCommandList->PipelineBufferBarriers(srcPipelineStage, dstPipelineStage, &bufferBarriers[i * MAX_BUFFER_BARRIERS], MAX_BUFFER_BARRIERS);
		if (remaining != 0)
			pCommandList->PipelineBufferBarriers(srcPipelineStage, dstPipelineStage, &bufferBarriers[i * MAX_BUFFER_BARRIERS], remaining);
	}
}<|MERGE_RESOLUTION|>--- conflicted
+++ resolved
@@ -1901,19 +1901,11 @@
 							return false;
 						}
 
-<<<<<<< HEAD
 						// if (pRenderStageDesc->Type != EPipelineStateType::PIPELINE_STATE_TYPE_GRAPHICS || pRenderStageDesc->Graphics.DrawType != ERenderStageDrawType::SCENE_INSTANCES)
 						// {
 						// 	LOG_ERROR("[RenderGraph]: Unfortunately, only GRAPHICS Render Stages with Draw Type SCENE_INSTANCES is allowed to have a resource of binding type DRAW_BUFFERS");
 						// 	return false;
 						// }
-=======
-						if (pRenderStageDesc->Type != EPipelineStateType::PIPELINE_STATE_TYPE_GRAPHICS || pRenderStageDesc->Graphics.DrawType != ERenderStageDrawType::SCENE_INSTANCES)
-						{
-							LOG_ERROR("Unfortunately, only GRAPHICS Render Stages with Draw Type SCENE_INSTANCES is allowed to have a resource of binding type DRAW_BUFFERS");
-							return false;
-						}
->>>>>>> aea04c62
 
 						DrawArgMaskDesc maskDesc = {};
 						maskDesc.IncludeMask = pResourceStateDesc->DrawArgsIncludeMask;
@@ -3744,14 +3736,9 @@
 						// For draw arg extensions
 						if (pDrawArg->HasExtensions)
 						{
-<<<<<<< HEAD
 							repushTextureBarrier = false;
 
-							uint32 numExtensionGroups = pDrawArg->InstanceCount;
-							for (uint32 i = 0; i < numExtensionGroups; i++)
-=======
 							for (Entity entity : pDrawArg->EntityIDs)
->>>>>>> aea04c62
 							{
 								DrawArgExtensionGroup* pExtensionGroup = EntityMaskManager::GetExtensionGroup(entity);
 								if (pExtensionGroup)
