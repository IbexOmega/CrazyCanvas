--- conflicted
+++ resolved
@@ -504,15 +504,7 @@
 
 				if (it != m_ResourceMap.end())
 				{
-<<<<<<< HEAD
-					ResourceBinding resourceBinding = {};
-					resourceBinding.pRenderStage	= pRenderStage;
-					resourceBinding.Binding			= UINT32_MAX;
-
-					it->second.ResourceBindings.push_back(resourceBinding);
-=======
 					pRenderStage->pPushConstantsResource = &it->second;
->>>>>>> 4e4a6033
 				}
 				else
 				{
