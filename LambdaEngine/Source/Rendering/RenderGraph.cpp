--- conflicted
+++ resolved
@@ -661,27 +661,19 @@
 					RenderStage* pRenderStage = pResourceBinding->pRenderStage;
 
 					auto drawArgsMaskToArgsIt = pResource->DrawArgs.MaskToArgs.find(pRenderStage->DrawArgsMask);
-<<<<<<< HEAD
-=======
 					pRenderStage->pDrawArgs = drawArgsMaskToArgsIt->second.Args.GetData();
 
-					for (uint32 b = 0; b < m_BackBufferCount; b++)
-					{
-						DescriptorSet** ppPrevDrawArgsPerFrame = pRenderStage->pppDrawArgDescriptorSets[b];
-						DescriptorSet** ppNewDrawArgsPerFrame = nullptr;
->>>>>>> 55c787a5
-
 					if (pRenderStage->UsesCustomRenderer)
 					{
 						pRenderStage->pCustomRenderer->UpdateDrawArgsResource(
-							pResource->Name, 
+							pResource->Name,
 							drawArgsMaskToArgsIt->second.Args.GetData(),
 							drawArgsMaskToArgsIt->second.Args.GetSize());
 					}
 					else
 					{
 						pRenderStage->pDrawArgs = drawArgsMaskToArgsIt->second.Args.GetData();
-					
+
 						for (uint32 b = 0; b < m_BackBufferCount; b++)
 						{
 							DescriptorSet** ppPrevDrawArgsPerFrame = pRenderStage->pppDrawArgDescriptorSets[b];
@@ -689,7 +681,7 @@
 
 							if (pRenderStage->NumDrawArgsPerFrame < drawArgsMaskToArgsIt->second.Args.GetSize())
 							{
-								ppNewDrawArgsPerFrame = DBG_NEW DescriptorSet*[drawArgsMaskToArgsIt->second.Args.GetSize()];
+								ppNewDrawArgsPerFrame = DBG_NEW DescriptorSet * [drawArgsMaskToArgsIt->second.Args.GetSize()];
 							}
 							else
 							{
@@ -708,38 +700,24 @@
 
 								static uint64 offset = 0;
 
-<<<<<<< HEAD
 								const DrawArg& drawArg = drawArgsMaskToArgsIt->second.Args[d];
 								VALIDATE(drawArg.pVertexBuffer);
 								pWriteDescriptorSet->WriteBufferDescriptors(&drawArg.pVertexBuffer, &offset, &drawArg.pVertexBuffer->GetDesc().SizeInBytes, 0, 1, pResourceBinding->DescriptorType);
+
 								VALIDATE(drawArg.pInstanceBuffer);
 								pWriteDescriptorSet->WriteBufferDescriptors(&drawArg.pInstanceBuffer, &offset, &drawArg.pInstanceBuffer->GetDesc().SizeInBytes, 1, 1, pResourceBinding->DescriptorType);
-								VALIDATE(drawArg.pMeshletBuffer);
-								pWriteDescriptorSet->WriteBufferDescriptors(&drawArg.pMeshletBuffer, &offset, &drawArg.pMeshletBuffer->GetDesc().SizeInBytes, 2, 1, pResourceBinding->DescriptorType);
-								VALIDATE(drawArg.pUniqueIndicesBuffer);
-								pWriteDescriptorSet->WriteBufferDescriptors(&drawArg.pUniqueIndicesBuffer, &offset, &drawArg.pUniqueIndicesBuffer->GetDesc().SizeInBytes, 3, 1, pResourceBinding->DescriptorType);
-								VALIDATE(drawArg.pPrimitiveIndices);
-								pWriteDescriptorSet->WriteBufferDescriptors(&drawArg.pPrimitiveIndices, &offset, &drawArg.pPrimitiveIndices->GetDesc().SizeInBytes, 4, 1, pResourceBinding->DescriptorType);
-=======
-							const DrawArg& drawArg = drawArgsMaskToArgsIt->second.Args[d];
-							VALIDATE(drawArg.pVertexBuffer);
-							pWriteDescriptorSet->WriteBufferDescriptors(&drawArg.pVertexBuffer, &offset, &drawArg.pVertexBuffer->GetDesc().SizeInBytes, 0, 1, pResourceBinding->DescriptorType);
-							
-							VALIDATE(drawArg.pInstanceBuffer);
-							pWriteDescriptorSet->WriteBufferDescriptors(&drawArg.pInstanceBuffer, &offset, &drawArg.pInstanceBuffer->GetDesc().SizeInBytes, 1, 1, pResourceBinding->DescriptorType);
-							
-							// If meshletbuffer is nullptr we assume that meshshaders are disabled
-							if (drawArg.pMeshletBuffer)
-							{
-								pWriteDescriptorSet->WriteBufferDescriptors(&drawArg.pMeshletBuffer, &offset, &drawArg.pMeshletBuffer->GetDesc().SizeInBytes, 2, 1, pResourceBinding->DescriptorType);
-								
-								VALIDATE(drawArg.pUniqueIndicesBuffer);
-								pWriteDescriptorSet->WriteBufferDescriptors(&drawArg.pUniqueIndicesBuffer, &offset, &drawArg.pUniqueIndicesBuffer->GetDesc().SizeInBytes, 3, 1, pResourceBinding->DescriptorType);
-								
-								VALIDATE(drawArg.pPrimitiveIndices);
-								pWriteDescriptorSet->WriteBufferDescriptors(&drawArg.pPrimitiveIndices, &offset, &drawArg.pPrimitiveIndices->GetDesc().SizeInBytes, 4, 1, pResourceBinding->DescriptorType);
-							}
->>>>>>> 55c787a5
+
+								// If meshletbuffer is nullptr we assume that meshshaders are disabled
+								if (drawArg.pMeshletBuffer)
+								{
+									pWriteDescriptorSet->WriteBufferDescriptors(&drawArg.pMeshletBuffer, &offset, &drawArg.pMeshletBuffer->GetDesc().SizeInBytes, 2, 1, pResourceBinding->DescriptorType);
+
+									VALIDATE(drawArg.pUniqueIndicesBuffer);
+									pWriteDescriptorSet->WriteBufferDescriptors(&drawArg.pUniqueIndicesBuffer, &offset, &drawArg.pUniqueIndicesBuffer->GetDesc().SizeInBytes, 3, 1, pResourceBinding->DescriptorType);
+
+									VALIDATE(drawArg.pPrimitiveIndices);
+									pWriteDescriptorSet->WriteBufferDescriptors(&drawArg.pPrimitiveIndices, &offset, &drawArg.pPrimitiveIndices->GetDesc().SizeInBytes, 4, 1, pResourceBinding->DescriptorType);
+								}
 
 								ppNewDrawArgsPerFrame[d] = pWriteDescriptorSet;
 							}
@@ -1116,17 +1094,7 @@
 		for (uint32 r = 0; r < m_RenderStageCount; r++)
 		{
 			RenderStage* pRenderStage = &m_pRenderStages[r];
-<<<<<<< HEAD
-
-			if (pRenderStage->UsesCustomRenderer)
-				continue;
-
-			pRenderStage->pPipelineState = PipelineStateManager::GetPipelineState(pRenderStage->PipelineStateID);
-
-			if (pRenderStage->pPipelineState->GetType() == EPipelineStateType::PIPELINE_STATE_TYPE_RAY_TRACING)
-=======
 			if (!pRenderStage->UsesCustomRenderer)
->>>>>>> 55c787a5
 			{
 				pRenderStage->pPipelineState = PipelineStateManager::GetPipelineState(pRenderStage->PipelineStateID);
 
