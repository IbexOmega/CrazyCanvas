--- conflicted
+++ resolved
@@ -3732,13 +3732,8 @@
 
 				clearColorCount++;
 			}
-<<<<<<< HEAD
 				
 			if (pRenderStage->FrameCounter == pRenderStage->FrameOffset && !pRenderStage->Sleeping)
-=======
-
-			if (pRenderStage->FrameCounter == pRenderStage->FrameOffset)
->>>>>>> db949728
 			{
 				BeginRenderPassDesc beginRenderPassDesc = { };
 				beginRenderPassDesc.pRenderPass			= pRenderStage->pRenderPass;
