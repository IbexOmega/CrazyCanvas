#include "Rendering/ParticleRenderer.h"

#include "Rendering/Core/API/CommandAllocator.h"
#include "Rendering/Core/API/CommandList.h"
#include "Rendering/Core/API/DescriptorHeap.h"
#include "Rendering/Core/API/DescriptorSet.h"
#include "Rendering/Core/API/PipelineState.h"
#include "Rendering/Core/API/TextureView.h"

#include "Rendering/ParticleManager.h"

#include "Rendering/RenderAPI.h"
namespace LambdaEngine
{
	ParticleRenderer* ParticleRenderer::s_pInstance = nullptr;

	ParticleRenderer::ParticleRenderer()
	{
		VALIDATE(s_pInstance == nullptr);
		s_pInstance = this;

		m_ParticleCount = 0;
	}

	ParticleRenderer::~ParticleRenderer()
	{
		VALIDATE(s_pInstance != nullptr);
		s_pInstance = nullptr;

		for (uint32 b = 0; b < m_BackBufferCount; b++)
		{
			SAFERELEASE(m_ppGraphicCommandLists[b]);
			SAFERELEASE(m_ppGraphicCommandAllocators[b]);
		}

		SAFEDELETE_ARRAY(m_ppGraphicCommandLists);
		SAFEDELETE_ARRAY(m_ppGraphicCommandAllocators);
	}

	bool LambdaEngine::ParticleRenderer::CreatePipelineLayout()
	{
		DescriptorBindingDesc perFrameBufferBindingDesc = {};
		perFrameBufferBindingDesc.DescriptorType = EDescriptorType::DESCRIPTOR_TYPE_CONSTANT_BUFFER;
		perFrameBufferBindingDesc.DescriptorCount = 1;
		perFrameBufferBindingDesc.Binding = 0;
		perFrameBufferBindingDesc.ShaderStageMask = FShaderStageFlag::SHADER_STAGE_FLAG_VERTEX_SHADER;

		DescriptorBindingDesc textureBindingDesc = {};
		textureBindingDesc.DescriptorType = EDescriptorType::DESCRIPTOR_TYPE_SHADER_RESOURCE_COMBINED_SAMPLER;
		textureBindingDesc.DescriptorCount = 100;
		textureBindingDesc.Binding = 0;
		textureBindingDesc.ShaderStageMask = FShaderStageFlag::SHADER_STAGE_FLAG_PIXEL_SHADER;
		textureBindingDesc.Flags = FDescriptorSetLayoutBindingFlag::DESCRIPTOR_SET_LAYOUT_BINDING_FLAG_PARTIALLY_BOUND;

		DescriptorBindingDesc verticesBindingDesc = {};
		verticesBindingDesc.DescriptorType = EDescriptorType::DESCRIPTOR_TYPE_UNORDERED_ACCESS_BUFFER;
		verticesBindingDesc.DescriptorCount = 1;
		verticesBindingDesc.Binding = 0;
		verticesBindingDesc.ShaderStageMask = FShaderStageFlag::SHADER_STAGE_FLAG_VERTEX_SHADER;

		DescriptorBindingDesc instanceBindingDesc = {};
		instanceBindingDesc.DescriptorType = EDescriptorType::DESCRIPTOR_TYPE_UNORDERED_ACCESS_BUFFER;
		instanceBindingDesc.DescriptorCount = 1;
		instanceBindingDesc.Binding = 1;
		instanceBindingDesc.ShaderStageMask = FShaderStageFlag::SHADER_STAGE_FLAG_VERTEX_SHADER;

		DescriptorBindingDesc atlasDataBindingDesc = {};
		atlasDataBindingDesc.DescriptorType = EDescriptorType::DESCRIPTOR_TYPE_UNORDERED_ACCESS_BUFFER;
		atlasDataBindingDesc.DescriptorCount = 1;
		atlasDataBindingDesc.Binding = 0;
		atlasDataBindingDesc.ShaderStageMask = FShaderStageFlag::SHADER_STAGE_FLAG_VERTEX_SHADER;

		DescriptorSetLayoutDesc descriptorSetLayoutDesc1 = {};
		descriptorSetLayoutDesc1.DescriptorBindings = { perFrameBufferBindingDesc };

		DescriptorSetLayoutDesc descriptorSetLayoutDesc2 = {};
		descriptorSetLayoutDesc2.DescriptorBindings = { textureBindingDesc };

		DescriptorSetLayoutDesc descriptorSetLayoutDesc3 = {};
		descriptorSetLayoutDesc3.DescriptorBindings = { verticesBindingDesc, instanceBindingDesc };

		DescriptorSetLayoutDesc descriptorSetLayoutDesc4 = {};
		descriptorSetLayoutDesc4.DescriptorBindings = { atlasDataBindingDesc };

		PipelineLayoutDesc pipelineLayoutDesc = { };
		pipelineLayoutDesc.DebugName = "Particle Renderer Pipeline Layout";
		pipelineLayoutDesc.DescriptorSetLayouts = { descriptorSetLayoutDesc1, descriptorSetLayoutDesc2, descriptorSetLayoutDesc3, descriptorSetLayoutDesc4 };

		m_PipelineLayout = RenderAPI::GetDevice()->CreatePipelineLayout(&pipelineLayoutDesc);

		return m_PipelineLayout != nullptr;
	}

	bool LambdaEngine::ParticleRenderer::CreateDescriptorSets()
	{
		DescriptorHeapInfo descriptorCountDesc = { };
		descriptorCountDesc.SamplerDescriptorCount = 0;
		descriptorCountDesc.TextureDescriptorCount = 0;
		descriptorCountDesc.TextureCombinedSamplerDescriptorCount = 0;
		descriptorCountDesc.ConstantBufferDescriptorCount = 1;
		descriptorCountDesc.UnorderedAccessBufferDescriptorCount = 2;
		descriptorCountDesc.UnorderedAccessTextureDescriptorCount = 0;
		descriptorCountDesc.AccelerationStructureDescriptorCount = 0;

		DescriptorHeapDesc descriptorHeapDesc = { };
		descriptorHeapDesc.DebugName = "Particle Renderer Descriptor Heap";
		descriptorHeapDesc.DescriptorSetCount = 64;
		descriptorHeapDesc.DescriptorCount = descriptorCountDesc;

		m_DescriptorHeap = RenderAPI::GetDevice()->CreateDescriptorHeap(&descriptorHeapDesc);
		if (!m_DescriptorHeap)
		{
			return false;
		}

		m_PerFrameBufferDescriptorSet = RenderAPI::GetDevice()->CreateDescriptorSet("Particle Buffer Descriptor Set 0", m_PipelineLayout.Get(), 0, m_DescriptorHeap.Get());
		if (m_PerFrameBufferDescriptorSet == nullptr)
		{
			LOG_ERROR("[ParticleRenderer]: Failed to create PerFrameBuffer Descriptor Set 0");
			return false;
		}

		return true;
	}

	bool LambdaEngine::ParticleRenderer::CreateShaders()
	{
		bool success = true;

		if (m_MeshShaders)
		{
			m_MeshShaderGUID = ResourceManager::LoadShaderFromFile("/Particles/Particle.mesh", FShaderStageFlag::SHADER_STAGE_FLAG_MESH_SHADER, EShaderLang::SHADER_LANG_GLSL);
			success &= m_MeshShaderGUID != GUID_NONE;
		}
		else
		{
			m_VertexShaderGUID = ResourceManager::LoadShaderFromFile("/Particles/Particle.vert", FShaderStageFlag::SHADER_STAGE_FLAG_VERTEX_SHADER, EShaderLang::SHADER_LANG_GLSL);
			success &= m_VertexShaderGUID != GUID_NONE;
		}

		m_PixelShaderGUID = ResourceManager::LoadShaderFromFile("/Particles/Particle.frag", FShaderStageFlag::SHADER_STAGE_FLAG_PIXEL_SHADER, EShaderLang::SHADER_LANG_GLSL);
		success &= m_PixelShaderGUID != GUID_NONE;

		return success;
	}

	bool LambdaEngine::ParticleRenderer::CreateCommandLists()
	{
		m_ppGraphicCommandAllocators = DBG_NEW CommandAllocator * [m_BackBufferCount];
		m_ppGraphicCommandLists = DBG_NEW CommandList * [m_BackBufferCount];

		for (uint32 b = 0; b < m_BackBufferCount; b++)
		{
			m_ppGraphicCommandAllocators[b] = RenderAPI::GetDevice()->CreateCommandAllocator("Particle Renderer Graphics Command Allocator " + std::to_string(b), ECommandQueueType::COMMAND_QUEUE_TYPE_GRAPHICS);

			if (!m_ppGraphicCommandAllocators[b])
			{
				return false;
			}

			CommandListDesc commandListDesc = {};
			commandListDesc.DebugName = "Particle Renderer Graphics Command List " + std::to_string(b);
			commandListDesc.CommandListType = ECommandListType::COMMAND_LIST_TYPE_PRIMARY;
			commandListDesc.Flags = FCommandListFlag::COMMAND_LIST_FLAG_ONE_TIME_SUBMIT;

			m_ppGraphicCommandLists[b] = RenderAPI::GetDevice()->CreateCommandList(m_ppGraphicCommandAllocators[b], &commandListDesc);

			if (!m_ppGraphicCommandLists[b])
			{
				return false;
			}
		}

		return true;
	}

	bool LambdaEngine::ParticleRenderer::CreateRenderPass(RenderPassAttachmentDesc* pColorAttachmentDesc, RenderPassAttachmentDesc* pDepthStencilAttachmentDesc)
	{
		RenderPassAttachmentDesc colorAttachmentDesc = {};
		colorAttachmentDesc.Format = EFormat::FORMAT_R8G8B8A8_UNORM;
		colorAttachmentDesc.SampleCount = 1;
		colorAttachmentDesc.LoadOp = ELoadOp::LOAD_OP_CLEAR;
		colorAttachmentDesc.StoreOp = EStoreOp::STORE_OP_STORE;
		colorAttachmentDesc.StencilLoadOp = ELoadOp::LOAD_OP_DONT_CARE;
		colorAttachmentDesc.StencilStoreOp = EStoreOp::STORE_OP_DONT_CARE;
		colorAttachmentDesc.InitialState = pColorAttachmentDesc->InitialState;
		colorAttachmentDesc.FinalState = pColorAttachmentDesc->FinalState;

		RenderPassAttachmentDesc depthAttachmentDesc = {};
		depthAttachmentDesc.Format = EFormat::FORMAT_D24_UNORM_S8_UINT;
		depthAttachmentDesc.SampleCount = 1;
		depthAttachmentDesc.LoadOp = ELoadOp::LOAD_OP_LOAD;
		depthAttachmentDesc.StoreOp = EStoreOp::STORE_OP_STORE;
		depthAttachmentDesc.StencilLoadOp = ELoadOp::LOAD_OP_DONT_CARE;
		depthAttachmentDesc.StencilStoreOp = EStoreOp::STORE_OP_DONT_CARE;
		depthAttachmentDesc.InitialState = pDepthStencilAttachmentDesc->InitialState;
		depthAttachmentDesc.FinalState = pDepthStencilAttachmentDesc->FinalState;

		RenderPassSubpassDesc subpassDesc = {};
		subpassDesc.RenderTargetStates = { ETextureState::TEXTURE_STATE_RENDER_TARGET };
		subpassDesc.DepthStencilAttachmentState = ETextureState::TEXTURE_STATE_DEPTH_STENCIL_ATTACHMENT;

		RenderPassSubpassDependencyDesc subpassDependencyDesc = {};
		subpassDependencyDesc.SrcSubpass = EXTERNAL_SUBPASS;
		subpassDependencyDesc.DstSubpass = 0;
		subpassDependencyDesc.SrcAccessMask = 0;
		subpassDependencyDesc.DstAccessMask = FMemoryAccessFlag::MEMORY_ACCESS_FLAG_MEMORY_READ | FMemoryAccessFlag::MEMORY_ACCESS_FLAG_MEMORY_WRITE;
		subpassDependencyDesc.SrcStageMask = FPipelineStageFlag::PIPELINE_STAGE_FLAG_RENDER_TARGET_OUTPUT;
		subpassDependencyDesc.DstStageMask = FPipelineStageFlag::PIPELINE_STAGE_FLAG_RENDER_TARGET_OUTPUT;

		RenderPassDesc renderPassDesc = {};
		renderPassDesc.DebugName = "Particle Renderer Render Pass";
		renderPassDesc.Attachments = { colorAttachmentDesc, depthAttachmentDesc };
		renderPassDesc.Subpasses = { subpassDesc };
		renderPassDesc.SubpassDependencies = { subpassDependencyDesc };

		m_RenderPass = RenderAPI::GetDevice()->CreateRenderPass(&renderPassDesc);

		return true;
	}

	bool LambdaEngine::ParticleRenderer::CreatePipelineState()
	{
		ManagedGraphicsPipelineStateDesc pipelineStateDesc = {};
		pipelineStateDesc.DebugName = "Particle Pipeline State";
		pipelineStateDesc.RenderPass = m_RenderPass;
		pipelineStateDesc.PipelineLayout = m_PipelineLayout;

		pipelineStateDesc.InputAssembly.PrimitiveTopology = EPrimitiveTopology::PRIMITIVE_TOPOLOGY_TRIANGLE_LIST;

		pipelineStateDesc.RasterizerState.LineWidth = 1.f;
		pipelineStateDesc.RasterizerState.PolygonMode = EPolygonMode::POLYGON_MODE_FILL;
		pipelineStateDesc.RasterizerState.CullMode = ECullMode::CULL_MODE_NONE;

		pipelineStateDesc.DepthStencilState = {};
		pipelineStateDesc.DepthStencilState.DepthTestEnable = true;
		pipelineStateDesc.DepthStencilState.DepthWriteEnable = true;

		pipelineStateDesc.BlendState.BlendAttachmentStates =
		{
			{
				EBlendOp::BLEND_OP_ADD,
				EBlendFactor::BLEND_FACTOR_SRC_ALPHA,
				EBlendFactor::BLEND_FACTOR_INV_SRC_ALPHA,
				EBlendOp::BLEND_OP_ADD,
				EBlendFactor::BLEND_FACTOR_INV_SRC_ALPHA,
				EBlendFactor::BLEND_FACTOR_SRC_ALPHA,
				COLOR_COMPONENT_FLAG_R | COLOR_COMPONENT_FLAG_G | COLOR_COMPONENT_FLAG_B | COLOR_COMPONENT_FLAG_A,
				true
			}
		};

		pipelineStateDesc.VertexShader.ShaderGUID = m_VertexShaderGUID;
		pipelineStateDesc.PixelShader.ShaderGUID = m_PixelShaderGUID;

		m_PipelineStateID = PipelineStateManager::CreateGraphicsPipelineState(&pipelineStateDesc);
		return true;
	}

	bool LambdaEngine::ParticleRenderer::Init()
	{
		m_BackBufferCount = BACK_BUFFER_COUNT;
		m_ParticleCount = 0;

		if (!CreatePipelineLayout())
		{
			LOG_ERROR("[ParticleRenderer]: Failed to create PipelineLayout");
			return false;
		}

		if (!CreateDescriptorSets())
		{
			LOG_ERROR("[ParticleRenderer]: Failed to create DescriptorSet");
			return false;
		}

		if (!CreateShaders())
		{
			LOG_ERROR("[ParticleRenderer]: Failed to create Shaders");
			return false;
		}

		return true;
	}

	bool LambdaEngine::ParticleRenderer::RenderGraphInit(const CustomRendererRenderGraphInitDesc* pPreInitDesc)
	{
		VALIDATE(pPreInitDesc);
		VALIDATE(pPreInitDesc->pColorAttachmentDesc != nullptr);
		VALIDATE(pPreInitDesc->pDepthStencilAttachmentDesc != nullptr);

		if (!m_Initilized)
		{
			if (!CreateCommandLists())
			{
				LOG_ERROR("[ParticleRenderer]: Failed to create render command lists");
				return false;
			}

			if (!CreateRenderPass(pPreInitDesc->pColorAttachmentDesc, pPreInitDesc->pDepthStencilAttachmentDesc))
			{
				LOG_ERROR("[ParticleRenderer]: Failed to create RenderPass");
				return false;
			}

			if (!CreatePipelineState())
			{
				LOG_ERROR("[ParticleRenderer]: Failed to create PipelineState");
				return false;
			}

			// Stores Descriptor bindings for Descriptor set 1
			m_DescBindData.Resize(2);

			m_AtlasTexturesDescriptorSet = m_DescriptorCache.GetDescriptorSet("Particle Atlas texture Descriptor Set", m_PipelineLayout.Get(), 1, m_DescriptorHeap.Get());
			// TODO: Make this!
			/*m_AtlasTexturesDescriptorSet->WriteTextureDescriptors(
				textures,
				samplers,
				ETextureState::TEXTURE_STATE_SHADER_READ_ONLY,
				0,
				textureCount,
				EDescriptorType::DESCRIPTOR_TYPE_SHADER_RESOURCE_COMBINED_SAMPLER);*/

			m_Initilized = true;
		}

		return true;
	}

	void ParticleRenderer::PreBuffersDescriptorSetWrite()
	{
	}

	void ParticleRenderer::PreTexturesDescriptorSetWrite()
	{
	}

	void ParticleRenderer::Update(Timestamp delta, uint32 modFrameIndex, uint32 backBufferIndex)
	{
		UNREFERENCED_VARIABLE(delta);
		UNREFERENCED_VARIABLE(backBufferIndex);

		m_DescriptorCache.HandleUnavailableDescriptors(modFrameIndex);
	}

	void ParticleRenderer::UpdateTextureResource(const String& resourceName, const TextureView* const* ppPerImageTextureViews, const TextureView* const* ppPerSubImageTextureViews, uint32 imageCount, uint32 subImageCount, bool backBufferBound)
	{
		UNREFERENCED_VARIABLE(ppPerSubImageTextureViews);
		UNREFERENCED_VARIABLE(subImageCount);
		UNREFERENCED_VARIABLE(backBufferBound);

		if (resourceName == "PARTICLE_IMAGE")
		{
			if (imageCount == 1)
			{
				m_RenderTarget = MakeSharedRef(ppPerImageTextureViews[0]);
			}
			else
			{
				LOG_ERROR("[ParticleUpdater]: Failed to update Render Target Resource");
			}
		}

		if (resourceName == "G_BUFFER_DEPTH_STENCIL")
		{
			if (imageCount == 1)
			{
				m_DepthStencil = MakeSharedRef(ppPerImageTextureViews[0]);
			}
			else
			{
				LOG_ERROR("[ParticleUpdater]: Failed to update Depth Stencil Resource");
			}
		}
	}

	void ParticleRenderer::UpdateBufferResource(const String& resourceName, const Buffer* const* ppBuffers, uint64* pOffsets, uint64* pSizesInBytes, uint32 count, bool backBufferBound)
	{
		UNREFERENCED_VARIABLE(resourceName);
		UNREFERENCED_VARIABLE(ppBuffers);
		UNREFERENCED_VARIABLE(pOffsets);
		UNREFERENCED_VARIABLE(pSizesInBytes);
		UNREFERENCED_VARIABLE(count);
		UNREFERENCED_VARIABLE(backBufferBound);

		if (resourceName == PER_FRAME_BUFFER)
		{
			constexpr uint32 setIndex = 0U;

			m_PerFrameBufferDescriptorSet = m_DescriptorCache.GetDescriptorSet("Per Frame Buffer Descriptor Set 0", m_PipelineLayout.Get(), setIndex, m_DescriptorHeap.Get());
			if (m_PerFrameBufferDescriptorSet != nullptr)
			{
				m_PerFrameBufferDescriptorSet->WriteBufferDescriptors(
					ppBuffers,
					pOffsets,
					pSizesInBytes,
					0,
					count,
					EDescriptorType::DESCRIPTOR_TYPE_CONSTANT_BUFFER
				);
			}
			else
			{
				LOG_ERROR("[ParticleUpdater]: Failed to update DescriptorSet[%d]", 0);
			}
		}

		if (resourceName == SCENE_PARTICLE_VERTEX_BUFFER)
		{
			if (count == 1)
			{
<<<<<<< HEAD
				constexpr uint32 setIndex = 2U;
				if(m_VertexInstanceDescriptorSet == nullptr)
					m_VertexInstanceDescriptorSet = m_DescriptorCache.GetDescriptorSet("Vertex Instance Buffer Descriptor Set 0", m_PipelineLayout.Get(), setIndex, m_DescriptorHeap.Get());
=======
				constexpr uint32 setIndex = 1U;
				constexpr uint32 setBinding = 0U;
				
				m_VertexInstanceDescriptorSet = m_DescriptorCache.GetDescriptorSet("Vertex Instance Buffer Descriptor Set 0", m_PipelineLayout.Get(), setIndex, m_DescriptorHeap.Get());
>>>>>>> e2bd1d4e

				if (m_VertexInstanceDescriptorSet != nullptr)
				{
					m_VertexInstanceDescriptorSet->WriteBufferDescriptors(ppBuffers, pOffsets, pSizesInBytes, setBinding, 1, EDescriptorType::DESCRIPTOR_TYPE_UNORDERED_ACCESS_BUFFER);
				}
				else
				{
					LOG_ERROR("[ParticleUpdater]: Failed to update VertexInstanceDescriptorSet [0]");
				}
			}
		}

		if (resourceName == SCENE_PARTICLE_INDEX_BUFFER)
		{
			if (count == 1)
			{
				m_pIndexBuffer = ppBuffers[0];
			}
		}

		if (resourceName == SCENE_PARTICLE_INSTANCE_BUFFER)
		{
			if (count == 1)
			{
<<<<<<< HEAD
				constexpr uint32 setIndex = 2U;
				if (m_VertexInstanceDescriptorSet == nullptr)
					m_VertexInstanceDescriptorSet = m_DescriptorCache.GetDescriptorSet("Vertex Instance Buffer Descriptor Set 0", m_PipelineLayout.Get(), setIndex, m_DescriptorHeap.Get());
=======
				constexpr uint32 setIndex = 1U;
				constexpr uint32 setBinding = 1U;
				
				m_VertexInstanceDescriptorSet = m_DescriptorCache.GetDescriptorSet("Vertex Instance Buffer Descriptor Set 0", m_PipelineLayout.Get(), setIndex, m_DescriptorHeap.Get());
>>>>>>> e2bd1d4e

				if (m_VertexInstanceDescriptorSet != nullptr)
				{
					m_VertexInstanceDescriptorSet->WriteBufferDescriptors(ppBuffers, pOffsets, pSizesInBytes, setBinding, 1, EDescriptorType::DESCRIPTOR_TYPE_UNORDERED_ACCESS_BUFFER);
				}
				else
				{
					LOG_ERROR("[ParticleUpdater]: Failed to update VertexInstanceDescriptorSet [1]");
				}
			}
		}

		if (resourceName == SCENE_PARTICLE_INDIRECT_BUFFER)
		{
			if (count == 1)
			{
				m_pIndirectBuffer = ppBuffers[0];
			}
		}
	}

	void ParticleRenderer::UpdateAccelerationStructureResource(const String& resourceName, const AccelerationStructure* pAccelerationStructure)
	{
		UNREFERENCED_VARIABLE(resourceName);
		UNREFERENCED_VARIABLE(pAccelerationStructure);
	}

	void ParticleRenderer::UpdateDrawArgsResource(const String& resourceName, const DrawArg* pDrawArgs, uint32 count)
	{
		UNREFERENCED_VARIABLE(resourceName);
		UNREFERENCED_VARIABLE(pDrawArgs);
		UNREFERENCED_VARIABLE(count);
	}

	void ParticleRenderer::Render(uint32 modFrameIndex, uint32 backBufferIndex, CommandList** ppFirstExecutionStage, CommandList** ppSecondaryExecutionStage, bool Sleeping)
	{
		UNREFERENCED_VARIABLE(modFrameIndex);
		UNREFERENCED_VARIABLE(backBufferIndex);
		UNREFERENCED_VARIABLE(ppFirstExecutionStage);
		UNREFERENCED_VARIABLE(ppSecondaryExecutionStage);
		UNREFERENCED_VARIABLE(Sleeping);

		if (Sleeping)
			return;

		CommandList* pCommandList = m_ppGraphicCommandLists[modFrameIndex];

		m_ppGraphicCommandAllocators[modFrameIndex]->Reset();
		pCommandList->Begin(nullptr);

		pCommandList->BindGraphicsPipeline(PipelineStateManager::GetPipelineState(m_PipelineStateID));

		TSharedRef<const TextureView> renderTarget = m_RenderTarget;
		uint32 width = renderTarget->GetDesc().pTexture->GetDesc().Width;
		uint32 height = renderTarget->GetDesc().pTexture->GetDesc().Height;

		Viewport viewport = {};
		viewport.MinDepth = 0.0f;
		viewport.MaxDepth = 1.0f;
		viewport.Width = (float32)width;
		viewport.Height = -(float32)height;
		viewport.x = 0.0f;
		viewport.y = (float32)height;
		pCommandList->SetViewports(&viewport, 0, 1);

		ScissorRect scissorRect = {};
		scissorRect.Width = width;
		scissorRect.Height = height;
		pCommandList->SetScissorRects(&scissorRect, 0, 1);

		ClearColorDesc clearColors[1] = {};

		clearColors[0].Color[0] = 0.f;
		clearColors[0].Color[1] = 0.f;
		clearColors[0].Color[2] = 0.f;
		clearColors[0].Color[3] = 1.f;

		pCommandList->BindDescriptorSetGraphics(m_PerFrameBufferDescriptorSet.Get(), m_PipelineLayout.Get(), 0);
		pCommandList->BindDescriptorSetGraphics(m_AtlasTexturesDescriptorSet.Get(), m_PipelineLayout.Get(), 1);
		pCommandList->BindDescriptorSetGraphics(m_VertexInstanceDescriptorSet.Get(), m_PipelineLayout.Get(), 2);
		pCommandList->BindIndexBuffer(m_pIndexBuffer, 0, EIndexType::INDEX_TYPE_UINT32);

		BeginRenderPassDesc beginRenderPassDesc = {};
		beginRenderPassDesc.pRenderPass = m_RenderPass.Get();
		beginRenderPassDesc.ppRenderTargets = renderTarget.GetAddressOf();
		beginRenderPassDesc.RenderTargetCount = 1;
		beginRenderPassDesc.pDepthStencil = m_DepthStencil.Get();
		beginRenderPassDesc.Width = width;
		beginRenderPassDesc.Height = height;
		beginRenderPassDesc.Flags = FRenderPassBeginFlag::RENDER_PASS_BEGIN_FLAG_INLINE;
		beginRenderPassDesc.pClearColors = clearColors;
		beginRenderPassDesc.ClearColorCount = 1;
		beginRenderPassDesc.Offset.x = 0;
		beginRenderPassDesc.Offset.y = 0;
		
		pCommandList->BeginRenderPass(&beginRenderPassDesc);

		pCommandList->DrawIndexedIndirect(m_pIndirectBuffer, 0, 1, sizeof(IndirectData));

		pCommandList->EndRenderPass();
		pCommandList->End();

		(*ppFirstExecutionStage) = pCommandList;
	}
}<|MERGE_RESOLUTION|>--- conflicted
+++ resolved
@@ -410,16 +410,10 @@
 		{
 			if (count == 1)
 			{
-<<<<<<< HEAD
 				constexpr uint32 setIndex = 2U;
-				if(m_VertexInstanceDescriptorSet == nullptr)
-					m_VertexInstanceDescriptorSet = m_DescriptorCache.GetDescriptorSet("Vertex Instance Buffer Descriptor Set 0", m_PipelineLayout.Get(), setIndex, m_DescriptorHeap.Get());
-=======
-				constexpr uint32 setIndex = 1U;
 				constexpr uint32 setBinding = 0U;
 				
 				m_VertexInstanceDescriptorSet = m_DescriptorCache.GetDescriptorSet("Vertex Instance Buffer Descriptor Set 0", m_PipelineLayout.Get(), setIndex, m_DescriptorHeap.Get());
->>>>>>> e2bd1d4e
 
 				if (m_VertexInstanceDescriptorSet != nullptr)
 				{
@@ -444,16 +438,10 @@
 		{
 			if (count == 1)
 			{
-<<<<<<< HEAD
 				constexpr uint32 setIndex = 2U;
-				if (m_VertexInstanceDescriptorSet == nullptr)
-					m_VertexInstanceDescriptorSet = m_DescriptorCache.GetDescriptorSet("Vertex Instance Buffer Descriptor Set 0", m_PipelineLayout.Get(), setIndex, m_DescriptorHeap.Get());
-=======
-				constexpr uint32 setIndex = 1U;
 				constexpr uint32 setBinding = 1U;
 				
 				m_VertexInstanceDescriptorSet = m_DescriptorCache.GetDescriptorSet("Vertex Instance Buffer Descriptor Set 0", m_PipelineLayout.Get(), setIndex, m_DescriptorHeap.Get());
->>>>>>> e2bd1d4e
 
 				if (m_VertexInstanceDescriptorSet != nullptr)
 				{
