#include "PreCompiled.h"

#include "Rendering/PhysicsRenderer.h"
#include "Rendering/RenderAPI.h"
#include "Rendering/PipelineStateManager.h"
#include "Rendering/RenderGraph.h"

#include "Rendering/Core/API/CommandAllocator.h"
#include "Rendering/Core/API/GraphicsDevice.h"
#include "Rendering/Core/API/PipelineLayout.h"
#include "Rendering/Core/API/DescriptorHeap.h"
#include "Rendering/Core/API/DescriptorSet.h"
#include "Rendering/Core/API/PipelineState.h"
#include "Rendering/Core/API/CommandQueue.h"
#include "Rendering/Core/API/CommandList.h"
#include "Rendering/Core/API/TextureView.h"
#include "Rendering/Core/API/RenderPass.h"
#include "Rendering/Core/API/Texture.h"
#include "Rendering/Core/API/Sampler.h"
#include "Rendering/Core/API/Shader.h"
#include "Rendering/Core/API/Buffer.h"

#include "Application/API/Window.h"
#include "Application/API/CommonApplication.h"

#include "Resources/ResourceManager.h"

#include "Game/GameConsole.h"

namespace LambdaEngine
{
	PhysicsRenderer* PhysicsRenderer::s_pInstance = nullptr;

	PhysicsRenderer::PhysicsRenderer()
	{
		VALIDATE(s_pInstance == nullptr);
		s_pInstance = this;
	}

	PhysicsRenderer::~PhysicsRenderer()
	{
		VALIDATE(s_pInstance != nullptr);
		s_pInstance = nullptr;

		for (uint32 b = 0; b < m_BackBufferCount; b++)
		{
			SAFERELEASE(m_ppRenderCommandLists[b]);
			SAFERELEASE(m_ppRenderCommandAllocators[b]);
		}

		SAFEDELETE_ARRAY(m_ppRenderCommandLists);
		SAFEDELETE_ARRAY(m_ppRenderCommandAllocators);

		m_Verticies.Clear();
		for (auto& lineGroup : m_LineGroups)
		{
			lineGroup.second.Clear();
		}
		m_LineGroups.clear();
	}

	bool PhysicsRenderer::init(GraphicsDevice* pGraphicsDevice, uint32 verticiesBufferSize, uint32 backBufferCount)
	{
		m_BackBuffers.Resize(backBufferCount);
		m_BackBufferCount = backBufferCount;

		m_pGraphicsDevice = pGraphicsDevice;

		ConsoleCommand cmdTest;
		cmdTest.Init("physics_render_line", true);
		cmdTest.AddDescription("Renders a test line for physics renderer");
		cmdTest.AddArg(Arg::EType::FLOAT);
		cmdTest.AddArg(Arg::EType::FLOAT);
		cmdTest.AddArg(Arg::EType::FLOAT);
		cmdTest.AddArg(Arg::EType::FLOAT);
		cmdTest.AddArg(Arg::EType::FLOAT);
		cmdTest.AddArg(Arg::EType::FLOAT);
		GameConsole::Get().BindCommand(cmdTest, [this](GameConsole::CallbackInput& input)->void
			{
				DrawLine({ input.Arguments[0].Value.Float32, input.Arguments[1].Value.Float32, input.Arguments[2].Value.Float32 },
					{ input.Arguments[3].Value.Float32, input.Arguments[4].Value.Float32, input.Arguments[5].Value.Float32 },
					{ 1.0f, 0.0f, 0.0f });
			});

		if (!CreateCopyCommandList())
		{
			LOG_ERROR("[PhysicsRenderer]: Failed to create copy command list");
			return false;
		}

		if (!CreateBuffers(verticiesBufferSize))
		{
			LOG_ERROR("[PhysicsRenderer]: Failed to create buffers");
			return false;
		}

		if (!CreatePipelineLayout())
		{
			LOG_ERROR("[PhysicsRenderer]: Failed to create PipelineLayout");
			return false;
		}

		if (!CreateDescriptorSet())
		{
			LOG_ERROR("[PhysicsRenderer]: Failed to create DescriptorSet");
			return false;
		}

		if (!CreateShaders())
		{
			LOG_ERROR("[PhysicsRenderer]: Failed to create Shaders");
			return false;
		}

		uint64 offset 	= 0;
		uint64 size 	= verticiesBufferSize;
		m_DescriptorSet->WriteBufferDescriptors(&m_UniformBuffer, &offset, &size, 0, 1, EDescriptorType::DESCRIPTOR_TYPE_UNORDERED_ACCESS_BUFFER);

<<<<<<< HEAD
		// Draw the XYZ axis in the center of the world
=======
>>>>>>> e58d0353
		DrawLine({0.0f, 0.0f, 0.0f,}, {1.0f, 0.0f, 0.0f}, {1.0f, 0.0f, 0.0f});
		DrawLine({0.0f, 0.0f, 0.0f,}, {0.0f, 1.0f, 0.0f}, {0.0f, 1.0f, 0.0f});
		DrawLine({0.0f, 0.0f, 0.0f,}, {0.0f, 0.0f, -1.0f}, {0.0f, 0.0f, 1.0f});

		return true;
	}

	uint32 PhysicsRenderer::AddLineGroup(const TArray<glm::vec3>& points, const glm::vec3& color)
	{
		uint32 ID = m_LineGroups.size();
		TArray<VertexData>& vertexPoints = m_LineGroups[ID];
		uint32 size = points.GetSize();

		// If points did not contain an equal amount of points, don't use the last point to avoid wrong drawings
		if (size % 2 != 0)
		{
			size--;
			LOG_INFO("[Physics Renderer]: AddLineGroup recived an uneven amount of points. When adding points the number of points should be divideable by two.");
		}

		vertexPoints.Resize(size);
		for (uint32 p = 0; p < size; p++)
		{
			vertexPoints[p].Position 	= glm::vec4(points[p], 1.0f);
			vertexPoints[p].Color		= glm::vec4(color, 1.0f);
		}

		return ID;
	}

	uint32 PhysicsRenderer::UpdateLineGroup(uint32 ID, const TArray<glm::vec3>& points, const glm::vec3& color)
	{
		if (m_LineGroups.contains(ID))
		{
			TArray<VertexData>& vertexPoints = m_LineGroups[ID];
			if (points.GetSize() > vertexPoints.GetSize())
			{
				vertexPoints.Resize(points.GetSize());
			}
			else if (points.GetSize() < vertexPoints.GetSize())
			{
				vertexPoints.Resize(points.GetSize());
			}
			else
			{
				for (uint32 p = 0; p < vertexPoints.GetSize(); p++)
				{
					vertexPoints[p].Position 	= glm::vec4(points[p], 1.0f);
					vertexPoints[p].Color		= glm::vec4(color, 1.0f);
				}
			}
			return ID;
		}
		else
		{
			return AddLineGroup(points, color);
		}
	}

	void PhysicsRenderer::RemoveLineGroup(uint32 ID)
	{
		if (m_LineGroups.contains(ID))
		{
			auto& arr = m_LineGroups[ID];
			arr.Clear();
			m_LineGroups.erase(ID);
		}
		else
		{
			return;
		}
	}

	void PhysicsRenderer::DrawLine(const glm::vec3& from, const glm::vec3& to, const glm::vec3& color)
	{
		// if (m_DebugMode > 0)
		VertexData fromData = {};
		fromData.Position 	= { from.x, from.y, from.z, 1.0f };
		fromData.Color		= { color.x, color.y, color.z, 1.0f };
		m_Verticies.PushBack(fromData);

		VertexData toData	= {};
		toData.Position		= { to.x, to.y, to.z, 1.0f };
		toData.Color		= { color.x, color.y, color.z, 1.0f };
		m_Verticies.PushBack(toData);
	}

	void PhysicsRenderer::DrawLine(const glm::vec3& from, const glm::vec3& to, const glm::vec3& fromColor, const glm::vec3& toColor)
	{
		VertexData fromData = {};
		fromData.Position 	= { from.x, from.y, from.z, 1.0f };
		fromData.Color		= { fromColor.x, fromColor.y, fromColor.z, 1.0f };
		m_Verticies.PushBack(fromData);

		VertexData toData	= {};
		toData.Position		= { to.x, to.y, to.z, 1.0f };
		toData.Color		= { toColor.x, toColor.y, toColor.z, 1.0f };
		m_Verticies.PushBack(toData);
	}

	//void PhysicsRenderer::DrawSphere(const glm::vec3& p, float radius, const glm::vec3& color)
	//{
	//}

	//void PhysicsRenderer::DrawTriangle(const glm::vec3& a, const glm::vec3& b, const glm::vec3& c, const glm::vec3& color, float alpha)
	//{
	//}

	void PhysicsRenderer::DrawContactPoint(const glm::vec3& PointOnB, const glm::vec3& normalOnB, float distance, int lifeTime, const glm::vec3& color)
	{
	}

	// Custom renderer implementaion
	bool PhysicsRenderer::RenderGraphInit(const CustomRendererRenderGraphInitDesc* pPreInitDesc)
	{
		VALIDATE(pPreInitDesc);

		VALIDATE(pPreInitDesc->ColorAttachmentCount == 1);

		m_BackBufferCount = pPreInitDesc->BackBufferCount;

		if (!CreateCommandLists())
		{
			LOG_ERROR("[Physics Renderer]: Failed to create render command lists");
			return false;
		}

		if (!CreateRenderPass(&pPreInitDesc->pColorAttachmentDesc[0], &pPreInitDesc->pDepthStencilAttachmentDesc[0]))
		{
			LOG_ERROR("[Physics Renderer]: Failed to create RenderPass");
			return false;
		}

		if (!CreatePipelineState())
		{
			LOG_ERROR("[Physics Renderer]: Failed to create PipelineState");
			return false;
		}
		
		return true;
	}

	void PhysicsRenderer::PreBuffersDescriptorSetWrite()
	{
	}

	void PhysicsRenderer::PreTexturesDescriptorSetWrite()
	{
	}

	void PhysicsRenderer::UpdateTextureResource(const String& resourceName, const TextureView* const* ppTextureViews, uint32 count, bool backBufferBound)
	{
		UNREFERENCED_VARIABLE(backBufferBound);

		if (resourceName == RENDER_GRAPH_BACK_BUFFER_ATTACHMENT)
		{
			for (uint32 i = 0; i < count;  i++)
			{
				m_BackBuffers[i] = MakeSharedRef(ppTextureViews[i]);
			}
		}
		// Might be a bit too hard coded
		else if (resourceName == "G_BUFFER_DEPTH_STENCIL")
		{
			m_DepthStencilBuffer = MakeSharedRef(ppTextureViews[0]);
		}
	}

	void PhysicsRenderer::UpdateBufferResource(const String& resourceName, const Buffer* const* ppBuffers, uint64* pOffsets, uint64* pSizesInBytes, uint32 count, bool backBufferBound)
	{
		if (count == 1 || backBufferBound)
		{
			auto bufferIt = m_BufferResourceNameDescriptorSetsMap.find(resourceName);
			if (bufferIt == m_BufferResourceNameDescriptorSetsMap.end())
			{
				// If resource doesn't exist, create descriptor and write it
				TArray<TSharedRef<DescriptorSet>>& descriptorSets = m_BufferResourceNameDescriptorSetsMap[resourceName];
				if (backBufferBound)
				{
					// If it is backbufferbound then create copies for each backbuffer
					uint32 backBufferCount = m_BackBuffers.GetSize();
					descriptorSets.Resize(backBufferCount);
					for (uint32 b = 0; b < backBufferCount; b++)
					{
						TSharedRef<DescriptorSet> descriptorSet = m_pGraphicsDevice->CreateDescriptorSet("Physics Renderer Custom Buffer Descriptor Set", m_PipelineLayout.Get(), 0, m_DescriptorHeap.Get());
						descriptorSets[b] = descriptorSet;

						descriptorSet->WriteBufferDescriptors(&ppBuffers[b], pOffsets, pSizesInBytes, 0, 1, EDescriptorType::DESCRIPTOR_TYPE_CONSTANT_BUFFER);
					}
				}
				else
				{
					// Else create as many as requested
					descriptorSets.Resize(count);
					for (uint32 b = 0; b < count; b++)
					{
						TSharedRef<DescriptorSet> descriptorSet = m_pGraphicsDevice->CreateDescriptorSet("Physics Renderer Custom Buffer Descriptor Set", m_PipelineLayout.Get(), 0, m_DescriptorHeap.Get());
						descriptorSets[b] = descriptorSet;

						descriptorSet->WriteBufferDescriptors(&ppBuffers[b], pOffsets, pSizesInBytes, 0, 1, EDescriptorType::DESCRIPTOR_TYPE_CONSTANT_BUFFER);
					}
				}
			}
			else
			{
				// Else the resource exists
				TArray<TSharedRef<DescriptorSet>>& descriptorSets = m_BufferResourceNameDescriptorSetsMap[resourceName];
				if (backBufferBound)
				{
					uint32 backBufferCount = m_BackBuffers.GetSize();
					if (descriptorSets.GetSize() == backBufferCount)
					{
						for (uint32 b = 0; b < backBufferCount; b++)
						{
							TSharedRef<DescriptorSet> descriptorSet = descriptorSets[b];
							descriptorSet->WriteBufferDescriptors(&ppBuffers[b], pOffsets, pSizesInBytes, 0, 1, EDescriptorType::DESCRIPTOR_TYPE_CONSTANT_BUFFER);
						}
					}
					else
					{
						LOG_ERROR("[Physics Renderer]: Backbuffer count does not match the amount of descriptors to update for resource \"%s\"", resourceName.c_str());
					}
					
				}
				else
				{
					if (descriptorSets.GetSize() == count)
					{
						for (uint32 b = 0; b < count; b++)
						{
							TSharedRef<DescriptorSet> descriptorSet = descriptorSets[b];
							descriptorSet->WriteBufferDescriptors(&ppBuffers[b], pOffsets, pSizesInBytes, 0, 1, EDescriptorType::DESCRIPTOR_TYPE_CONSTANT_BUFFER);
						}
					}
					else
					{
						LOG_ERROR("[Physics Renderer]: Buffer count changed between calls to UpdateBufferResource for resource \"%s\"", resourceName.c_str());
					}
					
				}
			}
		}
	}

	void PhysicsRenderer::UpdateAccelerationStructureResource(const String& resourceName, const AccelerationStructure* pAccelerationStructure)
	{
		UNREFERENCED_VARIABLE(resourceName);
		UNREFERENCED_VARIABLE(pAccelerationStructure);
	}

	void PhysicsRenderer::Render(
		uint32 modFrameIndex,
		uint32 backBufferIndex,
		CommandList** ppFirstExecutionStage,
		CommandList** ppSecondaryExecutionStage)
	{
		UNREFERENCED_VARIABLE(ppSecondaryExecutionStage);

		TSharedRef<const TextureView> backBuffer = m_BackBuffers[backBufferIndex];
		uint32 width	= backBuffer->GetDesc().pTexture->GetDesc().Width;
		uint32 height	= backBuffer->GetDesc().pTexture->GetDesc().Height;

		BeginRenderPassDesc beginRenderPassDesc	= {};
		beginRenderPassDesc.pRenderPass			= m_RenderPass.Get();
		beginRenderPassDesc.ppRenderTargets		= &backBuffer;
		beginRenderPassDesc.RenderTargetCount	= 1;
		beginRenderPassDesc.pDepthStencil		= m_DepthStencilBuffer.Get();
		beginRenderPassDesc.Width				= width;
		beginRenderPassDesc.Height				= height;
		beginRenderPassDesc.Flags				= FRenderPassBeginFlag::RENDER_PASS_BEGIN_FLAG_INLINE;
		beginRenderPassDesc.pClearColors		= nullptr;
		beginRenderPassDesc.ClearColorCount		= 0;
		beginRenderPassDesc.Offset.x			= 0;
		beginRenderPassDesc.Offset.y			= 0;

		CommandList* pCommandList = m_ppRenderCommandLists[modFrameIndex];

		if (m_LineGroups.size() == 0 && m_Verticies.GetSize() == 0)
		{
			m_ppRenderCommandAllocators[modFrameIndex]->Reset();
			pCommandList->Begin(nullptr);
			//Begin and End RenderPass to transition Texture State (Lazy)
			pCommandList->BeginRenderPass(&beginRenderPassDesc);
			pCommandList->EndRenderPass();

			pCommandList->End();

			(*ppFirstExecutionStage) = pCommandList;
			return;
		}

		m_ppRenderCommandAllocators[modFrameIndex]->Reset();
		pCommandList->Begin(nullptr);

		// Transfer data to copy buffers then the GPU buffers
		uint32 drawCount = 0;
		{
			TSharedRef<Buffer> uniformCopyBuffer = m_UniformCopyBuffers[modFrameIndex];

			uint32 totalBufferSize 	= 0;
			byte* pUniformMapping	= reinterpret_cast<byte*>(uniformCopyBuffer->Map());

			for (auto& lineGroup : m_LineGroups)
			{
				const uint32 currentBufferSize = lineGroup.second.GetSize() * sizeof(VertexData);
				memcpy(pUniformMapping + totalBufferSize, lineGroup.second.GetData(), currentBufferSize);
				totalBufferSize += currentBufferSize;
				drawCount += lineGroup.second.GetSize();
			}

			if (m_Verticies.GetSize() > 0)
			{
				memcpy(pUniformMapping + totalBufferSize, m_Verticies.GetData(), m_Verticies.GetSize() * sizeof(VertexData));
				totalBufferSize += m_Verticies.GetSize() * sizeof(VertexData);
				drawCount += m_Verticies.GetSize();
			}

			uniformCopyBuffer->Unmap();
			pCommandList->CopyBuffer(uniformCopyBuffer.Get(), 0, m_UniformBuffer.Get(), 0, totalBufferSize);
		}

		pCommandList->BeginRenderPass(&beginRenderPassDesc);

		Viewport viewport = {};
		viewport.MinDepth	= 0.0f;
		viewport.MaxDepth	= 1.0f;
		viewport.Width		= (float32)width;
		viewport.Height		= -(float32)height;
		viewport.x			= 0.0f;
		viewport.y			= (float32)height;
		pCommandList->SetViewports(&viewport, 0, 1);

		ScissorRect scissorRect = {};
		scissorRect.Width 	= width;
		scissorRect.Height 	= height;
		pCommandList->SetScissorRects(&scissorRect, 0, 1);

		pCommandList->BindGraphicsPipeline(PipelineStateManager::GetPipelineState(m_PipelineStateID));

		if(m_BufferResourceNameDescriptorSetsMap.contains(PER_FRAME_BUFFER))
		{
			auto& descriptorSets = m_BufferResourceNameDescriptorSetsMap[PER_FRAME_BUFFER];
			pCommandList->BindDescriptorSetGraphics(descriptorSets[0].Get(), m_PipelineLayout.Get(), 0);
		}

		pCommandList->BindDescriptorSetGraphics(m_DescriptorSet.Get(), m_PipelineLayout.Get(), 1);

		pCommandList->DrawInstanced(drawCount, drawCount, 0, 0);

		pCommandList->EndRenderPass();
		pCommandList->End();

		(*ppFirstExecutionStage) = pCommandList;

		// TODO: When bullet calls the drawLines, a clear on the verticies might be needed
		//m_Verticies.Clear();
	}

	PhysicsRenderer* PhysicsRenderer::Get()
	{
		return s_pInstance;
	}


	bool PhysicsRenderer::CreateCopyCommandList()
	{
		m_CopyCommandAllocator = m_pGraphicsDevice->CreateCommandAllocator("Physics Renderer Copy Command Allocator", ECommandQueueType::COMMAND_QUEUE_TYPE_GRAPHICS);
		if (!m_CopyCommandAllocator)
		{
			return false;
		}

		CommandListDesc commandListDesc = {};
		commandListDesc.DebugName			= "Physics Renderer Copy Command List";
		commandListDesc.CommandListType		= ECommandListType::COMMAND_LIST_TYPE_PRIMARY;
		commandListDesc.Flags				= FCommandListFlag::COMMAND_LIST_FLAG_ONE_TIME_SUBMIT;

		m_CopyCommandList = m_pGraphicsDevice->CreateCommandList(m_CopyCommandAllocator.Get(), &commandListDesc);

		return m_CopyCommandList != nullptr;
	}

	bool PhysicsRenderer::CreateBuffers(uint32 verticiesBufferSize)
	{
		BufferDesc uniformCopyBufferDesc = {};
		uniformCopyBufferDesc.DebugName		= "Physics Renderer Uniform Copy Buffer";
		uniformCopyBufferDesc.MemoryType	= EMemoryType::MEMORY_TYPE_CPU_VISIBLE;
		uniformCopyBufferDesc.Flags			= FBufferFlag::BUFFER_FLAG_COPY_SRC;
		uniformCopyBufferDesc.SizeInBytes	= verticiesBufferSize;

		uint32 backBufferCount = m_BackBuffers.GetSize();
		// m_VertexCopyBuffers.Resize(backBufferCount);
		m_UniformCopyBuffers.Resize(backBufferCount);
		for (uint32 b = 0; b < backBufferCount; b++)
		{
			// TSharedRef<Buffer> vertexBuffer = m_pGraphicsDevice->CreateBuffer(&vertexCopyBufferDesc);
			TSharedRef<Buffer> uniformBuffer = m_pGraphicsDevice->CreateBuffer(&uniformCopyBufferDesc);
			if (uniformBuffer != nullptr)
			{
				m_UniformCopyBuffers[b] = uniformBuffer;
			}
			else
			{
				return false;
			}
		}

		BufferDesc uniformBufferDesc = {};
		uniformBufferDesc.DebugName		= "Physics Renderer Uniform Buffer";
		uniformBufferDesc.MemoryType	= EMemoryType::MEMORY_TYPE_GPU;
		uniformBufferDesc.Flags			= FBufferFlag::BUFFER_FLAG_UNORDERED_ACCESS_BUFFER | FBufferFlag::BUFFER_FLAG_COPY_DST;
		uniformBufferDesc.SizeInBytes	= verticiesBufferSize;

		m_UniformBuffer = m_pGraphicsDevice->CreateBuffer(&uniformBufferDesc);
		if (!m_UniformBuffer)
		{
			return false;
		}

		return true;
	}

	bool PhysicsRenderer::CreatePipelineLayout()
	{
		DescriptorBindingDesc perFrameBufferDesc = {};
		perFrameBufferDesc.DescriptorType	= EDescriptorType::DESCRIPTOR_TYPE_CONSTANT_BUFFER;
		perFrameBufferDesc.DescriptorCount	= 1;
		perFrameBufferDesc.Binding			= 0;
		perFrameBufferDesc.ShaderStageMask	= FShaderStageFlag::SHADER_STAGE_FLAG_VERTEX_SHADER;
		
		DescriptorBindingDesc ssboBindingDesc = {};
		ssboBindingDesc.DescriptorType	= EDescriptorType::DESCRIPTOR_TYPE_UNORDERED_ACCESS_BUFFER;
		ssboBindingDesc.DescriptorCount	= 1;
		ssboBindingDesc.Binding			= 0;
		ssboBindingDesc.ShaderStageMask	= FShaderStageFlag::SHADER_STAGE_FLAG_VERTEX_SHADER;

		DescriptorSetLayoutDesc descriptorSetLayoutDesc1 = {};
		descriptorSetLayoutDesc1.DescriptorBindings		= { perFrameBufferDesc };

		DescriptorSetLayoutDesc descriptorSetLayoutDesc2 = {};
		descriptorSetLayoutDesc2.DescriptorBindings		= { ssboBindingDesc };

		PipelineLayoutDesc pipelineLayoutDesc = { };
		pipelineLayoutDesc.DebugName			= "Physics Renderer Pipeline Layout";
		pipelineLayoutDesc.DescriptorSetLayouts	= { descriptorSetLayoutDesc1, descriptorSetLayoutDesc2 };

		m_PipelineLayout = m_pGraphicsDevice->CreatePipelineLayout(&pipelineLayoutDesc);

		return m_PipelineLayout != nullptr;
	}

	bool PhysicsRenderer::CreateDescriptorSet()
	{
		DescriptorHeapInfo descriptorCountDesc = { };
		descriptorCountDesc.SamplerDescriptorCount					= 0;
		descriptorCountDesc.TextureDescriptorCount					= 0;
		descriptorCountDesc.TextureCombinedSamplerDescriptorCount	= 0;
		descriptorCountDesc.ConstantBufferDescriptorCount			= 1;
		descriptorCountDesc.UnorderedAccessBufferDescriptorCount	= 1;
		descriptorCountDesc.UnorderedAccessTextureDescriptorCount	= 0;
		descriptorCountDesc.AccelerationStructureDescriptorCount	= 0;

		DescriptorHeapDesc descriptorHeapDesc = { };
		descriptorHeapDesc.DebugName			= "Physics Renderer Descriptor Heap";
		descriptorHeapDesc.DescriptorSetCount	= 64;
		descriptorHeapDesc.DescriptorCount		= descriptorCountDesc;

		m_DescriptorHeap = m_pGraphicsDevice->CreateDescriptorHeap(&descriptorHeapDesc);
		if (!m_DescriptorHeap)
		{
			return false;
		}

		m_DescriptorSet = m_pGraphicsDevice->CreateDescriptorSet("Physics Renderer Descriptor Set", m_PipelineLayout.Get(), 1, m_DescriptorHeap.Get());

		return m_DescriptorSet != nullptr;
	}

	bool PhysicsRenderer::CreateShaders()
	{
		m_VertexShaderGUID		= ResourceManager::LoadShaderFromFile("PhysicsDebugVertex.vert", FShaderStageFlag::SHADER_STAGE_FLAG_VERTEX_SHADER, EShaderLang::SHADER_LANG_GLSL);
		m_PixelShaderGUID		= ResourceManager::LoadShaderFromFile("PhysicsDebugPixel.frag", FShaderStageFlag::SHADER_STAGE_FLAG_PIXEL_SHADER, EShaderLang::SHADER_LANG_GLSL);
		return m_VertexShaderGUID != GUID_NONE && m_PixelShaderGUID != GUID_NONE;
	}

	bool PhysicsRenderer::CreateCommandLists()
	{
		m_ppRenderCommandAllocators	= DBG_NEW CommandAllocator*[m_BackBufferCount];
		m_ppRenderCommandLists		= DBG_NEW CommandList*[m_BackBufferCount];

		for (uint32 b = 0; b < m_BackBufferCount; b++)
		{
			m_ppRenderCommandAllocators[b] = m_pGraphicsDevice->CreateCommandAllocator("Physics Renderer Render Command Allocator " + std::to_string(b), ECommandQueueType::COMMAND_QUEUE_TYPE_GRAPHICS);

			if (!m_ppRenderCommandAllocators[b])
			{
				return false;
			}

			CommandListDesc commandListDesc = {};
			commandListDesc.DebugName			= "Physics Renderer Render Command List " + std::to_string(b);
			commandListDesc.CommandListType		= ECommandListType::COMMAND_LIST_TYPE_PRIMARY;
			commandListDesc.Flags				= FCommandListFlag::COMMAND_LIST_FLAG_ONE_TIME_SUBMIT;

			m_ppRenderCommandLists[b] = m_pGraphicsDevice->CreateCommandList(m_ppRenderCommandAllocators[b], &commandListDesc);

			if (!m_ppRenderCommandLists[b])
			{
				return false;
			}
		}

		return true;
	}

	bool PhysicsRenderer::CreateRenderPass(RenderPassAttachmentDesc* pBackBufferAttachmentDesc, RenderPassAttachmentDesc* pDepthStencilAttachmentDesc)
	{
		RenderPassAttachmentDesc colorAttachmentDesc = {};
		colorAttachmentDesc.Format			= EFormat::FORMAT_B8G8R8A8_UNORM;
		colorAttachmentDesc.SampleCount		= 1;
		colorAttachmentDesc.LoadOp			= ELoadOp::LOAD_OP_LOAD;
		colorAttachmentDesc.StoreOp			= EStoreOp::STORE_OP_STORE;
		colorAttachmentDesc.StencilLoadOp	= ELoadOp::LOAD_OP_DONT_CARE;
		colorAttachmentDesc.StencilStoreOp	= EStoreOp::STORE_OP_DONT_CARE;
		colorAttachmentDesc.InitialState	= pBackBufferAttachmentDesc->InitialState;
		colorAttachmentDesc.FinalState		= pBackBufferAttachmentDesc->FinalState;

		RenderPassAttachmentDesc depthAttachmentDesc = *pDepthStencilAttachmentDesc;

		RenderPassSubpassDesc subpassDesc = {};
		subpassDesc.RenderTargetStates			= { ETextureState::TEXTURE_STATE_RENDER_TARGET };
		subpassDesc.DepthStencilAttachmentState	= ETextureState::TEXTURE_STATE_DEPTH_STENCIL_ATTACHMENT;

		RenderPassSubpassDependencyDesc subpassDependencyDesc = {};
		subpassDependencyDesc.SrcSubpass	= EXTERNAL_SUBPASS;
		subpassDependencyDesc.DstSubpass	= 0;
		subpassDependencyDesc.SrcAccessMask	= 0;
		subpassDependencyDesc.DstAccessMask	= FMemoryAccessFlag::MEMORY_ACCESS_FLAG_MEMORY_READ | FMemoryAccessFlag::MEMORY_ACCESS_FLAG_MEMORY_WRITE;
		subpassDependencyDesc.SrcStageMask	= FPipelineStageFlag::PIPELINE_STAGE_FLAG_RENDER_TARGET_OUTPUT;
		subpassDependencyDesc.DstStageMask	= FPipelineStageFlag::PIPELINE_STAGE_FLAG_RENDER_TARGET_OUTPUT;

		RenderPassDesc renderPassDesc = {};
		renderPassDesc.DebugName			= "Physics Renderer Render Pass";
		renderPassDesc.Attachments			= { colorAttachmentDesc, depthAttachmentDesc };
		renderPassDesc.Subpasses			= { subpassDesc };
		renderPassDesc.SubpassDependencies	= { subpassDependencyDesc };

		m_RenderPass = m_pGraphicsDevice->CreateRenderPass(&renderPassDesc);

		return true;
	}

	bool PhysicsRenderer::CreatePipelineState()
	{
		m_PipelineStateID = InternalCreatePipelineState(m_VertexShaderGUID, m_PixelShaderGUID);

		THashTable<GUID_Lambda, uint64> pixelShaderToPipelineStateMap;
		pixelShaderToPipelineStateMap.insert({ m_PixelShaderGUID, m_PipelineStateID });
		m_ShadersIDToPipelineStateIDMap.insert({ m_VertexShaderGUID, pixelShaderToPipelineStateMap });

		return true;
	}

	uint64 PhysicsRenderer::InternalCreatePipelineState(GUID_Lambda vertexShader, GUID_Lambda pixelShader)
	{
		ManagedGraphicsPipelineStateDesc pipelineStateDesc = {};
		pipelineStateDesc.DebugName			= "Physics Renderer Pipeline State";
		pipelineStateDesc.RenderPass		= m_RenderPass;
		pipelineStateDesc.PipelineLayout	= m_PipelineLayout;

		pipelineStateDesc.InputAssembly.PrimitiveTopology		= EPrimitiveTopology::PRIMITIVE_TOPOLOGY_LINE_LIST;

		pipelineStateDesc.RasterizerState.LineWidth		= 1.f;
		pipelineStateDesc.RasterizerState.PolygonMode 	= EPolygonMode::POLYGON_MODE_LINE;
		pipelineStateDesc.RasterizerState.CullMode		= ECullMode::CULL_MODE_NONE;

		pipelineStateDesc.DepthStencilState = {};
		pipelineStateDesc.DepthStencilState.DepthTestEnable = false;
		pipelineStateDesc.DepthStencilState.DepthWriteEnable = true;

		pipelineStateDesc.BlendState.BlendAttachmentStates =
		{
			{
				EBlendOp::BLEND_OP_ADD,
				EBlendFactor::BLEND_FACTOR_SRC_ALPHA,
				EBlendFactor::BLEND_FACTOR_INV_SRC_ALPHA,
				EBlendOp::BLEND_OP_ADD,
				EBlendFactor::BLEND_FACTOR_INV_SRC_ALPHA,
				EBlendFactor::BLEND_FACTOR_SRC_ALPHA,
				COLOR_COMPONENT_FLAG_R | COLOR_COMPONENT_FLAG_G | COLOR_COMPONENT_FLAG_B | COLOR_COMPONENT_FLAG_A,
				true
			}
		};

		pipelineStateDesc.VertexShader.ShaderGUID	= vertexShader;
		pipelineStateDesc.PixelShader.ShaderGUID	= pixelShader;

		return PipelineStateManager::CreateGraphicsPipelineState(&pipelineStateDesc);
	}

}<|MERGE_RESOLUTION|>--- conflicted
+++ resolved
@@ -116,10 +116,7 @@
 		uint64 size 	= verticiesBufferSize;
 		m_DescriptorSet->WriteBufferDescriptors(&m_UniformBuffer, &offset, &size, 0, 1, EDescriptorType::DESCRIPTOR_TYPE_UNORDERED_ACCESS_BUFFER);
 
-<<<<<<< HEAD
 		// Draw the XYZ axis in the center of the world
-=======
->>>>>>> e58d0353
 		DrawLine({0.0f, 0.0f, 0.0f,}, {1.0f, 0.0f, 0.0f}, {1.0f, 0.0f, 0.0f});
 		DrawLine({0.0f, 0.0f, 0.0f,}, {0.0f, 1.0f, 0.0f}, {0.0f, 1.0f, 0.0f});
 		DrawLine({0.0f, 0.0f, 0.0f,}, {0.0f, 0.0f, -1.0f}, {0.0f, 0.0f, 1.0f});
