#include "Rendering/RenderGraphEditor.h"

#include "Application/API/CommonApplication.h"

#include "Rendering/Core/API/GraphicsHelpers.h"

#include "Log/Log.h"



#define IMGUI_DISABLE_OBSOLETE_FUNCTIONS
#include <imgui.h>
#include <imgui_internal.h>
#include <imnodes.h>
#include "Rendering/RenderGraph.h"
#include "Rendering/RenderSystem.h"
#include "Rendering/RenderGraphParser.h"
#include "Rendering/RenderGraphSerializer.h"

namespace LambdaEngine
{
	int32 RenderGraphEditor::s_NextNodeID		= 0;
	int32 RenderGraphEditor::s_NextAttributeID	= 0;
	int32 RenderGraphEditor::s_NextLinkID		= 0;

	constexpr const uint32 HOVERED_COLOR = IM_COL32(232, 27, 86, 255);
	constexpr const uint32 SELECTED_COLOR = IM_COL32(162, 19, 60, 255);

	constexpr const uint32 EXTERNAL_RESOURCE_STATE_GROUP_INDEX = 0;
	constexpr const uint32 TEMPORAL_RESOURCE_STATE_GROUP_INDEX = 1;
	constexpr const uint32 NUM_RESOURCE_STATE_GROUPS = 2;

	constexpr const int32 MAX_RESOURCE_NAME_LENGTH				= 256;

	constexpr const char* TEXTURE_FORMAT_NAMES[] =
	{
		"FORMAT_R32G32_SFLOAT",
		"FORMAT_R8G8B8A8_UNORM",
		"FORMAT_B8G8R8A8_UNORM",
		"FORMAT_R8G8B8A8_SNORM",
		"FORMAT_R16G16B16A16_SFLOAT",
		"FORMAT_D24_UNORM_S8_UINT",
		"FORMAT_R16_UNORM",
		"FORMAT_R32G32B32A32_SFLOAT",
		"FORMAT_R16_SFLOAT",
		"FORMAT_R32G32B32A32_UINT",
	};

	static EFormat TextureFormatIndexToFormat(int32 index)
	{
		switch (index)
		{
		case 0: return EFormat::FORMAT_R32G32_SFLOAT;
		case 1: return EFormat::FORMAT_R8G8B8A8_UNORM;
		case 2: return EFormat::FORMAT_B8G8R8A8_UNORM;
		case 3: return EFormat::FORMAT_R8G8B8A8_SNORM;
		case 4: return EFormat::FORMAT_R16G16B16A16_SFLOAT;
		case 5: return EFormat::FORMAT_D24_UNORM_S8_UINT;
		case 6: return EFormat::FORMAT_R16_UNORM;
		case 7: return EFormat::FORMAT_R32G32B32A32_SFLOAT;
		case 8: return EFormat::FORMAT_R16_SFLOAT;
		case 9: return EFormat::FORMAT_R32G32B32A32_UINT;
		}

		return EFormat::FORMAT_NONE;
	}

	static int32 TextureFormatToFormatIndex(EFormat format)
	{
		switch (format)
		{
		case EFormat::FORMAT_R32G32_SFLOAT:			return 0;
		case EFormat::FORMAT_R8G8B8A8_UNORM:		return 1;
		case EFormat::FORMAT_B8G8R8A8_UNORM:		return 2;
		case EFormat::FORMAT_R8G8B8A8_SNORM:		return 3;
		case EFormat::FORMAT_R16G16B16A16_SFLOAT:	return 4;
		case EFormat::FORMAT_D24_UNORM_S8_UINT:		return 5;
		case EFormat::FORMAT_R16_UNORM:				return 6;
		case EFormat::FORMAT_R32G32B32A32_SFLOAT:	return 7;
		case EFormat::FORMAT_R16_SFLOAT:			return 8;
		case EFormat::FORMAT_R32G32B32A32_UINT:		return 9;
		}

		return -1;
	}

	constexpr const char* DIMENSION_NAMES[] =
	{
		"CONSTANT",
		"EXTERNAL",
		"RELATIVE",
		"RELATIVE_1D",
	};

	ERenderGraphDimensionType DimensionTypeIndexToDimensionType(int32 index)
	{
		switch (index)
		{
			case 0: return ERenderGraphDimensionType::CONSTANT;
			case 1: return ERenderGraphDimensionType::EXTERNAL;
			case 2: return ERenderGraphDimensionType::RELATIVE;
			case 3: return ERenderGraphDimensionType::RELATIVE_1D;
		}

		return ERenderGraphDimensionType::NONE;
	}

	int32 DimensionTypeToDimensionTypeIndex(ERenderGraphDimensionType dimensionType)
	{
		switch (dimensionType)
		{
		case ERenderGraphDimensionType::CONSTANT:		return 0;
		case ERenderGraphDimensionType::EXTERNAL:		return 1;
		case ERenderGraphDimensionType::RELATIVE:		return 2;
		case ERenderGraphDimensionType::RELATIVE_1D:	return 3;
		}

		return -1;
	}

	constexpr const char* SAMPLER_NAMES[] =
	{
		"LINEAR",
		"NEAREST",
	};

	ERenderGraphSamplerType SamplerTypeIndexToSamplerType(int32 index)
	{
		switch (index)
		{
		case 0: return ERenderGraphSamplerType::LINEAR;
		case 1: return ERenderGraphSamplerType::NEAREST;
		}

		return ERenderGraphSamplerType::NONE;
	}

	int32 SamplerTypeToSamplerTypeIndex(ERenderGraphSamplerType samplerType)
	{
		switch (samplerType)
		{
		case ERenderGraphSamplerType::LINEAR:	return 0;
		case ERenderGraphSamplerType::NEAREST:	return 1;
		}

		return -1;
	}

	constexpr const char* MEMORY_TYPE_NAMES[] =
	{
		"MEMORY_TYPE_CPU_VISIBLE",
		"MEMORY_TYPE_GPU",
	};

	EMemoryType MemoryTypeIndexToMemoryType(int32 index)
	{
		switch (index)
		{
		case 0: return EMemoryType::MEMORY_TYPE_CPU_VISIBLE;
		case 1: return EMemoryType::MEMORY_TYPE_GPU;
		}

		return EMemoryType::MEMORY_TYPE_NONE;
	}

	int32 MemoryTypeToMemoryTypeIndex(EMemoryType memoryType)
	{
		switch (memoryType)
		{
		case EMemoryType::MEMORY_TYPE_CPU_VISIBLE:	return 0;
		case EMemoryType::MEMORY_TYPE_GPU:			return 1;
		}

		return -1;
	}

	RenderGraphEditor::RenderGraphEditor()
	{
		CommonApplication::Get()->AddEventHandler(this);

		InitDefaultResources();
	}

	RenderGraphEditor::~RenderGraphEditor()
	{
	}

	void RenderGraphEditor::InitGUI()
	{
		imnodes::StyleColorsDark();

		imnodes::PushColorStyle(imnodes::ColorStyle_TitleBarHovered, HOVERED_COLOR);
		imnodes::PushColorStyle(imnodes::ColorStyle_TitleBarSelected, SELECTED_COLOR);

		imnodes::PushColorStyle(imnodes::ColorStyle_LinkHovered, HOVERED_COLOR);
		imnodes::PushColorStyle(imnodes::ColorStyle_LinkSelected, SELECTED_COLOR);

		m_GUIInitialized = true;
		ImGui::GetIO().FontAllowUserScaling = true;

		SetInitialNodePositions();
	}

	void RenderGraphEditor::RenderGUI()
	{
		if (ImGui::Begin("Render Graph Editor"))
		{
			ImVec2 contentRegionMin = ImGui::GetWindowContentRegionMin();
			ImVec2 contentRegionMax = ImGui::GetWindowContentRegionMax();

			float contentRegionWidth = contentRegionMax.x - contentRegionMin.x;
			float contentRegionHeight = contentRegionMax.y - contentRegionMin.y;

			float maxResourcesViewTextWidth = 0.0f;
			float textHeight = ImGui::CalcTextSize("I").y + 5.0f;

			for (const RenderGraphResourceDesc& resource : m_Resources)
			{
				ImVec2 textSize = ImGui::CalcTextSize(resource.Name.c_str());

				maxResourcesViewTextWidth = textSize.x > maxResourcesViewTextWidth ? textSize.x : maxResourcesViewTextWidth;
			}

			for (auto shaderIt = m_FilesInShaderDirectory.begin(); shaderIt != m_FilesInShaderDirectory.end(); shaderIt++)
			{
				const String& shaderName = *shaderIt;
				ImVec2 textSize = ImGui::CalcTextSize(shaderName.c_str());

				maxResourcesViewTextWidth = textSize.x > maxResourcesViewTextWidth ? textSize.x : maxResourcesViewTextWidth;
			}

			float editButtonWidth = 120.0f;
			float removeButtonWidth = 120.0f;
			ImVec2 resourceViewSize(maxResourcesViewTextWidth + editButtonWidth + removeButtonWidth, contentRegionHeight);

			ImGuiContext& g = *GImGui;
			ImGuiWindow* window = g.CurrentWindow;
			
			static ImVec2 childSize0 = resourceViewSize;
			static ImVec2 childSize1 = ImVec2(contentRegionWidth - resourceViewSize.x, 0.0f);
			
			ImRect bb;
			bb.Min = ImVec2(window->DC.CursorPos.x + childSize0.x, window->DC.CursorPos.y);
			bb.Max = ImVec2(+window->DC.CursorPos.x + childSize0.x + 10.f, window->DC.CursorPos.y + contentRegionHeight);
			ImGui::SplitterBehavior(bb, ImGui::GetID("Render Graph Editor"), ImGuiAxis_X, &childSize0.x, &childSize1.x, 200.f, 500.f);

			if (ImGui::BeginChild("##Graph Resources View", childSize0))
			{
				ImGui::TextColored(ImVec4(1.0f, 1.0f, 0.0f, 1.0f), "Resources");
				ImGui::NewLine();

				if (ImGui::BeginChild("##Resource View", ImVec2(0.0f, contentRegionHeight * 0.5f - textHeight * 5.0f), true, ImGuiWindowFlags_MenuBar))
				{
					RenderResourceView(maxResourcesViewTextWidth, textHeight);
					RenderAddResourceView();
					RenderEditResourceView();
				}
				ImGui::EndChild();

				ImGui::TextColored(ImVec4(1.0f, 1.0f, 0.0f, 1.0f), "Shaders");
				ImGui::NewLine();

				if (ImGui::BeginChild("##Shader View", ImVec2(0.0f, contentRegionHeight * 0.5f - textHeight * 5.0f), true))
				{
					RenderShaderView(maxResourcesViewTextWidth, textHeight);
				}
				ImGui::EndChild();

				if (ImGui::Button("Refresh Shaders"))
				{
					m_FilesInShaderDirectory = EnumerateFilesInDirectory("../Assets/Shaders/", true);
				}
			}
			ImGui::EndChild();

			ImGui::SameLine();

			if (ImGui::BeginChild("##Graph Views", childSize1))
			{
				if (ImGui::BeginTabBar("##Render Graph Editor Tabs"))
				{
					if (ImGui::BeginTabItem("Graph Editor"))
					{
						if (ImGui::BeginChild("##Graph Editor View", ImVec2(0.0f, 0.0f), false, ImGuiWindowFlags_MenuBar))
						{
							RenderGraphView();
							RenderAddRenderStageView();
							RenderSaveRenderGraphView();
							RenderLoadRenderGraphView();
						}

						ImGui::EndChild();
						ImGui::EndTabItem();
					}

					if (ImGui::BeginTabItem("Parsed Graph"))
					{
						if (ImGui::BeginChild("##Parsed Graph View"))
						{
							RenderParsedRenderGraphView();
						}

						ImGui::EndChild();
						ImGui::EndTabItem();
					}

					ImGui::EndTabBar();
				}
			}

			ImGui::EndChild();
		}
		ImGui::End();

		if (m_ParsedGraphDirty)
		{
			if (!RenderGraphParser::ParseRenderGraph(
				&m_ParsedRenderGraphStructure,
				m_Resources,
				m_RenderStageNameByInputAttributeIndex,
				m_RenderStagesByName,
				m_ResourceStatesByHalfAttributeIndex,
				m_ResourceStateLinksByLinkIndex,
				m_ResourceStateGroups,
				m_FinalOutput,
				true))
			{
				LOG_ERROR("[RenderGraphSerializer]: Failed to parse RenderGraph");
			}

			m_ParsedGraphDirty = false;
			m_ParsedGraphRenderDirty = true;
		}
	}

	void RenderGraphEditor::OnButtonReleased(EMouseButton button)
	{
		//imnodes seems to be bugged when releasing a link directly after starting creation, so we check this here
		if (button == EMouseButton::MOUSE_BUTTON_LEFT)
		{
			if (m_StartedLinkInfo.LinkStarted)
			{
				m_StartedLinkInfo = {};
			}
		}
	}

	void RenderGraphEditor::OnKeyPressed(EKey key, uint32 modifierMask, bool isRepeat)
	{
		if (key == EKey::KEY_LEFT_SHIFT && !isRepeat)
		{
			imnodes::PushAttributeFlag(imnodes::AttributeFlags_EnableLinkDetachWithDragClick);
		}
	}

	void RenderGraphEditor::OnKeyReleased(EKey key)
	{
		if (key == EKey::KEY_LEFT_SHIFT)
		{
			imnodes::PopAttributeFlag();
		}
	}

	void RenderGraphEditor::InitDefaultResources()
	{
		m_FilesInShaderDirectory = EnumerateFilesInDirectory("../Assets/Shaders/", true);
		m_FilesInShaderMap = ExtractDirectory("../Assets/Shaders");

		m_FinalOutput.Name						= "FINAL_OUTPUT";
		m_FinalOutput.NodeIndex					= s_NextNodeID++;

		EditorResourceStateGroup externalResourcesGroup = {};
		externalResourcesGroup.Name				= "EXTERNAL_RESOURCES";
		externalResourcesGroup.OutputNodeIndex	= s_NextNodeID++;

		EditorResourceStateGroup temporalResourcesGroup = {};
		temporalResourcesGroup.Name				= "TEMPORAL_RESOURCES";
		temporalResourcesGroup.InputNodeIndex	= s_NextNodeID++;
		temporalResourcesGroup.OutputNodeIndex	= s_NextNodeID++;

		//EditorRenderStage imguiRenderStage = {};
		//imguiRenderStage.Name					= RENDER_GRAPH_IMGUI_STAGE_NAME;
		//imguiRenderStage.NodeIndex				= s_NextNodeID++;
		//imguiRenderStage.InputAttributeIndex	= s_NextAttributeID;
		//imguiRenderStage.Type					= EPipelineStateType::PIPELINE_STATE_TYPE_GRAPHICS;
		//imguiRenderStage.CustomRenderer			= true;
		//imguiRenderStage.Enabled				= true;

		//m_RenderStageNameByInputAttributeIndex[imguiRenderStage.InputAttributeIndex] = imguiRenderStage.Name;
		//m_RenderStagesByName[imguiRenderStage.Name] = imguiRenderStage;

		s_NextAttributeID += 2;

		{
			RenderGraphResourceDesc resource = RenderGraphParser::CreateBackBufferResource();
			m_Resources.PushBack(resource);
			m_FinalOutput.BackBufferAttributeIndex = CreateResourceState(resource.Name, m_FinalOutput.Name, false, ERenderGraphResourceBindingType::NONE).AttributeIndex;
		}

		{
			RenderGraphResourceDesc resource = {};
			resource.Name						= FULLSCREEN_QUAD_VERTEX_BUFFER;
			resource.Type						= ERenderGraphResourceType::BUFFER;
			resource.SubResourceCount			= 1;
			resource.Editable					= false;
			resource.External					= true;
			m_Resources.PushBack(resource);

			externalResourcesGroup.ResourceStateIdents.PushBack(CreateResourceState(resource.Name, externalResourcesGroup.Name, false, ERenderGraphResourceBindingType::NONE));
		}

		{
			RenderGraphResourceDesc resource = {};
			resource.Name						= PER_FRAME_BUFFER;
			resource.Type						= ERenderGraphResourceType::BUFFER;
			resource.SubResourceCount			= 1;
			resource.Editable					= false;
			resource.External					= true;
			m_Resources.PushBack(resource);

			externalResourcesGroup.ResourceStateIdents.PushBack(CreateResourceState(resource.Name, externalResourcesGroup.Name, false, ERenderGraphResourceBindingType::NONE));
		}

		{
			RenderGraphResourceDesc resource = {};
			resource.Name						= SCENE_LIGHTS_BUFFER;
			resource.Type						= ERenderGraphResourceType::BUFFER;
			resource.SubResourceCount			= 1;
			resource.Editable					= false;
			resource.External					= true;
			m_Resources.PushBack(resource);

			externalResourcesGroup.ResourceStateIdents.PushBack(CreateResourceState(resource.Name, externalResourcesGroup.Name, false, ERenderGraphResourceBindingType::NONE));
		}

		{
			RenderGraphResourceDesc resource = {};
			resource.Name						= SCENE_MAT_PARAM_BUFFER;
			resource.Type						= ERenderGraphResourceType::BUFFER;
			resource.SubResourceCount			= 1;
			resource.Editable					= false;
			resource.External					= true;
			m_Resources.PushBack(resource);

			externalResourcesGroup.ResourceStateIdents.PushBack(CreateResourceState(resource.Name, externalResourcesGroup.Name, false, ERenderGraphResourceBindingType::NONE));
		}

		{
			RenderGraphResourceDesc resource = {};
			resource.Name						= SCENE_VERTEX_BUFFER;
			resource.Type						= ERenderGraphResourceType::BUFFER;
			resource.SubResourceCount			= 1;
			resource.Editable					= false;
			resource.External					= true;
			m_Resources.PushBack(resource);

			externalResourcesGroup.ResourceStateIdents.PushBack(CreateResourceState(resource.Name, externalResourcesGroup.Name, false, ERenderGraphResourceBindingType::NONE));
		}

		{
			RenderGraphResourceDesc resource = {};
			resource.Name						= SCENE_INDEX_BUFFER;
			resource.Type						= ERenderGraphResourceType::BUFFER;
			resource.SubResourceCount			= 1;
			resource.Editable					= false;
			resource.External					= true;
			m_Resources.PushBack(resource);

			externalResourcesGroup.ResourceStateIdents.PushBack(CreateResourceState(resource.Name, externalResourcesGroup.Name, false, ERenderGraphResourceBindingType::NONE));
		}

		{
			RenderGraphResourceDesc resource = {};
			resource.Name						= SCENE_PRIMARY_INSTANCE_BUFFER;
			resource.Type						= ERenderGraphResourceType::BUFFER;
			resource.SubResourceCount			= 1;
			resource.Editable					= false;
			resource.External					= true;
			m_Resources.PushBack(resource);

			externalResourcesGroup.ResourceStateIdents.PushBack(CreateResourceState(resource.Name, externalResourcesGroup.Name, false, ERenderGraphResourceBindingType::NONE));
		}

		{
			RenderGraphResourceDesc resource = {};
			resource.Name						= SCENE_SECONDARY_INSTANCE_BUFFER;
			resource.Type						= ERenderGraphResourceType::BUFFER;
			resource.SubResourceCount			= 1;
			resource.Editable					= false;
			resource.External					= true;
			m_Resources.PushBack(resource);

			externalResourcesGroup.ResourceStateIdents.PushBack(CreateResourceState(resource.Name, externalResourcesGroup.Name, false, ERenderGraphResourceBindingType::NONE));
		}

		{
			RenderGraphResourceDesc resource = {};
			resource.Name						= SCENE_INDIRECT_ARGS_BUFFER;
			resource.Type						= ERenderGraphResourceType::BUFFER;
			resource.SubResourceCount			= 1;
			resource.Editable					= false;
			resource.External					= true;
			m_Resources.PushBack(resource);

			externalResourcesGroup.ResourceStateIdents.PushBack(CreateResourceState(resource.Name, externalResourcesGroup.Name, false, ERenderGraphResourceBindingType::NONE));
		}

		{
			RenderGraphResourceDesc resource = {};
			resource.Name						= SCENE_TLAS;
			resource.Type						= ERenderGraphResourceType::ACCELERATION_STRUCTURE;
			resource.SubResourceCount			= 1;
			resource.Editable					= false;
			resource.External					= true;
			m_Resources.PushBack(resource);

			externalResourcesGroup.ResourceStateIdents.PushBack(CreateResourceState(resource.Name, externalResourcesGroup.Name, false, ERenderGraphResourceBindingType::NONE));
		}

		{
			RenderGraphResourceDesc resource = {};
			resource.Name							= SCENE_ALBEDO_MAPS;
			resource.Type							= ERenderGraphResourceType::TEXTURE;
			resource.SubResourceCount				= MAX_UNIQUE_MATERIALS;
			resource.Editable						= false;
			resource.External						= true;
			resource.TextureParams.TextureFormat	= EFormat::FORMAT_R8G8B8A8_UNORM;
			m_Resources.PushBack(resource);

			externalResourcesGroup.ResourceStateIdents.PushBack(CreateResourceState(resource.Name, externalResourcesGroup.Name, false, ERenderGraphResourceBindingType::NONE));
		}

		{
			RenderGraphResourceDesc resource = {};
			resource.Name							= SCENE_NORMAL_MAPS;
			resource.Type							= ERenderGraphResourceType::TEXTURE;
			resource.SubResourceCount				= MAX_UNIQUE_MATERIALS;
			resource.Editable						= false;
			resource.External						= true;
			resource.TextureParams.TextureFormat	= EFormat::FORMAT_R8G8B8A8_UNORM;
			m_Resources.PushBack(resource);

			externalResourcesGroup.ResourceStateIdents.PushBack(CreateResourceState(resource.Name, externalResourcesGroup.Name, false, ERenderGraphResourceBindingType::NONE));
		}

		{
			RenderGraphResourceDesc resource = {};
			resource.Name							= SCENE_AO_MAPS;
			resource.Type							= ERenderGraphResourceType::TEXTURE;
			resource.SubResourceCount				= MAX_UNIQUE_MATERIALS;
			resource.Editable						= false;
			resource.External						= true;
			resource.TextureParams.TextureFormat	= EFormat::FORMAT_R8G8B8A8_UNORM;
			m_Resources.PushBack(resource);

			externalResourcesGroup.ResourceStateIdents.PushBack(CreateResourceState(resource.Name, externalResourcesGroup.Name, false, ERenderGraphResourceBindingType::NONE));
		}

		{
			RenderGraphResourceDesc resource = {};
			resource.Name							= SCENE_ROUGHNESS_MAPS;
			resource.Type							= ERenderGraphResourceType::TEXTURE;
			resource.SubResourceCount				= MAX_UNIQUE_MATERIALS;
			resource.Editable						= false;
			resource.External						= true;
			resource.TextureParams.TextureFormat	= EFormat::FORMAT_R8G8B8A8_UNORM;
			m_Resources.PushBack(resource);

			externalResourcesGroup.ResourceStateIdents.PushBack(CreateResourceState(resource.Name, externalResourcesGroup.Name, false, ERenderGraphResourceBindingType::NONE));
		}

		{
			RenderGraphResourceDesc resource = {};
			resource.Name							= SCENE_METALLIC_MAPS;
			resource.Type							= ERenderGraphResourceType::TEXTURE;
			resource.SubResourceCount				= MAX_UNIQUE_MATERIALS;
			resource.Editable						= false;
			resource.External						= true;
			resource.TextureParams.TextureFormat	= EFormat::FORMAT_R8G8B8A8_UNORM;
			m_Resources.PushBack(resource);

			externalResourcesGroup.ResourceStateIdents.PushBack(CreateResourceState(resource.Name, externalResourcesGroup.Name, false, ERenderGraphResourceBindingType::NONE));
		}

		m_ResourceStateGroups.Resize(NUM_RESOURCE_STATE_GROUPS);
		m_ResourceStateGroups[EXTERNAL_RESOURCE_STATE_GROUP_INDEX] = externalResourcesGroup;
		m_ResourceStateGroups[TEMPORAL_RESOURCE_STATE_GROUP_INDEX] = temporalResourcesGroup;
	}

	void RenderGraphEditor::RenderResourceView(float textWidth, float textHeight)
	{
		bool openAddResourcePopup = false;
		bool openEditResourcePopup = false;

		if (ImGui::BeginMenuBar())
		{
			if (ImGui::BeginMenu("Menu"))
			{
				if (ImGui::BeginMenu("Add Texture"))
				{
					if (ImGui::MenuItem("2D Texture", NULL, nullptr))
					{
						openAddResourcePopup = true;
						m_CurrentlyAddingResource = ERenderGraphResourceType::TEXTURE;
						m_CurrentlyAddingTextureType = ERenderGraphTextureType::TEXTURE_2D;

					}

					if (ImGui::MenuItem("Cube Texture", NULL, nullptr))
					{
						openAddResourcePopup = true;
						m_CurrentlyAddingResource = ERenderGraphResourceType::TEXTURE;
						m_CurrentlyAddingTextureType = ERenderGraphTextureType::TEXTURE_CUBE;
					}

					ImGui::EndMenu();
				}

				if (ImGui::MenuItem("Add Buffer", NULL, nullptr))
				{
					openAddResourcePopup = true;
					m_CurrentlyAddingResource = ERenderGraphResourceType::BUFFER;
				}

				if (ImGui::MenuItem("Add Acceleration Structure", NULL, nullptr))
				{
					openAddResourcePopup = true;
					m_CurrentlyAddingResource = ERenderGraphResourceType::ACCELERATION_STRUCTURE;
				}

				ImGui::EndMenu();
			}
			ImGui::EndMenuBar();
		}
		//ImGui::Columns(2);

		static int32 selectedResourceIndex			= -1;
		static RenderGraphResourceDesc* pSelectedResource	= nullptr;
		static int32 removedResourceIndex			= -1;
		static RenderGraphResourceDesc* pRemovedResource		= nullptr;

		for (uint32 i = 0; i < m_Resources.GetSize(); i++)
		{
			RenderGraphResourceDesc* pResource = &m_Resources[i];

			if (ImGui::Selectable(pResource->Name.c_str(), selectedResourceIndex == i, ImGuiSeparatorFlags_None, ImVec2(textWidth, textHeight)))
			{
				selectedResourceIndex	= i;
				pSelectedResource		= pResource;
			}

			if (ImGui::IsItemHovered())
			{
				//ImGui::NextColumn();
				pSelectedResource = pResource;
	
				String tooltip;

				String resourceType = RenderGraphResourceTypeToString(pSelectedResource->Type);
				tooltip.append("Type" + resourceType + "\n");

				String subResourceCount;

				if (pSelectedResource->BackBufferBound)
				{
					subResourceCount = "Back Buffer Bound";
				}
				else
				{
					subResourceCount = std::to_string(pSelectedResource->SubResourceCount);
				}

				tooltip.append("Sub Resource Count: " + subResourceCount + "\n");

				if (pSelectedResource->Type == ERenderGraphResourceType::TEXTURE)
				{
					if (pSelectedResource->SubResourceCount > 1)
					{
						String temp = pSelectedResource->TextureParams.IsOfArrayType ? "True" : "False";
						tooltip.append("Is of Array Type: " + temp + "\n");
					}

					int32 textureFormatIndex = TextureFormatToFormatIndex(pSelectedResource->TextureParams.TextureFormat);

					if (textureFormatIndex >= 0)
					{
						tooltip.append("Texture Format: " + String(TEXTURE_FORMAT_NAMES[textureFormatIndex]) + "\n");
					}
					else
					{
						tooltip.append("Texture Format: INVALID\n");
					}
				}

				ImGui::SetTooltip(tooltip.c_str());
			}

			if (ImGui::BeginDragDropSource())
			{
				ImGui::SetDragDropPayload("RESOURCE", &pResource, sizeof(RenderGraphResourceDesc*));
				ImGui::EndDragDropSource();
			}

			if (pResource->Editable)
			{
				ImGui::SameLine();
				if (ImGui::Button(("Edit##" + pResource->Name).c_str()))
				{
					openEditResourcePopup = true;
					m_CurrentlyEditingResource = pResource->Name;
				}

				ImGui::SameLine();
				if (ImGui::Button(("-##" + pResource->Name).c_str()))
				{
					removedResourceIndex	= i;
					pRemovedResource		= pResource;
				}
			}
		}

		/*if (pSelectedResource != nullptr)
		{
			ImGui::NextColumn();


			String resourceType = RenderGraphResourceTypeToString(pSelectedResource->Type);
			ImGui::Text("Type: %s", resourceType.c_str());

			String subResourceCount;

			if (pSelectedResource->BackBufferBound)
			{
				subResourceCount = "Back Buffer Bound";
			}
			else
			{
				subResourceCount = std::to_string(pSelectedResource->SubResourceCount);
			}

			ImGui::Text("Sub Resource Count: %s", subResourceCount.c_str());

			if (pSelectedResource->Type == ERenderGraphResourceType::TEXTURE)
			{
				if (pSelectedResource->SubResourceCount > 1)
				{
					ImGui::Text("Is of Array Type: %s", pSelectedResource->TextureParams.IsOfArrayType ? "True" : "False");
				}

				int32 textureFormatIndex = TextureFormatToFormatIndex(pSelectedResource->TextureParams.TextureFormat);

				if (textureFormatIndex >= 0)
				{
					ImGui::Text("Texture Format: %s", TEXTURE_FORMAT_NAMES[textureFormatIndex]);
				}
				else
				{
					ImGui::Text("Texture Format: INVALID");
				}
			}
		}*/

		if (pRemovedResource != nullptr)
		{
			//Update Resource State Groups and Resource States
			for (auto resourceStateGroupIt = m_ResourceStateGroups.begin(); resourceStateGroupIt != m_ResourceStateGroups.end(); resourceStateGroupIt++)
			{
				EditorResourceStateGroup* pResourceStateGroup = &(*resourceStateGroupIt);		
				RemoveResourceStateFrom(pRemovedResource->Name, pResourceStateGroup);
			}

			//Update Render Stages and Resource States
			for (auto renderStageIt = m_RenderStagesByName.begin(); renderStageIt != m_RenderStagesByName.end(); renderStageIt++)
			{
				EditorRenderStageDesc* pRenderStage = &renderStageIt->second;
				RemoveResourceStateFrom(pRemovedResource->Name, pRenderStage);
			}

			m_Resources.Erase(m_Resources.begin() + removedResourceIndex);

			removedResourceIndex	= -1;
			pRemovedResource		= nullptr;
		}

		if (openAddResourcePopup)
			ImGui::OpenPopup("Add Resource ##Popup");
		if (openEditResourcePopup)
			ImGui::OpenPopup("Edit Resource ##Popup");
	}

	void RenderGraphEditor::RenderAddResourceView()
	{
		static char resourceNameBuffer[MAX_RESOURCE_NAME_LENGTH];
		static RenderGraphResourceDesc addingResource;
		static bool initialized = false;

		ImGui::SetNextWindowSize(ImVec2(460, 700));
		if (ImGui::BeginPopupModal("Add Resource ##Popup"))
		{
			if (m_CurrentlyAddingResource != ERenderGraphResourceType::NONE)
			{
				if (!initialized)
				{
					addingResource.Type = m_CurrentlyAddingResource;
					initialized = true;
				}

				ImGui::AlignTextToFramePadding();

				InternalRenderEditResourceView(&addingResource, resourceNameBuffer, MAX_RESOURCE_NAME_LENGTH);

				bool done = false;
				bool resourceExists		= FindResource(resourceNameBuffer) != m_Resources.end();
				bool resourceNameEmpty	= resourceNameBuffer[0] == 0;
				bool resourceInvalid	= resourceExists || resourceNameEmpty;

				if (resourceExists)
				{
					ImGui::Text("A resource with that name already exists...");
				}
				else if (resourceNameEmpty)
				{
					ImGui::Text("Resource name empty...");
				}

				if (ImGui::Button("Close"))
				{
					done = true;
				}

				ImGui::SameLine();

				if (resourceInvalid)
				{
					ImGui::PushItemFlag(ImGuiItemFlags_Disabled, true);
					ImGui::PushStyleVar(ImGuiStyleVar_Alpha, ImGui::GetStyle().Alpha * 0.5f);
				}

				if (ImGui::Button("Create"))
				{
					addingResource.Name			= resourceNameBuffer;
					addingResource.Type			= m_CurrentlyAddingResource;
					addingResource.Editable		= true;
					addingResource.TextureParams.TextureType = m_CurrentlyAddingTextureType;

					m_Resources.PushBack(addingResource);

					if (addingResource.External)
					{
						EditorResourceStateGroup& externalResourcesGroup = m_ResourceStateGroups[EXTERNAL_RESOURCE_STATE_GROUP_INDEX];
						externalResourcesGroup.ResourceStateIdents.PushBack(CreateResourceState(addingResource.Name, externalResourcesGroup.Name, false, ERenderGraphResourceBindingType::NONE));
					}

					done = true;
				}

				if (resourceInvalid)
				{
					ImGui::PopItemFlag();
					ImGui::PopStyleVar();
				}

				if (done)
				{
					ZERO_MEMORY(resourceNameBuffer, MAX_RESOURCE_NAME_LENGTH);
					addingResource				= {};
					m_CurrentlyAddingResource	= ERenderGraphResourceType::NONE;
					initialized					= false;
					ImGui::CloseCurrentPopup();
				}
			}
			else
			{
				ImGui::CloseCurrentPopup();
			}

			ImGui::EndPopup();
		}
	}

	void RenderGraphEditor::RenderEditResourceView()
	{
		static char resourceNameBuffer[MAX_RESOURCE_NAME_LENGTH];
		static RenderGraphResourceDesc editedResourceCopy;
		static TArray<RenderGraphResourceDesc>::Iterator editedResourceIt;
		static bool initialized = false;

		ImGui::SetNextWindowSize(ImVec2(460, 700));
		if (ImGui::BeginPopupModal("Edit Resource ##Popup"))
		{
			if (m_CurrentlyEditingResource != "")
			{
				if (!initialized)
				{
					editedResourceIt = FindResource(m_CurrentlyEditingResource);

					if (editedResourceIt == m_Resources.end())
					{
						ImGui::CloseCurrentPopup();
						ImGui::EndPopup();
						LOG_ERROR("Editing non-existant resource!");
						return;
					}

					editedResourceCopy = *editedResourceIt;

					memcpy(resourceNameBuffer, m_CurrentlyEditingResource.c_str(), m_CurrentlyEditingResource.size());
					initialized = true;
				}

				ImGui::AlignTextToFramePadding();

				InternalRenderEditResourceView(&editedResourceCopy, resourceNameBuffer, MAX_RESOURCE_NAME_LENGTH);

				bool done = false;
				auto existingResourceIt		= FindResource(resourceNameBuffer);
				bool resourceExists			= existingResourceIt != m_Resources.end() && existingResourceIt != editedResourceIt;
				bool resourceNameEmpty		= resourceNameBuffer[0] == 0;
				bool resourceInvalid		= resourceExists || resourceNameEmpty;

				if (resourceExists)
				{
					ImGui::Text("Another resource with that name already exists...");
				}
				else if (resourceNameEmpty)
				{
					ImGui::Text("Resource name empty...");
				}

				if (ImGui::Button("Close"))
				{
					done = true;
				}

				ImGui::SameLine();

				if (resourceInvalid)
				{
					ImGui::PushItemFlag(ImGuiItemFlags_Disabled, true);
					ImGui::PushStyleVar(ImGuiStyleVar_Alpha, ImGui::GetStyle().Alpha * 0.5f);
				}

				if (ImGui::Button("Done"))
				{
					editedResourceCopy.Name				= resourceNameBuffer;

					//Switched from External to not External
					if (editedResourceIt->External && !editedResourceCopy.External)
					{
						EditorResourceStateGroup* pExternalResourcesGroup = &m_ResourceStateGroups[EXTERNAL_RESOURCE_STATE_GROUP_INDEX];
						RemoveResourceStateFrom(editedResourceIt->Name, pExternalResourcesGroup);
					}
					else if (!editedResourceIt->External && editedResourceCopy.External)
					{
						EditorResourceStateGroup* pExternalResourcesGroup = &m_ResourceStateGroups[EXTERNAL_RESOURCE_STATE_GROUP_INDEX];
						pExternalResourcesGroup->ResourceStateIdents.PushBack(CreateResourceState(resourceNameBuffer, pExternalResourcesGroup->Name, false, ERenderGraphResourceBindingType::NONE));
					}

					if (editedResourceCopy.Name != resourceNameBuffer)
					{
						//Update Resource State Groups and Resource States
						for (auto resourceStateGroupIt = m_ResourceStateGroups.begin(); resourceStateGroupIt != m_ResourceStateGroups.end(); resourceStateGroupIt++)
						{
							EditorResourceStateGroup* pResourceStateGroup = &(*resourceStateGroupIt);

							auto resourceStateIdentIt = pResourceStateGroup->FindResourceStateIdent(editedResourceCopy.Name);

							if (resourceStateIdentIt != pResourceStateGroup->ResourceStateIdents.end())
							{
								int32 attributeIndex = resourceStateIdentIt->AttributeIndex;
								EditorRenderGraphResourceState* pResourceState = &m_ResourceStatesByHalfAttributeIndex[attributeIndex / 2];
								pResourceState->ResourceName = resourceNameBuffer;
							}
						}

						//Update Render Stages and Resource States
						for (auto renderStageIt = m_RenderStagesByName.begin(); renderStageIt != m_RenderStagesByName.end(); renderStageIt++)
						{
							EditorRenderStageDesc* pRenderStage = &renderStageIt->second;

							auto resourceStateIdentIt = pRenderStage->FindResourceStateIdent(editedResourceCopy.Name);

							if (resourceStateIdentIt != pRenderStage->ResourceStateIdents.end())
							{
								int32 attributeIndex = resourceStateIdentIt->AttributeIndex;
								EditorRenderGraphResourceState* pResourceState = &m_ResourceStatesByHalfAttributeIndex[attributeIndex / 2];
								pResourceState->ResourceName = resourceNameBuffer;
							}
						}
					}

					(*editedResourceIt) = editedResourceCopy;

					done = true;
				}

				if (resourceInvalid)
				{
					ImGui::PopItemFlag();
					ImGui::PopStyleVar();
				}

				if (done)
				{
					ZERO_MEMORY(resourceNameBuffer, MAX_RESOURCE_NAME_LENGTH);
					m_CurrentlyEditingResource	= "";
					initialized					= false;
					ImGui::CloseCurrentPopup();
				}
			}
			else
			{
				ImGui::CloseCurrentPopup();
			}

			ImGui::EndPopup();
		}
	}

	void RenderGraphEditor::InternalRenderEditResourceView(RenderGraphResourceDesc* pResource, char* pNameBuffer, int32 nameBufferLength)
	{
		ImGui::Text("Resource Name:      ");
		ImGui::SameLine();
		ImGui::InputText("##Resource Name", pNameBuffer, nameBufferLength, ImGuiInputTextFlags_CharsUppercase | ImGuiInputTextFlags_CharsNoBlank);

		ImGui::Text("External: ");
		ImGui::SameLine();
		ImGui::Checkbox("##External", &pResource->External);

		ImGui::Text("Back Buffer Bound: ");
		ImGui::SameLine();
		ImGui::Checkbox("##Back Buffer Bound", &pResource->BackBufferBound);

		if (m_CurrentlyAddingTextureType != ERenderGraphTextureType::TEXTURE_CUBE)
		{
			ImGui::Text("Sub Resource Count: ");
			ImGui::SameLine();

			if (pResource->BackBufferBound)
			{
				pResource->SubResourceCount = 1;
				ImGui::PushItemFlag(ImGuiItemFlags_Disabled, true);
				ImGui::PushStyleVar(ImGuiStyleVar_Alpha, ImGui::GetStyle().Alpha * 0.5f);
			}

			if (ImGui::InputInt("##Sub Resource Count", &pResource->SubResourceCount, 1, 100))
			{
				pResource->SubResourceCount = glm::clamp<int32>(pResource->SubResourceCount, 1, 1024);
			}
		}
		else 
		{
			if (pResource->BackBufferBound)
			{
				pResource->SubResourceCount = 1;
				ImGui::PushItemFlag(ImGuiItemFlags_Disabled, true);
				ImGui::PushStyleVar(ImGuiStyleVar_Alpha, ImGui::GetStyle().Alpha * 0.5f);
			}
		}

		if (pResource->BackBufferBound)
		{
			ImGui::PopItemFlag();
			ImGui::PopStyleVar();
		}

		switch (pResource->Type)
		{
			case ERenderGraphResourceType::TEXTURE:
			{
				if (pResource->SubResourceCount > 1)
				{
					ImGui::Text("Is of Array Type: ");
					ImGui::SameLine();
					ImGui::Checkbox("##Is of Array Type", &pResource->TextureParams.IsOfArrayType);
				}

				int32 textureFormatIndex = TextureFormatToFormatIndex(pResource->TextureParams.TextureFormat);

				ImGui::Text("Format: ");
				ImGui::SameLine();
				if (ImGui::Combo("##Resource Format", &textureFormatIndex, TEXTURE_FORMAT_NAMES, ARR_SIZE(TEXTURE_FORMAT_NAMES)))
				{
					pResource->TextureParams.TextureFormat = TextureFormatIndexToFormat(textureFormatIndex);
				}

				if (!pResource->External)
				{
					ImGuiStyle& style = ImGui::GetStyle();
					static float maxOptionTextSize = style.ItemInnerSpacing.x + ImGui::CalcTextSize(DIMENSION_NAMES[0]).x + ImGui::GetFrameHeight() + 10;

					int32 textureDimensionTypeX = DimensionTypeToDimensionTypeIndex(pResource->TextureParams.XDimType);
					int32 textureDimensionTypeY = DimensionTypeToDimensionTypeIndex(pResource->TextureParams.YDimType);

					if (m_CurrentlyAddingTextureType != ERenderGraphTextureType::TEXTURE_CUBE)
					{
						ImGui::Text("Width: ");
						ImGui::SameLine();
						ImGui::PushItemWidth(maxOptionTextSize);
						if (ImGui::Combo("##Texture X Option", &textureDimensionTypeX, DIMENSION_NAMES, 3))
						{
							pResource->TextureParams.XDimType = DimensionTypeIndexToDimensionType(textureDimensionTypeX);
						}
						ImGui::PopItemWidth();

						if (pResource->TextureParams.XDimType == ERenderGraphDimensionType::CONSTANT || pResource->TextureParams.XDimType == ERenderGraphDimensionType::RELATIVE)
						{
							ImGui::SameLine();
							ImGui::InputFloat("##Texture X Variable", &pResource->TextureParams.XDimVariable);
						}

						ImGui::Text("Height: ");
						ImGui::SameLine();
						ImGui::PushItemWidth(maxOptionTextSize);
						if (ImGui::Combo("##Texture Y Option", &textureDimensionTypeY, DIMENSION_NAMES, 3))
						{
							pResource->TextureParams.YDimType = DimensionTypeIndexToDimensionType(textureDimensionTypeY);
						}
						ImGui::PopItemWidth();

						if (pResource->TextureParams.YDimType == ERenderGraphDimensionType::CONSTANT || pResource->TextureParams.YDimType == ERenderGraphDimensionType::RELATIVE)
						{
							ImGui::SameLine();
							ImGui::InputFloat("##Texture Y Variable", &pResource->TextureParams.YDimVariable);
						}
					}
					else 
					{
						ImGui::Text("Width & Height: ");
						ImGui::SameLine();
						ImGui::PushItemWidth(maxOptionTextSize);
						if (ImGui::Combo("##Texture X Option", &textureDimensionTypeX, DIMENSION_NAMES, 3))
						{
							pResource->TextureParams.XDimType = DimensionTypeIndexToDimensionType(textureDimensionTypeX);
						}
						ImGui::PopItemWidth();

						if (pResource->TextureParams.XDimType == ERenderGraphDimensionType::CONSTANT || pResource->TextureParams.XDimType == ERenderGraphDimensionType::RELATIVE)
						{
							ImGui::SameLine();
							ImGui::InputFloat("##Texture X Variable", &pResource->TextureParams.XDimVariable);
							pResource->TextureParams.YDimVariable = pResource->TextureParams.XDimVariable;
						}
					}

					ImGui::Text("Sample Count: ");
					ImGui::SameLine();
					ImGui::InputInt("##Texture Sample Count", &pResource->TextureParams.SampleCount);

					ImGui::Text("Miplevel Count: ");
					ImGui::SameLine();
					ImGui::InputInt("##Miplevel Count", &pResource->TextureParams.MiplevelCount);

					int32 samplerTypeIndex = SamplerTypeToSamplerTypeIndex(pResource->TextureParams.SamplerType);

					ImGui::Text("Sampler Type: ");
					ImGui::SameLine();
					if (ImGui::Combo("##Sampler Type", &samplerTypeIndex, SAMPLER_NAMES, ARR_SIZE(SAMPLER_NAMES)))
					{
						pResource->TextureParams.SamplerType = SamplerTypeIndexToSamplerType(samplerTypeIndex);
					}

					int32 memoryTypeIndex = MemoryTypeToMemoryTypeIndex(pResource->MemoryType);

					ImGui::Text("Memory Type: ");
					ImGui::SameLine();
					if (ImGui::Combo("##Memory Type", &memoryTypeIndex, MEMORY_TYPE_NAMES, ARR_SIZE(MEMORY_TYPE_NAMES)))
					{
						pResource->MemoryType = MemoryTypeIndexToMemoryType(memoryTypeIndex);
					}
				}
				break;
			}
			case ERenderGraphResourceType::BUFFER:
			{
				if (!pResource->External)
				{
					ImGuiStyle& style = ImGui::GetStyle();
					static float maxOptionTextSize = style.ItemInnerSpacing.x + ImGui::CalcTextSize(DIMENSION_NAMES[0]).x + ImGui::GetFrameHeight() + 10;

					int32 bufferSizeType = DimensionTypeToDimensionTypeIndex(pResource->BufferParams.SizeType);

					ImGui::Text("Size: ");
					ImGui::SameLine();
					ImGui::PushItemWidth(maxOptionTextSize);
					if (ImGui::Combo("##Buffer Size Option", &bufferSizeType, DIMENSION_NAMES, 2))
					{
						pResource->BufferParams.SizeType = DimensionTypeIndexToDimensionType(bufferSizeType);
					}
					ImGui::PopItemWidth();

					if (pResource->BufferParams.SizeType == ERenderGraphDimensionType::CONSTANT)
					{
						ImGui::SameLine();
						ImGui::InputInt("##Buffer Size", &pResource->BufferParams.Size);
					}

					int32 memoryTypeIndex = MemoryTypeToMemoryTypeIndex(pResource->MemoryType);

					ImGui::Text("Memory Type: ");
					ImGui::SameLine();
					if (ImGui::Combo("##Memory Type", &memoryTypeIndex, MEMORY_TYPE_NAMES, ARR_SIZE(MEMORY_TYPE_NAMES)))
					{
						pResource->MemoryType = MemoryTypeIndexToMemoryType(memoryTypeIndex);
					}
				}
				break;
			}
			case ERenderGraphResourceType::ACCELERATION_STRUCTURE:
			{
				break;
			}
		}
	}

	void RenderGraphEditor::RenderShaderView(float textWidth, float textHeight)
	{
		UNREFERENCED_VARIABLE(textHeight);
		static int32 selectedResourceIndex = -1;

		//for (auto fileIt = m_FilesInShaderDirectory.begin(); fileIt != m_FilesInShaderDirectory.end(); fileIt++)
		//{
		//	std::iterator_traits<TArray<std::string>::Iterator>::difference_type v;

		//	int32 index = std::distance(m_FilesInShaderDirectory.begin(), fileIt);
		//	const String* pFilename = &(*fileIt);

		//	//if (pFilename->find(".glsl") != String::npos)
		//	{
		//		if (ImGui::Selectable(pFilename->c_str(), selectedResourceIndex == index, ImGuiSeparatorFlags_None, ImVec2(textWidth, textHeight)))
		//		{
		//			selectedResourceIndex = index;
		//		}

		//		if (ImGui::BeginDragDropSource())
		//		{
		//			ImGui::SetDragDropPayload("SHADER", &pFilename, sizeof(const String*));
		//			ImGui::EndDragDropSource();
		//		}
		//	}
		//}

		RenderShaderTreeView(m_FilesInShaderMap, textWidth, textHeight, selectedResourceIndex);

		
	}

	void RenderGraphEditor::RenderShaderTreeView(const LambdaDirectory& dir, float textWidth, float textHeight, int32& selectedIndex)
	{
		if (ImGui::TreeNode(dir.Name.c_str()))
		{
			for (auto entry = dir.Children.begin(); entry != dir.Children.end(); entry++)
			{
				std::iterator_traits<TArray<std::string>::Iterator>::difference_type v;

				int32 index = std::distance(dir.Children.begin(), entry);
				const String* pFilename = &(entry->Name);
			
				if (entry->isDirectory)
				{
					RenderShaderTreeView(*entry, textWidth, textHeight, selectedIndex);
				}
				else
				{
					ImGui::Bullet();
					if (ImGui::Selectable(pFilename->c_str(), selectedIndex == index, ImGuiSeparatorFlags_None, ImVec2(textWidth, textHeight)))
					{
						selectedIndex = index;
					}

					if (ImGui::BeginDragDropSource())
					{
						ImGui::SetDragDropPayload("SHADER", &pFilename, sizeof(const String*));
						ImGui::EndDragDropSource();
					}
				}
			}
			ImGui::TreePop();
		}
	}

	void RenderGraphEditor::RenderGraphView()
	{
		bool openAddRenderStagePopup = false;
		bool openSaveRenderStagePopup = false;
		bool openLoadRenderStagePopup = false;

		String renderStageToDelete = "";

		if (ImGui::BeginMenuBar())
		{
			if (ImGui::BeginMenu("Menu"))
			{
				if (ImGui::MenuItem("Save", NULL, nullptr))
				{
					openSaveRenderStagePopup = true;
				}

				if (ImGui::MenuItem("Load", NULL, nullptr))
				{
					openLoadRenderStagePopup = true;
				}

				/*ImGui::NewLine();

				if (ImGui::MenuItem("Apply", NULL, nullptr))
				{
					RefactoredRenderGraph* pTest = DBG_NEW RefactoredRenderGraph(RenderSystem::GetDevice());

					RenderGraphDesc renderGraphDesc = {};
					renderGraphDesc.MaxTexturesPerDescriptorSet = 256;
					renderGraphDesc.pParsedRenderGraphStructure = &m_ParsedRenderGraphStructure;

					pTest->Init(&renderGraphDesc);
				}*/

				ImGui::EndMenu();
			}

			if (ImGui::BeginMenu("Edit"))
			{
				if (ImGui::MenuItem("Add Graphics Render Stage", NULL, nullptr))
				{
					m_CurrentlyAddingRenderStage = EPipelineStateType::PIPELINE_STATE_TYPE_GRAPHICS;
					openAddRenderStagePopup = true;
				}

				if (ImGui::MenuItem("Add Compute Render Stage", NULL, nullptr))
				{
					m_CurrentlyAddingRenderStage = EPipelineStateType::PIPELINE_STATE_TYPE_COMPUTE;
					openAddRenderStagePopup = true;
				}

				if (ImGui::MenuItem("Add Ray Tracing Render Stage", NULL, nullptr))
				{
					m_CurrentlyAddingRenderStage = EPipelineStateType::PIPELINE_STATE_TYPE_RAY_TRACING;
					openAddRenderStagePopup = true;
				}
				ImGui::EndMenu();
			}
			ImGui::EndMenuBar();
		}

		imnodes::BeginNodeEditor();

		ImGui::GetWindowDrawList()->Flags &= ~ImDrawListFlags_AntiAliasedLines; //Disable this since otherwise link thickness does not work

		//Resource State Groups
		for (uint32 resourceStateGroupIndex = 0; resourceStateGroupIndex < m_ResourceStateGroups.GetSize(); resourceStateGroupIndex++)
		{
			EditorResourceStateGroup* pResourceStateGroup = &m_ResourceStateGroups[resourceStateGroupIndex];

			imnodes::BeginNode(pResourceStateGroup->OutputNodeIndex);

			imnodes::BeginNodeTitleBar();
			ImGui::Text((pResourceStateGroup->Name + "_OUTPUT").c_str());
			imnodes::EndNodeTitleBar();

			String resourceStateToRemove = "";

			for (const EditorResourceStateIdent& resourceStateIdent : pResourceStateGroup->ResourceStateIdents)
			{
				uint32 primaryAttributeIndex	= resourceStateIdent.AttributeIndex / 2;
				uint32 inputAttributeIndex		= resourceStateIdent.AttributeIndex;
				uint32 outputAttributeIndex		= inputAttributeIndex + 1;
				EditorRenderGraphResourceState* pResourceState = &m_ResourceStatesByHalfAttributeIndex[primaryAttributeIndex];

				PushPinColorIfNeeded(EEditorPinType::OUTPUT, nullptr, pResourceState, inputAttributeIndex);
				imnodes::BeginOutputAttribute(outputAttributeIndex);
				ImGui::Text(pResourceState->ResourceName.c_str());
				ImGui::SameLine();
				if (pResourceState->Removable)
				{
					if (ImGui::Button("-"))
					{
						resourceStateToRemove = pResourceState->ResourceName;
					}
				}
				imnodes::EndOutputAttribute();
				PopPinColorIfNeeded(EEditorPinType::OUTPUT, nullptr, pResourceState, inputAttributeIndex);
			}

			if (resourceStateGroupIndex != EXTERNAL_RESOURCE_STATE_GROUP_INDEX)
			{
				ImGui::Button("Drag Resource Here");

				if (ImGui::BeginDragDropTarget())
				{
					const ImGuiPayload* pPayload = ImGui::AcceptDragDropPayload("RESOURCE");

					if (pPayload != nullptr)
					{
						RenderGraphResourceDesc* pResource = *reinterpret_cast<RenderGraphResourceDesc**>(pPayload->Data);

						if (pResourceStateGroup->FindResourceStateIdent(pResource->Name) == pResourceStateGroup->ResourceStateIdents.end())
						{
							pResourceStateGroup->ResourceStateIdents.PushBack(CreateResourceState(pResource->Name, pResourceStateGroup->Name, true, ERenderGraphResourceBindingType::NONE));
							m_ParsedGraphDirty = true;
						}
					}

					ImGui::EndDragDropTarget();
				}
			}

			imnodes::EndNode();

			//Remove resource if "-" button pressed
			if (!resourceStateToRemove.empty())
			{
				RemoveResourceStateFrom(resourceStateToRemove, pResourceStateGroup);
			}

			//Temporal Resource State Group has Output and Input Stages
			if (resourceStateGroupIndex == TEMPORAL_RESOURCE_STATE_GROUP_INDEX)
			{
				imnodes::BeginNode(pResourceStateGroup->InputNodeIndex);

				imnodes::BeginNodeTitleBar();
				ImGui::Text((pResourceStateGroup->Name + "_INPUT").c_str());
				imnodes::EndNodeTitleBar();

				String resourceStateToRemove = "";

				for (const EditorResourceStateIdent& resourceStateIdent : pResourceStateGroup->ResourceStateIdents)
				{
					uint32 primaryAttributeIndex	= resourceStateIdent.AttributeIndex / 2;
					uint32 inputAttributeIndex		= resourceStateIdent.AttributeIndex;
					uint32 outputAttributeIndex		= inputAttributeIndex + 1;
					EditorRenderGraphResourceState* pResourceState = &m_ResourceStatesByHalfAttributeIndex[primaryAttributeIndex];

					PushPinColorIfNeeded(EEditorPinType::INPUT, nullptr, pResourceState, inputAttributeIndex);
					imnodes::BeginInputAttribute(inputAttributeIndex);
					ImGui::Text(pResourceState->ResourceName.c_str());
					ImGui::SameLine();
					if (pResourceState->Removable)
					{
						if (ImGui::Button("-"))
						{
							resourceStateToRemove = pResourceState->ResourceName;
						}
					}
					imnodes::EndInputAttribute();
					PopPinColorIfNeeded(EEditorPinType::INPUT, nullptr, pResourceState, inputAttributeIndex);
				}

				ImGui::Button("Drag Resource Here");

				if (ImGui::BeginDragDropTarget())
				{
					const ImGuiPayload* pPayload = ImGui::AcceptDragDropPayload("RESOURCE");

					if (pPayload != nullptr)
					{
						RenderGraphResourceDesc* pResource = *reinterpret_cast<RenderGraphResourceDesc**>(pPayload->Data);

						if (pResourceStateGroup->FindResourceStateIdent(pResource->Name) == pResourceStateGroup->ResourceStateIdents.end())
						{
							pResourceStateGroup->ResourceStateIdents.PushBack(CreateResourceState(pResource->Name, pResourceStateGroup->Name, true, ERenderGraphResourceBindingType::NONE));
							m_ParsedGraphDirty = true;
						}
					}

					ImGui::EndDragDropTarget();
				}

				imnodes::EndNode();

				//Remove resource if "-" button pressed
				if (!resourceStateToRemove.empty())
				{
					RemoveResourceStateFrom(resourceStateToRemove, pResourceStateGroup);
				}
			}
		}

		//Final Output
		{
			imnodes::BeginNode(m_FinalOutput.NodeIndex);

			imnodes::BeginNodeTitleBar();
			ImGui::Text("FINAL_OUTPUT");
			imnodes::EndNodeTitleBar();

			uint32 primaryAttributeIndex	= m_FinalOutput.BackBufferAttributeIndex / 2;
			uint32 inputAttributeIndex		= m_FinalOutput.BackBufferAttributeIndex;
			uint32 outputAttributeIndex		= inputAttributeIndex + 1;
			EditorRenderGraphResourceState* pResource = &m_ResourceStatesByHalfAttributeIndex[primaryAttributeIndex];

			PushPinColorIfNeeded(EEditorPinType::INPUT, nullptr, pResource, inputAttributeIndex);
			imnodes::BeginInputAttribute(inputAttributeIndex);
			ImGui::Text(pResource->ResourceName.c_str());
			imnodes::EndInputAttribute();
			PopPinColorIfNeeded(EEditorPinType::INPUT, nullptr, pResource, inputAttributeIndex);

			imnodes::EndNode();
		}

		//Render Stages
		for (auto renderStageIt = m_RenderStagesByName.begin(); renderStageIt != m_RenderStagesByName.end(); renderStageIt++)
		{
			EditorRenderStageDesc* pRenderStage = &renderStageIt->second;
			bool hasDepthAttachment = false;

			int32 moveResourceStateAttributeIndex	= -1;
			int32 moveResourceStateMoveAddition		= 0;

			imnodes::BeginNode(pRenderStage->NodeIndex);

			String renderStageType = RenderStageTypeToString(pRenderStage->Type);
			
			imnodes::BeginNodeTitleBar();
			ImGui::Text("%s : [%s]", pRenderStage->Name.c_str(), renderStageType.c_str());
			ImGui::SameLine();
			if (ImGui::Button("Delete"))
			{
				renderStageToDelete = pRenderStage->Name;
			}
			ImGui::Text("Enabled: ");
			ImGui::SameLine();
			if (ImGui::Checkbox("##Render Stage Enabled Checkbox", &pRenderStage->Enabled)) m_ParsedGraphDirty = true;

			ImGui::Text("Allow Overriding of Binding Types:");
			ImGui::SameLine();
			ImGui::Checkbox(("##Override Recommended Binding Types" + pRenderStage->Name).c_str(), &pRenderStage->OverrideRecommendedBindingType);

			imnodes::EndNodeTitleBar();

			String resourceStateToRemove = "";

			//Render Resource State
			for (uint32 resourceStateLocalIndex = 0; resourceStateLocalIndex < pRenderStage->ResourceStateIdents.GetSize(); resourceStateLocalIndex++)
			{
				const EditorResourceStateIdent* pResourceStateIdent = &pRenderStage->ResourceStateIdents[resourceStateLocalIndex];
				int32 primaryAttributeIndex		= pResourceStateIdent->AttributeIndex / 2;
				int32 inputAttributeIndex		= pResourceStateIdent->AttributeIndex;
				int32 outputAttributeIndex		= inputAttributeIndex + 1;
				EditorRenderGraphResourceState* pResourceState = &m_ResourceStatesByHalfAttributeIndex[primaryAttributeIndex];

				auto resourceIt = FindResource(pResourceState->ResourceName);

				if (resourceIt == m_Resources.end())
				{
					LOG_ERROR("[RenderGraphEditor]: Resource with name \"%s\" could not be found when calculating resource state binding types", pResourceState->ResourceName.c_str());
					return;
				}

				RenderGraphResourceDesc* pResource = &(*resourceIt);

				PushPinColorIfNeeded(EEditorPinType::INPUT, pRenderStage, pResourceState, inputAttributeIndex);
				imnodes::BeginInputAttribute(inputAttributeIndex);
				ImGui::Text(pResourceState->ResourceName.c_str());
				imnodes::EndInputAttribute();
				PopPinColorIfNeeded(EEditorPinType::INPUT, pRenderStage, pResourceState, inputAttributeIndex);

				ImGui::SameLine();

				PushPinColorIfNeeded(EEditorPinType::OUTPUT, pRenderStage, pResourceState, outputAttributeIndex);
				imnodes::BeginOutputAttribute(outputAttributeIndex);
				if (pResourceState->Removable)
				{
					if (ImGui::Button("-"))
					{
						resourceStateToRemove = pResourceState->ResourceName;
					}
				}
				else
				{
					ImGui::InvisibleButton("##Resouce State Invisible Button", ImGui::CalcTextSize("-"));
				}

				if (resourceStateLocalIndex > 0)
				{
					ImGui::SameLine();

					if (ImGui::ArrowButton("##Move Resource State Up Button", ImGuiDir_Up))
					{
						moveResourceStateAttributeIndex = primaryAttributeIndex;
						moveResourceStateMoveAddition = -1;
					}
				}

				if (resourceStateLocalIndex < pRenderStage->ResourceStateIdents.GetSize() - 1)
				{
					ImGui::SameLine();

					if (ImGui::ArrowButton("##Move Resource State Down Button", ImGuiDir_Down))
					{
						moveResourceStateAttributeIndex = primaryAttributeIndex;
						moveResourceStateMoveAddition = 1;
					}
				}

				imnodes::EndOutputAttribute();
				PopPinColorIfNeeded(EEditorPinType::OUTPUT, pRenderStage, pResourceState, outputAttributeIndex);

				TArray<ERenderGraphResourceBindingType> bindingTypes;
				TArray<const char*> bindingTypeNames;
				CalculateResourceStateBindingTypes(pRenderStage, pResource, pResourceState, bindingTypes, bindingTypeNames);

				if (bindingTypes.GetSize() > 0)
				{
					int32 selectedItem = 0;

					if (pResourceState->BindingType != ERenderGraphResourceBindingType::NONE)
					{
						auto bindingTypeIt = std::find(bindingTypes.begin(), bindingTypes.end(), pResourceState->BindingType);

						if (bindingTypeIt != bindingTypes.end())
						{
							selectedItem = std::distance(bindingTypes.begin(), bindingTypeIt);
						}
						else
						{
							pResourceState->BindingType = bindingTypes[0];
						}
					}

					ImGui::Text("\tBinding:");
					ImGui::SameLine();
					ImGui::SetNextItemWidth(ImGui::CalcTextSize("COMBINED SAMPLER").x + ImGui::GetFrameHeight() + 4.0f); //Max Length String to be displayed + Arrow Size + Some extra
					if (ImGui::BeginCombo(("##Binding List" + pResourceState->ResourceName).c_str(), bindingTypeNames[selectedItem]))
					{
						for (uint32 bt = 0; bt < bindingTypeNames.GetSize(); bt++)
						{
							const bool is_selected = (selectedItem == bt);
							if (ImGui::Selectable(bindingTypeNames[bt], is_selected))
							{
								selectedItem = bt;
								pResourceState->BindingType = bindingTypes[selectedItem];
								m_ParsedGraphDirty = true;
							}

							if (is_selected)
								ImGui::SetItemDefaultFocus();
						}
						ImGui::EndCombo();
					}
				}

				if (pResourceState->BindingType == ERenderGraphResourceBindingType::ATTACHMENT && pResource->Type == ERenderGraphResourceType::TEXTURE && pResource->TextureParams.TextureFormat == EFormat::FORMAT_D24_UNORM_S8_UINT)
					hasDepthAttachment = true;
			}

			PushPinColorIfNeeded(EEditorPinType::RENDER_STAGE_INPUT, pRenderStage, nullptr , -1);
			imnodes::BeginInputAttribute(pRenderStage->InputAttributeIndex);
			ImGui::Text("New Input");
			imnodes::EndInputAttribute();
			PopPinColorIfNeeded(EEditorPinType::RENDER_STAGE_INPUT, pRenderStage, nullptr, -1);

			ImGui::Button("Drag Resource Here");

			if (ImGui::BeginDragDropTarget())
			{
				const ImGuiPayload* pPayload = ImGui::AcceptDragDropPayload("RESOURCE");

				if (pPayload != nullptr)
				{
					RenderGraphResourceDesc* pResource = *reinterpret_cast<RenderGraphResourceDesc**>(pPayload->Data);

					if (pRenderStage->FindResourceStateIdent(pResource->Name) == pRenderStage->ResourceStateIdents.end())
					{
						pRenderStage->ResourceStateIdents.PushBack(CreateResourceState(pResource->Name, pRenderStage->Name, true, ERenderGraphResourceBindingType::NONE));
						m_ParsedGraphDirty = true;
					}
				}

				ImGui::EndDragDropTarget();
			}

			//If Graphics, Render Draw Type and Render Pass options 
			if (pRenderStage->Type == EPipelineStateType::PIPELINE_STATE_TYPE_GRAPHICS)
			{
				if (hasDepthAttachment)
				{
					ImGui::Text("Depth Testing Enabled:");
					ImGui::SameLine();
					ImGui::Checkbox("##Depth Testing Enabled", &pRenderStage->Graphics.DepthTestEnabled);
				}
				else
				{
					pRenderStage->Graphics.DepthTestEnabled = false;
				}

				TArray<ERenderStageDrawType> drawTypes							= { ERenderStageDrawType::SCENE_INDIRECT, ERenderStageDrawType::FULLSCREEN_QUAD };
				TArray<const char*> drawTypeNames								= { "SCENE INDIRECT", "FULLSCREEN QUAD" };
				auto selectedDrawTypeIt											= std::find(drawTypes.begin(), drawTypes.end(), pRenderStage->Graphics.DrawType);
				int32 selectedDrawType											= 0;
				if (selectedDrawTypeIt != drawTypes.end()) selectedDrawType		= std::distance(drawTypes.begin(), selectedDrawTypeIt);

				ImGui::Text(("\tDraw Type:"));
				ImGui::SameLine();
				ImGui::SetNextItemWidth(ImGui::CalcTextSize("FULLSCREEN QUAD").x + ImGui::GetFrameHeight() + 4.0f); //Max Length String to be displayed + Arrow Size + Some extra
				if (ImGui::BeginCombo(("##Draw Type" + pRenderStage->Name).c_str(), drawTypeNames[selectedDrawType]))
				{
					for (uint32 dt = 0; dt < drawTypeNames.GetSize(); dt++)
					{
						const bool is_selected = (selectedDrawType == dt);
						if (ImGui::Selectable(drawTypeNames[dt], is_selected))
						{
							selectedDrawType = dt;
							pRenderStage->Graphics.DrawType = drawTypes[selectedDrawType];
							m_ParsedGraphDirty = true;
						}

						if (is_selected)
							ImGui::SetItemDefaultFocus();
					}
					ImGui::EndCombo();
				}

				if (pRenderStage->Graphics.DrawType == ERenderStageDrawType::SCENE_INDIRECT)
				{
					//Index Buffer
					{
						EditorRenderGraphResourceState* pResourceState = &m_ResourceStatesByHalfAttributeIndex[pRenderStage->Graphics.IndexBufferAttributeIndex / 2];

						PushPinColorIfNeeded(EEditorPinType::INPUT, pRenderStage, pResourceState, -1);
						imnodes::BeginInputAttribute(pRenderStage->Graphics.IndexBufferAttributeIndex);
						ImGui::Text("Index Buffer");

						if (!pResourceState->ResourceName.empty())
						{
							ImGui::Text(pResourceState->ResourceName.c_str());
							ImGui::SameLine();

							if (pResourceState->Removable)
							{
								if (ImGui::Button("-"))
								{
									pResourceState->ResourceName = "";
									DestroyLink(pResourceState->InputLinkIndex);
								}
							}
						}
						imnodes::EndInputAttribute();
						PopPinColorIfNeeded(EEditorPinType::INPUT, pRenderStage, pResourceState, -1);
					}
					
					//Indirect Args Buffer
					{
						EditorRenderGraphResourceState* pResourceState = &m_ResourceStatesByHalfAttributeIndex[pRenderStage->Graphics.IndirectArgsBufferAttributeIndex / 2];

						PushPinColorIfNeeded(EEditorPinType::INPUT, pRenderStage, pResourceState, -1);
						imnodes::BeginInputAttribute(pRenderStage->Graphics.IndirectArgsBufferAttributeIndex);
						ImGui::Text("Indirect Args Buffer");

						if (!pResourceState->ResourceName.empty())
						{
							ImGui::Text(pResourceState->ResourceName.c_str());
							ImGui::SameLine();

							if (pResourceState->Removable)
							{
								if (ImGui::Button("-"))
								{
									pResourceState->ResourceName = "";
									DestroyLink(pResourceState->InputLinkIndex);
								}
							}
						}
						imnodes::EndInputAttribute();
						PopPinColorIfNeeded(EEditorPinType::INPUT, pRenderStage, pResourceState, -1);
					}
				}
			}

			//Render Shader Boxes
			if (!pRenderStage->CustomRenderer)
			{
				RenderShaderBoxes(pRenderStage);
			}

			imnodes::EndNode();

			//Remove resource if "-" button pressed
			if (!resourceStateToRemove.empty())
			{
				RemoveResourceStateFrom(resourceStateToRemove, pRenderStage);
			}

			//Move Resource State
			if (moveResourceStateAttributeIndex != -1)
			{
				EditorRenderGraphResourceState* pResourceState = &m_ResourceStatesByHalfAttributeIndex[moveResourceStateAttributeIndex];

				auto resourceStateMoveIt	= pRenderStage->FindResourceStateIdent(pResourceState->ResourceName);
				auto resourceStateSwapIt	= resourceStateMoveIt + moveResourceStateMoveAddition;
				std::iter_swap(resourceStateMoveIt, resourceStateSwapIt);
			}
		}

		//Render Links
		for (auto linkIt = m_ResourceStateLinksByLinkIndex.begin(); linkIt != m_ResourceStateLinksByLinkIndex.end(); linkIt++)
		{
			EditorRenderGraphResourceLink* pLink = &linkIt->second;

			imnodes::Link(pLink->LinkIndex, pLink->SrcAttributeIndex, pLink->DstAttributeIndex);
		}

		imnodes::EndNodeEditor();

		//Check for newly destroyed Render Stage
		if (!renderStageToDelete.empty())
		{
			auto renderStageByNameIt = m_RenderStagesByName.find(renderStageToDelete);

			EditorRenderStageDesc* pRenderStage = &renderStageByNameIt->second;

			if (pRenderStage->Type == EPipelineStateType::PIPELINE_STATE_TYPE_GRAPHICS)
			{
				if (pRenderStage->Graphics.IndexBufferAttributeIndex != -1)
				{
					EditorRenderGraphResourceState* pResourceState = &m_ResourceStatesByHalfAttributeIndex[pRenderStage->Graphics.IndexBufferAttributeIndex / 2];
					DestroyLink(pResourceState->InputLinkIndex);

					m_ResourceStatesByHalfAttributeIndex.erase(pRenderStage->Graphics.IndexBufferAttributeIndex);
					m_ParsedGraphDirty = true;
				}

				if (pRenderStage->Graphics.IndexBufferAttributeIndex != -1)
				{
					EditorRenderGraphResourceState* pResourceState = &m_ResourceStatesByHalfAttributeIndex[pRenderStage->Graphics.IndirectArgsBufferAttributeIndex / 2];
					DestroyLink(pResourceState->InputLinkIndex);

					m_ResourceStatesByHalfAttributeIndex.erase(pRenderStage->Graphics.IndexBufferAttributeIndex);
					m_ParsedGraphDirty = true;
				}
			}

			for (EditorResourceStateIdent& resourceStateIdent : pRenderStage->ResourceStateIdents)
			{
				int32 resourceAttributeIndex	= resourceStateIdent.AttributeIndex;
				int32 primaryAttributeIndex		= resourceAttributeIndex / 2;
				int32 inputAttributeIndex		= resourceAttributeIndex;
				int32 outputAttributeIndex		= resourceAttributeIndex + 1;

				EditorRenderGraphResourceState* pResourceState = &m_ResourceStatesByHalfAttributeIndex[primaryAttributeIndex];

				DestroyLink(pResourceState->InputLinkIndex);

				//Copy so that DestroyLink wont delete from set we're iterating through
				TSet<int32> outputLinkIndices = pResourceState->OutputLinkIndices;
				for (auto outputLinkIt = outputLinkIndices.begin(); outputLinkIt != outputLinkIndices.end(); outputLinkIt++)
				{
					int32 linkToBeDestroyedIndex = *outputLinkIt;
					DestroyLink(linkToBeDestroyedIndex);
				}

				m_ResourceStatesByHalfAttributeIndex.erase(primaryAttributeIndex);
				m_ParsedGraphDirty = true;
			}

			pRenderStage->ResourceStateIdents.Clear();

			m_RenderStageNameByInputAttributeIndex.erase(pRenderStage->InputAttributeIndex);
			m_RenderStagesByName.erase(renderStageByNameIt);
		}

		int32 linkStartAttributeID		= -1;
		
		if (imnodes::IsLinkStarted(&linkStartAttributeID))
		{
			m_StartedLinkInfo.LinkStarted				= true;
			m_StartedLinkInfo.LinkStartAttributeID		= linkStartAttributeID;
			m_StartedLinkInfo.LinkStartedOnInputPin		= linkStartAttributeID % 2 == 0;
			m_StartedLinkInfo.LinkStartedOnResource		= m_ResourceStatesByHalfAttributeIndex[linkStartAttributeID / 2].ResourceName;
		}

		if (imnodes::IsLinkDropped())
		{
			m_StartedLinkInfo = {};
		}

		//Check for newly created Links
		int32 srcAttributeIndex = 0;
		int32 dstAttributeIndex = 0;
		if (imnodes::IsLinkCreated(&srcAttributeIndex, &dstAttributeIndex))
		{
			if (CheckLinkValid(&srcAttributeIndex, &dstAttributeIndex))
			{
				//Check if Render Stage Input Attribute
				auto renderStageNameIt = m_RenderStageNameByInputAttributeIndex.find(dstAttributeIndex);
				if (renderStageNameIt != m_RenderStageNameByInputAttributeIndex.end())
				{
					EditorRenderStageDesc* pRenderStage = &m_RenderStagesByName[renderStageNameIt->second];
					auto resourceIt = FindResource(m_ResourceStatesByHalfAttributeIndex[srcAttributeIndex / 2].ResourceName);

					if (resourceIt != m_Resources.end())
					{
						auto resourceStateIdentIt = pRenderStage->FindResourceStateIdent(resourceIt->Name);

						if (resourceStateIdentIt == pRenderStage->ResourceStateIdents.end())
						{
							pRenderStage->ResourceStateIdents.PushBack(CreateResourceState(resourceIt->Name, pRenderStage->Name, true, ERenderGraphResourceBindingType::NONE));
							resourceStateIdentIt = pRenderStage->ResourceStateIdents.begin() + (pRenderStage->ResourceStateIdents.GetSize() - 1);
						}

						dstAttributeIndex = resourceStateIdentIt->AttributeIndex;
					}
				}

				EditorRenderGraphResourceState* pSrcResourceState = &m_ResourceStatesByHalfAttributeIndex[srcAttributeIndex / 2];
				EditorRenderGraphResourceState* pDstResourceState = &m_ResourceStatesByHalfAttributeIndex[dstAttributeIndex / 2];

				auto srcResourceIt = FindResource(pSrcResourceState->ResourceName);

				if (srcResourceIt != m_Resources.end())
				{
					bool allowedDrawResource = pDstResourceState->BindingType == ERenderGraphResourceBindingType::DRAW_RESOURCE && srcResourceIt->Type == ERenderGraphResourceType::BUFFER;

					if (pSrcResourceState->ResourceName == pDstResourceState->ResourceName || allowedDrawResource)
					{
						//Destroy old link
						if (pDstResourceState->InputLinkIndex != -1)
						{
							int32 linkToBeDestroyedIndex = pDstResourceState->InputLinkIndex;
							DestroyLink(linkToBeDestroyedIndex);
						}

						//If this is a Draw Resource, rename it
						if (allowedDrawResource)
						{
							pDstResourceState->ResourceName = pSrcResourceState->ResourceName;
						}

						EditorRenderGraphResourceLink newLink = {};
						newLink.LinkIndex = s_NextLinkID++;
						newLink.SrcAttributeIndex = srcAttributeIndex;
						newLink.DstAttributeIndex = dstAttributeIndex;
						m_ResourceStateLinksByLinkIndex[newLink.LinkIndex] = newLink;

						pDstResourceState->InputLinkIndex = newLink.LinkIndex;
						pSrcResourceState->OutputLinkIndices.insert(newLink.LinkIndex);
						m_ParsedGraphDirty = true;
					}
				}
			}

			m_StartedLinkInfo = {};
		}

		//Check for newly destroyed links
		int32 linkIndex = 0;
		if (imnodes::IsLinkDestroyed(&linkIndex))
		{
			DestroyLink(linkIndex);

			m_StartedLinkInfo = {};
		}

		if		(openAddRenderStagePopup)	ImGui::OpenPopup("Add Render Stage ##Popup");
		else if (openSaveRenderStagePopup)	ImGui::OpenPopup("Save Render Graph ##Popup");
		else if (openLoadRenderStagePopup)	ImGui::OpenPopup("Load Render Graph ##Popup");
	}

	void RenderGraphEditor::RenderAddRenderStageView()
	{
		constexpr const int32 RENDER_STAGE_NAME_BUFFER_LENGTH = 256;
		static char renderStageNameBuffer[RENDER_STAGE_NAME_BUFFER_LENGTH];
		static bool customRenderer = false;

		static int32	selectedXOption	= 2;
		static int32	selectedYOption	= 2;
		static int32	selectedZOption	= 0;

		static float32	xVariable = 1.0f;
		static float32	yVariable = 1.0f;
		static float32	zVariable = 1.0f;

		ImGui::SetNextWindowSize(ImVec2(360, 500), ImGuiCond_Once);
		if (ImGui::BeginPopupModal("Add Render Stage ##Popup"))
		{
			if (m_CurrentlyAddingRenderStage != EPipelineStateType::PIPELINE_STATE_TYPE_NONE)
			{
				ImGui::AlignTextToFramePadding();

				ImGui::Text("Render Stage Name:");
				ImGui::SameLine();
				ImGui::InputText("##Render Stage Name", renderStageNameBuffer, RENDER_STAGE_NAME_BUFFER_LENGTH, ImGuiInputTextFlags_CharsUppercase | ImGuiInputTextFlags_CharsNoBlank);

				ImGui::Text("Custom Renderer:  ");
				ImGui::SameLine();
				ImGui::Checkbox("##Render Stage Custom Renderer", &customRenderer);

				//Render Pipeline State specific options
				if (!customRenderer)
				{
					if (m_CurrentlyAddingRenderStage == EPipelineStateType::PIPELINE_STATE_TYPE_GRAPHICS)
					{
						ImGui::Text("Dimensions");

						ImGuiStyle& style = ImGui::GetStyle();
						static float maxOptionTextSize = style.ItemInnerSpacing.x + ImGui::CalcTextSize(DIMENSION_NAMES[0]).x + ImGui::GetFrameHeight() + 10;

						ImGui::Text("Width:  ");
						ImGui::SameLine();
						ImGui::PushItemWidth(maxOptionTextSize);
						ImGui::Combo("##Render Stage X Option", &selectedXOption, DIMENSION_NAMES, 3);
						ImGui::PopItemWidth();

						if (selectedXOption == 0 || selectedXOption == 2)
						{
							ImGui::SameLine();
							ImGui::InputFloat("##Render Stage X Variable", &xVariable);
						}

						ImGui::Text("Height: ");
						ImGui::SameLine();
						ImGui::PushItemWidth(maxOptionTextSize);
						ImGui::Combo("##Render Stage Y Option", &selectedYOption, DIMENSION_NAMES, 3);
						ImGui::PopItemWidth();

						if (selectedYOption == 0 || selectedYOption == 2)
						{
							ImGui::SameLine();
							ImGui::InputFloat("##Render Stage Y Variable", &yVariable);
						}
					}
					else if (m_CurrentlyAddingRenderStage == EPipelineStateType::PIPELINE_STATE_TYPE_COMPUTE)
					{
						ImGui::Text("Work Group Size");

						ImGuiStyle& style = ImGui::GetStyle();
						static float maxOptionTextSize = style.ItemInnerSpacing.x + ImGui::CalcTextSize(DIMENSION_NAMES[3]).x + ImGui::GetFrameHeight() + 10;

						ImGui::Text("X: ");
						ImGui::SameLine();
						ImGui::PushItemWidth(maxOptionTextSize);
						ImGui::Combo("##Render Stage X Option", &selectedXOption, DIMENSION_NAMES, 4);
						ImGui::PopItemWidth();

						if (selectedXOption == 0 || selectedXOption == 2 || selectedXOption == 3)
						{
							ImGui::SameLine();
							ImGui::InputFloat("##Render Stage X Variable", &xVariable);
						}

						if (selectedXOption != 3)
						{
							ImGui::Text("Y: ");
							ImGui::SameLine();
							ImGui::PushItemWidth(maxOptionTextSize);
							ImGui::Combo("##Render Stage Y Option", &selectedYOption, DIMENSION_NAMES, 3);
							ImGui::PopItemWidth();

							if (selectedYOption == 0 || selectedYOption == 2)
							{
								ImGui::SameLine();
								ImGui::InputFloat("##Render Stage Y Variable", &yVariable);
							}

							ImGui::Text("Z: ");
							ImGui::SameLine();
							ImGui::PushItemWidth(maxOptionTextSize);
							ImGui::Combo("##Render Stage Z Option", &selectedZOption, DIMENSION_NAMES, 2);
							ImGui::PopItemWidth();

							if (selectedZOption == 0 || selectedZOption == 2)
							{
								ImGui::SameLine();
								ImGui::InputFloat("##Render Stage Z Variable", &zVariable);
							}
						}
					}
					else if (m_CurrentlyAddingRenderStage == EPipelineStateType::PIPELINE_STATE_TYPE_RAY_TRACING)
					{
						ImGui::Text("Ray Gen. Dimensions");

						ImGuiStyle& style = ImGui::GetStyle();
						static float maxOptionTextSize = style.ItemInnerSpacing.x + ImGui::CalcTextSize(DIMENSION_NAMES[0]).x + ImGui::GetFrameHeight() + 10;

						ImGui::Text("Wdith: ");
						ImGui::SameLine();
						ImGui::PushItemWidth(maxOptionTextSize);
						ImGui::Combo("##Render Stage X Option", &selectedXOption, DIMENSION_NAMES, 3);
						ImGui::PopItemWidth();

						if (selectedXOption == 0 || selectedXOption == 2)
						{
							ImGui::SameLine();
							ImGui::InputFloat("##Render Stage X Variable", &xVariable);
						}

						ImGui::Text("Height: ");
						ImGui::SameLine();
						ImGui::PushItemWidth(maxOptionTextSize);
						ImGui::Combo("##Render Stage Y Option", &selectedYOption, DIMENSION_NAMES, 3);
						ImGui::PopItemWidth();

						if (selectedYOption == 0 || selectedYOption == 2)
						{
							ImGui::SameLine();
							ImGui::InputFloat("##Render Stage Y Variable", &yVariable);
						}

						ImGui::Text("Depth: ");
						ImGui::SameLine();
						ImGui::PushItemWidth(maxOptionTextSize);
						ImGui::Combo("##Render Stage Z Option", &selectedZOption, DIMENSION_NAMES, 2);
						ImGui::PopItemWidth();

						if (selectedZOption == 0 || selectedZOption == 2)
						{
							ImGui::SameLine();
							ImGui::InputFloat("##Render Stage Z Variable", &zVariable);
						}
					}
				}

				bool done = false;
				bool renderStageExists = m_RenderStagesByName.find(renderStageNameBuffer) != m_RenderStagesByName.end();
				bool renderStageNameEmpty = renderStageNameBuffer[0] == 0;
				bool renderStageInvalid = renderStageExists || renderStageNameEmpty;

				if (renderStageExists)
				{
					ImGui::Text("A render stage with that name already exists...");
				}
				else if (renderStageNameEmpty)
				{
					ImGui::Text("Render Stage name empty...");
				}

				if (ImGui::Button("Close"))
				{
					done = true;
				}

				ImGui::SameLine();

				if (renderStageInvalid)
				{
					ImGui::PushItemFlag(ImGuiItemFlags_Disabled, true);
					ImGui::PushStyleVar(ImGuiStyleVar_Alpha, ImGui::GetStyle().Alpha * 0.5f);
				}

				if (ImGui::Button("Create"))
				{
					EditorRenderStageDesc newRenderStage = {};
					newRenderStage.Name					= renderStageNameBuffer;
					newRenderStage.NodeIndex			= s_NextNodeID++;
					newRenderStage.InputAttributeIndex	= s_NextAttributeID;
					newRenderStage.Type					= m_CurrentlyAddingRenderStage;
					newRenderStage.CustomRenderer		= customRenderer;
					newRenderStage.Enabled				= true;

					newRenderStage.Parameters.XDimType		= DimensionTypeIndexToDimensionType(selectedXOption);
					newRenderStage.Parameters.YDimType		= DimensionTypeIndexToDimensionType(selectedYOption);
					newRenderStage.Parameters.ZDimType		= DimensionTypeIndexToDimensionType(selectedZOption);

					newRenderStage.Parameters.XDimVariable	= xVariable;
					newRenderStage.Parameters.YDimVariable	= yVariable;
					newRenderStage.Parameters.ZDimVariable	= zVariable;

					s_NextAttributeID += 2;

					if (m_CurrentlyAddingRenderStage == EPipelineStateType::PIPELINE_STATE_TYPE_GRAPHICS)
					{
						newRenderStage.Graphics.DrawType							= ERenderStageDrawType::FULLSCREEN_QUAD;
						newRenderStage.Graphics.IndexBufferAttributeIndex			= CreateResourceState("",	newRenderStage.Name, true, ERenderGraphResourceBindingType::DRAW_RESOURCE).AttributeIndex;
						newRenderStage.Graphics.IndirectArgsBufferAttributeIndex	= CreateResourceState("",	newRenderStage.Name, true, ERenderGraphResourceBindingType::DRAW_RESOURCE).AttributeIndex;
					}

					m_RenderStageNameByInputAttributeIndex[newRenderStage.InputAttributeIndex] = newRenderStage.Name;
					m_RenderStagesByName[newRenderStage.Name] = newRenderStage;

					done = true;
				}

				if (renderStageInvalid)
				{
					ImGui::PopItemFlag();
					ImGui::PopStyleVar();
				}

				if (done)
				{
					ZERO_MEMORY(renderStageNameBuffer, RENDER_STAGE_NAME_BUFFER_LENGTH);
					customRenderer = false;
					selectedXOption = 2;
					selectedYOption = 2;
					selectedZOption = 0;
					xVariable = 1.0f;
					yVariable = 1.0f;
					zVariable = 1.0f;
					m_CurrentlyAddingRenderStage = EPipelineStateType::PIPELINE_STATE_TYPE_NONE;
					ImGui::CloseCurrentPopup();
				}
			}
			else
			{
				ImGui::CloseCurrentPopup();
			}

			ImGui::EndPopup();
		}
	}

	void RenderGraphEditor::RenderSaveRenderGraphView()
	{
		constexpr const int32 RENDER_GRAPH_NAME_BUFFER_LENGTH = 256;
		static char renderGraphNameBuffer[RENDER_GRAPH_NAME_BUFFER_LENGTH];

		ImGui::SetNextWindowSize(ImVec2(360, 120));
		if (ImGui::BeginPopupModal("Save Render Graph ##Popup"))
		{
			ImGui::Text("Render Graph Name:");
			ImGui::SameLine();
			ImGui::InputText("##Render Graph Name", renderGraphNameBuffer, RENDER_GRAPH_NAME_BUFFER_LENGTH, ImGuiInputTextFlags_CharsUppercase | ImGuiInputTextFlags_CharsNoBlank);

			bool done = false;
			bool renderGraphNameEmpty = renderGraphNameBuffer[0] == 0;

			if (renderGraphNameEmpty)
			{
				ImGui::Text("Render Graph name empty...");
			}

			if (ImGui::Button("Close"))
			{
				done = true;
			}

			ImGui::SameLine();

			if (renderGraphNameEmpty)
			{
				ImGui::PushItemFlag(ImGuiItemFlags_Disabled, true);
				ImGui::PushStyleVar(ImGuiStyleVar_Alpha, ImGui::GetStyle().Alpha * 0.5f);
			}

			if (ImGui::Button("Save"))
			{
				if (!RenderGraphSerializer::SaveRenderGraphToFile(
					renderGraphNameBuffer,
					m_Resources,
					m_RenderStageNameByInputAttributeIndex,
					m_RenderStagesByName,
					m_ResourceStatesByHalfAttributeIndex,
					m_ResourceStateLinksByLinkIndex,
					m_ResourceStateGroups,
					m_FinalOutput))
				{
					LOG_ERROR("[RenderGraphEditor]: Failed to save RenderGraph %s", renderGraphNameBuffer);
				}

				done = true;
			}

			if (renderGraphNameEmpty)
			{
				ImGui::PopItemFlag();
				ImGui::PopStyleVar();
			}

			if (done)
			{
				ZERO_MEMORY(renderGraphNameBuffer, RENDER_GRAPH_NAME_BUFFER_LENGTH);
				ImGui::CloseCurrentPopup();
			}

			ImGui::EndPopup();
		}
	}

	void RenderGraphEditor::RenderLoadRenderGraphView()
	{
		ImGui::SetNextWindowSize(ImVec2(360, 400));
		if (ImGui::BeginPopupModal("Load Render Graph ##Popup"))
		{
			TArray<String> filesInDirectory = EnumerateFilesInDirectory("../Assets/RenderGraphs/", true);
			TArray<const char*> renderGraphFilesInDirectory;

			for (auto fileIt = filesInDirectory.begin(); fileIt != filesInDirectory.end(); fileIt++)
			{
				const String& filename = *fileIt;
				
				if (filename.find(".lrg") != String::npos)
				{
					renderGraphFilesInDirectory.PushBack(filename.c_str());
				}
			}

			static int32 selectedIndex = 0;
			static bool loadSucceded = true;

			if (selectedIndex >= renderGraphFilesInDirectory.GetSize()) selectedIndex = renderGraphFilesInDirectory.GetSize() - 1;
			ImGui::ListBox("##Render Graph Files", &selectedIndex, renderGraphFilesInDirectory.GetData(), (int32)renderGraphFilesInDirectory.GetSize());

			bool done = false;

			if (!loadSucceded)
			{
				ImGui::Text("Loading Failed!");
			}

			if (ImGui::Button("Close"))
			{
				done = true;
			}

			ImGui::SameLine();

			if (ImGui::Button("Load"))
			{
				loadSucceded = LoadFromFile(filesInDirectory[selectedIndex]);
				done = loadSucceded;
				m_ParsedGraphDirty = loadSucceded;
			}

			if (done)
			{
				selectedIndex	= 0;
				loadSucceded	= true;
				ImGui::CloseCurrentPopup();
			}

			ImGui::EndPopup();
		}
	}

	void RenderGraphEditor::RenderParsedRenderGraphView()
	{
		imnodes::BeginNodeEditor();

		ImGui::GetWindowDrawList()->Flags &= ~ImDrawListFlags_AntiAliasedLines; //Disable this since otherwise link thickness does not work

		static String textBuffer0;
		static String textBuffer1;
		textBuffer0.resize(1024);
		textBuffer1.resize(1024);

		int32 currentAttributeIndex = INT32_MAX;

		static TArray<std::tuple<int32, int32, int32>> links;
		links.Clear();
		links.Reserve(m_ParsedRenderGraphStructure.PipelineStageDescriptions.GetSize());

		float nodeXPos = 0.0f;
		float nodeXSpace = 350.0f;

		//Resource State Groups
		for (auto pipelineStageIt = m_ParsedRenderGraphStructure.PipelineStageDescriptions.begin(); pipelineStageIt != m_ParsedRenderGraphStructure.PipelineStageDescriptions.end(); pipelineStageIt++)
		{
			int32 distance	= std::distance(m_ParsedRenderGraphStructure.PipelineStageDescriptions.begin(), pipelineStageIt);
			int32 nodeIndex	= INT32_MAX - distance;
			const PipelineStageDesc* pPipelineStage = &(*pipelineStageIt);

			if (m_ParsedGraphRenderDirty)
			{
				imnodes::SetNodeGridSpacePos(nodeIndex, ImVec2(nodeXPos, 0.0f));
				nodeXPos += nodeXSpace;
			}

			imnodes::BeginNode(nodeIndex);

			if (pPipelineStage->Type == ERenderGraphPipelineStageType::RENDER)
			{
				const RenderStageDesc* pRenderStage = &m_ParsedRenderGraphStructure.RenderStageDescriptions[pPipelineStage->StageIndex];

				String renderStageType = RenderStageTypeToString(pRenderStage->Type);

				imnodes::BeginNodeTitleBar();
				ImGui::Text("Render Stage");
				ImGui::Text("%s : [%s]", pRenderStage->Name.c_str(), renderStageType.c_str());
				ImGui::Text("RS: %d PS: %d", pPipelineStage->StageIndex, distance);
				imnodes::EndNodeTitleBar();

				if (ImGui::BeginChild(("##" + std::to_string(pPipelineStage->StageIndex) + " Child").c_str(), ImVec2(220.0f, 220.0f)))
				{
					for (auto resourceStateNameIt = pRenderStage->ResourceStates.begin(); resourceStateNameIt != pRenderStage->ResourceStates.end(); resourceStateNameIt++)
					{
						const RenderGraphResourceState* pResourceState = &(*resourceStateNameIt);
						auto resourceIt = FindResource(pResourceState->ResourceName);

						if (resourceIt != m_Resources.end())
						{
							textBuffer0 = "";
							textBuffer1 = "";

							textBuffer0 += resourceIt->Name.c_str();
							textBuffer1 += "Type: " + RenderGraphResourceTypeToString(resourceIt->Type);
							textBuffer1 += "\n";
							textBuffer1 += "Binding: " + BindingTypeToShortString(pResourceState->BindingType);
							textBuffer1 += "\n";
							textBuffer1 += "Sub Resource Count: " + std::to_string(resourceIt->SubResourceCount);

							if (resourceIt->Type == ERenderGraphResourceType::TEXTURE)
							{
								int32 textureFormatIndex = TextureFormatToFormatIndex(resourceIt->TextureParams.TextureFormat);

								textBuffer1 += "\n";
								textBuffer1 += "Texture Format: " + String(textureFormatIndex >= 0 ? TEXTURE_FORMAT_NAMES[textureFormatIndex] : "INVALID");
							}
							ImVec2 textSize = ImGui::CalcTextSize((textBuffer0 + textBuffer1 + "\n\n\n\n").c_str());

							if (ImGui::BeginChild(("##" + std::to_string(pPipelineStage->StageIndex) + resourceIt->Name + " Child").c_str(), ImVec2(0.0f, textSize.y)))
							{
								ImGui::TextColored(ImVec4(0.0f, 1.0f, 0.0f, 1.0f), textBuffer0.c_str());
								ImGui::TextWrapped(textBuffer1.c_str());
							}

							ImGui::EndChild();
						}
					}
				}
				ImGui::EndChild();

				if (pRenderStage->Type == EPipelineStateType::PIPELINE_STATE_TYPE_GRAPHICS)
				{
					ImGui::NewLine();
					ImGui::Text("RenderPass Transitions:");

					if (ImGui::BeginChild("##RenderPass Transitions", ImVec2(220.0f, 220.0f)))
					{
						for (auto resourceStateNameIt = pRenderStage->ResourceStates.begin(); resourceStateNameIt != pRenderStage->ResourceStates.end(); resourceStateNameIt++)
						{
							const RenderGraphResourceState* pResourceState = &(*resourceStateNameIt);

							if (pResourceState->BindingType == ERenderGraphResourceBindingType::ATTACHMENT)
							{
								auto resourceIt = FindResource(pResourceState->ResourceName);

								if (resourceIt != m_Resources.end())
								{
									textBuffer0 = "";
									textBuffer1 = "";

									textBuffer0 += resourceIt->Name.c_str();
									textBuffer1 += BindingTypeToShortString(pResourceState->AttachmentSynchronizations.PrevBindingType) + " -> " + BindingTypeToShortString(pResourceState->AttachmentSynchronizations.NextBindingType);
									ImVec2 textSize = ImGui::CalcTextSize((textBuffer0 + textBuffer1 + "\n\n\n").c_str());

									if (ImGui::BeginChild(("##" + std::to_string(pPipelineStage->StageIndex) + resourceIt->Name + " Child").c_str(), ImVec2(0.0f, textSize.y)))
									{
										ImGui::TextColored(ImVec4(0.0f, 1.0f, 0.0f, 1.0f), textBuffer0.c_str());
										ImGui::TextWrapped(textBuffer1.c_str());
									}

									ImGui::EndChild();
								}
							}
						}
					}
					ImGui::EndChild();
				}

				imnodes::BeginInputAttribute(currentAttributeIndex--);
				ImGui::InvisibleButton("##Resouce State Invisible Input Button", ImGui::CalcTextSize("-"));
				imnodes::EndInputAttribute();

				ImGui::SameLine();

				imnodes::BeginOutputAttribute(currentAttributeIndex--);
				ImGui::InvisibleButton("##Resouce State Invisible Output Button", ImGui::CalcTextSize("-"));
				imnodes::EndOutputAttribute();
			}
			else if (pPipelineStage->Type == ERenderGraphPipelineStageType::SYNCHRONIZATION)
			{
				const SynchronizationStageDesc* pSynchronizationStage = &m_ParsedRenderGraphStructure.SynchronizationStageDescriptions[pPipelineStage->StageIndex];

				imnodes::BeginNodeTitleBar();
				ImGui::Text("Synchronization Stage");
				ImGui::Text("SS: %d PS: %d", pPipelineStage->StageIndex, distance);
				imnodes::EndNodeTitleBar();

				if (ImGui::BeginChild(("##" + std::to_string(pPipelineStage->StageIndex) + " Child").c_str(), ImVec2(220.0f, 220.0f)))
				{
					for (auto synchronizationIt = pSynchronizationStage->Synchronizations.begin(); synchronizationIt != pSynchronizationStage->Synchronizations.end(); synchronizationIt++)
					{
						const RenderGraphResourceSynchronizationDesc* pSynchronization = &(*synchronizationIt);
						auto resourceIt = FindResource(pSynchronization->ResourceName);

						if (resourceIt != m_Resources.end())
						{
							textBuffer0 = "";
							textBuffer1 = "";

							textBuffer0 += resourceIt->Name.c_str();
							textBuffer1 += "\n";
							textBuffer1 += CommandQueueToString(pSynchronization->PrevQueue) + " -> " + CommandQueueToString(pSynchronization->NextQueue);
							textBuffer1 += "\n";
							textBuffer1 += BindingTypeToShortString(pSynchronization->PrevBindingType) + " -> " + BindingTypeToShortString(pSynchronization->NextBindingType);
							ImVec2 textSize = ImGui::CalcTextSize((textBuffer0 + textBuffer1 + "\n\n\n\n").c_str());

							if (ImGui::BeginChild(("##" + std::to_string(pPipelineStage->StageIndex) + resourceIt->Name + " Child").c_str(), ImVec2(0.0f, textSize.y)))
							{
								ImGui::TextColored(ImVec4(0.0f, 1.0f, 0.0f, 1.0f), textBuffer0.c_str());
								ImGui::TextWrapped(textBuffer1.c_str());
							}

							ImGui::EndChild();
						}
					}
				}

				ImGui::EndChild();

				imnodes::BeginInputAttribute(currentAttributeIndex--);
				ImGui::InvisibleButton("##Resouce State Invisible Input Button", ImGui::CalcTextSize("-"));
				imnodes::EndInputAttribute();

				ImGui::SameLine();

				imnodes::BeginOutputAttribute(currentAttributeIndex--);
				ImGui::InvisibleButton("##Resouce State Invisible Output Button", ImGui::CalcTextSize("-"));
				imnodes::EndOutputAttribute();
			}

			if (pipelineStageIt != m_ParsedRenderGraphStructure.PipelineStageDescriptions.begin())
			{
				links.PushBack(std::make_tuple(nodeIndex, currentAttributeIndex + 3, currentAttributeIndex + 2));
			}

			imnodes::EndNode();
		}

		for (auto linkIt = links.begin(); linkIt != links.end(); linkIt++)
		{
			imnodes::Link(std::get<0>(*linkIt), std::get<1>(*linkIt), std::get<2>(*linkIt));
		}

		imnodes::EndNodeEditor();

		m_ParsedGraphRenderDirty = false;
	}

	void RenderGraphEditor::RenderShaderBoxes(EditorRenderStageDesc* pRenderStage)
	{
		if (pRenderStage->Type == EPipelineStateType::PIPELINE_STATE_TYPE_GRAPHICS)
		{
			if (pRenderStage->Graphics.Shaders.VertexShaderName.empty()		&&
				pRenderStage->Graphics.Shaders.GeometryShaderName.empty()	&&
				pRenderStage->Graphics.Shaders.HullShaderName.empty()		&&
				pRenderStage->Graphics.Shaders.DomainShaderName.empty())
			{
				ImGui::PushID("##Task Shader ID");
				ImGui::Button(pRenderStage->Graphics.Shaders.TaskShaderName.empty() ? "Task Shader" : pRenderStage->Graphics.Shaders.TaskShaderName.c_str());
				RenderShaderBoxCommon(&pRenderStage->Graphics.Shaders.TaskShaderName);
				ImGui::PopID();
				
				ImGui::PushID("##Mesh Shader ID");
				ImGui::Button(pRenderStage->Graphics.Shaders.MeshShaderName.empty() ? "Mesh Shader" : pRenderStage->Graphics.Shaders.MeshShaderName.c_str());
				RenderShaderBoxCommon(&pRenderStage->Graphics.Shaders.MeshShaderName);
				ImGui::PopID();
			}

			if (pRenderStage->Graphics.Shaders.TaskShaderName.empty() &&
				pRenderStage->Graphics.Shaders.MeshShaderName.empty())
			{
				ImGui::PushID("##Vertex Shader ID");
				ImGui::Button(pRenderStage->Graphics.Shaders.VertexShaderName.empty() ? "Vertex Shader" : pRenderStage->Graphics.Shaders.VertexShaderName.c_str());
				RenderShaderBoxCommon(&pRenderStage->Graphics.Shaders.VertexShaderName);
				ImGui::PopID();
				
				ImGui::PushID("##Geometry Shader ID");
				ImGui::Button(pRenderStage->Graphics.Shaders.GeometryShaderName.empty() ? "Geometry Shader" : pRenderStage->Graphics.Shaders.GeometryShaderName.c_str());
				RenderShaderBoxCommon(&pRenderStage->Graphics.Shaders.GeometryShaderName);
				ImGui::PopID();

				ImGui::PushID("##Hull Shader ID");
				ImGui::Button(pRenderStage->Graphics.Shaders.HullShaderName.empty() ? "Hull Shader" : pRenderStage->Graphics.Shaders.HullShaderName.c_str());
				RenderShaderBoxCommon(&pRenderStage->Graphics.Shaders.HullShaderName);
				ImGui::PopID();

				ImGui::PushID("##Domain Shader ID");
				ImGui::Button(pRenderStage->Graphics.Shaders.DomainShaderName.empty() ? "Domain Shader" : pRenderStage->Graphics.Shaders.DomainShaderName.c_str());
				RenderShaderBoxCommon(&pRenderStage->Graphics.Shaders.DomainShaderName);
				ImGui::PopID();
			}

			ImGui::PushID("##Pixel Shader ID");
			ImGui::Button(pRenderStage->Graphics.Shaders.PixelShaderName.empty() ? "Pixel Shader" : pRenderStage->Graphics.Shaders.PixelShaderName.c_str());
			RenderShaderBoxCommon(&pRenderStage->Graphics.Shaders.PixelShaderName);
			ImGui::PopID();
		}
		else if (pRenderStage->Type == EPipelineStateType::PIPELINE_STATE_TYPE_COMPUTE)
		{
			ImGui::PushID("##Compute Shader ID");
			ImGui::Button(pRenderStage->Compute.ShaderName.empty() ? "Shader" : pRenderStage->Compute.ShaderName.c_str());
			RenderShaderBoxCommon(&pRenderStage->Compute.ShaderName);
			ImGui::PopID();
		}
		else if (pRenderStage->Type == EPipelineStateType::PIPELINE_STATE_TYPE_RAY_TRACING)
		{
			ImGui::PushID("##Raygen Shader ID");
			ImGui::Button(pRenderStage->RayTracing.Shaders.RaygenShaderName.empty() ? "Raygen Shader" : pRenderStage->RayTracing.Shaders.RaygenShaderName.c_str());
			RenderShaderBoxCommon(&pRenderStage->RayTracing.Shaders.RaygenShaderName);
			ImGui::PopID();

			uint32 missBoxesCount = glm::min(pRenderStage->RayTracing.Shaders.MissShaderCount + 1, MAX_MISS_SHADER_COUNT);
			for (uint32 m = 0; m < missBoxesCount; m++)
			{
				bool added = false;
				bool removed = false;

				ImGui::PushID(m);
				ImGui::Button(pRenderStage->RayTracing.Shaders.pMissShaderNames[m].empty() ? "Miss Shader" : pRenderStage->RayTracing.Shaders.pMissShaderNames[m].c_str());
				RenderShaderBoxCommon(&(pRenderStage->RayTracing.Shaders.pMissShaderNames[m]), &added, &removed);
				ImGui::PopID();

				if (added) 
					pRenderStage->RayTracing.Shaders.MissShaderCount++;

				if (removed)
				{
					for (uint32 m2 = m; m2 < missBoxesCount - 1; m2++)
					{
						pRenderStage->RayTracing.Shaders.pMissShaderNames[m2] = pRenderStage->RayTracing.Shaders.pMissShaderNames[m2 + 1];
					}

					pRenderStage->RayTracing.Shaders.MissShaderCount--;
					missBoxesCount--;
				}
			}

			uint32 closestHitBoxesCount = glm::min(pRenderStage->RayTracing.Shaders.ClosestHitShaderCount + 1, MAX_CLOSEST_HIT_SHADER_COUNT);
			for (uint32 ch = 0; ch < closestHitBoxesCount; ch++)
			{
				bool added = false;
				bool removed = false;

				ImGui::PushID(ch);
				ImGui::Button(pRenderStage->RayTracing.Shaders.pClosestHitShaderNames[ch].empty() ? "Closest Hit Shader" : pRenderStage->RayTracing.Shaders.pClosestHitShaderNames[ch].c_str());
				RenderShaderBoxCommon(&pRenderStage->RayTracing.Shaders.pClosestHitShaderNames[ch], &added, &removed);
				ImGui::PopID();

				if (added)
					pRenderStage->RayTracing.Shaders.ClosestHitShaderCount++;

				if (removed)
				{
					for (uint32 ch2 = ch; ch2 < missBoxesCount - 1; ch2++)
					{
						pRenderStage->RayTracing.Shaders.pClosestHitShaderNames[ch2] = pRenderStage->RayTracing.Shaders.pClosestHitShaderNames[ch2 + 1];
					}

					pRenderStage->RayTracing.Shaders.ClosestHitShaderCount--;
					closestHitBoxesCount--;
				}
			}
		}
	}

	void RenderGraphEditor::RenderShaderBoxCommon(String* pTarget, bool* pAdded, bool* pRemoved)
	{
		if (ImGui::BeginDragDropTarget())
		{
			const ImGuiPayload* pPayload = ImGui::AcceptDragDropPayload("SHADER");

			if (pPayload != nullptr)
			{
				String* pShaderName = *reinterpret_cast<String**>(pPayload->Data);
				if (pAdded != nullptr && pTarget->empty()) (*pAdded) = true;
				(*pTarget) = *pShaderName;
			}

			ImGui::EndDragDropTarget();
		}

		if (!pTarget->empty())
		{
			ImGui::SameLine();

			if (ImGui::Button("-"))
			{
				(*pTarget) = "";
				if (pRemoved != nullptr) (*pRemoved) = true;
			}
		}
	}

	TArray<RenderGraphResourceDesc>::Iterator RenderGraphEditor::FindResource(const String& name)
	{
		for (auto resourceIt = m_Resources.Begin(); resourceIt != m_Resources.End(); resourceIt++)
		{
			if (resourceIt->Name == name)
				return resourceIt;
		}

		return m_Resources.End();
	}

	EditorResourceStateIdent RenderGraphEditor::CreateResourceState(const String& resourceName, const String& renderStageName, bool removable, ERenderGraphResourceBindingType bindingType)
	{
		if (bindingType == ERenderGraphResourceBindingType::NONE)
		{
			auto resourceIt = FindResource(resourceName);

			if (resourceIt != m_Resources.End())
			{
				switch (resourceIt->Type)
				{
					case ERenderGraphResourceType::TEXTURE:
					{
						bindingType = ERenderGraphResourceBindingType::COMBINED_SAMPLER;
						break;
					}
					case ERenderGraphResourceType::BUFFER:
					{
						bindingType = ERenderGraphResourceBindingType::CONSTANT_BUFFER;
						break;
					}
					case ERenderGraphResourceType::ACCELERATION_STRUCTURE:
					{
						bindingType = ERenderGraphResourceBindingType::ACCELERATION_STRUCTURE;
						break;
					}
				}
			}
		}

		EditorRenderGraphResourceState resourceState = {};
		resourceState.ResourceName		= resourceName;
		resourceState.RenderStageName	= renderStageName;
		resourceState.Removable			= removable;
		resourceState.BindingType		= bindingType;

		int32 attributeIndex = s_NextAttributeID;
		s_NextAttributeID += 2;

		m_ResourceStatesByHalfAttributeIndex[attributeIndex / 2]			= resourceState;
		return { resourceName, attributeIndex };
	}

	bool RenderGraphEditor::CheckLinkValid(int32* pSrcAttributeIndex, int32* pDstAttributeIndex)
	{
		int32 src = *pSrcAttributeIndex;
		int32 dst = *pDstAttributeIndex;
		
		if (src % 2 == 1 && dst % 2 == 0)
		{
			if (dst + 1 == src)
				return false;
			
			return true;
		}
		else if (src % 2 == 0 && dst % 2 == 1)
		{
			if (src + 1 == dst)
				return false;

			(*pSrcAttributeIndex) = dst;
			(*pDstAttributeIndex) = src;
			return true;
		}

		return false;
	}

	void RenderGraphEditor::RemoveResourceStateFrom(const String& name, EditorResourceStateGroup* pResourceStateGroup)
	{
		auto resourceStateIndexIt = pResourceStateGroup->FindResourceStateIdent(name);

		if (resourceStateIndexIt != pResourceStateGroup->ResourceStateIdents.end())
		{
			int32 attributeIndex = resourceStateIndexIt->AttributeIndex;
			auto resourceStateIt = m_ResourceStatesByHalfAttributeIndex.find(attributeIndex / 2);
			EditorRenderGraphResourceState* pResourceState = &resourceStateIt->second;

			DestroyLink(pResourceState->InputLinkIndex);

			//Copy so that DestroyLink wont delete from set we're iterating through
			TSet<int32> outputLinkIndices = pResourceState->OutputLinkIndices;
			for (auto outputLinkIt = outputLinkIndices.begin(); outputLinkIt != outputLinkIndices.end(); outputLinkIt++)
			{
				int32 linkToBeDestroyedIndex = *outputLinkIt;
				DestroyLink(linkToBeDestroyedIndex);
			}

			m_ResourceStatesByHalfAttributeIndex.erase(resourceStateIt);
			pResourceStateGroup->ResourceStateIdents.Erase(resourceStateIndexIt);
		}
	}

	void RenderGraphEditor::RemoveResourceStateFrom(const String& name, EditorRenderStageDesc* pRenderStageDesc)
	{
		auto resourceStateIndexIt = pRenderStageDesc->FindResourceStateIdent(name);

		if (resourceStateIndexIt != pRenderStageDesc->ResourceStateIdents.end())
		{
			int32 attributeIndex = resourceStateIndexIt->AttributeIndex;
			auto resourceStateIt = m_ResourceStatesByHalfAttributeIndex.find(attributeIndex / 2);
			EditorRenderGraphResourceState* pResourceState = &resourceStateIt->second;

			DestroyLink(pResourceState->InputLinkIndex);

			//Copy so that DestroyLink wont delete from set we're iterating through
			TSet<int32> outputLinkIndices = pResourceState->OutputLinkIndices;
			for (auto outputLinkIt = outputLinkIndices.begin(); outputLinkIt != outputLinkIndices.end(); outputLinkIt++)
			{
				int32 linkToBeDestroyedIndex = *outputLinkIt;
				DestroyLink(linkToBeDestroyedIndex);
			}

			m_ResourceStatesByHalfAttributeIndex.erase(resourceStateIt);
			pRenderStageDesc->ResourceStateIdents.Erase(resourceStateIndexIt);
		}
	}

	void RenderGraphEditor::DestroyLink(int32 linkIndex)
	{
		if (linkIndex >= 0)
		{
			auto linkToBeDestroyedIt = m_ResourceStateLinksByLinkIndex.find(linkIndex);

			if (linkToBeDestroyedIt != m_ResourceStateLinksByLinkIndex.end())
			{
				EditorRenderGraphResourceState* pSrcResource = &m_ResourceStatesByHalfAttributeIndex[linkToBeDestroyedIt->second.SrcAttributeIndex / 2];
				EditorRenderGraphResourceState* pDstResource = &m_ResourceStatesByHalfAttributeIndex[linkToBeDestroyedIt->second.DstAttributeIndex / 2];

				m_ResourceStateLinksByLinkIndex.erase(linkIndex);

				pDstResource->InputLinkIndex = -1;
				pSrcResource->OutputLinkIndices.erase(linkIndex);
				m_ParsedGraphDirty = true;
			}
			else
			{
				LOG_ERROR("[RenderGraphEditor]: DestroyLink called for linkIndex %d which does not exist", linkIndex);
			}
		}
		else
		{
			LOG_ERROR("[RenderGraphEditor]: DestroyLink called for invalid linkIndex %d", linkIndex);
		}
	}

	void RenderGraphEditor::PushPinColorIfNeeded(EEditorPinType pinType, EditorRenderStageDesc* pRenderStage, EditorRenderGraphResourceState* pResourceState, int32 targetAttributeIndex)
	{
		if (CustomPinColorNeeded(pinType, pRenderStage, pResourceState, targetAttributeIndex))
		{
			imnodes::PushColorStyle(imnodes::ColorStyle_Pin,		HOVERED_COLOR);
			imnodes::PushColorStyle(imnodes::ColorStyle_PinHovered, HOVERED_COLOR);
		}
	}

	void RenderGraphEditor::PopPinColorIfNeeded(EEditorPinType pinType, EditorRenderStageDesc* pRenderStage, EditorRenderGraphResourceState* pResourceState, int32 targetAttributeIndex)
	{
		if (CustomPinColorNeeded(pinType, pRenderStage, pResourceState, targetAttributeIndex))
		{
			imnodes::PopColorStyle();
			imnodes::PopColorStyle();
		}
	}

	bool RenderGraphEditor::CustomPinColorNeeded(EEditorPinType pinType, EditorRenderStageDesc* pRenderStage, EditorRenderGraphResourceState* pResourceState, int32 targetAttributeIndex)
	{
		if (m_StartedLinkInfo.LinkStarted)
		{
			if (pResourceState == nullptr)
			{
				//Started on Output Pin and target is RENDER_STAGE_INPUT Pin
				if (!m_StartedLinkInfo.LinkStartedOnInputPin && pinType == EEditorPinType::RENDER_STAGE_INPUT)
				{
					return true;
				}
			}
			else if (m_StartedLinkInfo.LinkStartedOnResource == pResourceState->ResourceName || m_StartedLinkInfo.LinkStartedOnResource.size() == 0)
			{
				if (!m_StartedLinkInfo.LinkStartedOnInputPin)
				{
					if (pinType == EEditorPinType::INPUT && (targetAttributeIndex + 1) != m_StartedLinkInfo.LinkStartAttributeID)
					{
						return true;
					}
				}
				else
				{
					if (pinType == EEditorPinType::OUTPUT && (m_StartedLinkInfo.LinkStartAttributeID + 1) != targetAttributeIndex)
					{
						return true;
					}
				}
			}
		}

		return false;
	}

	void RenderGraphEditor::CalculateResourceStateBindingTypes(const EditorRenderStageDesc* pRenderStage, const RenderGraphResourceDesc* pResource, const EditorRenderGraphResourceState* pResourceState, TArray<ERenderGraphResourceBindingType>& bindingTypes, TArray<const char*>& bindingTypeNames)
	{
		bool read	= pResourceState->InputLinkIndex != -1;
		bool write	= pResourceState->OutputLinkIndices.size() > 0;

		switch (pResource->Type)
		{
			case ERenderGraphResourceType::TEXTURE:
			{
				if (pRenderStage->OverrideRecommendedBindingType)
				{
					if (pRenderStage->Type == EPipelineStateType::PIPELINE_STATE_TYPE_GRAPHICS)
					{
						if (pResource->TextureParams.IsOfArrayType == false && (pResource->SubResourceCount == 1 || pResource->BackBufferBound))
						{
							bindingTypes.PushBack(ERenderGraphResourceBindingType::ATTACHMENT);
							bindingTypeNames.PushBack("ATTACHMENT");
						}
					}

					bindingTypes.PushBack(ERenderGraphResourceBindingType::COMBINED_SAMPLER);
					bindingTypeNames.PushBack("COMBINED SAMPLER");
					
					bindingTypes.PushBack(ERenderGraphResourceBindingType::UNORDERED_ACCESS_READ);
					bindingTypeNames.PushBack("UNORDERED ACCESS R");

					bindingTypes.PushBack(ERenderGraphResourceBindingType::UNORDERED_ACCESS_WRITE);
					bindingTypeNames.PushBack("UNORDERED ACCESS W");

					bindingTypes.PushBack(ERenderGraphResourceBindingType::UNORDERED_ACCESS_READ_WRITE);
					bindingTypeNames.PushBack("UNORDERED ACCESS RW");
				}
				else
				{
					if (read && write)
					{
						//READ && WRITE TEXTURE
						if (pRenderStage->Type == EPipelineStateType::PIPELINE_STATE_TYPE_GRAPHICS)
						{
							if (pResource->TextureParams.IsOfArrayType == false && (pResource->SubResourceCount == 1 || pResource->BackBufferBound))
							{
								bindingTypes.PushBack(ERenderGraphResourceBindingType::ATTACHMENT);
								bindingTypeNames.PushBack("ATTACHMENT");
							}
						}

						bindingTypes.PushBack(ERenderGraphResourceBindingType::UNORDERED_ACCESS_READ_WRITE);
						bindingTypeNames.PushBack("UNORDERED ACCESS RW");
					}
					else if (read)
					{
						//READ TEXTURE

						//If the texture is of Depth/Stencil format we allow Attachment as binding type even if it is discovered as in read mode
						if (pResource->TextureParams.TextureFormat == EFormat::FORMAT_D24_UNORM_S8_UINT)
						{
							if (pRenderStage->Type == EPipelineStateType::PIPELINE_STATE_TYPE_GRAPHICS)
							{
								if (pResource->TextureParams.IsOfArrayType == false && (pResource->SubResourceCount == 1 || pResource->BackBufferBound))
								{
									bindingTypes.PushBack(ERenderGraphResourceBindingType::ATTACHMENT);
									bindingTypeNames.PushBack("ATTACHMENT");
								}
							}
						}

						bindingTypes.PushBack(ERenderGraphResourceBindingType::COMBINED_SAMPLER);
						bindingTypeNames.PushBack("COMBINED SAMPLER");

						bindingTypes.PushBack(ERenderGraphResourceBindingType::UNORDERED_ACCESS_READ);
						bindingTypeNames.PushBack("UNORDERED ACCESS R");
					}
					else if (write)
					{
						//WRITE TEXTURE

						if (pRenderStage->Type == EPipelineStateType::PIPELINE_STATE_TYPE_GRAPHICS)
						{
							if (pResource->TextureParams.IsOfArrayType == false && (pResource->SubResourceCount == 1 || pResource->BackBufferBound))
							{
								bindingTypes.PushBack(ERenderGraphResourceBindingType::ATTACHMENT);
								bindingTypeNames.PushBack("ATTACHMENT");
							}
						}

						bindingTypes.PushBack(ERenderGraphResourceBindingType::UNORDERED_ACCESS_WRITE);
						bindingTypeNames.PushBack("UNORDERED ACCESS W");
					}
					else if (pResource->TextureParams.TextureFormat == EFormat::FORMAT_D24_UNORM_S8_UINT)
					{
						//If the texture is of Depth/Stencil format we allow Attachment as binding type even if it is discovered as in read mode

						if (pRenderStage->Type == EPipelineStateType::PIPELINE_STATE_TYPE_GRAPHICS)
						{
							if (pResource->TextureParams.IsOfArrayType == false && (pResource->SubResourceCount == 1 || pResource->BackBufferBound))
							{
								bindingTypes.PushBack(ERenderGraphResourceBindingType::ATTACHMENT);
								bindingTypeNames.PushBack("ATTACHMENT");
							}
						}
					}
				}
				break;
			}
			case ERenderGraphResourceType::BUFFER:
			{
				if (pRenderStage->OverrideRecommendedBindingType)
				{
					bindingTypes.PushBack(ERenderGraphResourceBindingType::CONSTANT_BUFFER);
					bindingTypeNames.PushBack("CONSTANT BUFFER");

					bindingTypes.PushBack(ERenderGraphResourceBindingType::UNORDERED_ACCESS_READ);
					bindingTypeNames.PushBack("UNORDERED ACCESS R");

					bindingTypes.PushBack(ERenderGraphResourceBindingType::UNORDERED_ACCESS_WRITE);
					bindingTypeNames.PushBack("UNORDERED ACCESS W");

					bindingTypes.PushBack(ERenderGraphResourceBindingType::UNORDERED_ACCESS_READ_WRITE);
					bindingTypeNames.PushBack("UNORDERED ACCESS RW");
				}
				else
				{
					if (read && write)
					{
						//READ && WRITE BUFFER
						bindingTypes.PushBack(ERenderGraphResourceBindingType::UNORDERED_ACCESS_READ_WRITE);
						bindingTypeNames.PushBack("UNORDERED ACCESS RW");
					}
					else if (read)
					{
						//READ BUFFER
						bindingTypes.PushBack(ERenderGraphResourceBindingType::CONSTANT_BUFFER);
						bindingTypeNames.PushBack("CONSTANT BUFFER");

						bindingTypes.PushBack(ERenderGraphResourceBindingType::UNORDERED_ACCESS_READ);
						bindingTypeNames.PushBack("UNORDERED ACCESS R");
					}
					else if (write)
					{
						//WRITE BUFFER
						bindingTypes.PushBack(ERenderGraphResourceBindingType::UNORDERED_ACCESS_WRITE);
						bindingTypeNames.PushBack("UNORDERED ACCESS W");
					}
				}

				break;
			}
			case ERenderGraphResourceType::ACCELERATION_STRUCTURE:
			{
				if (pRenderStage->OverrideRecommendedBindingType)
				{
					bindingTypes.PushBack(ERenderGraphResourceBindingType::ACCELERATION_STRUCTURE);
					bindingTypeNames.PushBack("ACCELERATION STRUCTURE");

					bindingTypes.PushBack(ERenderGraphResourceBindingType::UNORDERED_ACCESS_READ);
					bindingTypeNames.PushBack("UNORDERED ACCESS R");

					bindingTypes.PushBack(ERenderGraphResourceBindingType::UNORDERED_ACCESS_WRITE);
					bindingTypeNames.PushBack("UNORDERED ACCESS W");

					bindingTypes.PushBack(ERenderGraphResourceBindingType::UNORDERED_ACCESS_READ_WRITE);
					bindingTypeNames.PushBack("UNORDERED ACCESS RW");
				}
				else
				{
					if (read && write)
					{
						//READ && WRITE ACCELERATION_STRUCTURE
						bindingTypes.PushBack(ERenderGraphResourceBindingType::UNORDERED_ACCESS_READ_WRITE);
						bindingTypeNames.PushBack("UNORDERED ACCESS RW");
					}
					else if (read)
					{
						//READ ACCELERATION_STRUCTURE
						bindingTypes.PushBack(ERenderGraphResourceBindingType::ACCELERATION_STRUCTURE);
						bindingTypeNames.PushBack("ACCELERATION STRUCTURE");

						bindingTypes.PushBack(ERenderGraphResourceBindingType::UNORDERED_ACCESS_READ);
						bindingTypeNames.PushBack("UNORDERED ACCESS R");
					}
					else if (write)
					{
						//WRITE ACCELERATION_STRUCTURE
						bindingTypes.PushBack(ERenderGraphResourceBindingType::UNORDERED_ACCESS_WRITE);
						bindingTypeNames.PushBack("UNORDERED ACCESS W");
					}
				}

				break;
			}
		}
	}

	bool RenderGraphEditor::LoadFromFile(const String& renderGraphFileName)
	{
		//Reset State
		{
			m_CurrentlyAddingRenderStage	= EPipelineStateType::PIPELINE_STATE_TYPE_NONE;
			m_CurrentlyAddingResource		= ERenderGraphResourceType::NONE;

			m_StartedLinkInfo				= {};
		}

		if (!RenderGraphSerializer::LoadFromFile(
			renderGraphFileName,
			m_Resources,
			m_RenderStageNameByInputAttributeIndex,
			m_RenderStagesByName,
			m_ResourceStatesByHalfAttributeIndex,
			m_ResourceStateLinksByLinkIndex,
			m_ResourceStateGroups,
			m_FinalOutput,
			s_NextNodeID,
			s_NextAttributeID,
			s_NextLinkID))
		{
			LOG_ERROR("[RenderGraphSerializer]: Failed to load RenderGraph %s from file", renderGraphFileName.c_str());
			return false;
		}

		//Parse the Loaded State
		if (!RenderGraphParser::ParseRenderGraph(
			&m_ParsedRenderGraphStructure,
			m_Resources,
			m_RenderStageNameByInputAttributeIndex,
			m_RenderStagesByName,
			m_ResourceStatesByHalfAttributeIndex,
			m_ResourceStateLinksByLinkIndex,
			m_ResourceStateGroups,
			m_FinalOutput,
			true))
		{
			LOG_ERROR("[RenderGraphSerializer]: Failed to parse RenderGraph %s", renderGraphFileName.c_str());
			return false;
		}

		//Set Node Positions
		SetInitialNodePositions();

		return true;
	}

	void RenderGraphEditor::SetInitialNodePositions()
	{
		if (m_GUIInitialized)
		{
			float nodeXSpace = 450.0f;

			imnodes::SetNodeGridSpacePos(m_ResourceStateGroups[TEMPORAL_RESOURCE_STATE_GROUP_INDEX].OutputNodeIndex, ImVec2(0.0f, 0.0f));
			imnodes::SetNodeGridSpacePos(m_ResourceStateGroups[EXTERNAL_RESOURCE_STATE_GROUP_INDEX].OutputNodeIndex, ImVec2(0.0f, 450.0f));

			ImVec2 currentPos = ImVec2(nodeXSpace, 0.0f);

			for (auto pipelineStageIt = m_ParsedRenderGraphStructure.PipelineStageDescriptions.begin(); pipelineStageIt != m_ParsedRenderGraphStructure.PipelineStageDescriptions.end(); pipelineStageIt++)
			{
				const PipelineStageDesc* pPipelineStageDesc = &(*pipelineStageIt);

				if (pPipelineStageDesc->Type == ERenderGraphPipelineStageType::RENDER)
				{
					const RenderStageDesc* pRenderStageDesc = &m_ParsedRenderGraphStructure.RenderStageDescriptions[pPipelineStageDesc->StageIndex];

					auto renderStageIt = m_RenderStagesByName.find(pRenderStageDesc->Name);

					if (renderStageIt != m_RenderStagesByName.end())
					{
						imnodes::SetNodeGridSpacePos(renderStageIt->second.NodeIndex, currentPos);
						currentPos.x += nodeXSpace;
					}
				}
			}

			imnodes::SetNodeGridSpacePos(m_FinalOutput.NodeIndex, ImVec2(currentPos.x, 450.0f));
			imnodes::SetNodeGridSpacePos(m_ResourceStateGroups[TEMPORAL_RESOURCE_STATE_GROUP_INDEX].InputNodeIndex, ImVec2(currentPos.x, 0.0f));
		}
	}

	void RenderGraphEditor::ResetState()
	{
		//Reset to Clear state
		{
			s_NextNodeID		= 0;
			s_NextAttributeID	= 0;
			s_NextLinkID		= 0;

			m_ResourceStateGroups.Clear();
			m_FinalOutput = {};

			m_Resources.Clear();
			m_RenderStageNameByInputAttributeIndex.clear();
			m_RenderStagesByName.clear();
			m_ResourceStatesByHalfAttributeIndex.clear();
			m_ResourceStateLinksByLinkIndex.clear();

			m_CurrentlyAddingRenderStage = EPipelineStateType::PIPELINE_STATE_TYPE_NONE;
			m_CurrentlyAddingResource = ERenderGraphResourceType::NONE;

			m_StartedLinkInfo = {};

			m_ParsedRenderGraphStructure = {};
		}

<<<<<<< HEAD
							//Check if there are resource states that are awaiting linking to this resource state group
							if (unfinishedLinkIt != unfinishedLinks.end())
							{
								if (FixLinkForPreviouslyLoadedResourceState(
									pResourceState,
									attributeIndex,
									loadedResourceStatesByHalfAttributeIndex,
									loadedResourceStateLinks,
									unfinishedLinkIt->second))
								{
									if (unfinishedLinkIt->second.IsEmpty())
									{
										unfinishedLinks.erase(unfinishedLinkIt);
										unfinishedLinkIt = unfinishedLinks.end();
									}
								}
							}

							//Load Src Stage and check if we can link to it, otherwise we need to add this resource state to unfinishedLinks
							{
								String srcStageName = resourceStateObject["src_stage"].GetString();

								CreateLinkForLoadedResourceState(
									pResourceState,
									attributeIndex,
									srcStageName,
									loadedResourceStateGroups,
									loadedRenderStagesByName,
									loadedResourceStatesByHalfAttributeIndex,
									loadedResourceStateLinks,
									unfinishedLinks);
							}
						}

						loadedResourceStateGroups.PushBack(resourceStateGroup);
					}
				}
				else
				{
					LOG_ERROR("[RenderGraphEditor]: \"external_resources_stage\" member wrong type!");
					return false;
				}
			}
			else
			{
				LOG_ERROR("[RenderGraphEditor]: \"external_resources_stage\" member could not be found!");
				return false;
			}

			//Load Final Output Stage
			if (d.HasMember("final_output_stage"))
			{
				if (d["final_output_stage"].IsObject())
				{
					GenericObject finalOutputStageObject = d["final_output_stage"].GetObject();

					loadedFinalOutput.Name		= finalOutputStageObject["name"].GetString();
					loadedFinalOutput.NodeIndex = s_NextNodeID++;

					GenericObject resourceStateObject = finalOutputStageObject["back_buffer_state"].GetObject();

					String resourceName		= resourceStateObject["name"].GetString();

					int32 attributeIndex = s_NextAttributeID;
					s_NextAttributeID += 2;

					EditorRenderGraphResourceState* pResourceState = &loadedResourceStatesByHalfAttributeIndex[attributeIndex / 2];
					pResourceState->ResourceName		= resourceName;
					pResourceState->RenderStageName		= loadedFinalOutput.Name;
					pResourceState->Removable			= resourceStateObject["removable"].GetBool();
					pResourceState->BindingType			= ResourceStateBindingTypeFromString(resourceStateObject["binding_type"].GetString());

					loadedFinalOutput.BackBufferAttributeIndex = attributeIndex;

					//Load Src Stage and check if we can link to it, otherwise we need to add this resource state to unfinishedLinks
					{
						String srcStageName = resourceStateObject["src_stage"].GetString();

						CreateLinkForLoadedResourceState(
							pResourceState,
							attributeIndex,
							srcStageName,
							loadedResourceStateGroups,
							loadedRenderStagesByName,
							loadedResourceStatesByHalfAttributeIndex,
							loadedResourceStateLinks,
							unfinishedLinks);
					}
				}
				else
				{
					LOG_ERROR("[RenderGraphEditor]: \"external_resources_stage\" member wrong type!");
					return false;
				}
			}
			else
			{
				LOG_ERROR("[RenderGraphEditor]: \"external_resources_stage\" member could not be found!");
				return false;
			}

			//Load Render Stages and Render Stage Resource States
			if (d.HasMember("render_stages"))
			{
				if (d["render_stages"].IsArray())
				{
					GenericArray renderStageArray = d["render_stages"].GetArray();

					for (uint32 rs = 0; rs < renderStageArray.Size(); rs++)
					{
						GenericObject renderStageObject = renderStageArray[rs].GetObject();
						EditorRenderStageDesc renderStage = {};
						renderStage.Name				= renderStageObject["name"].GetString();
						renderStage.NodeIndex			= s_NextNodeID++;
						renderStage.InputAttributeIndex = s_NextAttributeID;
						s_NextAttributeID				+= 2;
						renderStage.Type				= RenderStageTypeFromString(renderStageObject["type"].GetString());
						renderStage.CustomRenderer		= renderStageObject["custom_renderer"].GetBool();

						renderStage.Parameters.XDimType			= RenderGraphDimensionTypeFromString(renderStageObject["x_dim_type"].GetString());
						renderStage.Parameters.YDimType			= RenderGraphDimensionTypeFromString(renderStageObject["y_dim_type"].GetString());
						renderStage.Parameters.ZDimType			= RenderGraphDimensionTypeFromString(renderStageObject["z_dim_type"].GetString());

						renderStage.Parameters.XDimVariable		= renderStageObject["x_dim_var"].GetDouble();
						renderStage.Parameters.YDimVariable		= renderStageObject["y_dim_var"].GetDouble();
						renderStage.Parameters.ZDimVariable		= renderStageObject["z_dim_var"].GetDouble();

						auto unfinishedLinkIt = unfinishedLinks.find(renderStage.Name);

						GenericObject shadersObject		= renderStageObject["shaders"].GetObject();
						GenericArray resourceStateArray = renderStageObject["resource_states"].GetArray();

						if (renderStage.Type == EPipelineStateType::PIPELINE_STATE_TYPE_GRAPHICS)
						{
							GenericObject drawParamsObject	= renderStageObject["draw_params"].GetObject();

							renderStage.Graphics.DrawType = RenderStageDrawTypeFromString(drawParamsObject["draw_type"].GetString());

							if (renderStage.Graphics.DrawType == ERenderStageDrawType::SCENE_INDIRECT)
							{
								//Index Buffer
								{
									GenericObject resourceStateObject = drawParamsObject["index_buffer"].GetObject();

									String resourceName		= resourceStateObject["name"].GetString();

									int32 attributeIndex = s_NextAttributeID;
									s_NextAttributeID += 2;

									EditorRenderGraphResourceState* pResourceState = &loadedResourceStatesByHalfAttributeIndex[attributeIndex / 2];
									pResourceState->ResourceName		= resourceName;
									pResourceState->RenderStageName		= renderStage.Name;
									pResourceState->Removable			= resourceStateObject["removable"].GetBool();
									pResourceState->BindingType			= ResourceStateBindingTypeFromString(resourceStateObject["binding_type"].GetString());

									renderStage.Graphics.IndexBufferAttributeIndex = attributeIndex;

									//Check if there are resource states that are awaiting linking to this resource state group
									if (unfinishedLinkIt != unfinishedLinks.end())
									{
										if (FixLinkForPreviouslyLoadedResourceState(
											pResourceState,
											attributeIndex,
											loadedResourceStatesByHalfAttributeIndex,
											loadedResourceStateLinks,
											unfinishedLinkIt->second))
										{
											if (unfinishedLinkIt->second.IsEmpty())
											{
												unfinishedLinks.erase(unfinishedLinkIt);
												unfinishedLinkIt = unfinishedLinks.end();
											}
										}
									}

									//Load Src Stage and check if we can link to it, otherwise we need to add this resource state to unfinishedLinks
									{
										String srcStageName = resourceStateObject["src_stage"].GetString();

										CreateLinkForLoadedResourceState(
											pResourceState,
											attributeIndex,
											srcStageName,
											loadedResourceStateGroups,
											loadedRenderStagesByName,
											loadedResourceStatesByHalfAttributeIndex,
											loadedResourceStateLinks,
											unfinishedLinks);
									}
								}

								//Indirect Args Buffer
								{
									GenericObject resourceStateObject = drawParamsObject["indirect_args_buffer"].GetObject();

									String resourceName		= resourceStateObject["name"].GetString();

									int32 attributeIndex = s_NextAttributeID;
									s_NextAttributeID += 2;

									EditorRenderGraphResourceState* pResourceState = &loadedResourceStatesByHalfAttributeIndex[attributeIndex / 2];
									pResourceState->ResourceName		= resourceName;
									pResourceState->RenderStageName		= renderStage.Name;
									pResourceState->Removable			= resourceStateObject["removable"].GetBool();
									pResourceState->BindingType			= ResourceStateBindingTypeFromString(resourceStateObject["binding_type"].GetString());

									renderStage.Graphics.IndirectArgsBufferAttributeIndex = attributeIndex;

									//Check if there are resource states that are awaiting linking to this resource state group
									if (unfinishedLinkIt != unfinishedLinks.end())
									{
										if (FixLinkForPreviouslyLoadedResourceState(
											pResourceState,
											attributeIndex,
											loadedResourceStatesByHalfAttributeIndex,
											loadedResourceStateLinks,
											unfinishedLinkIt->second))
										{
											if (unfinishedLinkIt->second.IsEmpty())
											{
												unfinishedLinks.erase(unfinishedLinkIt);
												unfinishedLinkIt = unfinishedLinks.end();
											}
										}
									}

									//Load Src Stage and check if we can link to it, otherwise we need to add this resource state to unfinishedLinks
									{
										String srcStageName = resourceStateObject["src_stage"].GetString();

										CreateLinkForLoadedResourceState(
											pResourceState,
											attributeIndex,
											srcStageName,
											loadedResourceStateGroups,
											loadedRenderStagesByName,
											loadedResourceStatesByHalfAttributeIndex,
											loadedResourceStateLinks,
											unfinishedLinks);
									}
								}
							}

							renderStage.Graphics.DepthTestEnabled			= renderStageObject["depth_test_enabled"].GetBool();

							renderStage.Graphics.Shaders.TaskShaderName		= shadersObject["task_shader"].GetString();
							renderStage.Graphics.Shaders.MeshShaderName		= shadersObject["mesh_shader"].GetString();
							renderStage.Graphics.Shaders.VertexShaderName	= shadersObject["vertex_shader"].GetString();
							renderStage.Graphics.Shaders.GeometryShaderName	= shadersObject["geometry_shader"].GetString();
							renderStage.Graphics.Shaders.HullShaderName		= shadersObject["hull_shader"].GetString();
							renderStage.Graphics.Shaders.DomainShaderName	= shadersObject["domain_shader"].GetString();
							renderStage.Graphics.Shaders.PixelShaderName	= shadersObject["pixel_shader"].GetString();
						}
						else if (renderStage.Type == EPipelineStateType::PIPELINE_STATE_TYPE_COMPUTE)
						{
							renderStage.Compute.ShaderName			= shadersObject["shader"].GetString();
						}
						else if (renderStage.Type == EPipelineStateType::PIPELINE_STATE_TYPE_RAY_TRACING)
						{
							renderStage.RayTracing.Shaders.RaygenShaderName	= shadersObject["raygen_shader"].GetString();

							GenericArray missShadersArray = shadersObject["miss_shaders"].GetArray();

							for (uint32 m = 0; m < missShadersArray.Size(); m++)
							{
								renderStage.RayTracing.Shaders.pMissShaderNames[m] = missShadersArray[m].GetString();
							}

							renderStage.RayTracing.Shaders.MissShaderCount = missShadersArray.Size();

							GenericArray closestHitShadersArray = shadersObject["closest_hit_shaders"].GetArray();

							for (uint32 ch = 0; ch < closestHitShadersArray.Size(); ch++)
							{
								renderStage.RayTracing.Shaders.pClosestHitShaderNames[ch] = closestHitShadersArray[ch].GetString();
							}

							renderStage.RayTracing.Shaders.ClosestHitShaderCount = closestHitShadersArray.Size();
						}

						for (uint32 r = 0; r < resourceStateArray.Size(); r++)
						{
							GenericObject resourceStateObject = resourceStateArray[r].GetObject();

							String resourceName		= resourceStateObject["name"].GetString();

							int32 attributeIndex = s_NextAttributeID;
							s_NextAttributeID += 2;

							EditorRenderGraphResourceState* pResourceState = &loadedResourceStatesByHalfAttributeIndex[attributeIndex / 2];
							pResourceState->ResourceName		= resourceName;
							pResourceState->RenderStageName		= renderStage.Name;
							pResourceState->Removable			= resourceStateObject["removable"].GetBool();
							pResourceState->BindingType			= ResourceStateBindingTypeFromString(resourceStateObject["binding_type"].GetString());

							renderStage.ResourceStateIdents.PushBack({ resourceName, attributeIndex });

							//Check if there are resource states that are awaiting linking to this resource state group
							if (unfinishedLinkIt != unfinishedLinks.end())
							{
								if (FixLinkForPreviouslyLoadedResourceState(
									pResourceState,
									attributeIndex,
									loadedResourceStatesByHalfAttributeIndex,
									loadedResourceStateLinks,
									unfinishedLinkIt->second))
								{
									if (unfinishedLinkIt->second.IsEmpty())
									{
										unfinishedLinks.erase(unfinishedLinkIt);
										unfinishedLinkIt = unfinishedLinks.end();
									}
								}
							}

							//Load Src Stage and check if we can link to it, otherwise we need to add this resource state to unfinishedLinks
							{
								String srcStageName = resourceStateObject["src_stage"].GetString();

								CreateLinkForLoadedResourceState(
									pResourceState,
									attributeIndex,
									srcStageName,
									loadedResourceStateGroups,
									loadedRenderStagesByName,
									loadedResourceStatesByHalfAttributeIndex,
									loadedResourceStateLinks,
									unfinishedLinks);
							}
						}

						loadedRenderStagesByName[renderStage.Name] = renderStage;
						loadedRenderStageNameByInputAttributeIndex[renderStage.InputAttributeIndex] = renderStage.Name;
					}
				}
				else
				{
					LOG_ERROR("[RenderGraphEditor]: \"render_stages\" member wrong type!");
					return false;
				}
			}
			else
			{
				LOG_ERROR("[RenderGraphEditor]: \"render_stages\" member could not be found!");
				return false;
			}

			fclose(pFile);

			if (!unfinishedLinks.empty())
			{
				LOG_ERROR("[RenderGraphEditor]: The following Resource States did not successfully link:");

				for (auto unfinishedLinkIt = unfinishedLinks.begin(); unfinishedLinkIt != unfinishedLinks.end(); unfinishedLinkIt++)
				{
					LOG_ERROR("\t--%s--", unfinishedLinkIt->first.c_str());

					for (int32 attributeIndex : unfinishedLinkIt->second)
					{
						EditorRenderGraphResourceState* pResourceState = &loadedResourceStatesByHalfAttributeIndex[attributeIndex / 2];
						LOG_ERROR("\t\t%s", pResourceState->ResourceName.c_str());
					}
				}

				return false;
			}
		}

		//Set Loaded State
		{
			m_ResourceStateGroups	= loadedResourceStateGroups;
			m_FinalOutput			= loadedFinalOutput;

			m_Resources								= loadedResources;
			m_RenderStageNameByInputAttributeIndex	= loadedRenderStageNameByInputAttributeIndex;
			m_RenderStagesByName					= loadedRenderStagesByName;
			m_ResourceStatesByHalfAttributeIndex	= loadedResourceStatesByHalfAttributeIndex;
			m_ResourceStateLinksByLinkIndex			= loadedResourceStateLinks;
		}

		//Parse the Loaded State
		if (!ParseStructure(generateImGuiStage))
		{
			LOG_ERROR("Parsing Error: %s", m_ParsingError.c_str());
			m_ParsingError = "";
		}

		//Set Node Positions
		SetInitialNodePositions();

		return true;
	}

	bool RenderGraphEditor::FixLinkForPreviouslyLoadedResourceState(
		EditorRenderGraphResourceState* pResourceState,
		int32 attributeIndex,
		THashTable<int32, EditorRenderGraphResourceState>& loadedResourceStatesByHalfAttributeIndex, 
		THashTable<int32, EditorRenderGraphResourceLink>& loadedResourceStateLinks, 
		TArray<int32>& unfinishedLinksAwaitingStage)
	{
		bool linkedAtLeastOne = false;

		for (auto linkAwaitingResourceStateIt = unfinishedLinksAwaitingStage.begin(); linkAwaitingResourceStateIt != unfinishedLinksAwaitingStage.end();)
		{
			EditorRenderGraphResourceState* pLinkAwaitingResourceState = &loadedResourceStatesByHalfAttributeIndex[*linkAwaitingResourceStateIt / 2];

			if (pLinkAwaitingResourceState->ResourceName == pResourceState->ResourceName)
			{
				//Create Link
				EditorRenderGraphResourceLink* pLink = &loadedResourceStateLinks[s_NextLinkID];
				pLink->SrcAttributeIndex	= attributeIndex + 1;
				pLink->DstAttributeIndex	= (*linkAwaitingResourceStateIt);
				pLink->LinkIndex			= s_NextLinkID;
				s_NextLinkID++;

				//Update Current Resource State
				pResourceState->OutputLinkIndices.insert(pLink->LinkIndex);

				//Update Awaiting Resource State
				pLinkAwaitingResourceState->InputLinkIndex = pLink->LinkIndex;

				linkAwaitingResourceStateIt = unfinishedLinksAwaitingStage.Erase(linkAwaitingResourceStateIt);
				linkedAtLeastOne = true;
			}
			else
			{
				linkAwaitingResourceStateIt++;
			}
		}

		return linkedAtLeastOne;
	}

	void RenderGraphEditor::CreateLinkForLoadedResourceState(
		EditorRenderGraphResourceState* pResourceState,
		int32 attributeIndex,
		String& srcStageName,
		TArray<EditorResourceStateGroup>& loadedResourceStateGroups,
		THashTable<String, EditorRenderStageDesc>& loadedRenderStagesByName,
		THashTable<int32, EditorRenderGraphResourceState>& loadedResourceStatesByHalfAttributeIndex,
		THashTable<int32, EditorRenderGraphResourceLink>& loadedResourceStateLinks,
		THashTable<String, TArray<int32>>& unfinishedLinks)
	{
		if (!srcStageName.empty())
		{
			auto renderStageIt			= loadedRenderStagesByName.find(srcStageName);
			bool foundSrcStage			= false;

			if (renderStageIt != loadedRenderStagesByName.end())
			{
				EditorRenderStageDesc* pRenderStageDesc = &renderStageIt->second;

				auto srcResourceStateIdentIt = pRenderStageDesc->FindResourceStateIdent(pResourceState->ResourceName);

				if (srcResourceStateIdentIt != pRenderStageDesc->ResourceStateIdents.end())
				{
					EditorRenderGraphResourceState* pSrcResourceStat = &loadedResourceStatesByHalfAttributeIndex[srcResourceStateIdentIt->AttributeIndex / 2];

					//Create Link
					EditorRenderGraphResourceLink* pLink = &loadedResourceStateLinks[s_NextLinkID];
					pLink->SrcAttributeIndex	= srcResourceStateIdentIt->AttributeIndex + 1;
					pLink->DstAttributeIndex	= attributeIndex;
					pLink->LinkIndex			= s_NextLinkID;
					s_NextLinkID++;

					//Update Current Resource State
					pResourceState->InputLinkIndex = pLink->LinkIndex;

					//Update Awaiting Resource State
					pSrcResourceStat->OutputLinkIndices.insert(pLink->LinkIndex);

					foundSrcStage = true;
				}
			}
			else
			{
				//Loop through resource state groups and check them
				for (EditorResourceStateGroup& resourceStateGroup : loadedResourceStateGroups)
				{
					if (resourceStateGroup.Name == srcStageName)
					{
						auto srcResourceStateIdentIt = resourceStateGroup.FindResourceStateIdent(pResourceState->ResourceName);

						if (srcResourceStateIdentIt != resourceStateGroup.ResourceStateIdents.end())
						{
							EditorRenderGraphResourceState* pSrcResourceStat = &loadedResourceStatesByHalfAttributeIndex[srcResourceStateIdentIt->AttributeIndex / 2];

							//Create Link
							EditorRenderGraphResourceLink* pLink = &loadedResourceStateLinks[s_NextLinkID];
							pLink->SrcAttributeIndex	= srcResourceStateIdentIt->AttributeIndex + 1;
							pLink->DstAttributeIndex	= attributeIndex;
							pLink->LinkIndex			= s_NextLinkID;
							s_NextLinkID++;

							//Update Current Resource State
							pResourceState->InputLinkIndex = pLink->LinkIndex;

							//Update Awaiting Resource State
							pSrcResourceStat->OutputLinkIndices.insert(pLink->LinkIndex);

							foundSrcStage = true;
						}
					}
				}

				//Final output cant be used as a source stage
			}

			//Add this resource state to unfinishedLinks
			if (!foundSrcStage)
			{
				unfinishedLinks[srcStageName].PushBack(attributeIndex);
			}
		}
	}

	void RenderGraphEditor::SetInitialNodePositions()
	{
		if (m_GUIInitialized)
		{
			float nodeXSpace = 450.0f;

			imnodes::SetNodeGridSpacePos(m_ResourceStateGroups[TEMPORAL_RESOURCE_STATE_GROUP_INDEX].OutputNodeIndex, ImVec2(0.0f, 0.0f));
			imnodes::SetNodeGridSpacePos(m_ResourceStateGroups[EXTERNAL_RESOURCE_STATE_GROUP_INDEX].OutputNodeIndex, ImVec2(0.0f, 450.0f));

			ImVec2 currentPos = ImVec2(nodeXSpace, 0.0f);

			for (auto pipelineStageIt = m_ParsedRenderGraphStructure.PipelineStageDescriptions.begin(); pipelineStageIt != m_ParsedRenderGraphStructure.PipelineStageDescriptions.end(); pipelineStageIt++)
			{
				const PipelineStageDesc* pPipelineStageDesc = &(*pipelineStageIt);

				if (pPipelineStageDesc->Type == ERenderGraphPipelineStageType::RENDER)
				{
					const RenderStageDesc* pRenderStageDesc = &m_ParsedRenderGraphStructure.RenderStageDescriptions[pPipelineStageDesc->StageIndex];

					auto renderStageIt = m_RenderStagesByName.find(pRenderStageDesc->Name);

					if (renderStageIt != m_RenderStagesByName.end())
					{
						imnodes::SetNodeGridSpacePos(renderStageIt->second.NodeIndex, currentPos);
						currentPos.x += nodeXSpace;
					}
				}
			}

			imnodes::SetNodeGridSpacePos(m_FinalOutput.NodeIndex, ImVec2(currentPos.x, 450.0f));
			imnodes::SetNodeGridSpacePos(m_ResourceStateGroups[TEMPORAL_RESOURCE_STATE_GROUP_INDEX].InputNodeIndex, ImVec2(currentPos.x, 0.0f));
		}
	}

	void RenderGraphEditor::ResetState()
	{
		//Reset to Clear state
		{
			s_NextNodeID		= 0;
			s_NextAttributeID	= 0;
			s_NextLinkID		= 0;

			m_ResourceStateGroups.Clear();
			m_FinalOutput = {};

			m_Resources.Clear();
			m_RenderStageNameByInputAttributeIndex.clear();
			m_RenderStagesByName.clear();
			m_ResourceStatesByHalfAttributeIndex.clear();
			m_ResourceStateLinksByLinkIndex.clear();

			m_CurrentlyAddingRenderStage = EPipelineStateType::PIPELINE_STATE_TYPE_NONE;
			m_CurrentlyAddingResource = ERenderGraphResourceType::NONE;
			m_CurrentlyAddingTextureType = ERenderGraphTextureType::TEXTURE_2D;

			m_StartedLinkInfo = {};

			m_ParsedRenderGraphStructure = {};
		}

		InitDefaultResources();
	}

	bool RenderGraphEditor::ParseStructure(bool generateImGuiStage)
	{
		const EditorRenderGraphResourceState* pBackBufferFinalState = &m_ResourceStatesByHalfAttributeIndex[m_FinalOutput.BackBufferAttributeIndex / 2];

		if (!generateImGuiStage)
			{
			if (pBackBufferFinalState->InputLinkIndex == -1)
			{
				m_ParsingError = "No link connected to Final Output";
				return false;
			}

			//Get the Render Stage connected to the Final Output Stage
			const String& lastRenderStageName = m_ResourceStatesByHalfAttributeIndex[m_ResourceStateLinksByLinkIndex[pBackBufferFinalState->InputLinkIndex].SrcAttributeIndex / 2].RenderStageName;

			//Check if the final Render Stage actually is a Render Stage and not a Resource State Group
			if (!IsRenderStage(lastRenderStageName))
			{
				m_ParsingError = "A valid render stage must be linked to " + m_FinalOutput.Name;
				return false;
			}
		}

		//Reset Render Stage Weight
		for (auto renderStageIt = m_RenderStagesByName.begin(); renderStageIt != m_RenderStagesByName.end(); renderStageIt++)
		{
			EditorRenderStageDesc* pCurrentRenderStage = &renderStageIt->second;
			pCurrentRenderStage->Weight = 0;
		}

		//Weight Render Stages
		for (auto renderStageIt = m_RenderStagesByName.begin(); renderStageIt != m_RenderStagesByName.end(); renderStageIt++)
		{
			EditorRenderStageDesc* pCurrentRenderStage = &renderStageIt->second;

			if (pCurrentRenderStage->Enabled)
			{
				if (!RecursivelyWeightParentRenderStages(pCurrentRenderStage))
				{
					return false;
				}
			}
		}

		//Created sorted Map of Render Stages
		std::multimap<uint32, EditorRenderStageDesc*> orderedMappedRenderStages;
		for (auto renderStageIt = m_RenderStagesByName.begin(); renderStageIt != m_RenderStagesByName.end(); renderStageIt++)
		{
			EditorRenderStageDesc* pCurrentRenderStage = &renderStageIt->second;

			if (pCurrentRenderStage->Enabled)
			{
				orderedMappedRenderStages.insert({ pCurrentRenderStage->Weight, pCurrentRenderStage });
			}
		}

		TArray<RenderStageDesc>			orderedRenderStages;
		TArray<SynchronizationStageDesc>	orderedSynchronizationStages;
		TArray<PipelineStageDesc>			orderedPipelineStages;

		orderedRenderStages.Reserve(orderedMappedRenderStages.size());
		orderedSynchronizationStages.Reserve(orderedMappedRenderStages.size());
		orderedPipelineStages.Reserve(2 * orderedMappedRenderStages.size());

		THashTable<String, const EditorRenderGraphResourceState*> finalStateOfResources;

		RenderStageDesc imguiRenderStage = {};

		if (generateImGuiStage)
		{
			imguiRenderStage.Name				= RENDER_GRAPH_IMGUI_STAGE_NAME;
			imguiRenderStage.Type				= EPipelineStateType::PIPELINE_STATE_TYPE_GRAPHICS;
			imguiRenderStage.CustomRenderer		= true;
			imguiRenderStage.Enabled			= true;
		}

		//Loop Through each Render Stage in Order and create synchronization stages
		for (auto orderedRenderStageIt = orderedMappedRenderStages.rbegin(); orderedRenderStageIt != orderedMappedRenderStages.rend(); orderedRenderStageIt++)
		{
			const EditorRenderStageDesc* pCurrentRenderStage = orderedRenderStageIt->second;

			if (pCurrentRenderStage->Enabled)
			{
				SynchronizationStageDesc synchronizationStage = {};

				//Loop through each Resource State in the Render Stage
				for (const EditorResourceStateIdent& resourceStateIdent : pCurrentRenderStage->ResourceStateIdents)
				{
					const EditorRenderGraphResourceState* pCurrentResourceState		= &m_ResourceStatesByHalfAttributeIndex[resourceStateIdent.AttributeIndex / 2];
			
					if (FindAndCreateSynchronization(generateImGuiStage, orderedRenderStageIt, orderedMappedRenderStages, pCurrentResourceState, &synchronizationStage))
					{
						finalStateOfResources[pCurrentResourceState->ResourceName] = pCurrentResourceState;
					}
				}

				if (pCurrentRenderStage->Type == EPipelineStateType::PIPELINE_STATE_TYPE_GRAPHICS) //Check if this Render Stage is a Graphics Render Stage, if it is we need to check Draw Resources as well
				{
					if (pCurrentRenderStage->Graphics.DrawType == ERenderStageDrawType::SCENE_INDIRECT)
					{
						const EditorRenderGraphResourceState* pIndexBufferResourceState			= &m_ResourceStatesByHalfAttributeIndex[pCurrentRenderStage->Graphics.IndexBufferAttributeIndex / 2];
						const EditorRenderGraphResourceState* pIndirectArgsBufferResourceState	= &m_ResourceStatesByHalfAttributeIndex[pCurrentRenderStage->Graphics.IndirectArgsBufferAttributeIndex / 2];

						if (pIndexBufferResourceState->ResourceName.size() > 0)
						{
							auto resourceStateIdentIt = pCurrentRenderStage->FindResourceStateIdent(pIndexBufferResourceState->ResourceName);

							if (resourceStateIdentIt != pCurrentRenderStage->ResourceStateIdents.end())
							{
								const EditorRenderGraphResourceState* pIndexBufferDescriptorResourceState = &m_ResourceStatesByHalfAttributeIndex[resourceStateIdentIt->AttributeIndex / 2];

								if (pIndexBufferDescriptorResourceState->OutputLinkIndices.size() > 0)
								{
									m_ParsingError = "Draw resource \"" + pIndexBufferResourceState->ResourceName + "\" is also bound to descriptor set in write mode";
									return false;
								}
							}
							else
							{
								FindAndCreateSynchronization(generateImGuiStage, orderedRenderStageIt, orderedMappedRenderStages, pIndexBufferResourceState, &synchronizationStage);
							}
						}

						if (pIndirectArgsBufferResourceState->ResourceName.size() > 0)
						{
							auto resourceStateIdentIt = pCurrentRenderStage->FindResourceStateIdent(pIndirectArgsBufferResourceState->ResourceName);

							if (resourceStateIdentIt != pCurrentRenderStage->ResourceStateIdents.end())
							{
								const EditorRenderGraphResourceState* pIndirectArgsBufferDescriptorResourceState = &m_ResourceStatesByHalfAttributeIndex[resourceStateIdentIt->AttributeIndex / 2];

								if (pIndirectArgsBufferDescriptorResourceState->OutputLinkIndices.size() > 0)
								{
									m_ParsingError = "Draw resource \"" + pIndexBufferResourceState->ResourceName + "\" is also bound to descriptor set in write mode";
									return false;
								}
							}
							else
							{
								FindAndCreateSynchronization(generateImGuiStage, orderedRenderStageIt, orderedMappedRenderStages, pIndirectArgsBufferResourceState, &synchronizationStage);
							}
						}
					}
				}

				RenderStageDesc parsedRenderStage = {};
				CreateParsedRenderStage(&parsedRenderStage, pCurrentRenderStage);

				orderedRenderStages.PushBack(parsedRenderStage);
				orderedPipelineStages.PushBack({ ERenderGraphPipelineStageType::RENDER, uint32(orderedRenderStages.GetSize()) - 1 });

				if (synchronizationStage.Synchronizations.GetSize() > 0)
				{
					orderedSynchronizationStages.PushBack(synchronizationStage);
					orderedPipelineStages.PushBack({ ERenderGraphPipelineStageType::SYNCHRONIZATION, uint32(orderedSynchronizationStages.GetSize()) - 1 });
				}
			}
		}

		if (generateImGuiStage)
		{
			SynchronizationStageDesc imguiSynchronizationStage = {};

			for (auto resourceStateIt = finalStateOfResources.begin(); resourceStateIt != finalStateOfResources.end(); resourceStateIt++)
			{
				const EditorRenderGraphResourceState* pFinalResourceState = resourceStateIt->second;

				auto finalResourceIt = FindResource(pFinalResourceState->ResourceName);

				if (finalResourceIt != m_Resources.end())
				{
					if (CapturedByImGui(&(*finalResourceIt)))
					{
						//Todo: What if SubResourceCount > 1
						//The Back Buffer is manually added below
						if (pFinalResourceState->ResourceName != RENDER_GRAPH_BACK_BUFFER_ATTACHMENT)
						{
							RenderGraphResourceState resourceState = {};
							resourceState.ResourceName = pFinalResourceState->ResourceName;

							//If this resource is not the Back Buffer, we need to check if the following frame needs to have the resource transitioned to some initial state
							for (auto orderedRenderStageIt = orderedMappedRenderStages.rbegin(); orderedRenderStageIt != orderedMappedRenderStages.rend(); orderedRenderStageIt++)
							{
								const EditorRenderStageDesc* pPotentialNextRenderStage = orderedRenderStageIt->second;
								bool done = false;

								if (pPotentialNextRenderStage->Enabled && !done)
								{
									auto potentialNextResourceStateIdentIt = pPotentialNextRenderStage->FindResourceStateIdent(pFinalResourceState->ResourceName);

									if (potentialNextResourceStateIdentIt != pPotentialNextRenderStage->ResourceStateIdents.end())
									{
										const EditorRenderGraphResourceState* pNextResourceState = &m_ResourceStatesByHalfAttributeIndex[potentialNextResourceStateIdentIt->AttributeIndex / 2];

										RenderGraphResourceSynchronizationDesc resourceSynchronization = {};
										resourceSynchronization.PrevRenderStage = RENDER_GRAPH_IMGUI_STAGE_NAME;
										resourceSynchronization.NextRenderStage = pPotentialNextRenderStage->Name;
										resourceSynchronization.PrevBindingType = ERenderGraphResourceBindingType::COMBINED_SAMPLER;
										resourceSynchronization.NextBindingType = pNextResourceState->BindingType;
										resourceSynchronization.PrevQueue		= ECommandQueueType::COMMAND_QUEUE_TYPE_GRAPHICS;
										resourceSynchronization.NextQueue		= ConvertPipelineStateTypeToQueue(pPotentialNextRenderStage->Type);
										resourceSynchronization.ResourceName	= pFinalResourceState->ResourceName;

										imguiSynchronizationStage.Synchronizations.PushBack(resourceSynchronization);

										done = true;
										break;
									}
								}
							}

							resourceState.BindingType = ERenderGraphResourceBindingType::COMBINED_SAMPLER;
							imguiRenderStage.ResourceStates.PushBack(resourceState);
						}	
					}
				}
				else
				{
					LOG_ERROR("[RenderGraphEditor]: Final Resource State with name \"%s\" could not be found among resources", pFinalResourceState->ResourceName);
					return false;
				}
			}

			//Forcefully add the Back Buffer as a Render Pass Attachment
			{
				//This is just a dummy as it will be removed in a later stage
				RenderGraphResourceSynchronizationDesc resourceSynchronization = {};
				resourceSynchronization.PrevRenderStage = RENDER_GRAPH_IMGUI_STAGE_NAME;
				resourceSynchronization.NextRenderStage = "PRESENT (Not a Render Stage)";
				resourceSynchronization.PrevBindingType = ERenderGraphResourceBindingType::ATTACHMENT;
				resourceSynchronization.NextBindingType = ERenderGraphResourceBindingType::PRESENT;
				resourceSynchronization.PrevQueue		= ECommandQueueType::COMMAND_QUEUE_TYPE_GRAPHICS;
				resourceSynchronization.NextQueue		= ECommandQueueType::COMMAND_QUEUE_TYPE_GRAPHICS;
				resourceSynchronization.ResourceName	= RENDER_GRAPH_BACK_BUFFER_ATTACHMENT;

				imguiSynchronizationStage.Synchronizations.PushBack(resourceSynchronization);

				RenderGraphResourceState resourceState = {};
				resourceState.ResourceName	= RENDER_GRAPH_BACK_BUFFER_ATTACHMENT;
				resourceState.BindingType	= ERenderGraphResourceBindingType::ATTACHMENT;

				imguiRenderStage.ResourceStates.PushBack(resourceState);
			}

			orderedRenderStages.PushBack(imguiRenderStage);
			orderedPipelineStages.PushBack({ ERenderGraphPipelineStageType::RENDER, uint32(orderedRenderStages.GetSize()) - 1 });

			orderedSynchronizationStages.PushBack(imguiSynchronizationStage);
			orderedPipelineStages.PushBack({ ERenderGraphPipelineStageType::SYNCHRONIZATION, uint32(orderedSynchronizationStages.GetSize()) - 1 });
		}

		//Do an extra pass to remove unnecessary synchronizations
		for (auto pipelineStageIt = orderedPipelineStages.begin(); pipelineStageIt != orderedPipelineStages.end();)
		{
			const PipelineStageDesc* pPipelineStageDesc = &(*pipelineStageIt);

			if (pPipelineStageDesc->Type == ERenderGraphPipelineStageType::SYNCHRONIZATION)
			{
				SynchronizationStageDesc* pSynchronizationStage = &orderedSynchronizationStages[pPipelineStageDesc->StageIndex];

				for (auto synchronizationIt = pSynchronizationStage->Synchronizations.begin(); synchronizationIt != pSynchronizationStage->Synchronizations.end();)
				{
					if (synchronizationIt->PrevQueue == synchronizationIt->NextQueue && synchronizationIt->PrevBindingType == synchronizationIt->NextBindingType)
					{
						synchronizationIt = pSynchronizationStage->Synchronizations.Erase(synchronizationIt);
						continue;
					}

					synchronizationIt++;
				}

				if (pSynchronizationStage->Synchronizations.IsEmpty())
				{
					//If we remove a synchronization stage, the following Pipeline Stages that are Synchronization Stages will need to have their index updateds
					for (auto updatePipelineStageIt = pipelineStageIt + 1; updatePipelineStageIt != orderedPipelineStages.end(); updatePipelineStageIt++)
					{
						if (updatePipelineStageIt->Type == ERenderGraphPipelineStageType::SYNCHRONIZATION)
						{
							updatePipelineStageIt->StageIndex--;
						}
					}

					orderedSynchronizationStages.Erase(orderedSynchronizationStages.begin() + pPipelineStageDesc->StageIndex);
					pipelineStageIt = orderedPipelineStages.Erase(pipelineStageIt);

					continue;
				}
			}
			
			pipelineStageIt++;
		}

		//Do a pass to convert Barriers synchronizations to Render Pass transitions, where applicable
		for (uint32 p = 0; p < orderedPipelineStages.GetSize(); p++)
		{
			const PipelineStageDesc* pPipelineStageDesc = &orderedPipelineStages[p];

			if (pPipelineStageDesc->Type == ERenderGraphPipelineStageType::RENDER)
			{
				RenderStageDesc* pRenderStageDesc = &orderedRenderStages[pPipelineStageDesc->StageIndex];

				//Check if this Render Stage is a Graphics Stage, if it is, we can look for Render Pass Attachments
				if (pRenderStageDesc->Type == EPipelineStateType::PIPELINE_STATE_TYPE_GRAPHICS)
				{
					for (auto resourceStateIt = pRenderStageDesc->ResourceStates.begin(); resourceStateIt != pRenderStageDesc->ResourceStates.end(); resourceStateIt++)
					{
						RenderGraphResourceState* pResourceState = &(*resourceStateIt);

						bool isBackBuffer = pResourceState->ResourceName == RENDER_GRAPH_BACK_BUFFER_ATTACHMENT;

						//Check if this Resource State has a binding type of ATTACHMENT, if it does, we need to modify the surrounding barriers and the internal Previous- and Next States of the Resource State
						if (pResourceState->BindingType == ERenderGraphResourceBindingType::ATTACHMENT)
						{
							bool														prevSameFrame									= true;
							RenderGraphResourceState*									pPreviousResourceStateDesc						= nullptr;
							int32														previousSynchronizationPipelineStageDescIndex	= -1;
							TArray<RenderGraphResourceSynchronizationDesc>::Iterator	previousSynchronizationDescIt;

							RenderGraphResourceState*									pNextResourceStateDesc							= nullptr;
							int32														nextSynchronizationPipelineStageDescIndex		= -1;
							TArray<RenderGraphResourceSynchronizationDesc>::Iterator	nextSynchronizationDescIt;

							//Find Previous Synchronization Stage that contains a Synchronization for this resource
							for (int32 pp = p - 1; pp != p; pp--)
							{
								//Loop around if needed
								if (pp < 0)
								{
									//Back buffer is not allowed to loop around
									if (isBackBuffer)
									{
										break;
									}
									else
									{
										pp = orderedPipelineStages.GetSize() - 1;
										prevSameFrame = false;

										if (pp == p)
											break;
									}
								}

								const PipelineStageDesc* pPreviousPipelineStageDesc = &orderedPipelineStages[pp];

								if (pPreviousPipelineStageDesc->Type == ERenderGraphPipelineStageType::SYNCHRONIZATION && previousSynchronizationPipelineStageDescIndex == -1)
								{
									SynchronizationStageDesc* pPotentialPreviousSynchronizationStageDesc = &orderedSynchronizationStages[pPreviousPipelineStageDesc->StageIndex];

									for (auto prevSynchronizationIt = pPotentialPreviousSynchronizationStageDesc->Synchronizations.begin(); prevSynchronizationIt != pPotentialPreviousSynchronizationStageDesc->Synchronizations.end(); prevSynchronizationIt++)
									{
										RenderGraphResourceSynchronizationDesc* pSynchronizationDesc = &(*prevSynchronizationIt);

										if (pSynchronizationDesc->ResourceName == pResourceState->ResourceName)
										{
											previousSynchronizationPipelineStageDescIndex	= pp;
											previousSynchronizationDescIt					= prevSynchronizationIt;
											break;
										}
									}
								}
								else if (pPreviousPipelineStageDesc->Type == ERenderGraphPipelineStageType::RENDER && pPreviousResourceStateDesc == nullptr)
								{
									RenderStageDesc* pPotentialPreviousRenderStageDesc = &orderedRenderStages[pPreviousPipelineStageDesc->StageIndex];

									for (auto prevResourceStateIt = pPotentialPreviousRenderStageDesc->ResourceStates.begin(); prevResourceStateIt != pPotentialPreviousRenderStageDesc->ResourceStates.end(); prevResourceStateIt++)
									{
										RenderGraphResourceState* pPotentialPreviousResourceState = &(*prevResourceStateIt);

										if (pPotentialPreviousResourceState->ResourceName == pResourceState->ResourceName)
										{
											pPreviousResourceStateDesc = pPotentialPreviousResourceState;
											break;
										}
									}
								}

								if (previousSynchronizationPipelineStageDescIndex != -1 && pPreviousResourceStateDesc != nullptr)
									break;
							}

							//Find Next Synchronization Stage that contains a Synchronization for this resource
							for (int32 np = p + 1; np != p; np++)
							{
								//Loop around if needed
								if (np >= orderedPipelineStages.GetSize())
								{
									//Back buffer is not allowed to loop around
									if (isBackBuffer)
									{
										break;
									}
									else
									{
										np = 0;

										if (np == p)
											break;
									}
								}

								const PipelineStageDesc* pNextPipelineStageDesc = &orderedPipelineStages[np];

								if (pNextPipelineStageDesc->Type == ERenderGraphPipelineStageType::SYNCHRONIZATION && nextSynchronizationPipelineStageDescIndex == -1)
								{
									SynchronizationStageDesc* pPotentialNextSynchronizationStageDesc = &orderedSynchronizationStages[pNextPipelineStageDesc->StageIndex];

									for (auto nextSynchronizationIt = pPotentialNextSynchronizationStageDesc->Synchronizations.begin(); nextSynchronizationIt != pPotentialNextSynchronizationStageDesc->Synchronizations.end(); nextSynchronizationIt++)
									{
										RenderGraphResourceSynchronizationDesc* pSynchronizationDesc = &(*nextSynchronizationIt);

										if (pSynchronizationDesc->ResourceName == pResourceState->ResourceName)
										{
											nextSynchronizationPipelineStageDescIndex	= np;
											nextSynchronizationDescIt					= nextSynchronizationIt;
											break;
										}
									}
								}
								else if (pNextPipelineStageDesc->Type == ERenderGraphPipelineStageType::RENDER && pNextResourceStateDesc == nullptr)
								{
									RenderStageDesc* pPotentialNextRenderStageDesc = &orderedRenderStages[pNextPipelineStageDesc->StageIndex];

									for (auto nextResourceStateIt = pPotentialNextRenderStageDesc->ResourceStates.begin(); nextResourceStateIt != pPotentialNextRenderStageDesc->ResourceStates.end(); nextResourceStateIt++)
									{
										RenderGraphResourceState* pPotentialNextResourceState = &(*nextResourceStateIt);

										if (pPotentialNextResourceState->ResourceName == pResourceState->ResourceName)
										{
											pNextResourceStateDesc = pPotentialNextResourceState;
											break;
										}
									}
								}

								if (nextSynchronizationPipelineStageDescIndex != -1 && pNextResourceStateDesc != nullptr)
									break;
							}

							if (pPreviousResourceStateDesc != nullptr)
							{
								pResourceState->AttachmentSynchronizations.PrevBindingType	= pPreviousResourceStateDesc->BindingType;
								pResourceState->AttachmentSynchronizations.PrevSameFrame	= prevSameFrame;
							}
							else
							{
								pResourceState->AttachmentSynchronizations.PrevBindingType = ERenderGraphResourceBindingType::NONE;
							}

							if (pNextResourceStateDesc != nullptr)
							{
								pResourceState->AttachmentSynchronizations.NextBindingType = pNextResourceStateDesc->BindingType;
							}
							else
							{
								if (isBackBuffer)
								{
									pResourceState->AttachmentSynchronizations.NextBindingType = ERenderGraphResourceBindingType::PRESENT;
								}
								else
								{
									auto resourceIt = FindResource(pResourceState->ResourceName);

									if (resourceIt != m_Resources.end() && resourceIt->TextureParams.TextureFormat == EFormat::FORMAT_D24_UNORM_S8_UINT)
									{
										pResourceState->AttachmentSynchronizations.NextBindingType = ERenderGraphResourceBindingType::ATTACHMENT;
									}
									else
									{
										LOG_ERROR("[RenderGraphEditor]: Resource \"%s\" is used as an attachment in Render Stage \"%s\" but is not used in later stages", pResourceState->ResourceName.c_str(), pRenderStageDesc->Name.c_str());
										pResourceState->AttachmentSynchronizations.NextBindingType = ERenderGraphResourceBindingType::NONE;
									}
								}
							}

							if (previousSynchronizationPipelineStageDescIndex != -1)
							{
								SynchronizationStageDesc* pPreviousSynchronizationStage = &orderedSynchronizationStages[orderedPipelineStages[previousSynchronizationPipelineStageDescIndex].StageIndex];

								//If this is a queue transfer, the barrier must remain but the state change should be handled by the Render Pass, otherwise remove it
								if (previousSynchronizationDescIt->PrevQueue != previousSynchronizationDescIt->NextQueue)
								{
									previousSynchronizationDescIt->NextBindingType = previousSynchronizationDescIt->PrevBindingType;
								}
								else
								{
									pPreviousSynchronizationStage->Synchronizations.Erase(previousSynchronizationDescIt);

									if (pPreviousSynchronizationStage->Synchronizations.IsEmpty())
									{
										//If we remove a synchronization stage, the following Pipeline Stages that are Synchronization Stages will need to have their index updateds
										for (int32 up = previousSynchronizationPipelineStageDescIndex + 1; up < orderedPipelineStages.GetSize(); up++)
										{
											PipelineStageDesc* pUpdatePipelineStageDesc = &orderedPipelineStages[up];

											if (pUpdatePipelineStageDesc->Type == ERenderGraphPipelineStageType::SYNCHRONIZATION)
											{
												pUpdatePipelineStageDesc->StageIndex--;
											}
										}

										if (nextSynchronizationPipelineStageDescIndex > previousSynchronizationPipelineStageDescIndex)
										{
											nextSynchronizationPipelineStageDescIndex--;
										}

										orderedSynchronizationStages.Erase(orderedSynchronizationStages.begin() + orderedPipelineStages[previousSynchronizationPipelineStageDescIndex].StageIndex);
										orderedPipelineStages.Erase(orderedPipelineStages.begin() + previousSynchronizationPipelineStageDescIndex);
										p--;
									}
								}
							}

							if (nextSynchronizationPipelineStageDescIndex != -1 && previousSynchronizationPipelineStageDescIndex != nextSynchronizationPipelineStageDescIndex)
							{
								SynchronizationStageDesc* pNextSynchronizationStage = &orderedSynchronizationStages[orderedPipelineStages[nextSynchronizationPipelineStageDescIndex].StageIndex];

								//If this is a queue transfer, the barrier must remain but the state change should be handled by the Render Pass, otherwise remove it
								if (nextSynchronizationDescIt->PrevQueue != nextSynchronizationDescIt->NextQueue)
								{
									nextSynchronizationDescIt->PrevBindingType = nextSynchronizationDescIt->NextBindingType;
								}
								else
								{
									pNextSynchronizationStage->Synchronizations.Erase(nextSynchronizationDescIt);

									if (pNextSynchronizationStage->Synchronizations.IsEmpty())
									{
										//If we remove a synchronization stage, the following Pipeline Stages that are Synchronization Stages will need to have their index updateds
										for (int32 up = nextSynchronizationPipelineStageDescIndex + 1; up < orderedPipelineStages.GetSize(); up++)
										{
											PipelineStageDesc* pUpdatePipelineStageDesc = &orderedPipelineStages[up];

											if (pUpdatePipelineStageDesc->Type == ERenderGraphPipelineStageType::SYNCHRONIZATION)
											{
												pUpdatePipelineStageDesc->StageIndex--;
											}
										}

										orderedSynchronizationStages.Erase(orderedSynchronizationStages.begin() + orderedPipelineStages[nextSynchronizationPipelineStageDescIndex].StageIndex);
										orderedPipelineStages.Erase(orderedPipelineStages.begin() + nextSynchronizationPipelineStageDescIndex);
									}
								}
							}
						}
					}
				}
			}
		}

		//Do another pass over all Render Stages to set Resource Flags
		for (uint32 r = 0; r < orderedRenderStages.GetSize(); r++)
		{
			RenderStageDesc* pRenderStageDesc = &orderedRenderStages[r];

			for (uint32 rs = 0; rs < pRenderStageDesc->ResourceStates.GetSize(); rs++)
			{
				RenderGraphResourceState* pResourceState = &pRenderStageDesc->ResourceStates[rs];

				auto resourceIt = FindResource(pResourceState->ResourceName);

				if (resourceIt != m_Resources.end())
				{
					switch (resourceIt->Type)
					{
						case ERenderGraphResourceType::TEXTURE:
						{
							switch (pResourceState->BindingType)
							{
							case ERenderGraphResourceBindingType::COMBINED_SAMPLER:
								resourceIt->TextureParams.TextureFlags		|= FTextureFlags::TEXTURE_FLAG_SHADER_RESOURCE; 
								resourceIt->TextureParams.TextureViewFlags	|= FTextureViewFlags::TEXTURE_VIEW_FLAG_SHADER_RESOURCE; 
								break;
							case ERenderGraphResourceBindingType::UNORDERED_ACCESS_READ:		
								resourceIt->TextureParams.TextureFlags		|= FTextureFlags::TEXTURE_FLAG_UNORDERED_ACCESS; 
								resourceIt->TextureParams.TextureViewFlags	|= FTextureViewFlags::TEXTURE_VIEW_FLAG_UNORDERED_ACCESS; 
								break;
							case ERenderGraphResourceBindingType::UNORDERED_ACCESS_WRITE:		
								resourceIt->TextureParams.TextureFlags		|= FTextureFlags::TEXTURE_FLAG_UNORDERED_ACCESS; 
								resourceIt->TextureParams.TextureViewFlags	|= FTextureViewFlags::TEXTURE_VIEW_FLAG_UNORDERED_ACCESS; 
								break;
							case ERenderGraphResourceBindingType::UNORDERED_ACCESS_READ_WRITE:	
								resourceIt->TextureParams.TextureFlags		|= FTextureFlags::TEXTURE_FLAG_UNORDERED_ACCESS; 
								resourceIt->TextureParams.TextureViewFlags	|= FTextureViewFlags::TEXTURE_VIEW_FLAG_UNORDERED_ACCESS; 
								break;
							case ERenderGraphResourceBindingType::ATTACHMENT:
							{
								bool isDepthStencilAttachment = resourceIt->TextureParams.TextureFormat == EFormat::FORMAT_D24_UNORM_S8_UINT;
								resourceIt->TextureParams.TextureFlags		|= (isDepthStencilAttachment ? FTextureFlags::TEXTURE_FLAG_DEPTH_STENCIL			: FTextureFlags::TEXTURE_FLAG_RENDER_TARGET);
								resourceIt->TextureParams.TextureViewFlags	|= (isDepthStencilAttachment ? FTextureViewFlags::TEXTURE_VIEW_FLAG_DEPTH_STENCIL	: FTextureViewFlags::TEXTURE_VIEW_FLAG_RENDER_TARGET);
								break;
							}
							}
							break;
						}
						case ERenderGraphResourceType::BUFFER:
						{
							switch (pResourceState->BindingType)
							{		
							case ERenderGraphResourceBindingType::CONSTANT_BUFFER:				resourceIt->BufferParams.BufferFlags |= FBufferFlags::BUFFER_FLAG_CONSTANT_BUFFER; break;
							case ERenderGraphResourceBindingType::UNORDERED_ACCESS_READ:		resourceIt->BufferParams.BufferFlags |= FBufferFlags::BUFFER_FLAG_UNORDERED_ACCESS_BUFFER; break;
							case ERenderGraphResourceBindingType::UNORDERED_ACCESS_WRITE:		resourceIt->BufferParams.BufferFlags |= FBufferFlags::BUFFER_FLAG_UNORDERED_ACCESS_BUFFER; break;
							case ERenderGraphResourceBindingType::UNORDERED_ACCESS_READ_WRITE:	resourceIt->BufferParams.BufferFlags |= FBufferFlags::BUFFER_FLAG_UNORDERED_ACCESS_BUFFER; break;
							}
							break;
						}
						case ERenderGraphResourceType::ACCELERATION_STRUCTURE:
						{
							break;
						}
					}
				}
			}

			//Draw Resources
			if (pRenderStageDesc->Type == EPipelineStateType::PIPELINE_STATE_TYPE_GRAPHICS)
			{
				if (pRenderStageDesc->Graphics.DrawType == ERenderStageDrawType::SCENE_INDIRECT)
				{
					if (!pRenderStageDesc->Graphics.IndexBufferName.empty())
					{
						auto resourceIt = FindResource(pRenderStageDesc->Graphics.IndexBufferName);

						if (resourceIt != m_Resources.end())
						{
							resourceIt->BufferParams.BufferFlags |= FBufferFlags::BUFFER_FLAG_INDEX_BUFFER;
						}
					}

					if (!pRenderStageDesc->Graphics.IndirectArgsBufferName.empty())
					{
						auto resourceIt = FindResource(pRenderStageDesc->Graphics.IndirectArgsBufferName);

						if (resourceIt != m_Resources.end())
						{
							resourceIt->BufferParams.BufferFlags |= FBufferFlags::BUFFER_FLAG_INDIRECT_BUFFER;
						}
					}
				}
			}
		}

		auto backBufferResource = FindResource(RENDER_GRAPH_BACK_BUFFER_ATTACHMENT);

		if (backBufferResource == m_Resources.end())
		{
			m_Resources.PushBack(CreateBackBufferResource());
		}

		m_ParsedRenderGraphStructure.ResourceDescriptions				= m_Resources;
		m_ParsedRenderGraphStructure.RenderStageDescriptions			= orderedRenderStages;
		m_ParsedRenderGraphStructure.SynchronizationStageDescriptions	= orderedSynchronizationStages;
		m_ParsedRenderGraphStructure.PipelineStageDescriptions			= orderedPipelineStages;

		return true;
	}

	bool RenderGraphEditor::RecursivelyWeightParentRenderStages(EditorRenderStageDesc* pChildRenderStage)
	{
		std::set<String> parentRenderStageNames;

		//Iterate through all resource states in the current Render Stages
		for (const EditorResourceStateIdent& resourceStateIdent : pChildRenderStage->ResourceStateIdents)
		{
			const EditorRenderGraphResourceState* pResourceState = &m_ResourceStatesByHalfAttributeIndex[resourceStateIdent.AttributeIndex / 2];

			//Check if resource state has input link
			if (pResourceState->InputLinkIndex != -1)
			{
				const String& parentRenderStageName = m_ResourceStatesByHalfAttributeIndex[m_ResourceStateLinksByLinkIndex[pResourceState->InputLinkIndex].SrcAttributeIndex / 2].RenderStageName;

				//Make sure parent is a Render Stage and check if it has already been visited
				if (IsRenderStage(parentRenderStageName) && parentRenderStageNames.count(parentRenderStageName) == 0)
				{
					EditorRenderStageDesc* pParentRenderStage = &m_RenderStagesByName[parentRenderStageName];
					RecursivelyWeightParentRenderStages(pParentRenderStage);

					parentRenderStageNames.insert(parentRenderStageName);
					pParentRenderStage->Weight++;
				}
			}
		}

		return true;
	}

	bool RenderGraphEditor::IsRenderStage(const String& name)
	{
		return m_RenderStagesByName.count(name) > 0;
	}

	bool RenderGraphEditor::CapturedByImGui(const RenderGraphResourceDesc* pResource)
	{
		return pResource->Type == ERenderGraphResourceType::TEXTURE && pResource->SubResourceCount == 1;
	}

	bool RenderGraphEditor::FindAndCreateSynchronization(
		bool generateImGuiStage,
		const std::multimap<uint32, EditorRenderStageDesc*>::reverse_iterator& currentOrderedRenderStageIt,
		const std::multimap<uint32, EditorRenderStageDesc*>& orderedMappedRenderStages,
		const EditorRenderGraphResourceState* pCurrentResourceState,
		SynchronizationStageDesc* pSynchronizationStage)
	{
		const EditorRenderStageDesc* pCurrentRenderStage				= currentOrderedRenderStageIt->second;

		const EditorRenderGraphResourceState* pNextResourceState		= nullptr;
		const EditorRenderStageDesc* pNextRenderStage					= nullptr;

		//Loop through the following Render Stages and find the first one that uses this Resource
		auto nextOrderedRenderStageIt = currentOrderedRenderStageIt;
		nextOrderedRenderStageIt++;
		for (; nextOrderedRenderStageIt != orderedMappedRenderStages.rend(); nextOrderedRenderStageIt++)
		{
			const EditorRenderStageDesc* pPotentialNextRenderStage = nextOrderedRenderStageIt->second;
						
			//Check if this Render Stage is enabled
			if (pPotentialNextRenderStage->Enabled)
			{
				//See if this Render Stage uses Resource we are looking for
				auto potentialNextResourceStateIdentIt = pPotentialNextRenderStage->FindResourceStateIdent(pCurrentResourceState->ResourceName);

				if (potentialNextResourceStateIdentIt != pPotentialNextRenderStage->ResourceStateIdents.end())
				{
					pNextResourceState = &m_ResourceStatesByHalfAttributeIndex[potentialNextResourceStateIdentIt->AttributeIndex / 2];
					pNextRenderStage = pPotentialNextRenderStage;
					break;
				}
				else if (pPotentialNextRenderStage->Type == EPipelineStateType::PIPELINE_STATE_TYPE_GRAPHICS) //Check if this Render Stage is a Graphics Render Stage, if it is we need to check Draw Resources as well
				{
					if (pPotentialNextRenderStage->Graphics.DrawType == ERenderStageDrawType::SCENE_INDIRECT)
					{
						const EditorRenderGraphResourceState* pIndexBufferResourceState				= &m_ResourceStatesByHalfAttributeIndex[pPotentialNextRenderStage->Graphics.IndexBufferAttributeIndex / 2];
						const EditorRenderGraphResourceState* pIndirectArgsBufferResourceState		= &m_ResourceStatesByHalfAttributeIndex[pPotentialNextRenderStage->Graphics.IndirectArgsBufferAttributeIndex / 2];

						if (pCurrentResourceState->ResourceName == pIndexBufferResourceState->ResourceName || pCurrentResourceState->ResourceName == pIndirectArgsBufferResourceState->ResourceName)
						{
							pNextRenderStage	= pPotentialNextRenderStage;
							break;
						}
					}
				}
			}
		}

		//If there is a Next State for the Resource, pNextResourceState will not be nullptr 
		RenderGraphResourceSynchronizationDesc resourceSynchronization = {};
		resourceSynchronization.PrevRenderStage = pCurrentRenderStage->Name;
		resourceSynchronization.ResourceName	= pCurrentResourceState->ResourceName;
		resourceSynchronization.PrevQueue		= ConvertPipelineStateTypeToQueue(pCurrentRenderStage->Type);
		resourceSynchronization.PrevBindingType	= pCurrentResourceState->BindingType;

		bool isBackBuffer = pCurrentResourceState->ResourceName == RENDER_GRAPH_BACK_BUFFER_ATTACHMENT;

		auto resourceIt = FindResource(pCurrentResourceState->ResourceName);

		if (resourceIt != m_Resources.end())
		{
			if (pNextResourceState != nullptr)
			{
				//If the ResourceState is Readonly and the current and next Binding Types are the same we dont want a synchronization, no matter what queue type
				if (!IsReadOnly(pCurrentResourceState->BindingType) || pCurrentResourceState->BindingType != pNextResourceState->BindingType)
				{
					//Check if pNextResourceState belongs to a Render Stage, otherwise we need to check if it belongs to Final Output
					if (pNextRenderStage != nullptr)
					{
						resourceSynchronization.NextRenderStage = pNextRenderStage->Name;
						resourceSynchronization.NextQueue = ConvertPipelineStateTypeToQueue(pNextRenderStage->Type);
						resourceSynchronization.NextBindingType = pNextResourceState->BindingType;

						pSynchronizationStage->Synchronizations.PushBack(resourceSynchronization);
					}
				}
			}
			else if (generateImGuiStage && CapturedByImGui(&(*resourceIt)))
			{
				if (isBackBuffer)
				{
					resourceSynchronization.NextRenderStage = RENDER_GRAPH_IMGUI_STAGE_NAME;
					resourceSynchronization.NextQueue = ECommandQueueType::COMMAND_QUEUE_TYPE_GRAPHICS;
					resourceSynchronization.NextBindingType = ERenderGraphResourceBindingType::ATTACHMENT;

					pSynchronizationStage->Synchronizations.PushBack(resourceSynchronization);
				}
				else if (!IsReadOnly(pCurrentResourceState->BindingType) || pCurrentResourceState->BindingType != ERenderGraphResourceBindingType::COMBINED_SAMPLER)
				{
					//Todo: What if Subresource Count > 1
					//Capture resource synchronizations here, even for Back Buffer, PRESENT Synchronization is seperately solved later
					resourceSynchronization.NextRenderStage = RENDER_GRAPH_IMGUI_STAGE_NAME;
					resourceSynchronization.NextQueue = ECommandQueueType::COMMAND_QUEUE_TYPE_GRAPHICS;
					resourceSynchronization.NextBindingType = ERenderGraphResourceBindingType::COMBINED_SAMPLER;

					pSynchronizationStage->Synchronizations.PushBack(resourceSynchronization);
				}
			}
			else if (isBackBuffer)
			{
				resourceSynchronization.NextQueue = ECommandQueueType::COMMAND_QUEUE_TYPE_GRAPHICS;
				resourceSynchronization.NextBindingType = ERenderGraphResourceBindingType::PRESENT;

				pSynchronizationStage->Synchronizations.PushBack(resourceSynchronization);
			}
			else
			{
				//If there is no following Render Stage that uses the Resource and it is not captured by ImGui and it is not the back buffer, we need to check the previous ones to discover synchronizations for the next frame
				for (auto previousOrderedRenderStageIt = orderedMappedRenderStages.rbegin(); previousOrderedRenderStageIt != currentOrderedRenderStageIt; previousOrderedRenderStageIt++)
				{
					const EditorRenderStageDesc* pPotentialNextRenderStage = previousOrderedRenderStageIt->second;

					//Check if this Render Stage is enabled
					if (pPotentialNextRenderStage->Enabled)
					{
						//See if this Render Stage uses Resource we are looking for
						auto potentialNextResourceStateIdentIt = pPotentialNextRenderStage->FindResourceStateIdent(pCurrentResourceState->ResourceName);

						if (potentialNextResourceStateIdentIt != pPotentialNextRenderStage->ResourceStateIdents.end())
						{
							pNextResourceState = &m_ResourceStatesByHalfAttributeIndex[potentialNextResourceStateIdentIt->AttributeIndex / 2];
							pNextRenderStage = pPotentialNextRenderStage;
							break;
						}
						else if (pPotentialNextRenderStage->Type == EPipelineStateType::PIPELINE_STATE_TYPE_GRAPHICS) //Check if this Render Stage is a Graphics Render Stage, if it is we need to check Draw Resources as well
						{
							if (pPotentialNextRenderStage->Graphics.DrawType == ERenderStageDrawType::SCENE_INDIRECT)
							{
								const EditorRenderGraphResourceState* pIndexBufferResourceState = &m_ResourceStatesByHalfAttributeIndex[pPotentialNextRenderStage->Graphics.IndexBufferAttributeIndex / 2];
								const EditorRenderGraphResourceState* pIndirectArgsBufferResourceState = &m_ResourceStatesByHalfAttributeIndex[pPotentialNextRenderStage->Graphics.IndirectArgsBufferAttributeIndex / 2];

								if (pCurrentResourceState->ResourceName == pIndexBufferResourceState->ResourceName || pCurrentResourceState->ResourceName == pIndirectArgsBufferResourceState->ResourceName)
								{
									pNextRenderStage = pPotentialNextRenderStage;
									break;
								}
							}
						}
					}
				}

				//It is safe to add this synchronization here, since we know that the resource will not be captured by ImGui
				if (pNextResourceState != nullptr)
				{
					//If the ResourceState is Readonly and the current and next Binding Types are the same we dont want a synchronization, no matter what queue type
					if (!IsReadOnly(pCurrentResourceState->BindingType) || pCurrentResourceState->BindingType != pNextResourceState->BindingType)
					{
						//Check if pNextResourceState belongs to a Render Stage, otherwise we need to check if it belongs to Final Output
						if (pNextRenderStage != nullptr)
						{
							resourceSynchronization.NextRenderStage = pNextRenderStage->Name;
							resourceSynchronization.NextQueue = ConvertPipelineStateTypeToQueue(pNextRenderStage->Type);
							resourceSynchronization.NextBindingType = pNextResourceState->BindingType;

							pSynchronizationStage->Synchronizations.PushBack(resourceSynchronization);
						}
					}
				}
			}
		}
		else
		{ 
			LOG_ERROR("[RenderGraphEditor]: Resource State with name \"%s\" could not be found among resources when creating Synchronization", pCurrentResourceState->ResourceName.c_str());
			return false;
		}

		return true;
	}

	void RenderGraphEditor::CreateParsedRenderStage(RenderStageDesc* pDstRenderStage, const EditorRenderStageDesc* pSrcRenderStage)
	{
		pDstRenderStage->Name					= pSrcRenderStage->Name;
		pDstRenderStage->Type					= pSrcRenderStage->Type;
		pDstRenderStage->CustomRenderer			= pSrcRenderStage->CustomRenderer;
		pDstRenderStage->Enabled				= pSrcRenderStage->Enabled;
		pDstRenderStage->Parameters				= pSrcRenderStage->Parameters;

		pDstRenderStage->Weight					= pSrcRenderStage->Weight;
		pDstRenderStage->ResourceStates.Reserve(pSrcRenderStage->ResourceStateIdents.GetSize());

		for (const EditorResourceStateIdent& resourceStateIdent : pSrcRenderStage->ResourceStateIdents)
		{
			const EditorRenderGraphResourceState* pResourceState = &m_ResourceStatesByHalfAttributeIndex[resourceStateIdent.AttributeIndex / 2];
			
			RenderGraphResourceState resourceState = {};
			resourceState.ResourceName	= pResourceState->ResourceName;
			resourceState.BindingType	= pResourceState->BindingType;

			pDstRenderStage->ResourceStates.PushBack(resourceState);
		}

		if (pDstRenderStage->Type == EPipelineStateType::PIPELINE_STATE_TYPE_GRAPHICS)
		{
			pDstRenderStage->Graphics.Shaders					= pSrcRenderStage->Graphics.Shaders;
			pDstRenderStage->Graphics.DrawType					= pSrcRenderStage->Graphics.DrawType;
			pDstRenderStage->Graphics.IndexBufferName			= m_ResourceStatesByHalfAttributeIndex[pSrcRenderStage->Graphics.IndexBufferAttributeIndex / 2].ResourceName;
			pDstRenderStage->Graphics.IndirectArgsBufferName	= m_ResourceStatesByHalfAttributeIndex[pSrcRenderStage->Graphics.IndirectArgsBufferAttributeIndex / 2].ResourceName;
			pDstRenderStage->Graphics.DepthTestEnabled			= pSrcRenderStage->Graphics.DepthTestEnabled;
		}
		else if (pDstRenderStage->Type == EPipelineStateType::PIPELINE_STATE_TYPE_COMPUTE)
		{
			pDstRenderStage->Compute.ShaderName					= pSrcRenderStage->Compute.ShaderName;
		}
		else if (pDstRenderStage->Type == EPipelineStateType::PIPELINE_STATE_TYPE_RAY_TRACING)
		{
			pDstRenderStage->RayTracing.Shaders					= pSrcRenderStage->RayTracing.Shaders;
		}
	}

	RenderGraphResourceDesc RenderGraphEditor::CreateBackBufferResource()
	{
		RenderGraphResourceDesc resource = {};
		resource.Name							= RENDER_GRAPH_BACK_BUFFER_ATTACHMENT;
		resource.Type							= ERenderGraphResourceType::TEXTURE;
		resource.SubResourceCount				= 1;
		resource.Editable						= false;
		resource.External						= false;
		resource.TextureParams.TextureFormat	= EFormat::FORMAT_B8G8R8A8_UNORM;
		return resource;
=======
		InitDefaultResources();
>>>>>>> c768d3d8
	}
}<|MERGE_RESOLUTION|>--- conflicted
+++ resolved
@@ -1,4681 +1,3185 @@
-#include "Rendering/RenderGraphEditor.h"
-
-#include "Application/API/CommonApplication.h"
-
-#include "Rendering/Core/API/GraphicsHelpers.h"
-
-#include "Log/Log.h"
-
-
-
-#define IMGUI_DISABLE_OBSOLETE_FUNCTIONS
-#include <imgui.h>
-#include <imgui_internal.h>
-#include <imnodes.h>
-#include "Rendering/RenderGraph.h"
-#include "Rendering/RenderSystem.h"
-#include "Rendering/RenderGraphParser.h"
-#include "Rendering/RenderGraphSerializer.h"
-
-namespace LambdaEngine
-{
-	int32 RenderGraphEditor::s_NextNodeID		= 0;
-	int32 RenderGraphEditor::s_NextAttributeID	= 0;
-	int32 RenderGraphEditor::s_NextLinkID		= 0;
-
-	constexpr const uint32 HOVERED_COLOR = IM_COL32(232, 27, 86, 255);
-	constexpr const uint32 SELECTED_COLOR = IM_COL32(162, 19, 60, 255);
-
-	constexpr const uint32 EXTERNAL_RESOURCE_STATE_GROUP_INDEX = 0;
-	constexpr const uint32 TEMPORAL_RESOURCE_STATE_GROUP_INDEX = 1;
-	constexpr const uint32 NUM_RESOURCE_STATE_GROUPS = 2;
-
-	constexpr const int32 MAX_RESOURCE_NAME_LENGTH				= 256;
-
-	constexpr const char* TEXTURE_FORMAT_NAMES[] =
-	{
-		"FORMAT_R32G32_SFLOAT",
-		"FORMAT_R8G8B8A8_UNORM",
-		"FORMAT_B8G8R8A8_UNORM",
-		"FORMAT_R8G8B8A8_SNORM",
-		"FORMAT_R16G16B16A16_SFLOAT",
-		"FORMAT_D24_UNORM_S8_UINT",
-		"FORMAT_R16_UNORM",
-		"FORMAT_R32G32B32A32_SFLOAT",
-		"FORMAT_R16_SFLOAT",
-		"FORMAT_R32G32B32A32_UINT",
-	};
-
-	static EFormat TextureFormatIndexToFormat(int32 index)
-	{
-		switch (index)
-		{
-		case 0: return EFormat::FORMAT_R32G32_SFLOAT;
-		case 1: return EFormat::FORMAT_R8G8B8A8_UNORM;
-		case 2: return EFormat::FORMAT_B8G8R8A8_UNORM;
-		case 3: return EFormat::FORMAT_R8G8B8A8_SNORM;
-		case 4: return EFormat::FORMAT_R16G16B16A16_SFLOAT;
-		case 5: return EFormat::FORMAT_D24_UNORM_S8_UINT;
-		case 6: return EFormat::FORMAT_R16_UNORM;
-		case 7: return EFormat::FORMAT_R32G32B32A32_SFLOAT;
-		case 8: return EFormat::FORMAT_R16_SFLOAT;
-		case 9: return EFormat::FORMAT_R32G32B32A32_UINT;
-		}
-
-		return EFormat::FORMAT_NONE;
-	}
-
-	static int32 TextureFormatToFormatIndex(EFormat format)
-	{
-		switch (format)
-		{
-		case EFormat::FORMAT_R32G32_SFLOAT:			return 0;
-		case EFormat::FORMAT_R8G8B8A8_UNORM:		return 1;
-		case EFormat::FORMAT_B8G8R8A8_UNORM:		return 2;
-		case EFormat::FORMAT_R8G8B8A8_SNORM:		return 3;
-		case EFormat::FORMAT_R16G16B16A16_SFLOAT:	return 4;
-		case EFormat::FORMAT_D24_UNORM_S8_UINT:		return 5;
-		case EFormat::FORMAT_R16_UNORM:				return 6;
-		case EFormat::FORMAT_R32G32B32A32_SFLOAT:	return 7;
-		case EFormat::FORMAT_R16_SFLOAT:			return 8;
-		case EFormat::FORMAT_R32G32B32A32_UINT:		return 9;
-		}
-
-		return -1;
-	}
-
-	constexpr const char* DIMENSION_NAMES[] =
-	{
-		"CONSTANT",
-		"EXTERNAL",
-		"RELATIVE",
-		"RELATIVE_1D",
-	};
-
-	ERenderGraphDimensionType DimensionTypeIndexToDimensionType(int32 index)
-	{
-		switch (index)
-		{
-			case 0: return ERenderGraphDimensionType::CONSTANT;
-			case 1: return ERenderGraphDimensionType::EXTERNAL;
-			case 2: return ERenderGraphDimensionType::RELATIVE;
-			case 3: return ERenderGraphDimensionType::RELATIVE_1D;
-		}
-
-		return ERenderGraphDimensionType::NONE;
-	}
-
-	int32 DimensionTypeToDimensionTypeIndex(ERenderGraphDimensionType dimensionType)
-	{
-		switch (dimensionType)
-		{
-		case ERenderGraphDimensionType::CONSTANT:		return 0;
-		case ERenderGraphDimensionType::EXTERNAL:		return 1;
-		case ERenderGraphDimensionType::RELATIVE:		return 2;
-		case ERenderGraphDimensionType::RELATIVE_1D:	return 3;
-		}
-
-		return -1;
-	}
-
-	constexpr const char* SAMPLER_NAMES[] =
-	{
-		"LINEAR",
-		"NEAREST",
-	};
-
-	ERenderGraphSamplerType SamplerTypeIndexToSamplerType(int32 index)
-	{
-		switch (index)
-		{
-		case 0: return ERenderGraphSamplerType::LINEAR;
-		case 1: return ERenderGraphSamplerType::NEAREST;
-		}
-
-		return ERenderGraphSamplerType::NONE;
-	}
-
-	int32 SamplerTypeToSamplerTypeIndex(ERenderGraphSamplerType samplerType)
-	{
-		switch (samplerType)
-		{
-		case ERenderGraphSamplerType::LINEAR:	return 0;
-		case ERenderGraphSamplerType::NEAREST:	return 1;
-		}
-
-		return -1;
-	}
-
-	constexpr const char* MEMORY_TYPE_NAMES[] =
-	{
-		"MEMORY_TYPE_CPU_VISIBLE",
-		"MEMORY_TYPE_GPU",
-	};
-
-	EMemoryType MemoryTypeIndexToMemoryType(int32 index)
-	{
-		switch (index)
-		{
-		case 0: return EMemoryType::MEMORY_TYPE_CPU_VISIBLE;
-		case 1: return EMemoryType::MEMORY_TYPE_GPU;
-		}
-
-		return EMemoryType::MEMORY_TYPE_NONE;
-	}
-
-	int32 MemoryTypeToMemoryTypeIndex(EMemoryType memoryType)
-	{
-		switch (memoryType)
-		{
-		case EMemoryType::MEMORY_TYPE_CPU_VISIBLE:	return 0;
-		case EMemoryType::MEMORY_TYPE_GPU:			return 1;
-		}
-
-		return -1;
-	}
-
-	RenderGraphEditor::RenderGraphEditor()
-	{
-		CommonApplication::Get()->AddEventHandler(this);
-
-		InitDefaultResources();
-	}
-
-	RenderGraphEditor::~RenderGraphEditor()
-	{
-	}
-
-	void RenderGraphEditor::InitGUI()
-	{
-		imnodes::StyleColorsDark();
-
-		imnodes::PushColorStyle(imnodes::ColorStyle_TitleBarHovered, HOVERED_COLOR);
-		imnodes::PushColorStyle(imnodes::ColorStyle_TitleBarSelected, SELECTED_COLOR);
-
-		imnodes::PushColorStyle(imnodes::ColorStyle_LinkHovered, HOVERED_COLOR);
-		imnodes::PushColorStyle(imnodes::ColorStyle_LinkSelected, SELECTED_COLOR);
-
-		m_GUIInitialized = true;
-		ImGui::GetIO().FontAllowUserScaling = true;
-
-		SetInitialNodePositions();
-	}
-
-	void RenderGraphEditor::RenderGUI()
-	{
-		if (ImGui::Begin("Render Graph Editor"))
-		{
-			ImVec2 contentRegionMin = ImGui::GetWindowContentRegionMin();
-			ImVec2 contentRegionMax = ImGui::GetWindowContentRegionMax();
-
-			float contentRegionWidth = contentRegionMax.x - contentRegionMin.x;
-			float contentRegionHeight = contentRegionMax.y - contentRegionMin.y;
-
-			float maxResourcesViewTextWidth = 0.0f;
-			float textHeight = ImGui::CalcTextSize("I").y + 5.0f;
-
-			for (const RenderGraphResourceDesc& resource : m_Resources)
-			{
-				ImVec2 textSize = ImGui::CalcTextSize(resource.Name.c_str());
-
-				maxResourcesViewTextWidth = textSize.x > maxResourcesViewTextWidth ? textSize.x : maxResourcesViewTextWidth;
-			}
-
-			for (auto shaderIt = m_FilesInShaderDirectory.begin(); shaderIt != m_FilesInShaderDirectory.end(); shaderIt++)
-			{
-				const String& shaderName = *shaderIt;
-				ImVec2 textSize = ImGui::CalcTextSize(shaderName.c_str());
-
-				maxResourcesViewTextWidth = textSize.x > maxResourcesViewTextWidth ? textSize.x : maxResourcesViewTextWidth;
-			}
-
-			float editButtonWidth = 120.0f;
-			float removeButtonWidth = 120.0f;
-			ImVec2 resourceViewSize(maxResourcesViewTextWidth + editButtonWidth + removeButtonWidth, contentRegionHeight);
-
-			ImGuiContext& g = *GImGui;
-			ImGuiWindow* window = g.CurrentWindow;
-			
-			static ImVec2 childSize0 = resourceViewSize;
-			static ImVec2 childSize1 = ImVec2(contentRegionWidth - resourceViewSize.x, 0.0f);
-			
-			ImRect bb;
-			bb.Min = ImVec2(window->DC.CursorPos.x + childSize0.x, window->DC.CursorPos.y);
-			bb.Max = ImVec2(+window->DC.CursorPos.x + childSize0.x + 10.f, window->DC.CursorPos.y + contentRegionHeight);
-			ImGui::SplitterBehavior(bb, ImGui::GetID("Render Graph Editor"), ImGuiAxis_X, &childSize0.x, &childSize1.x, 200.f, 500.f);
-
-			if (ImGui::BeginChild("##Graph Resources View", childSize0))
-			{
-				ImGui::TextColored(ImVec4(1.0f, 1.0f, 0.0f, 1.0f), "Resources");
-				ImGui::NewLine();
-
-				if (ImGui::BeginChild("##Resource View", ImVec2(0.0f, contentRegionHeight * 0.5f - textHeight * 5.0f), true, ImGuiWindowFlags_MenuBar))
-				{
-					RenderResourceView(maxResourcesViewTextWidth, textHeight);
-					RenderAddResourceView();
-					RenderEditResourceView();
-				}
-				ImGui::EndChild();
-
-				ImGui::TextColored(ImVec4(1.0f, 1.0f, 0.0f, 1.0f), "Shaders");
-				ImGui::NewLine();
-
-				if (ImGui::BeginChild("##Shader View", ImVec2(0.0f, contentRegionHeight * 0.5f - textHeight * 5.0f), true))
-				{
-					RenderShaderView(maxResourcesViewTextWidth, textHeight);
-				}
-				ImGui::EndChild();
-
-				if (ImGui::Button("Refresh Shaders"))
-				{
-					m_FilesInShaderDirectory = EnumerateFilesInDirectory("../Assets/Shaders/", true);
-				}
-			}
-			ImGui::EndChild();
-
-			ImGui::SameLine();
-
-			if (ImGui::BeginChild("##Graph Views", childSize1))
-			{
-				if (ImGui::BeginTabBar("##Render Graph Editor Tabs"))
-				{
-					if (ImGui::BeginTabItem("Graph Editor"))
-					{
-						if (ImGui::BeginChild("##Graph Editor View", ImVec2(0.0f, 0.0f), false, ImGuiWindowFlags_MenuBar))
-						{
-							RenderGraphView();
-							RenderAddRenderStageView();
-							RenderSaveRenderGraphView();
-							RenderLoadRenderGraphView();
-						}
-
-						ImGui::EndChild();
-						ImGui::EndTabItem();
-					}
-
-					if (ImGui::BeginTabItem("Parsed Graph"))
-					{
-						if (ImGui::BeginChild("##Parsed Graph View"))
-						{
-							RenderParsedRenderGraphView();
-						}
-
-						ImGui::EndChild();
-						ImGui::EndTabItem();
-					}
-
-					ImGui::EndTabBar();
-				}
-			}
-
-			ImGui::EndChild();
-		}
-		ImGui::End();
-
-		if (m_ParsedGraphDirty)
-		{
-			if (!RenderGraphParser::ParseRenderGraph(
-				&m_ParsedRenderGraphStructure,
-				m_Resources,
-				m_RenderStageNameByInputAttributeIndex,
-				m_RenderStagesByName,
-				m_ResourceStatesByHalfAttributeIndex,
-				m_ResourceStateLinksByLinkIndex,
-				m_ResourceStateGroups,
-				m_FinalOutput,
-				true))
-			{
-				LOG_ERROR("[RenderGraphSerializer]: Failed to parse RenderGraph");
-			}
-
-			m_ParsedGraphDirty = false;
-			m_ParsedGraphRenderDirty = true;
-		}
-	}
-
-	void RenderGraphEditor::OnButtonReleased(EMouseButton button)
-	{
-		//imnodes seems to be bugged when releasing a link directly after starting creation, so we check this here
-		if (button == EMouseButton::MOUSE_BUTTON_LEFT)
-		{
-			if (m_StartedLinkInfo.LinkStarted)
-			{
-				m_StartedLinkInfo = {};
-			}
-		}
-	}
-
-	void RenderGraphEditor::OnKeyPressed(EKey key, uint32 modifierMask, bool isRepeat)
-	{
-		if (key == EKey::KEY_LEFT_SHIFT && !isRepeat)
-		{
-			imnodes::PushAttributeFlag(imnodes::AttributeFlags_EnableLinkDetachWithDragClick);
-		}
-	}
-
-	void RenderGraphEditor::OnKeyReleased(EKey key)
-	{
-		if (key == EKey::KEY_LEFT_SHIFT)
-		{
-			imnodes::PopAttributeFlag();
-		}
-	}
-
-	void RenderGraphEditor::InitDefaultResources()
-	{
-		m_FilesInShaderDirectory = EnumerateFilesInDirectory("../Assets/Shaders/", true);
-		m_FilesInShaderMap = ExtractDirectory("../Assets/Shaders");
-
-		m_FinalOutput.Name						= "FINAL_OUTPUT";
-		m_FinalOutput.NodeIndex					= s_NextNodeID++;
-
-		EditorResourceStateGroup externalResourcesGroup = {};
-		externalResourcesGroup.Name				= "EXTERNAL_RESOURCES";
-		externalResourcesGroup.OutputNodeIndex	= s_NextNodeID++;
-
-		EditorResourceStateGroup temporalResourcesGroup = {};
-		temporalResourcesGroup.Name				= "TEMPORAL_RESOURCES";
-		temporalResourcesGroup.InputNodeIndex	= s_NextNodeID++;
-		temporalResourcesGroup.OutputNodeIndex	= s_NextNodeID++;
-
-		//EditorRenderStage imguiRenderStage = {};
-		//imguiRenderStage.Name					= RENDER_GRAPH_IMGUI_STAGE_NAME;
-		//imguiRenderStage.NodeIndex				= s_NextNodeID++;
-		//imguiRenderStage.InputAttributeIndex	= s_NextAttributeID;
-		//imguiRenderStage.Type					= EPipelineStateType::PIPELINE_STATE_TYPE_GRAPHICS;
-		//imguiRenderStage.CustomRenderer			= true;
-		//imguiRenderStage.Enabled				= true;
-
-		//m_RenderStageNameByInputAttributeIndex[imguiRenderStage.InputAttributeIndex] = imguiRenderStage.Name;
-		//m_RenderStagesByName[imguiRenderStage.Name] = imguiRenderStage;
-
-		s_NextAttributeID += 2;
-
-		{
-			RenderGraphResourceDesc resource = RenderGraphParser::CreateBackBufferResource();
-			m_Resources.PushBack(resource);
-			m_FinalOutput.BackBufferAttributeIndex = CreateResourceState(resource.Name, m_FinalOutput.Name, false, ERenderGraphResourceBindingType::NONE).AttributeIndex;
-		}
-
-		{
-			RenderGraphResourceDesc resource = {};
-			resource.Name						= FULLSCREEN_QUAD_VERTEX_BUFFER;
-			resource.Type						= ERenderGraphResourceType::BUFFER;
-			resource.SubResourceCount			= 1;
-			resource.Editable					= false;
-			resource.External					= true;
-			m_Resources.PushBack(resource);
-
-			externalResourcesGroup.ResourceStateIdents.PushBack(CreateResourceState(resource.Name, externalResourcesGroup.Name, false, ERenderGraphResourceBindingType::NONE));
-		}
-
-		{
-			RenderGraphResourceDesc resource = {};
-			resource.Name						= PER_FRAME_BUFFER;
-			resource.Type						= ERenderGraphResourceType::BUFFER;
-			resource.SubResourceCount			= 1;
-			resource.Editable					= false;
-			resource.External					= true;
-			m_Resources.PushBack(resource);
-
-			externalResourcesGroup.ResourceStateIdents.PushBack(CreateResourceState(resource.Name, externalResourcesGroup.Name, false, ERenderGraphResourceBindingType::NONE));
-		}
-
-		{
-			RenderGraphResourceDesc resource = {};
-			resource.Name						= SCENE_LIGHTS_BUFFER;
-			resource.Type						= ERenderGraphResourceType::BUFFER;
-			resource.SubResourceCount			= 1;
-			resource.Editable					= false;
-			resource.External					= true;
-			m_Resources.PushBack(resource);
-
-			externalResourcesGroup.ResourceStateIdents.PushBack(CreateResourceState(resource.Name, externalResourcesGroup.Name, false, ERenderGraphResourceBindingType::NONE));
-		}
-
-		{
-			RenderGraphResourceDesc resource = {};
-			resource.Name						= SCENE_MAT_PARAM_BUFFER;
-			resource.Type						= ERenderGraphResourceType::BUFFER;
-			resource.SubResourceCount			= 1;
-			resource.Editable					= false;
-			resource.External					= true;
-			m_Resources.PushBack(resource);
-
-			externalResourcesGroup.ResourceStateIdents.PushBack(CreateResourceState(resource.Name, externalResourcesGroup.Name, false, ERenderGraphResourceBindingType::NONE));
-		}
-
-		{
-			RenderGraphResourceDesc resource = {};
-			resource.Name						= SCENE_VERTEX_BUFFER;
-			resource.Type						= ERenderGraphResourceType::BUFFER;
-			resource.SubResourceCount			= 1;
-			resource.Editable					= false;
-			resource.External					= true;
-			m_Resources.PushBack(resource);
-
-			externalResourcesGroup.ResourceStateIdents.PushBack(CreateResourceState(resource.Name, externalResourcesGroup.Name, false, ERenderGraphResourceBindingType::NONE));
-		}
-
-		{
-			RenderGraphResourceDesc resource = {};
-			resource.Name						= SCENE_INDEX_BUFFER;
-			resource.Type						= ERenderGraphResourceType::BUFFER;
-			resource.SubResourceCount			= 1;
-			resource.Editable					= false;
-			resource.External					= true;
-			m_Resources.PushBack(resource);
-
-			externalResourcesGroup.ResourceStateIdents.PushBack(CreateResourceState(resource.Name, externalResourcesGroup.Name, false, ERenderGraphResourceBindingType::NONE));
-		}
-
-		{
-			RenderGraphResourceDesc resource = {};
-			resource.Name						= SCENE_PRIMARY_INSTANCE_BUFFER;
-			resource.Type						= ERenderGraphResourceType::BUFFER;
-			resource.SubResourceCount			= 1;
-			resource.Editable					= false;
-			resource.External					= true;
-			m_Resources.PushBack(resource);
-
-			externalResourcesGroup.ResourceStateIdents.PushBack(CreateResourceState(resource.Name, externalResourcesGroup.Name, false, ERenderGraphResourceBindingType::NONE));
-		}
-
-		{
-			RenderGraphResourceDesc resource = {};
-			resource.Name						= SCENE_SECONDARY_INSTANCE_BUFFER;
-			resource.Type						= ERenderGraphResourceType::BUFFER;
-			resource.SubResourceCount			= 1;
-			resource.Editable					= false;
-			resource.External					= true;
-			m_Resources.PushBack(resource);
-
-			externalResourcesGroup.ResourceStateIdents.PushBack(CreateResourceState(resource.Name, externalResourcesGroup.Name, false, ERenderGraphResourceBindingType::NONE));
-		}
-
-		{
-			RenderGraphResourceDesc resource = {};
-			resource.Name						= SCENE_INDIRECT_ARGS_BUFFER;
-			resource.Type						= ERenderGraphResourceType::BUFFER;
-			resource.SubResourceCount			= 1;
-			resource.Editable					= false;
-			resource.External					= true;
-			m_Resources.PushBack(resource);
-
-			externalResourcesGroup.ResourceStateIdents.PushBack(CreateResourceState(resource.Name, externalResourcesGroup.Name, false, ERenderGraphResourceBindingType::NONE));
-		}
-
-		{
-			RenderGraphResourceDesc resource = {};
-			resource.Name						= SCENE_TLAS;
-			resource.Type						= ERenderGraphResourceType::ACCELERATION_STRUCTURE;
-			resource.SubResourceCount			= 1;
-			resource.Editable					= false;
-			resource.External					= true;
-			m_Resources.PushBack(resource);
-
-			externalResourcesGroup.ResourceStateIdents.PushBack(CreateResourceState(resource.Name, externalResourcesGroup.Name, false, ERenderGraphResourceBindingType::NONE));
-		}
-
-		{
-			RenderGraphResourceDesc resource = {};
-			resource.Name							= SCENE_ALBEDO_MAPS;
-			resource.Type							= ERenderGraphResourceType::TEXTURE;
-			resource.SubResourceCount				= MAX_UNIQUE_MATERIALS;
-			resource.Editable						= false;
-			resource.External						= true;
-			resource.TextureParams.TextureFormat	= EFormat::FORMAT_R8G8B8A8_UNORM;
-			m_Resources.PushBack(resource);
-
-			externalResourcesGroup.ResourceStateIdents.PushBack(CreateResourceState(resource.Name, externalResourcesGroup.Name, false, ERenderGraphResourceBindingType::NONE));
-		}
-
-		{
-			RenderGraphResourceDesc resource = {};
-			resource.Name							= SCENE_NORMAL_MAPS;
-			resource.Type							= ERenderGraphResourceType::TEXTURE;
-			resource.SubResourceCount				= MAX_UNIQUE_MATERIALS;
-			resource.Editable						= false;
-			resource.External						= true;
-			resource.TextureParams.TextureFormat	= EFormat::FORMAT_R8G8B8A8_UNORM;
-			m_Resources.PushBack(resource);
-
-			externalResourcesGroup.ResourceStateIdents.PushBack(CreateResourceState(resource.Name, externalResourcesGroup.Name, false, ERenderGraphResourceBindingType::NONE));
-		}
-
-		{
-			RenderGraphResourceDesc resource = {};
-			resource.Name							= SCENE_AO_MAPS;
-			resource.Type							= ERenderGraphResourceType::TEXTURE;
-			resource.SubResourceCount				= MAX_UNIQUE_MATERIALS;
-			resource.Editable						= false;
-			resource.External						= true;
-			resource.TextureParams.TextureFormat	= EFormat::FORMAT_R8G8B8A8_UNORM;
-			m_Resources.PushBack(resource);
-
-			externalResourcesGroup.ResourceStateIdents.PushBack(CreateResourceState(resource.Name, externalResourcesGroup.Name, false, ERenderGraphResourceBindingType::NONE));
-		}
-
-		{
-			RenderGraphResourceDesc resource = {};
-			resource.Name							= SCENE_ROUGHNESS_MAPS;
-			resource.Type							= ERenderGraphResourceType::TEXTURE;
-			resource.SubResourceCount				= MAX_UNIQUE_MATERIALS;
-			resource.Editable						= false;
-			resource.External						= true;
-			resource.TextureParams.TextureFormat	= EFormat::FORMAT_R8G8B8A8_UNORM;
-			m_Resources.PushBack(resource);
-
-			externalResourcesGroup.ResourceStateIdents.PushBack(CreateResourceState(resource.Name, externalResourcesGroup.Name, false, ERenderGraphResourceBindingType::NONE));
-		}
-
-		{
-			RenderGraphResourceDesc resource = {};
-			resource.Name							= SCENE_METALLIC_MAPS;
-			resource.Type							= ERenderGraphResourceType::TEXTURE;
-			resource.SubResourceCount				= MAX_UNIQUE_MATERIALS;
-			resource.Editable						= false;
-			resource.External						= true;
-			resource.TextureParams.TextureFormat	= EFormat::FORMAT_R8G8B8A8_UNORM;
-			m_Resources.PushBack(resource);
-
-			externalResourcesGroup.ResourceStateIdents.PushBack(CreateResourceState(resource.Name, externalResourcesGroup.Name, false, ERenderGraphResourceBindingType::NONE));
-		}
-
-		m_ResourceStateGroups.Resize(NUM_RESOURCE_STATE_GROUPS);
-		m_ResourceStateGroups[EXTERNAL_RESOURCE_STATE_GROUP_INDEX] = externalResourcesGroup;
-		m_ResourceStateGroups[TEMPORAL_RESOURCE_STATE_GROUP_INDEX] = temporalResourcesGroup;
-	}
-
-	void RenderGraphEditor::RenderResourceView(float textWidth, float textHeight)
-	{
-		bool openAddResourcePopup = false;
-		bool openEditResourcePopup = false;
-
-		if (ImGui::BeginMenuBar())
-		{
-			if (ImGui::BeginMenu("Menu"))
-			{
-				if (ImGui::BeginMenu("Add Texture"))
-				{
-					if (ImGui::MenuItem("2D Texture", NULL, nullptr))
-					{
-						openAddResourcePopup = true;
-						m_CurrentlyAddingResource = ERenderGraphResourceType::TEXTURE;
-						m_CurrentlyAddingTextureType = ERenderGraphTextureType::TEXTURE_2D;
-
-					}
-
-					if (ImGui::MenuItem("Cube Texture", NULL, nullptr))
-					{
-						openAddResourcePopup = true;
-						m_CurrentlyAddingResource = ERenderGraphResourceType::TEXTURE;
-						m_CurrentlyAddingTextureType = ERenderGraphTextureType::TEXTURE_CUBE;
-					}
-
-					ImGui::EndMenu();
-				}
-
-				if (ImGui::MenuItem("Add Buffer", NULL, nullptr))
-				{
-					openAddResourcePopup = true;
-					m_CurrentlyAddingResource = ERenderGraphResourceType::BUFFER;
-				}
-
-				if (ImGui::MenuItem("Add Acceleration Structure", NULL, nullptr))
-				{
-					openAddResourcePopup = true;
-					m_CurrentlyAddingResource = ERenderGraphResourceType::ACCELERATION_STRUCTURE;
-				}
-
-				ImGui::EndMenu();
-			}
-			ImGui::EndMenuBar();
-		}
-		//ImGui::Columns(2);
-
-		static int32 selectedResourceIndex			= -1;
-		static RenderGraphResourceDesc* pSelectedResource	= nullptr;
-		static int32 removedResourceIndex			= -1;
-		static RenderGraphResourceDesc* pRemovedResource		= nullptr;
-
-		for (uint32 i = 0; i < m_Resources.GetSize(); i++)
-		{
-			RenderGraphResourceDesc* pResource = &m_Resources[i];
-
-			if (ImGui::Selectable(pResource->Name.c_str(), selectedResourceIndex == i, ImGuiSeparatorFlags_None, ImVec2(textWidth, textHeight)))
-			{
-				selectedResourceIndex	= i;
-				pSelectedResource		= pResource;
-			}
-
-			if (ImGui::IsItemHovered())
-			{
-				//ImGui::NextColumn();
-				pSelectedResource = pResource;
-	
-				String tooltip;
-
-				String resourceType = RenderGraphResourceTypeToString(pSelectedResource->Type);
-				tooltip.append("Type" + resourceType + "\n");
-
-				String subResourceCount;
-
-				if (pSelectedResource->BackBufferBound)
-				{
-					subResourceCount = "Back Buffer Bound";
-				}
-				else
-				{
-					subResourceCount = std::to_string(pSelectedResource->SubResourceCount);
-				}
-
-				tooltip.append("Sub Resource Count: " + subResourceCount + "\n");
-
-				if (pSelectedResource->Type == ERenderGraphResourceType::TEXTURE)
-				{
-					if (pSelectedResource->SubResourceCount > 1)
-					{
-						String temp = pSelectedResource->TextureParams.IsOfArrayType ? "True" : "False";
-						tooltip.append("Is of Array Type: " + temp + "\n");
-					}
-
-					int32 textureFormatIndex = TextureFormatToFormatIndex(pSelectedResource->TextureParams.TextureFormat);
-
-					if (textureFormatIndex >= 0)
-					{
-						tooltip.append("Texture Format: " + String(TEXTURE_FORMAT_NAMES[textureFormatIndex]) + "\n");
-					}
-					else
-					{
-						tooltip.append("Texture Format: INVALID\n");
-					}
-				}
-
-				ImGui::SetTooltip(tooltip.c_str());
-			}
-
-			if (ImGui::BeginDragDropSource())
-			{
-				ImGui::SetDragDropPayload("RESOURCE", &pResource, sizeof(RenderGraphResourceDesc*));
-				ImGui::EndDragDropSource();
-			}
-
-			if (pResource->Editable)
-			{
-				ImGui::SameLine();
-				if (ImGui::Button(("Edit##" + pResource->Name).c_str()))
-				{
-					openEditResourcePopup = true;
-					m_CurrentlyEditingResource = pResource->Name;
-				}
-
-				ImGui::SameLine();
-				if (ImGui::Button(("-##" + pResource->Name).c_str()))
-				{
-					removedResourceIndex	= i;
-					pRemovedResource		= pResource;
-				}
-			}
-		}
-
-		/*if (pSelectedResource != nullptr)
-		{
-			ImGui::NextColumn();
-
-
-			String resourceType = RenderGraphResourceTypeToString(pSelectedResource->Type);
-			ImGui::Text("Type: %s", resourceType.c_str());
-
-			String subResourceCount;
-
-			if (pSelectedResource->BackBufferBound)
-			{
-				subResourceCount = "Back Buffer Bound";
-			}
-			else
-			{
-				subResourceCount = std::to_string(pSelectedResource->SubResourceCount);
-			}
-
-			ImGui::Text("Sub Resource Count: %s", subResourceCount.c_str());
-
-			if (pSelectedResource->Type == ERenderGraphResourceType::TEXTURE)
-			{
-				if (pSelectedResource->SubResourceCount > 1)
-				{
-					ImGui::Text("Is of Array Type: %s", pSelectedResource->TextureParams.IsOfArrayType ? "True" : "False");
-				}
-
-				int32 textureFormatIndex = TextureFormatToFormatIndex(pSelectedResource->TextureParams.TextureFormat);
-
-				if (textureFormatIndex >= 0)
-				{
-					ImGui::Text("Texture Format: %s", TEXTURE_FORMAT_NAMES[textureFormatIndex]);
-				}
-				else
-				{
-					ImGui::Text("Texture Format: INVALID");
-				}
-			}
-		}*/
-
-		if (pRemovedResource != nullptr)
-		{
-			//Update Resource State Groups and Resource States
-			for (auto resourceStateGroupIt = m_ResourceStateGroups.begin(); resourceStateGroupIt != m_ResourceStateGroups.end(); resourceStateGroupIt++)
-			{
-				EditorResourceStateGroup* pResourceStateGroup = &(*resourceStateGroupIt);		
-				RemoveResourceStateFrom(pRemovedResource->Name, pResourceStateGroup);
-			}
-
-			//Update Render Stages and Resource States
-			for (auto renderStageIt = m_RenderStagesByName.begin(); renderStageIt != m_RenderStagesByName.end(); renderStageIt++)
-			{
-				EditorRenderStageDesc* pRenderStage = &renderStageIt->second;
-				RemoveResourceStateFrom(pRemovedResource->Name, pRenderStage);
-			}
-
-			m_Resources.Erase(m_Resources.begin() + removedResourceIndex);
-
-			removedResourceIndex	= -1;
-			pRemovedResource		= nullptr;
-		}
-
-		if (openAddResourcePopup)
-			ImGui::OpenPopup("Add Resource ##Popup");
-		if (openEditResourcePopup)
-			ImGui::OpenPopup("Edit Resource ##Popup");
-	}
-
-	void RenderGraphEditor::RenderAddResourceView()
-	{
-		static char resourceNameBuffer[MAX_RESOURCE_NAME_LENGTH];
-		static RenderGraphResourceDesc addingResource;
-		static bool initialized = false;
-
-		ImGui::SetNextWindowSize(ImVec2(460, 700));
-		if (ImGui::BeginPopupModal("Add Resource ##Popup"))
-		{
-			if (m_CurrentlyAddingResource != ERenderGraphResourceType::NONE)
-			{
-				if (!initialized)
-				{
-					addingResource.Type = m_CurrentlyAddingResource;
-					initialized = true;
-				}
-
-				ImGui::AlignTextToFramePadding();
-
-				InternalRenderEditResourceView(&addingResource, resourceNameBuffer, MAX_RESOURCE_NAME_LENGTH);
-
-				bool done = false;
-				bool resourceExists		= FindResource(resourceNameBuffer) != m_Resources.end();
-				bool resourceNameEmpty	= resourceNameBuffer[0] == 0;
-				bool resourceInvalid	= resourceExists || resourceNameEmpty;
-
-				if (resourceExists)
-				{
-					ImGui::Text("A resource with that name already exists...");
-				}
-				else if (resourceNameEmpty)
-				{
-					ImGui::Text("Resource name empty...");
-				}
-
-				if (ImGui::Button("Close"))
-				{
-					done = true;
-				}
-
-				ImGui::SameLine();
-
-				if (resourceInvalid)
-				{
-					ImGui::PushItemFlag(ImGuiItemFlags_Disabled, true);
-					ImGui::PushStyleVar(ImGuiStyleVar_Alpha, ImGui::GetStyle().Alpha * 0.5f);
-				}
-
-				if (ImGui::Button("Create"))
-				{
-					addingResource.Name			= resourceNameBuffer;
-					addingResource.Type			= m_CurrentlyAddingResource;
-					addingResource.Editable		= true;
-					addingResource.TextureParams.TextureType = m_CurrentlyAddingTextureType;
-
-					m_Resources.PushBack(addingResource);
-
-					if (addingResource.External)
-					{
-						EditorResourceStateGroup& externalResourcesGroup = m_ResourceStateGroups[EXTERNAL_RESOURCE_STATE_GROUP_INDEX];
-						externalResourcesGroup.ResourceStateIdents.PushBack(CreateResourceState(addingResource.Name, externalResourcesGroup.Name, false, ERenderGraphResourceBindingType::NONE));
-					}
-
-					done = true;
-				}
-
-				if (resourceInvalid)
-				{
-					ImGui::PopItemFlag();
-					ImGui::PopStyleVar();
-				}
-
-				if (done)
-				{
-					ZERO_MEMORY(resourceNameBuffer, MAX_RESOURCE_NAME_LENGTH);
-					addingResource				= {};
-					m_CurrentlyAddingResource	= ERenderGraphResourceType::NONE;
-					initialized					= false;
-					ImGui::CloseCurrentPopup();
-				}
-			}
-			else
-			{
-				ImGui::CloseCurrentPopup();
-			}
-
-			ImGui::EndPopup();
-		}
-	}
-
-	void RenderGraphEditor::RenderEditResourceView()
-	{
-		static char resourceNameBuffer[MAX_RESOURCE_NAME_LENGTH];
-		static RenderGraphResourceDesc editedResourceCopy;
-		static TArray<RenderGraphResourceDesc>::Iterator editedResourceIt;
-		static bool initialized = false;
-
-		ImGui::SetNextWindowSize(ImVec2(460, 700));
-		if (ImGui::BeginPopupModal("Edit Resource ##Popup"))
-		{
-			if (m_CurrentlyEditingResource != "")
-			{
-				if (!initialized)
-				{
-					editedResourceIt = FindResource(m_CurrentlyEditingResource);
-
-					if (editedResourceIt == m_Resources.end())
-					{
-						ImGui::CloseCurrentPopup();
-						ImGui::EndPopup();
-						LOG_ERROR("Editing non-existant resource!");
-						return;
-					}
-
-					editedResourceCopy = *editedResourceIt;
-
-					memcpy(resourceNameBuffer, m_CurrentlyEditingResource.c_str(), m_CurrentlyEditingResource.size());
-					initialized = true;
-				}
-
-				ImGui::AlignTextToFramePadding();
-
-				InternalRenderEditResourceView(&editedResourceCopy, resourceNameBuffer, MAX_RESOURCE_NAME_LENGTH);
-
-				bool done = false;
-				auto existingResourceIt		= FindResource(resourceNameBuffer);
-				bool resourceExists			= existingResourceIt != m_Resources.end() && existingResourceIt != editedResourceIt;
-				bool resourceNameEmpty		= resourceNameBuffer[0] == 0;
-				bool resourceInvalid		= resourceExists || resourceNameEmpty;
-
-				if (resourceExists)
-				{
-					ImGui::Text("Another resource with that name already exists...");
-				}
-				else if (resourceNameEmpty)
-				{
-					ImGui::Text("Resource name empty...");
-				}
-
-				if (ImGui::Button("Close"))
-				{
-					done = true;
-				}
-
-				ImGui::SameLine();
-
-				if (resourceInvalid)
-				{
-					ImGui::PushItemFlag(ImGuiItemFlags_Disabled, true);
-					ImGui::PushStyleVar(ImGuiStyleVar_Alpha, ImGui::GetStyle().Alpha * 0.5f);
-				}
-
-				if (ImGui::Button("Done"))
-				{
-					editedResourceCopy.Name				= resourceNameBuffer;
-
-					//Switched from External to not External
-					if (editedResourceIt->External && !editedResourceCopy.External)
-					{
-						EditorResourceStateGroup* pExternalResourcesGroup = &m_ResourceStateGroups[EXTERNAL_RESOURCE_STATE_GROUP_INDEX];
-						RemoveResourceStateFrom(editedResourceIt->Name, pExternalResourcesGroup);
-					}
-					else if (!editedResourceIt->External && editedResourceCopy.External)
-					{
-						EditorResourceStateGroup* pExternalResourcesGroup = &m_ResourceStateGroups[EXTERNAL_RESOURCE_STATE_GROUP_INDEX];
-						pExternalResourcesGroup->ResourceStateIdents.PushBack(CreateResourceState(resourceNameBuffer, pExternalResourcesGroup->Name, false, ERenderGraphResourceBindingType::NONE));
-					}
-
-					if (editedResourceCopy.Name != resourceNameBuffer)
-					{
-						//Update Resource State Groups and Resource States
-						for (auto resourceStateGroupIt = m_ResourceStateGroups.begin(); resourceStateGroupIt != m_ResourceStateGroups.end(); resourceStateGroupIt++)
-						{
-							EditorResourceStateGroup* pResourceStateGroup = &(*resourceStateGroupIt);
-
-							auto resourceStateIdentIt = pResourceStateGroup->FindResourceStateIdent(editedResourceCopy.Name);
-
-							if (resourceStateIdentIt != pResourceStateGroup->ResourceStateIdents.end())
-							{
-								int32 attributeIndex = resourceStateIdentIt->AttributeIndex;
-								EditorRenderGraphResourceState* pResourceState = &m_ResourceStatesByHalfAttributeIndex[attributeIndex / 2];
-								pResourceState->ResourceName = resourceNameBuffer;
-							}
-						}
-
-						//Update Render Stages and Resource States
-						for (auto renderStageIt = m_RenderStagesByName.begin(); renderStageIt != m_RenderStagesByName.end(); renderStageIt++)
-						{
-							EditorRenderStageDesc* pRenderStage = &renderStageIt->second;
-
-							auto resourceStateIdentIt = pRenderStage->FindResourceStateIdent(editedResourceCopy.Name);
-
-							if (resourceStateIdentIt != pRenderStage->ResourceStateIdents.end())
-							{
-								int32 attributeIndex = resourceStateIdentIt->AttributeIndex;
-								EditorRenderGraphResourceState* pResourceState = &m_ResourceStatesByHalfAttributeIndex[attributeIndex / 2];
-								pResourceState->ResourceName = resourceNameBuffer;
-							}
-						}
-					}
-
-					(*editedResourceIt) = editedResourceCopy;
-
-					done = true;
-				}
-
-				if (resourceInvalid)
-				{
-					ImGui::PopItemFlag();
-					ImGui::PopStyleVar();
-				}
-
-				if (done)
-				{
-					ZERO_MEMORY(resourceNameBuffer, MAX_RESOURCE_NAME_LENGTH);
-					m_CurrentlyEditingResource	= "";
-					initialized					= false;
-					ImGui::CloseCurrentPopup();
-				}
-			}
-			else
-			{
-				ImGui::CloseCurrentPopup();
-			}
-
-			ImGui::EndPopup();
-		}
-	}
-
-	void RenderGraphEditor::InternalRenderEditResourceView(RenderGraphResourceDesc* pResource, char* pNameBuffer, int32 nameBufferLength)
-	{
-		ImGui::Text("Resource Name:      ");
-		ImGui::SameLine();
-		ImGui::InputText("##Resource Name", pNameBuffer, nameBufferLength, ImGuiInputTextFlags_CharsUppercase | ImGuiInputTextFlags_CharsNoBlank);
-
-		ImGui::Text("External: ");
-		ImGui::SameLine();
-		ImGui::Checkbox("##External", &pResource->External);
-
-		ImGui::Text("Back Buffer Bound: ");
-		ImGui::SameLine();
-		ImGui::Checkbox("##Back Buffer Bound", &pResource->BackBufferBound);
-
-		if (m_CurrentlyAddingTextureType != ERenderGraphTextureType::TEXTURE_CUBE)
-		{
-			ImGui::Text("Sub Resource Count: ");
-			ImGui::SameLine();
-
-			if (pResource->BackBufferBound)
-			{
-				pResource->SubResourceCount = 1;
-				ImGui::PushItemFlag(ImGuiItemFlags_Disabled, true);
-				ImGui::PushStyleVar(ImGuiStyleVar_Alpha, ImGui::GetStyle().Alpha * 0.5f);
-			}
-
-			if (ImGui::InputInt("##Sub Resource Count", &pResource->SubResourceCount, 1, 100))
-			{
-				pResource->SubResourceCount = glm::clamp<int32>(pResource->SubResourceCount, 1, 1024);
-			}
-		}
-		else 
-		{
-			if (pResource->BackBufferBound)
-			{
-				pResource->SubResourceCount = 1;
-				ImGui::PushItemFlag(ImGuiItemFlags_Disabled, true);
-				ImGui::PushStyleVar(ImGuiStyleVar_Alpha, ImGui::GetStyle().Alpha * 0.5f);
-			}
-		}
-
-		if (pResource->BackBufferBound)
-		{
-			ImGui::PopItemFlag();
-			ImGui::PopStyleVar();
-		}
-
-		switch (pResource->Type)
-		{
-			case ERenderGraphResourceType::TEXTURE:
-			{
-				if (pResource->SubResourceCount > 1)
-				{
-					ImGui::Text("Is of Array Type: ");
-					ImGui::SameLine();
-					ImGui::Checkbox("##Is of Array Type", &pResource->TextureParams.IsOfArrayType);
-				}
-
-				int32 textureFormatIndex = TextureFormatToFormatIndex(pResource->TextureParams.TextureFormat);
-
-				ImGui::Text("Format: ");
-				ImGui::SameLine();
-				if (ImGui::Combo("##Resource Format", &textureFormatIndex, TEXTURE_FORMAT_NAMES, ARR_SIZE(TEXTURE_FORMAT_NAMES)))
-				{
-					pResource->TextureParams.TextureFormat = TextureFormatIndexToFormat(textureFormatIndex);
-				}
-
-				if (!pResource->External)
-				{
-					ImGuiStyle& style = ImGui::GetStyle();
-					static float maxOptionTextSize = style.ItemInnerSpacing.x + ImGui::CalcTextSize(DIMENSION_NAMES[0]).x + ImGui::GetFrameHeight() + 10;
-
-					int32 textureDimensionTypeX = DimensionTypeToDimensionTypeIndex(pResource->TextureParams.XDimType);
-					int32 textureDimensionTypeY = DimensionTypeToDimensionTypeIndex(pResource->TextureParams.YDimType);
-
-					if (m_CurrentlyAddingTextureType != ERenderGraphTextureType::TEXTURE_CUBE)
-					{
-						ImGui::Text("Width: ");
-						ImGui::SameLine();
-						ImGui::PushItemWidth(maxOptionTextSize);
-						if (ImGui::Combo("##Texture X Option", &textureDimensionTypeX, DIMENSION_NAMES, 3))
-						{
-							pResource->TextureParams.XDimType = DimensionTypeIndexToDimensionType(textureDimensionTypeX);
-						}
-						ImGui::PopItemWidth();
-
-						if (pResource->TextureParams.XDimType == ERenderGraphDimensionType::CONSTANT || pResource->TextureParams.XDimType == ERenderGraphDimensionType::RELATIVE)
-						{
-							ImGui::SameLine();
-							ImGui::InputFloat("##Texture X Variable", &pResource->TextureParams.XDimVariable);
-						}
-
-						ImGui::Text("Height: ");
-						ImGui::SameLine();
-						ImGui::PushItemWidth(maxOptionTextSize);
-						if (ImGui::Combo("##Texture Y Option", &textureDimensionTypeY, DIMENSION_NAMES, 3))
-						{
-							pResource->TextureParams.YDimType = DimensionTypeIndexToDimensionType(textureDimensionTypeY);
-						}
-						ImGui::PopItemWidth();
-
-						if (pResource->TextureParams.YDimType == ERenderGraphDimensionType::CONSTANT || pResource->TextureParams.YDimType == ERenderGraphDimensionType::RELATIVE)
-						{
-							ImGui::SameLine();
-							ImGui::InputFloat("##Texture Y Variable", &pResource->TextureParams.YDimVariable);
-						}
-					}
-					else 
-					{
-						ImGui::Text("Width & Height: ");
-						ImGui::SameLine();
-						ImGui::PushItemWidth(maxOptionTextSize);
-						if (ImGui::Combo("##Texture X Option", &textureDimensionTypeX, DIMENSION_NAMES, 3))
-						{
-							pResource->TextureParams.XDimType = DimensionTypeIndexToDimensionType(textureDimensionTypeX);
-						}
-						ImGui::PopItemWidth();
-
-						if (pResource->TextureParams.XDimType == ERenderGraphDimensionType::CONSTANT || pResource->TextureParams.XDimType == ERenderGraphDimensionType::RELATIVE)
-						{
-							ImGui::SameLine();
-							ImGui::InputFloat("##Texture X Variable", &pResource->TextureParams.XDimVariable);
-							pResource->TextureParams.YDimVariable = pResource->TextureParams.XDimVariable;
-						}
-					}
-
-					ImGui::Text("Sample Count: ");
-					ImGui::SameLine();
-					ImGui::InputInt("##Texture Sample Count", &pResource->TextureParams.SampleCount);
-
-					ImGui::Text("Miplevel Count: ");
-					ImGui::SameLine();
-					ImGui::InputInt("##Miplevel Count", &pResource->TextureParams.MiplevelCount);
-
-					int32 samplerTypeIndex = SamplerTypeToSamplerTypeIndex(pResource->TextureParams.SamplerType);
-
-					ImGui::Text("Sampler Type: ");
-					ImGui::SameLine();
-					if (ImGui::Combo("##Sampler Type", &samplerTypeIndex, SAMPLER_NAMES, ARR_SIZE(SAMPLER_NAMES)))
-					{
-						pResource->TextureParams.SamplerType = SamplerTypeIndexToSamplerType(samplerTypeIndex);
-					}
-
-					int32 memoryTypeIndex = MemoryTypeToMemoryTypeIndex(pResource->MemoryType);
-
-					ImGui::Text("Memory Type: ");
-					ImGui::SameLine();
-					if (ImGui::Combo("##Memory Type", &memoryTypeIndex, MEMORY_TYPE_NAMES, ARR_SIZE(MEMORY_TYPE_NAMES)))
-					{
-						pResource->MemoryType = MemoryTypeIndexToMemoryType(memoryTypeIndex);
-					}
-				}
-				break;
-			}
-			case ERenderGraphResourceType::BUFFER:
-			{
-				if (!pResource->External)
-				{
-					ImGuiStyle& style = ImGui::GetStyle();
-					static float maxOptionTextSize = style.ItemInnerSpacing.x + ImGui::CalcTextSize(DIMENSION_NAMES[0]).x + ImGui::GetFrameHeight() + 10;
-
-					int32 bufferSizeType = DimensionTypeToDimensionTypeIndex(pResource->BufferParams.SizeType);
-
-					ImGui::Text("Size: ");
-					ImGui::SameLine();
-					ImGui::PushItemWidth(maxOptionTextSize);
-					if (ImGui::Combo("##Buffer Size Option", &bufferSizeType, DIMENSION_NAMES, 2))
-					{
-						pResource->BufferParams.SizeType = DimensionTypeIndexToDimensionType(bufferSizeType);
-					}
-					ImGui::PopItemWidth();
-
-					if (pResource->BufferParams.SizeType == ERenderGraphDimensionType::CONSTANT)
-					{
-						ImGui::SameLine();
-						ImGui::InputInt("##Buffer Size", &pResource->BufferParams.Size);
-					}
-
-					int32 memoryTypeIndex = MemoryTypeToMemoryTypeIndex(pResource->MemoryType);
-
-					ImGui::Text("Memory Type: ");
-					ImGui::SameLine();
-					if (ImGui::Combo("##Memory Type", &memoryTypeIndex, MEMORY_TYPE_NAMES, ARR_SIZE(MEMORY_TYPE_NAMES)))
-					{
-						pResource->MemoryType = MemoryTypeIndexToMemoryType(memoryTypeIndex);
-					}
-				}
-				break;
-			}
-			case ERenderGraphResourceType::ACCELERATION_STRUCTURE:
-			{
-				break;
-			}
-		}
-	}
-
-	void RenderGraphEditor::RenderShaderView(float textWidth, float textHeight)
-	{
-		UNREFERENCED_VARIABLE(textHeight);
-		static int32 selectedResourceIndex = -1;
-
-		//for (auto fileIt = m_FilesInShaderDirectory.begin(); fileIt != m_FilesInShaderDirectory.end(); fileIt++)
-		//{
-		//	std::iterator_traits<TArray<std::string>::Iterator>::difference_type v;
-
-		//	int32 index = std::distance(m_FilesInShaderDirectory.begin(), fileIt);
-		//	const String* pFilename = &(*fileIt);
-
-		//	//if (pFilename->find(".glsl") != String::npos)
-		//	{
-		//		if (ImGui::Selectable(pFilename->c_str(), selectedResourceIndex == index, ImGuiSeparatorFlags_None, ImVec2(textWidth, textHeight)))
-		//		{
-		//			selectedResourceIndex = index;
-		//		}
-
-		//		if (ImGui::BeginDragDropSource())
-		//		{
-		//			ImGui::SetDragDropPayload("SHADER", &pFilename, sizeof(const String*));
-		//			ImGui::EndDragDropSource();
-		//		}
-		//	}
-		//}
-
-		RenderShaderTreeView(m_FilesInShaderMap, textWidth, textHeight, selectedResourceIndex);
-
-		
-	}
-
-	void RenderGraphEditor::RenderShaderTreeView(const LambdaDirectory& dir, float textWidth, float textHeight, int32& selectedIndex)
-	{
-		if (ImGui::TreeNode(dir.Name.c_str()))
-		{
-			for (auto entry = dir.Children.begin(); entry != dir.Children.end(); entry++)
-			{
-				std::iterator_traits<TArray<std::string>::Iterator>::difference_type v;
-
-				int32 index = std::distance(dir.Children.begin(), entry);
-				const String* pFilename = &(entry->Name);
-			
-				if (entry->isDirectory)
-				{
-					RenderShaderTreeView(*entry, textWidth, textHeight, selectedIndex);
-				}
-				else
-				{
-					ImGui::Bullet();
-					if (ImGui::Selectable(pFilename->c_str(), selectedIndex == index, ImGuiSeparatorFlags_None, ImVec2(textWidth, textHeight)))
-					{
-						selectedIndex = index;
-					}
-
-					if (ImGui::BeginDragDropSource())
-					{
-						ImGui::SetDragDropPayload("SHADER", &pFilename, sizeof(const String*));
-						ImGui::EndDragDropSource();
-					}
-				}
-			}
-			ImGui::TreePop();
-		}
-	}
-
-	void RenderGraphEditor::RenderGraphView()
-	{
-		bool openAddRenderStagePopup = false;
-		bool openSaveRenderStagePopup = false;
-		bool openLoadRenderStagePopup = false;
-
-		String renderStageToDelete = "";
-
-		if (ImGui::BeginMenuBar())
-		{
-			if (ImGui::BeginMenu("Menu"))
-			{
-				if (ImGui::MenuItem("Save", NULL, nullptr))
-				{
-					openSaveRenderStagePopup = true;
-				}
-
-				if (ImGui::MenuItem("Load", NULL, nullptr))
-				{
-					openLoadRenderStagePopup = true;
-				}
-
-				/*ImGui::NewLine();
-
-				if (ImGui::MenuItem("Apply", NULL, nullptr))
-				{
-					RefactoredRenderGraph* pTest = DBG_NEW RefactoredRenderGraph(RenderSystem::GetDevice());
-
-					RenderGraphDesc renderGraphDesc = {};
-					renderGraphDesc.MaxTexturesPerDescriptorSet = 256;
-					renderGraphDesc.pParsedRenderGraphStructure = &m_ParsedRenderGraphStructure;
-
-					pTest->Init(&renderGraphDesc);
-				}*/
-
-				ImGui::EndMenu();
-			}
-
-			if (ImGui::BeginMenu("Edit"))
-			{
-				if (ImGui::MenuItem("Add Graphics Render Stage", NULL, nullptr))
-				{
-					m_CurrentlyAddingRenderStage = EPipelineStateType::PIPELINE_STATE_TYPE_GRAPHICS;
-					openAddRenderStagePopup = true;
-				}
-
-				if (ImGui::MenuItem("Add Compute Render Stage", NULL, nullptr))
-				{
-					m_CurrentlyAddingRenderStage = EPipelineStateType::PIPELINE_STATE_TYPE_COMPUTE;
-					openAddRenderStagePopup = true;
-				}
-
-				if (ImGui::MenuItem("Add Ray Tracing Render Stage", NULL, nullptr))
-				{
-					m_CurrentlyAddingRenderStage = EPipelineStateType::PIPELINE_STATE_TYPE_RAY_TRACING;
-					openAddRenderStagePopup = true;
-				}
-				ImGui::EndMenu();
-			}
-			ImGui::EndMenuBar();
-		}
-
-		imnodes::BeginNodeEditor();
-
-		ImGui::GetWindowDrawList()->Flags &= ~ImDrawListFlags_AntiAliasedLines; //Disable this since otherwise link thickness does not work
-
-		//Resource State Groups
-		for (uint32 resourceStateGroupIndex = 0; resourceStateGroupIndex < m_ResourceStateGroups.GetSize(); resourceStateGroupIndex++)
-		{
-			EditorResourceStateGroup* pResourceStateGroup = &m_ResourceStateGroups[resourceStateGroupIndex];
-
-			imnodes::BeginNode(pResourceStateGroup->OutputNodeIndex);
-
-			imnodes::BeginNodeTitleBar();
-			ImGui::Text((pResourceStateGroup->Name + "_OUTPUT").c_str());
-			imnodes::EndNodeTitleBar();
-
-			String resourceStateToRemove = "";
-
-			for (const EditorResourceStateIdent& resourceStateIdent : pResourceStateGroup->ResourceStateIdents)
-			{
-				uint32 primaryAttributeIndex	= resourceStateIdent.AttributeIndex / 2;
-				uint32 inputAttributeIndex		= resourceStateIdent.AttributeIndex;
-				uint32 outputAttributeIndex		= inputAttributeIndex + 1;
-				EditorRenderGraphResourceState* pResourceState = &m_ResourceStatesByHalfAttributeIndex[primaryAttributeIndex];
-
-				PushPinColorIfNeeded(EEditorPinType::OUTPUT, nullptr, pResourceState, inputAttributeIndex);
-				imnodes::BeginOutputAttribute(outputAttributeIndex);
-				ImGui::Text(pResourceState->ResourceName.c_str());
-				ImGui::SameLine();
-				if (pResourceState->Removable)
-				{
-					if (ImGui::Button("-"))
-					{
-						resourceStateToRemove = pResourceState->ResourceName;
-					}
-				}
-				imnodes::EndOutputAttribute();
-				PopPinColorIfNeeded(EEditorPinType::OUTPUT, nullptr, pResourceState, inputAttributeIndex);
-			}
-
-			if (resourceStateGroupIndex != EXTERNAL_RESOURCE_STATE_GROUP_INDEX)
-			{
-				ImGui::Button("Drag Resource Here");
-
-				if (ImGui::BeginDragDropTarget())
-				{
-					const ImGuiPayload* pPayload = ImGui::AcceptDragDropPayload("RESOURCE");
-
-					if (pPayload != nullptr)
-					{
-						RenderGraphResourceDesc* pResource = *reinterpret_cast<RenderGraphResourceDesc**>(pPayload->Data);
-
-						if (pResourceStateGroup->FindResourceStateIdent(pResource->Name) == pResourceStateGroup->ResourceStateIdents.end())
-						{
-							pResourceStateGroup->ResourceStateIdents.PushBack(CreateResourceState(pResource->Name, pResourceStateGroup->Name, true, ERenderGraphResourceBindingType::NONE));
-							m_ParsedGraphDirty = true;
-						}
-					}
-
-					ImGui::EndDragDropTarget();
-				}
-			}
-
-			imnodes::EndNode();
-
-			//Remove resource if "-" button pressed
-			if (!resourceStateToRemove.empty())
-			{
-				RemoveResourceStateFrom(resourceStateToRemove, pResourceStateGroup);
-			}
-
-			//Temporal Resource State Group has Output and Input Stages
-			if (resourceStateGroupIndex == TEMPORAL_RESOURCE_STATE_GROUP_INDEX)
-			{
-				imnodes::BeginNode(pResourceStateGroup->InputNodeIndex);
-
-				imnodes::BeginNodeTitleBar();
-				ImGui::Text((pResourceStateGroup->Name + "_INPUT").c_str());
-				imnodes::EndNodeTitleBar();
-
-				String resourceStateToRemove = "";
-
-				for (const EditorResourceStateIdent& resourceStateIdent : pResourceStateGroup->ResourceStateIdents)
-				{
-					uint32 primaryAttributeIndex	= resourceStateIdent.AttributeIndex / 2;
-					uint32 inputAttributeIndex		= resourceStateIdent.AttributeIndex;
-					uint32 outputAttributeIndex		= inputAttributeIndex + 1;
-					EditorRenderGraphResourceState* pResourceState = &m_ResourceStatesByHalfAttributeIndex[primaryAttributeIndex];
-
-					PushPinColorIfNeeded(EEditorPinType::INPUT, nullptr, pResourceState, inputAttributeIndex);
-					imnodes::BeginInputAttribute(inputAttributeIndex);
-					ImGui::Text(pResourceState->ResourceName.c_str());
-					ImGui::SameLine();
-					if (pResourceState->Removable)
-					{
-						if (ImGui::Button("-"))
-						{
-							resourceStateToRemove = pResourceState->ResourceName;
-						}
-					}
-					imnodes::EndInputAttribute();
-					PopPinColorIfNeeded(EEditorPinType::INPUT, nullptr, pResourceState, inputAttributeIndex);
-				}
-
-				ImGui::Button("Drag Resource Here");
-
-				if (ImGui::BeginDragDropTarget())
-				{
-					const ImGuiPayload* pPayload = ImGui::AcceptDragDropPayload("RESOURCE");
-
-					if (pPayload != nullptr)
-					{
-						RenderGraphResourceDesc* pResource = *reinterpret_cast<RenderGraphResourceDesc**>(pPayload->Data);
-
-						if (pResourceStateGroup->FindResourceStateIdent(pResource->Name) == pResourceStateGroup->ResourceStateIdents.end())
-						{
-							pResourceStateGroup->ResourceStateIdents.PushBack(CreateResourceState(pResource->Name, pResourceStateGroup->Name, true, ERenderGraphResourceBindingType::NONE));
-							m_ParsedGraphDirty = true;
-						}
-					}
-
-					ImGui::EndDragDropTarget();
-				}
-
-				imnodes::EndNode();
-
-				//Remove resource if "-" button pressed
-				if (!resourceStateToRemove.empty())
-				{
-					RemoveResourceStateFrom(resourceStateToRemove, pResourceStateGroup);
-				}
-			}
-		}
-
-		//Final Output
-		{
-			imnodes::BeginNode(m_FinalOutput.NodeIndex);
-
-			imnodes::BeginNodeTitleBar();
-			ImGui::Text("FINAL_OUTPUT");
-			imnodes::EndNodeTitleBar();
-
-			uint32 primaryAttributeIndex	= m_FinalOutput.BackBufferAttributeIndex / 2;
-			uint32 inputAttributeIndex		= m_FinalOutput.BackBufferAttributeIndex;
-			uint32 outputAttributeIndex		= inputAttributeIndex + 1;
-			EditorRenderGraphResourceState* pResource = &m_ResourceStatesByHalfAttributeIndex[primaryAttributeIndex];
-
-			PushPinColorIfNeeded(EEditorPinType::INPUT, nullptr, pResource, inputAttributeIndex);
-			imnodes::BeginInputAttribute(inputAttributeIndex);
-			ImGui::Text(pResource->ResourceName.c_str());
-			imnodes::EndInputAttribute();
-			PopPinColorIfNeeded(EEditorPinType::INPUT, nullptr, pResource, inputAttributeIndex);
-
-			imnodes::EndNode();
-		}
-
-		//Render Stages
-		for (auto renderStageIt = m_RenderStagesByName.begin(); renderStageIt != m_RenderStagesByName.end(); renderStageIt++)
-		{
-			EditorRenderStageDesc* pRenderStage = &renderStageIt->second;
-			bool hasDepthAttachment = false;
-
-			int32 moveResourceStateAttributeIndex	= -1;
-			int32 moveResourceStateMoveAddition		= 0;
-
-			imnodes::BeginNode(pRenderStage->NodeIndex);
-
-			String renderStageType = RenderStageTypeToString(pRenderStage->Type);
-			
-			imnodes::BeginNodeTitleBar();
-			ImGui::Text("%s : [%s]", pRenderStage->Name.c_str(), renderStageType.c_str());
-			ImGui::SameLine();
-			if (ImGui::Button("Delete"))
-			{
-				renderStageToDelete = pRenderStage->Name;
-			}
-			ImGui::Text("Enabled: ");
-			ImGui::SameLine();
-			if (ImGui::Checkbox("##Render Stage Enabled Checkbox", &pRenderStage->Enabled)) m_ParsedGraphDirty = true;
-
-			ImGui::Text("Allow Overriding of Binding Types:");
-			ImGui::SameLine();
-			ImGui::Checkbox(("##Override Recommended Binding Types" + pRenderStage->Name).c_str(), &pRenderStage->OverrideRecommendedBindingType);
-
-			imnodes::EndNodeTitleBar();
-
-			String resourceStateToRemove = "";
-
-			//Render Resource State
-			for (uint32 resourceStateLocalIndex = 0; resourceStateLocalIndex < pRenderStage->ResourceStateIdents.GetSize(); resourceStateLocalIndex++)
-			{
-				const EditorResourceStateIdent* pResourceStateIdent = &pRenderStage->ResourceStateIdents[resourceStateLocalIndex];
-				int32 primaryAttributeIndex		= pResourceStateIdent->AttributeIndex / 2;
-				int32 inputAttributeIndex		= pResourceStateIdent->AttributeIndex;
-				int32 outputAttributeIndex		= inputAttributeIndex + 1;
-				EditorRenderGraphResourceState* pResourceState = &m_ResourceStatesByHalfAttributeIndex[primaryAttributeIndex];
-
-				auto resourceIt = FindResource(pResourceState->ResourceName);
-
-				if (resourceIt == m_Resources.end())
-				{
-					LOG_ERROR("[RenderGraphEditor]: Resource with name \"%s\" could not be found when calculating resource state binding types", pResourceState->ResourceName.c_str());
-					return;
-				}
-
-				RenderGraphResourceDesc* pResource = &(*resourceIt);
-
-				PushPinColorIfNeeded(EEditorPinType::INPUT, pRenderStage, pResourceState, inputAttributeIndex);
-				imnodes::BeginInputAttribute(inputAttributeIndex);
-				ImGui::Text(pResourceState->ResourceName.c_str());
-				imnodes::EndInputAttribute();
-				PopPinColorIfNeeded(EEditorPinType::INPUT, pRenderStage, pResourceState, inputAttributeIndex);
-
-				ImGui::SameLine();
-
-				PushPinColorIfNeeded(EEditorPinType::OUTPUT, pRenderStage, pResourceState, outputAttributeIndex);
-				imnodes::BeginOutputAttribute(outputAttributeIndex);
-				if (pResourceState->Removable)
-				{
-					if (ImGui::Button("-"))
-					{
-						resourceStateToRemove = pResourceState->ResourceName;
-					}
-				}
-				else
-				{
-					ImGui::InvisibleButton("##Resouce State Invisible Button", ImGui::CalcTextSize("-"));
-				}
-
-				if (resourceStateLocalIndex > 0)
-				{
-					ImGui::SameLine();
-
-					if (ImGui::ArrowButton("##Move Resource State Up Button", ImGuiDir_Up))
-					{
-						moveResourceStateAttributeIndex = primaryAttributeIndex;
-						moveResourceStateMoveAddition = -1;
-					}
-				}
-
-				if (resourceStateLocalIndex < pRenderStage->ResourceStateIdents.GetSize() - 1)
-				{
-					ImGui::SameLine();
-
-					if (ImGui::ArrowButton("##Move Resource State Down Button", ImGuiDir_Down))
-					{
-						moveResourceStateAttributeIndex = primaryAttributeIndex;
-						moveResourceStateMoveAddition = 1;
-					}
-				}
-
-				imnodes::EndOutputAttribute();
-				PopPinColorIfNeeded(EEditorPinType::OUTPUT, pRenderStage, pResourceState, outputAttributeIndex);
-
-				TArray<ERenderGraphResourceBindingType> bindingTypes;
-				TArray<const char*> bindingTypeNames;
-				CalculateResourceStateBindingTypes(pRenderStage, pResource, pResourceState, bindingTypes, bindingTypeNames);
-
-				if (bindingTypes.GetSize() > 0)
-				{
-					int32 selectedItem = 0;
-
-					if (pResourceState->BindingType != ERenderGraphResourceBindingType::NONE)
-					{
-						auto bindingTypeIt = std::find(bindingTypes.begin(), bindingTypes.end(), pResourceState->BindingType);
-
-						if (bindingTypeIt != bindingTypes.end())
-						{
-							selectedItem = std::distance(bindingTypes.begin(), bindingTypeIt);
-						}
-						else
-						{
-							pResourceState->BindingType = bindingTypes[0];
-						}
-					}
-
-					ImGui::Text("\tBinding:");
-					ImGui::SameLine();
-					ImGui::SetNextItemWidth(ImGui::CalcTextSize("COMBINED SAMPLER").x + ImGui::GetFrameHeight() + 4.0f); //Max Length String to be displayed + Arrow Size + Some extra
-					if (ImGui::BeginCombo(("##Binding List" + pResourceState->ResourceName).c_str(), bindingTypeNames[selectedItem]))
-					{
-						for (uint32 bt = 0; bt < bindingTypeNames.GetSize(); bt++)
-						{
-							const bool is_selected = (selectedItem == bt);
-							if (ImGui::Selectable(bindingTypeNames[bt], is_selected))
-							{
-								selectedItem = bt;
-								pResourceState->BindingType = bindingTypes[selectedItem];
-								m_ParsedGraphDirty = true;
-							}
-
-							if (is_selected)
-								ImGui::SetItemDefaultFocus();
-						}
-						ImGui::EndCombo();
-					}
-				}
-
-				if (pResourceState->BindingType == ERenderGraphResourceBindingType::ATTACHMENT && pResource->Type == ERenderGraphResourceType::TEXTURE && pResource->TextureParams.TextureFormat == EFormat::FORMAT_D24_UNORM_S8_UINT)
-					hasDepthAttachment = true;
-			}
-
-			PushPinColorIfNeeded(EEditorPinType::RENDER_STAGE_INPUT, pRenderStage, nullptr , -1);
-			imnodes::BeginInputAttribute(pRenderStage->InputAttributeIndex);
-			ImGui::Text("New Input");
-			imnodes::EndInputAttribute();
-			PopPinColorIfNeeded(EEditorPinType::RENDER_STAGE_INPUT, pRenderStage, nullptr, -1);
-
-			ImGui::Button("Drag Resource Here");
-
-			if (ImGui::BeginDragDropTarget())
-			{
-				const ImGuiPayload* pPayload = ImGui::AcceptDragDropPayload("RESOURCE");
-
-				if (pPayload != nullptr)
-				{
-					RenderGraphResourceDesc* pResource = *reinterpret_cast<RenderGraphResourceDesc**>(pPayload->Data);
-
-					if (pRenderStage->FindResourceStateIdent(pResource->Name) == pRenderStage->ResourceStateIdents.end())
-					{
-						pRenderStage->ResourceStateIdents.PushBack(CreateResourceState(pResource->Name, pRenderStage->Name, true, ERenderGraphResourceBindingType::NONE));
-						m_ParsedGraphDirty = true;
-					}
-				}
-
-				ImGui::EndDragDropTarget();
-			}
-
-			//If Graphics, Render Draw Type and Render Pass options 
-			if (pRenderStage->Type == EPipelineStateType::PIPELINE_STATE_TYPE_GRAPHICS)
-			{
-				if (hasDepthAttachment)
-				{
-					ImGui::Text("Depth Testing Enabled:");
-					ImGui::SameLine();
-					ImGui::Checkbox("##Depth Testing Enabled", &pRenderStage->Graphics.DepthTestEnabled);
-				}
-				else
-				{
-					pRenderStage->Graphics.DepthTestEnabled = false;
-				}
-
-				TArray<ERenderStageDrawType> drawTypes							= { ERenderStageDrawType::SCENE_INDIRECT, ERenderStageDrawType::FULLSCREEN_QUAD };
-				TArray<const char*> drawTypeNames								= { "SCENE INDIRECT", "FULLSCREEN QUAD" };
-				auto selectedDrawTypeIt											= std::find(drawTypes.begin(), drawTypes.end(), pRenderStage->Graphics.DrawType);
-				int32 selectedDrawType											= 0;
-				if (selectedDrawTypeIt != drawTypes.end()) selectedDrawType		= std::distance(drawTypes.begin(), selectedDrawTypeIt);
-
-				ImGui::Text(("\tDraw Type:"));
-				ImGui::SameLine();
-				ImGui::SetNextItemWidth(ImGui::CalcTextSize("FULLSCREEN QUAD").x + ImGui::GetFrameHeight() + 4.0f); //Max Length String to be displayed + Arrow Size + Some extra
-				if (ImGui::BeginCombo(("##Draw Type" + pRenderStage->Name).c_str(), drawTypeNames[selectedDrawType]))
-				{
-					for (uint32 dt = 0; dt < drawTypeNames.GetSize(); dt++)
-					{
-						const bool is_selected = (selectedDrawType == dt);
-						if (ImGui::Selectable(drawTypeNames[dt], is_selected))
-						{
-							selectedDrawType = dt;
-							pRenderStage->Graphics.DrawType = drawTypes[selectedDrawType];
-							m_ParsedGraphDirty = true;
-						}
-
-						if (is_selected)
-							ImGui::SetItemDefaultFocus();
-					}
-					ImGui::EndCombo();
-				}
-
-				if (pRenderStage->Graphics.DrawType == ERenderStageDrawType::SCENE_INDIRECT)
-				{
-					//Index Buffer
-					{
-						EditorRenderGraphResourceState* pResourceState = &m_ResourceStatesByHalfAttributeIndex[pRenderStage->Graphics.IndexBufferAttributeIndex / 2];
-
-						PushPinColorIfNeeded(EEditorPinType::INPUT, pRenderStage, pResourceState, -1);
-						imnodes::BeginInputAttribute(pRenderStage->Graphics.IndexBufferAttributeIndex);
-						ImGui::Text("Index Buffer");
-
-						if (!pResourceState->ResourceName.empty())
-						{
-							ImGui::Text(pResourceState->ResourceName.c_str());
-							ImGui::SameLine();
-
-							if (pResourceState->Removable)
-							{
-								if (ImGui::Button("-"))
-								{
-									pResourceState->ResourceName = "";
-									DestroyLink(pResourceState->InputLinkIndex);
-								}
-							}
-						}
-						imnodes::EndInputAttribute();
-						PopPinColorIfNeeded(EEditorPinType::INPUT, pRenderStage, pResourceState, -1);
-					}
-					
-					//Indirect Args Buffer
-					{
-						EditorRenderGraphResourceState* pResourceState = &m_ResourceStatesByHalfAttributeIndex[pRenderStage->Graphics.IndirectArgsBufferAttributeIndex / 2];
-
-						PushPinColorIfNeeded(EEditorPinType::INPUT, pRenderStage, pResourceState, -1);
-						imnodes::BeginInputAttribute(pRenderStage->Graphics.IndirectArgsBufferAttributeIndex);
-						ImGui::Text("Indirect Args Buffer");
-
-						if (!pResourceState->ResourceName.empty())
-						{
-							ImGui::Text(pResourceState->ResourceName.c_str());
-							ImGui::SameLine();
-
-							if (pResourceState->Removable)
-							{
-								if (ImGui::Button("-"))
-								{
-									pResourceState->ResourceName = "";
-									DestroyLink(pResourceState->InputLinkIndex);
-								}
-							}
-						}
-						imnodes::EndInputAttribute();
-						PopPinColorIfNeeded(EEditorPinType::INPUT, pRenderStage, pResourceState, -1);
-					}
-				}
-			}
-
-			//Render Shader Boxes
-			if (!pRenderStage->CustomRenderer)
-			{
-				RenderShaderBoxes(pRenderStage);
-			}
-
-			imnodes::EndNode();
-
-			//Remove resource if "-" button pressed
-			if (!resourceStateToRemove.empty())
-			{
-				RemoveResourceStateFrom(resourceStateToRemove, pRenderStage);
-			}
-
-			//Move Resource State
-			if (moveResourceStateAttributeIndex != -1)
-			{
-				EditorRenderGraphResourceState* pResourceState = &m_ResourceStatesByHalfAttributeIndex[moveResourceStateAttributeIndex];
-
-				auto resourceStateMoveIt	= pRenderStage->FindResourceStateIdent(pResourceState->ResourceName);
-				auto resourceStateSwapIt	= resourceStateMoveIt + moveResourceStateMoveAddition;
-				std::iter_swap(resourceStateMoveIt, resourceStateSwapIt);
-			}
-		}
-
-		//Render Links
-		for (auto linkIt = m_ResourceStateLinksByLinkIndex.begin(); linkIt != m_ResourceStateLinksByLinkIndex.end(); linkIt++)
-		{
-			EditorRenderGraphResourceLink* pLink = &linkIt->second;
-
-			imnodes::Link(pLink->LinkIndex, pLink->SrcAttributeIndex, pLink->DstAttributeIndex);
-		}
-
-		imnodes::EndNodeEditor();
-
-		//Check for newly destroyed Render Stage
-		if (!renderStageToDelete.empty())
-		{
-			auto renderStageByNameIt = m_RenderStagesByName.find(renderStageToDelete);
-
-			EditorRenderStageDesc* pRenderStage = &renderStageByNameIt->second;
-
-			if (pRenderStage->Type == EPipelineStateType::PIPELINE_STATE_TYPE_GRAPHICS)
-			{
-				if (pRenderStage->Graphics.IndexBufferAttributeIndex != -1)
-				{
-					EditorRenderGraphResourceState* pResourceState = &m_ResourceStatesByHalfAttributeIndex[pRenderStage->Graphics.IndexBufferAttributeIndex / 2];
-					DestroyLink(pResourceState->InputLinkIndex);
-
-					m_ResourceStatesByHalfAttributeIndex.erase(pRenderStage->Graphics.IndexBufferAttributeIndex);
-					m_ParsedGraphDirty = true;
-				}
-
-				if (pRenderStage->Graphics.IndexBufferAttributeIndex != -1)
-				{
-					EditorRenderGraphResourceState* pResourceState = &m_ResourceStatesByHalfAttributeIndex[pRenderStage->Graphics.IndirectArgsBufferAttributeIndex / 2];
-					DestroyLink(pResourceState->InputLinkIndex);
-
-					m_ResourceStatesByHalfAttributeIndex.erase(pRenderStage->Graphics.IndexBufferAttributeIndex);
-					m_ParsedGraphDirty = true;
-				}
-			}
-
-			for (EditorResourceStateIdent& resourceStateIdent : pRenderStage->ResourceStateIdents)
-			{
-				int32 resourceAttributeIndex	= resourceStateIdent.AttributeIndex;
-				int32 primaryAttributeIndex		= resourceAttributeIndex / 2;
-				int32 inputAttributeIndex		= resourceAttributeIndex;
-				int32 outputAttributeIndex		= resourceAttributeIndex + 1;
-
-				EditorRenderGraphResourceState* pResourceState = &m_ResourceStatesByHalfAttributeIndex[primaryAttributeIndex];
-
-				DestroyLink(pResourceState->InputLinkIndex);
-
-				//Copy so that DestroyLink wont delete from set we're iterating through
-				TSet<int32> outputLinkIndices = pResourceState->OutputLinkIndices;
-				for (auto outputLinkIt = outputLinkIndices.begin(); outputLinkIt != outputLinkIndices.end(); outputLinkIt++)
-				{
-					int32 linkToBeDestroyedIndex = *outputLinkIt;
-					DestroyLink(linkToBeDestroyedIndex);
-				}
-
-				m_ResourceStatesByHalfAttributeIndex.erase(primaryAttributeIndex);
-				m_ParsedGraphDirty = true;
-			}
-
-			pRenderStage->ResourceStateIdents.Clear();
-
-			m_RenderStageNameByInputAttributeIndex.erase(pRenderStage->InputAttributeIndex);
-			m_RenderStagesByName.erase(renderStageByNameIt);
-		}
-
-		int32 linkStartAttributeID		= -1;
-		
-		if (imnodes::IsLinkStarted(&linkStartAttributeID))
-		{
-			m_StartedLinkInfo.LinkStarted				= true;
-			m_StartedLinkInfo.LinkStartAttributeID		= linkStartAttributeID;
-			m_StartedLinkInfo.LinkStartedOnInputPin		= linkStartAttributeID % 2 == 0;
-			m_StartedLinkInfo.LinkStartedOnResource		= m_ResourceStatesByHalfAttributeIndex[linkStartAttributeID / 2].ResourceName;
-		}
-
-		if (imnodes::IsLinkDropped())
-		{
-			m_StartedLinkInfo = {};
-		}
-
-		//Check for newly created Links
-		int32 srcAttributeIndex = 0;
-		int32 dstAttributeIndex = 0;
-		if (imnodes::IsLinkCreated(&srcAttributeIndex, &dstAttributeIndex))
-		{
-			if (CheckLinkValid(&srcAttributeIndex, &dstAttributeIndex))
-			{
-				//Check if Render Stage Input Attribute
-				auto renderStageNameIt = m_RenderStageNameByInputAttributeIndex.find(dstAttributeIndex);
-				if (renderStageNameIt != m_RenderStageNameByInputAttributeIndex.end())
-				{
-					EditorRenderStageDesc* pRenderStage = &m_RenderStagesByName[renderStageNameIt->second];
-					auto resourceIt = FindResource(m_ResourceStatesByHalfAttributeIndex[srcAttributeIndex / 2].ResourceName);
-
-					if (resourceIt != m_Resources.end())
-					{
-						auto resourceStateIdentIt = pRenderStage->FindResourceStateIdent(resourceIt->Name);
-
-						if (resourceStateIdentIt == pRenderStage->ResourceStateIdents.end())
-						{
-							pRenderStage->ResourceStateIdents.PushBack(CreateResourceState(resourceIt->Name, pRenderStage->Name, true, ERenderGraphResourceBindingType::NONE));
-							resourceStateIdentIt = pRenderStage->ResourceStateIdents.begin() + (pRenderStage->ResourceStateIdents.GetSize() - 1);
-						}
-
-						dstAttributeIndex = resourceStateIdentIt->AttributeIndex;
-					}
-				}
-
-				EditorRenderGraphResourceState* pSrcResourceState = &m_ResourceStatesByHalfAttributeIndex[srcAttributeIndex / 2];
-				EditorRenderGraphResourceState* pDstResourceState = &m_ResourceStatesByHalfAttributeIndex[dstAttributeIndex / 2];
-
-				auto srcResourceIt = FindResource(pSrcResourceState->ResourceName);
-
-				if (srcResourceIt != m_Resources.end())
-				{
-					bool allowedDrawResource = pDstResourceState->BindingType == ERenderGraphResourceBindingType::DRAW_RESOURCE && srcResourceIt->Type == ERenderGraphResourceType::BUFFER;
-
-					if (pSrcResourceState->ResourceName == pDstResourceState->ResourceName || allowedDrawResource)
-					{
-						//Destroy old link
-						if (pDstResourceState->InputLinkIndex != -1)
-						{
-							int32 linkToBeDestroyedIndex = pDstResourceState->InputLinkIndex;
-							DestroyLink(linkToBeDestroyedIndex);
-						}
-
-						//If this is a Draw Resource, rename it
-						if (allowedDrawResource)
-						{
-							pDstResourceState->ResourceName = pSrcResourceState->ResourceName;
-						}
-
-						EditorRenderGraphResourceLink newLink = {};
-						newLink.LinkIndex = s_NextLinkID++;
-						newLink.SrcAttributeIndex = srcAttributeIndex;
-						newLink.DstAttributeIndex = dstAttributeIndex;
-						m_ResourceStateLinksByLinkIndex[newLink.LinkIndex] = newLink;
-
-						pDstResourceState->InputLinkIndex = newLink.LinkIndex;
-						pSrcResourceState->OutputLinkIndices.insert(newLink.LinkIndex);
-						m_ParsedGraphDirty = true;
-					}
-				}
-			}
-
-			m_StartedLinkInfo = {};
-		}
-
-		//Check for newly destroyed links
-		int32 linkIndex = 0;
-		if (imnodes::IsLinkDestroyed(&linkIndex))
-		{
-			DestroyLink(linkIndex);
-
-			m_StartedLinkInfo = {};
-		}
-
-		if		(openAddRenderStagePopup)	ImGui::OpenPopup("Add Render Stage ##Popup");
-		else if (openSaveRenderStagePopup)	ImGui::OpenPopup("Save Render Graph ##Popup");
-		else if (openLoadRenderStagePopup)	ImGui::OpenPopup("Load Render Graph ##Popup");
-	}
-
-	void RenderGraphEditor::RenderAddRenderStageView()
-	{
-		constexpr const int32 RENDER_STAGE_NAME_BUFFER_LENGTH = 256;
-		static char renderStageNameBuffer[RENDER_STAGE_NAME_BUFFER_LENGTH];
-		static bool customRenderer = false;
-
-		static int32	selectedXOption	= 2;
-		static int32	selectedYOption	= 2;
-		static int32	selectedZOption	= 0;
-
-		static float32	xVariable = 1.0f;
-		static float32	yVariable = 1.0f;
-		static float32	zVariable = 1.0f;
-
-		ImGui::SetNextWindowSize(ImVec2(360, 500), ImGuiCond_Once);
-		if (ImGui::BeginPopupModal("Add Render Stage ##Popup"))
-		{
-			if (m_CurrentlyAddingRenderStage != EPipelineStateType::PIPELINE_STATE_TYPE_NONE)
-			{
-				ImGui::AlignTextToFramePadding();
-
-				ImGui::Text("Render Stage Name:");
-				ImGui::SameLine();
-				ImGui::InputText("##Render Stage Name", renderStageNameBuffer, RENDER_STAGE_NAME_BUFFER_LENGTH, ImGuiInputTextFlags_CharsUppercase | ImGuiInputTextFlags_CharsNoBlank);
-
-				ImGui::Text("Custom Renderer:  ");
-				ImGui::SameLine();
-				ImGui::Checkbox("##Render Stage Custom Renderer", &customRenderer);
-
-				//Render Pipeline State specific options
-				if (!customRenderer)
-				{
-					if (m_CurrentlyAddingRenderStage == EPipelineStateType::PIPELINE_STATE_TYPE_GRAPHICS)
-					{
-						ImGui::Text("Dimensions");
-
-						ImGuiStyle& style = ImGui::GetStyle();
-						static float maxOptionTextSize = style.ItemInnerSpacing.x + ImGui::CalcTextSize(DIMENSION_NAMES[0]).x + ImGui::GetFrameHeight() + 10;
-
-						ImGui::Text("Width:  ");
-						ImGui::SameLine();
-						ImGui::PushItemWidth(maxOptionTextSize);
-						ImGui::Combo("##Render Stage X Option", &selectedXOption, DIMENSION_NAMES, 3);
-						ImGui::PopItemWidth();
-
-						if (selectedXOption == 0 || selectedXOption == 2)
-						{
-							ImGui::SameLine();
-							ImGui::InputFloat("##Render Stage X Variable", &xVariable);
-						}
-
-						ImGui::Text("Height: ");
-						ImGui::SameLine();
-						ImGui::PushItemWidth(maxOptionTextSize);
-						ImGui::Combo("##Render Stage Y Option", &selectedYOption, DIMENSION_NAMES, 3);
-						ImGui::PopItemWidth();
-
-						if (selectedYOption == 0 || selectedYOption == 2)
-						{
-							ImGui::SameLine();
-							ImGui::InputFloat("##Render Stage Y Variable", &yVariable);
-						}
-					}
-					else if (m_CurrentlyAddingRenderStage == EPipelineStateType::PIPELINE_STATE_TYPE_COMPUTE)
-					{
-						ImGui::Text("Work Group Size");
-
-						ImGuiStyle& style = ImGui::GetStyle();
-						static float maxOptionTextSize = style.ItemInnerSpacing.x + ImGui::CalcTextSize(DIMENSION_NAMES[3]).x + ImGui::GetFrameHeight() + 10;
-
-						ImGui::Text("X: ");
-						ImGui::SameLine();
-						ImGui::PushItemWidth(maxOptionTextSize);
-						ImGui::Combo("##Render Stage X Option", &selectedXOption, DIMENSION_NAMES, 4);
-						ImGui::PopItemWidth();
-
-						if (selectedXOption == 0 || selectedXOption == 2 || selectedXOption == 3)
-						{
-							ImGui::SameLine();
-							ImGui::InputFloat("##Render Stage X Variable", &xVariable);
-						}
-
-						if (selectedXOption != 3)
-						{
-							ImGui::Text("Y: ");
-							ImGui::SameLine();
-							ImGui::PushItemWidth(maxOptionTextSize);
-							ImGui::Combo("##Render Stage Y Option", &selectedYOption, DIMENSION_NAMES, 3);
-							ImGui::PopItemWidth();
-
-							if (selectedYOption == 0 || selectedYOption == 2)
-							{
-								ImGui::SameLine();
-								ImGui::InputFloat("##Render Stage Y Variable", &yVariable);
-							}
-
-							ImGui::Text("Z: ");
-							ImGui::SameLine();
-							ImGui::PushItemWidth(maxOptionTextSize);
-							ImGui::Combo("##Render Stage Z Option", &selectedZOption, DIMENSION_NAMES, 2);
-							ImGui::PopItemWidth();
-
-							if (selectedZOption == 0 || selectedZOption == 2)
-							{
-								ImGui::SameLine();
-								ImGui::InputFloat("##Render Stage Z Variable", &zVariable);
-							}
-						}
-					}
-					else if (m_CurrentlyAddingRenderStage == EPipelineStateType::PIPELINE_STATE_TYPE_RAY_TRACING)
-					{
-						ImGui::Text("Ray Gen. Dimensions");
-
-						ImGuiStyle& style = ImGui::GetStyle();
-						static float maxOptionTextSize = style.ItemInnerSpacing.x + ImGui::CalcTextSize(DIMENSION_NAMES[0]).x + ImGui::GetFrameHeight() + 10;
-
-						ImGui::Text("Wdith: ");
-						ImGui::SameLine();
-						ImGui::PushItemWidth(maxOptionTextSize);
-						ImGui::Combo("##Render Stage X Option", &selectedXOption, DIMENSION_NAMES, 3);
-						ImGui::PopItemWidth();
-
-						if (selectedXOption == 0 || selectedXOption == 2)
-						{
-							ImGui::SameLine();
-							ImGui::InputFloat("##Render Stage X Variable", &xVariable);
-						}
-
-						ImGui::Text("Height: ");
-						ImGui::SameLine();
-						ImGui::PushItemWidth(maxOptionTextSize);
-						ImGui::Combo("##Render Stage Y Option", &selectedYOption, DIMENSION_NAMES, 3);
-						ImGui::PopItemWidth();
-
-						if (selectedYOption == 0 || selectedYOption == 2)
-						{
-							ImGui::SameLine();
-							ImGui::InputFloat("##Render Stage Y Variable", &yVariable);
-						}
-
-						ImGui::Text("Depth: ");
-						ImGui::SameLine();
-						ImGui::PushItemWidth(maxOptionTextSize);
-						ImGui::Combo("##Render Stage Z Option", &selectedZOption, DIMENSION_NAMES, 2);
-						ImGui::PopItemWidth();
-
-						if (selectedZOption == 0 || selectedZOption == 2)
-						{
-							ImGui::SameLine();
-							ImGui::InputFloat("##Render Stage Z Variable", &zVariable);
-						}
-					}
-				}
-
-				bool done = false;
-				bool renderStageExists = m_RenderStagesByName.find(renderStageNameBuffer) != m_RenderStagesByName.end();
-				bool renderStageNameEmpty = renderStageNameBuffer[0] == 0;
-				bool renderStageInvalid = renderStageExists || renderStageNameEmpty;
-
-				if (renderStageExists)
-				{
-					ImGui::Text("A render stage with that name already exists...");
-				}
-				else if (renderStageNameEmpty)
-				{
-					ImGui::Text("Render Stage name empty...");
-				}
-
-				if (ImGui::Button("Close"))
-				{
-					done = true;
-				}
-
-				ImGui::SameLine();
-
-				if (renderStageInvalid)
-				{
-					ImGui::PushItemFlag(ImGuiItemFlags_Disabled, true);
-					ImGui::PushStyleVar(ImGuiStyleVar_Alpha, ImGui::GetStyle().Alpha * 0.5f);
-				}
-
-				if (ImGui::Button("Create"))
-				{
-					EditorRenderStageDesc newRenderStage = {};
-					newRenderStage.Name					= renderStageNameBuffer;
-					newRenderStage.NodeIndex			= s_NextNodeID++;
-					newRenderStage.InputAttributeIndex	= s_NextAttributeID;
-					newRenderStage.Type					= m_CurrentlyAddingRenderStage;
-					newRenderStage.CustomRenderer		= customRenderer;
-					newRenderStage.Enabled				= true;
-
-					newRenderStage.Parameters.XDimType		= DimensionTypeIndexToDimensionType(selectedXOption);
-					newRenderStage.Parameters.YDimType		= DimensionTypeIndexToDimensionType(selectedYOption);
-					newRenderStage.Parameters.ZDimType		= DimensionTypeIndexToDimensionType(selectedZOption);
-
-					newRenderStage.Parameters.XDimVariable	= xVariable;
-					newRenderStage.Parameters.YDimVariable	= yVariable;
-					newRenderStage.Parameters.ZDimVariable	= zVariable;
-
-					s_NextAttributeID += 2;
-
-					if (m_CurrentlyAddingRenderStage == EPipelineStateType::PIPELINE_STATE_TYPE_GRAPHICS)
-					{
-						newRenderStage.Graphics.DrawType							= ERenderStageDrawType::FULLSCREEN_QUAD;
-						newRenderStage.Graphics.IndexBufferAttributeIndex			= CreateResourceState("",	newRenderStage.Name, true, ERenderGraphResourceBindingType::DRAW_RESOURCE).AttributeIndex;
-						newRenderStage.Graphics.IndirectArgsBufferAttributeIndex	= CreateResourceState("",	newRenderStage.Name, true, ERenderGraphResourceBindingType::DRAW_RESOURCE).AttributeIndex;
-					}
-
-					m_RenderStageNameByInputAttributeIndex[newRenderStage.InputAttributeIndex] = newRenderStage.Name;
-					m_RenderStagesByName[newRenderStage.Name] = newRenderStage;
-
-					done = true;
-				}
-
-				if (renderStageInvalid)
-				{
-					ImGui::PopItemFlag();
-					ImGui::PopStyleVar();
-				}
-
-				if (done)
-				{
-					ZERO_MEMORY(renderStageNameBuffer, RENDER_STAGE_NAME_BUFFER_LENGTH);
-					customRenderer = false;
-					selectedXOption = 2;
-					selectedYOption = 2;
-					selectedZOption = 0;
-					xVariable = 1.0f;
-					yVariable = 1.0f;
-					zVariable = 1.0f;
-					m_CurrentlyAddingRenderStage = EPipelineStateType::PIPELINE_STATE_TYPE_NONE;
-					ImGui::CloseCurrentPopup();
-				}
-			}
-			else
-			{
-				ImGui::CloseCurrentPopup();
-			}
-
-			ImGui::EndPopup();
-		}
-	}
-
-	void RenderGraphEditor::RenderSaveRenderGraphView()
-	{
-		constexpr const int32 RENDER_GRAPH_NAME_BUFFER_LENGTH = 256;
-		static char renderGraphNameBuffer[RENDER_GRAPH_NAME_BUFFER_LENGTH];
-
-		ImGui::SetNextWindowSize(ImVec2(360, 120));
-		if (ImGui::BeginPopupModal("Save Render Graph ##Popup"))
-		{
-			ImGui::Text("Render Graph Name:");
-			ImGui::SameLine();
-			ImGui::InputText("##Render Graph Name", renderGraphNameBuffer, RENDER_GRAPH_NAME_BUFFER_LENGTH, ImGuiInputTextFlags_CharsUppercase | ImGuiInputTextFlags_CharsNoBlank);
-
-			bool done = false;
-			bool renderGraphNameEmpty = renderGraphNameBuffer[0] == 0;
-
-			if (renderGraphNameEmpty)
-			{
-				ImGui::Text("Render Graph name empty...");
-			}
-
-			if (ImGui::Button("Close"))
-			{
-				done = true;
-			}
-
-			ImGui::SameLine();
-
-			if (renderGraphNameEmpty)
-			{
-				ImGui::PushItemFlag(ImGuiItemFlags_Disabled, true);
-				ImGui::PushStyleVar(ImGuiStyleVar_Alpha, ImGui::GetStyle().Alpha * 0.5f);
-			}
-
-			if (ImGui::Button("Save"))
-			{
-				if (!RenderGraphSerializer::SaveRenderGraphToFile(
-					renderGraphNameBuffer,
-					m_Resources,
-					m_RenderStageNameByInputAttributeIndex,
-					m_RenderStagesByName,
-					m_ResourceStatesByHalfAttributeIndex,
-					m_ResourceStateLinksByLinkIndex,
-					m_ResourceStateGroups,
-					m_FinalOutput))
-				{
-					LOG_ERROR("[RenderGraphEditor]: Failed to save RenderGraph %s", renderGraphNameBuffer);
-				}
-
-				done = true;
-			}
-
-			if (renderGraphNameEmpty)
-			{
-				ImGui::PopItemFlag();
-				ImGui::PopStyleVar();
-			}
-
-			if (done)
-			{
-				ZERO_MEMORY(renderGraphNameBuffer, RENDER_GRAPH_NAME_BUFFER_LENGTH);
-				ImGui::CloseCurrentPopup();
-			}
-
-			ImGui::EndPopup();
-		}
-	}
-
-	void RenderGraphEditor::RenderLoadRenderGraphView()
-	{
-		ImGui::SetNextWindowSize(ImVec2(360, 400));
-		if (ImGui::BeginPopupModal("Load Render Graph ##Popup"))
-		{
-			TArray<String> filesInDirectory = EnumerateFilesInDirectory("../Assets/RenderGraphs/", true);
-			TArray<const char*> renderGraphFilesInDirectory;
-
-			for (auto fileIt = filesInDirectory.begin(); fileIt != filesInDirectory.end(); fileIt++)
-			{
-				const String& filename = *fileIt;
-				
-				if (filename.find(".lrg") != String::npos)
-				{
-					renderGraphFilesInDirectory.PushBack(filename.c_str());
-				}
-			}
-
-			static int32 selectedIndex = 0;
-			static bool loadSucceded = true;
-
-			if (selectedIndex >= renderGraphFilesInDirectory.GetSize()) selectedIndex = renderGraphFilesInDirectory.GetSize() - 1;
-			ImGui::ListBox("##Render Graph Files", &selectedIndex, renderGraphFilesInDirectory.GetData(), (int32)renderGraphFilesInDirectory.GetSize());
-
-			bool done = false;
-
-			if (!loadSucceded)
-			{
-				ImGui::Text("Loading Failed!");
-			}
-
-			if (ImGui::Button("Close"))
-			{
-				done = true;
-			}
-
-			ImGui::SameLine();
-
-			if (ImGui::Button("Load"))
-			{
-				loadSucceded = LoadFromFile(filesInDirectory[selectedIndex]);
-				done = loadSucceded;
-				m_ParsedGraphDirty = loadSucceded;
-			}
-
-			if (done)
-			{
-				selectedIndex	= 0;
-				loadSucceded	= true;
-				ImGui::CloseCurrentPopup();
-			}
-
-			ImGui::EndPopup();
-		}
-	}
-
-	void RenderGraphEditor::RenderParsedRenderGraphView()
-	{
-		imnodes::BeginNodeEditor();
-
-		ImGui::GetWindowDrawList()->Flags &= ~ImDrawListFlags_AntiAliasedLines; //Disable this since otherwise link thickness does not work
-
-		static String textBuffer0;
-		static String textBuffer1;
-		textBuffer0.resize(1024);
-		textBuffer1.resize(1024);
-
-		int32 currentAttributeIndex = INT32_MAX;
-
-		static TArray<std::tuple<int32, int32, int32>> links;
-		links.Clear();
-		links.Reserve(m_ParsedRenderGraphStructure.PipelineStageDescriptions.GetSize());
-
-		float nodeXPos = 0.0f;
-		float nodeXSpace = 350.0f;
-
-		//Resource State Groups
-		for (auto pipelineStageIt = m_ParsedRenderGraphStructure.PipelineStageDescriptions.begin(); pipelineStageIt != m_ParsedRenderGraphStructure.PipelineStageDescriptions.end(); pipelineStageIt++)
-		{
-			int32 distance	= std::distance(m_ParsedRenderGraphStructure.PipelineStageDescriptions.begin(), pipelineStageIt);
-			int32 nodeIndex	= INT32_MAX - distance;
-			const PipelineStageDesc* pPipelineStage = &(*pipelineStageIt);
-
-			if (m_ParsedGraphRenderDirty)
-			{
-				imnodes::SetNodeGridSpacePos(nodeIndex, ImVec2(nodeXPos, 0.0f));
-				nodeXPos += nodeXSpace;
-			}
-
-			imnodes::BeginNode(nodeIndex);
-
-			if (pPipelineStage->Type == ERenderGraphPipelineStageType::RENDER)
-			{
-				const RenderStageDesc* pRenderStage = &m_ParsedRenderGraphStructure.RenderStageDescriptions[pPipelineStage->StageIndex];
-
-				String renderStageType = RenderStageTypeToString(pRenderStage->Type);
-
-				imnodes::BeginNodeTitleBar();
-				ImGui::Text("Render Stage");
-				ImGui::Text("%s : [%s]", pRenderStage->Name.c_str(), renderStageType.c_str());
-				ImGui::Text("RS: %d PS: %d", pPipelineStage->StageIndex, distance);
-				imnodes::EndNodeTitleBar();
-
-				if (ImGui::BeginChild(("##" + std::to_string(pPipelineStage->StageIndex) + " Child").c_str(), ImVec2(220.0f, 220.0f)))
-				{
-					for (auto resourceStateNameIt = pRenderStage->ResourceStates.begin(); resourceStateNameIt != pRenderStage->ResourceStates.end(); resourceStateNameIt++)
-					{
-						const RenderGraphResourceState* pResourceState = &(*resourceStateNameIt);
-						auto resourceIt = FindResource(pResourceState->ResourceName);
-
-						if (resourceIt != m_Resources.end())
-						{
-							textBuffer0 = "";
-							textBuffer1 = "";
-
-							textBuffer0 += resourceIt->Name.c_str();
-							textBuffer1 += "Type: " + RenderGraphResourceTypeToString(resourceIt->Type);
-							textBuffer1 += "\n";
-							textBuffer1 += "Binding: " + BindingTypeToShortString(pResourceState->BindingType);
-							textBuffer1 += "\n";
-							textBuffer1 += "Sub Resource Count: " + std::to_string(resourceIt->SubResourceCount);
-
-							if (resourceIt->Type == ERenderGraphResourceType::TEXTURE)
-							{
-								int32 textureFormatIndex = TextureFormatToFormatIndex(resourceIt->TextureParams.TextureFormat);
-
-								textBuffer1 += "\n";
-								textBuffer1 += "Texture Format: " + String(textureFormatIndex >= 0 ? TEXTURE_FORMAT_NAMES[textureFormatIndex] : "INVALID");
-							}
-							ImVec2 textSize = ImGui::CalcTextSize((textBuffer0 + textBuffer1 + "\n\n\n\n").c_str());
-
-							if (ImGui::BeginChild(("##" + std::to_string(pPipelineStage->StageIndex) + resourceIt->Name + " Child").c_str(), ImVec2(0.0f, textSize.y)))
-							{
-								ImGui::TextColored(ImVec4(0.0f, 1.0f, 0.0f, 1.0f), textBuffer0.c_str());
-								ImGui::TextWrapped(textBuffer1.c_str());
-							}
-
-							ImGui::EndChild();
-						}
-					}
-				}
-				ImGui::EndChild();
-
-				if (pRenderStage->Type == EPipelineStateType::PIPELINE_STATE_TYPE_GRAPHICS)
-				{
-					ImGui::NewLine();
-					ImGui::Text("RenderPass Transitions:");
-
-					if (ImGui::BeginChild("##RenderPass Transitions", ImVec2(220.0f, 220.0f)))
-					{
-						for (auto resourceStateNameIt = pRenderStage->ResourceStates.begin(); resourceStateNameIt != pRenderStage->ResourceStates.end(); resourceStateNameIt++)
-						{
-							const RenderGraphResourceState* pResourceState = &(*resourceStateNameIt);
-
-							if (pResourceState->BindingType == ERenderGraphResourceBindingType::ATTACHMENT)
-							{
-								auto resourceIt = FindResource(pResourceState->ResourceName);
-
-								if (resourceIt != m_Resources.end())
-								{
-									textBuffer0 = "";
-									textBuffer1 = "";
-
-									textBuffer0 += resourceIt->Name.c_str();
-									textBuffer1 += BindingTypeToShortString(pResourceState->AttachmentSynchronizations.PrevBindingType) + " -> " + BindingTypeToShortString(pResourceState->AttachmentSynchronizations.NextBindingType);
-									ImVec2 textSize = ImGui::CalcTextSize((textBuffer0 + textBuffer1 + "\n\n\n").c_str());
-
-									if (ImGui::BeginChild(("##" + std::to_string(pPipelineStage->StageIndex) + resourceIt->Name + " Child").c_str(), ImVec2(0.0f, textSize.y)))
-									{
-										ImGui::TextColored(ImVec4(0.0f, 1.0f, 0.0f, 1.0f), textBuffer0.c_str());
-										ImGui::TextWrapped(textBuffer1.c_str());
-									}
-
-									ImGui::EndChild();
-								}
-							}
-						}
-					}
-					ImGui::EndChild();
-				}
-
-				imnodes::BeginInputAttribute(currentAttributeIndex--);
-				ImGui::InvisibleButton("##Resouce State Invisible Input Button", ImGui::CalcTextSize("-"));
-				imnodes::EndInputAttribute();
-
-				ImGui::SameLine();
-
-				imnodes::BeginOutputAttribute(currentAttributeIndex--);
-				ImGui::InvisibleButton("##Resouce State Invisible Output Button", ImGui::CalcTextSize("-"));
-				imnodes::EndOutputAttribute();
-			}
-			else if (pPipelineStage->Type == ERenderGraphPipelineStageType::SYNCHRONIZATION)
-			{
-				const SynchronizationStageDesc* pSynchronizationStage = &m_ParsedRenderGraphStructure.SynchronizationStageDescriptions[pPipelineStage->StageIndex];
-
-				imnodes::BeginNodeTitleBar();
-				ImGui::Text("Synchronization Stage");
-				ImGui::Text("SS: %d PS: %d", pPipelineStage->StageIndex, distance);
-				imnodes::EndNodeTitleBar();
-
-				if (ImGui::BeginChild(("##" + std::to_string(pPipelineStage->StageIndex) + " Child").c_str(), ImVec2(220.0f, 220.0f)))
-				{
-					for (auto synchronizationIt = pSynchronizationStage->Synchronizations.begin(); synchronizationIt != pSynchronizationStage->Synchronizations.end(); synchronizationIt++)
-					{
-						const RenderGraphResourceSynchronizationDesc* pSynchronization = &(*synchronizationIt);
-						auto resourceIt = FindResource(pSynchronization->ResourceName);
-
-						if (resourceIt != m_Resources.end())
-						{
-							textBuffer0 = "";
-							textBuffer1 = "";
-
-							textBuffer0 += resourceIt->Name.c_str();
-							textBuffer1 += "\n";
-							textBuffer1 += CommandQueueToString(pSynchronization->PrevQueue) + " -> " + CommandQueueToString(pSynchronization->NextQueue);
-							textBuffer1 += "\n";
-							textBuffer1 += BindingTypeToShortString(pSynchronization->PrevBindingType) + " -> " + BindingTypeToShortString(pSynchronization->NextBindingType);
-							ImVec2 textSize = ImGui::CalcTextSize((textBuffer0 + textBuffer1 + "\n\n\n\n").c_str());
-
-							if (ImGui::BeginChild(("##" + std::to_string(pPipelineStage->StageIndex) + resourceIt->Name + " Child").c_str(), ImVec2(0.0f, textSize.y)))
-							{
-								ImGui::TextColored(ImVec4(0.0f, 1.0f, 0.0f, 1.0f), textBuffer0.c_str());
-								ImGui::TextWrapped(textBuffer1.c_str());
-							}
-
-							ImGui::EndChild();
-						}
-					}
-				}
-
-				ImGui::EndChild();
-
-				imnodes::BeginInputAttribute(currentAttributeIndex--);
-				ImGui::InvisibleButton("##Resouce State Invisible Input Button", ImGui::CalcTextSize("-"));
-				imnodes::EndInputAttribute();
-
-				ImGui::SameLine();
-
-				imnodes::BeginOutputAttribute(currentAttributeIndex--);
-				ImGui::InvisibleButton("##Resouce State Invisible Output Button", ImGui::CalcTextSize("-"));
-				imnodes::EndOutputAttribute();
-			}
-
-			if (pipelineStageIt != m_ParsedRenderGraphStructure.PipelineStageDescriptions.begin())
-			{
-				links.PushBack(std::make_tuple(nodeIndex, currentAttributeIndex + 3, currentAttributeIndex + 2));
-			}
-
-			imnodes::EndNode();
-		}
-
-		for (auto linkIt = links.begin(); linkIt != links.end(); linkIt++)
-		{
-			imnodes::Link(std::get<0>(*linkIt), std::get<1>(*linkIt), std::get<2>(*linkIt));
-		}
-
-		imnodes::EndNodeEditor();
-
-		m_ParsedGraphRenderDirty = false;
-	}
-
-	void RenderGraphEditor::RenderShaderBoxes(EditorRenderStageDesc* pRenderStage)
-	{
-		if (pRenderStage->Type == EPipelineStateType::PIPELINE_STATE_TYPE_GRAPHICS)
-		{
-			if (pRenderStage->Graphics.Shaders.VertexShaderName.empty()		&&
-				pRenderStage->Graphics.Shaders.GeometryShaderName.empty()	&&
-				pRenderStage->Graphics.Shaders.HullShaderName.empty()		&&
-				pRenderStage->Graphics.Shaders.DomainShaderName.empty())
-			{
-				ImGui::PushID("##Task Shader ID");
-				ImGui::Button(pRenderStage->Graphics.Shaders.TaskShaderName.empty() ? "Task Shader" : pRenderStage->Graphics.Shaders.TaskShaderName.c_str());
-				RenderShaderBoxCommon(&pRenderStage->Graphics.Shaders.TaskShaderName);
-				ImGui::PopID();
-				
-				ImGui::PushID("##Mesh Shader ID");
-				ImGui::Button(pRenderStage->Graphics.Shaders.MeshShaderName.empty() ? "Mesh Shader" : pRenderStage->Graphics.Shaders.MeshShaderName.c_str());
-				RenderShaderBoxCommon(&pRenderStage->Graphics.Shaders.MeshShaderName);
-				ImGui::PopID();
-			}
-
-			if (pRenderStage->Graphics.Shaders.TaskShaderName.empty() &&
-				pRenderStage->Graphics.Shaders.MeshShaderName.empty())
-			{
-				ImGui::PushID("##Vertex Shader ID");
-				ImGui::Button(pRenderStage->Graphics.Shaders.VertexShaderName.empty() ? "Vertex Shader" : pRenderStage->Graphics.Shaders.VertexShaderName.c_str());
-				RenderShaderBoxCommon(&pRenderStage->Graphics.Shaders.VertexShaderName);
-				ImGui::PopID();
-				
-				ImGui::PushID("##Geometry Shader ID");
-				ImGui::Button(pRenderStage->Graphics.Shaders.GeometryShaderName.empty() ? "Geometry Shader" : pRenderStage->Graphics.Shaders.GeometryShaderName.c_str());
-				RenderShaderBoxCommon(&pRenderStage->Graphics.Shaders.GeometryShaderName);
-				ImGui::PopID();
-
-				ImGui::PushID("##Hull Shader ID");
-				ImGui::Button(pRenderStage->Graphics.Shaders.HullShaderName.empty() ? "Hull Shader" : pRenderStage->Graphics.Shaders.HullShaderName.c_str());
-				RenderShaderBoxCommon(&pRenderStage->Graphics.Shaders.HullShaderName);
-				ImGui::PopID();
-
-				ImGui::PushID("##Domain Shader ID");
-				ImGui::Button(pRenderStage->Graphics.Shaders.DomainShaderName.empty() ? "Domain Shader" : pRenderStage->Graphics.Shaders.DomainShaderName.c_str());
-				RenderShaderBoxCommon(&pRenderStage->Graphics.Shaders.DomainShaderName);
-				ImGui::PopID();
-			}
-
-			ImGui::PushID("##Pixel Shader ID");
-			ImGui::Button(pRenderStage->Graphics.Shaders.PixelShaderName.empty() ? "Pixel Shader" : pRenderStage->Graphics.Shaders.PixelShaderName.c_str());
-			RenderShaderBoxCommon(&pRenderStage->Graphics.Shaders.PixelShaderName);
-			ImGui::PopID();
-		}
-		else if (pRenderStage->Type == EPipelineStateType::PIPELINE_STATE_TYPE_COMPUTE)
-		{
-			ImGui::PushID("##Compute Shader ID");
-			ImGui::Button(pRenderStage->Compute.ShaderName.empty() ? "Shader" : pRenderStage->Compute.ShaderName.c_str());
-			RenderShaderBoxCommon(&pRenderStage->Compute.ShaderName);
-			ImGui::PopID();
-		}
-		else if (pRenderStage->Type == EPipelineStateType::PIPELINE_STATE_TYPE_RAY_TRACING)
-		{
-			ImGui::PushID("##Raygen Shader ID");
-			ImGui::Button(pRenderStage->RayTracing.Shaders.RaygenShaderName.empty() ? "Raygen Shader" : pRenderStage->RayTracing.Shaders.RaygenShaderName.c_str());
-			RenderShaderBoxCommon(&pRenderStage->RayTracing.Shaders.RaygenShaderName);
-			ImGui::PopID();
-
-			uint32 missBoxesCount = glm::min(pRenderStage->RayTracing.Shaders.MissShaderCount + 1, MAX_MISS_SHADER_COUNT);
-			for (uint32 m = 0; m < missBoxesCount; m++)
-			{
-				bool added = false;
-				bool removed = false;
-
-				ImGui::PushID(m);
-				ImGui::Button(pRenderStage->RayTracing.Shaders.pMissShaderNames[m].empty() ? "Miss Shader" : pRenderStage->RayTracing.Shaders.pMissShaderNames[m].c_str());
-				RenderShaderBoxCommon(&(pRenderStage->RayTracing.Shaders.pMissShaderNames[m]), &added, &removed);
-				ImGui::PopID();
-
-				if (added) 
-					pRenderStage->RayTracing.Shaders.MissShaderCount++;
-
-				if (removed)
-				{
-					for (uint32 m2 = m; m2 < missBoxesCount - 1; m2++)
-					{
-						pRenderStage->RayTracing.Shaders.pMissShaderNames[m2] = pRenderStage->RayTracing.Shaders.pMissShaderNames[m2 + 1];
-					}
-
-					pRenderStage->RayTracing.Shaders.MissShaderCount--;
-					missBoxesCount--;
-				}
-			}
-
-			uint32 closestHitBoxesCount = glm::min(pRenderStage->RayTracing.Shaders.ClosestHitShaderCount + 1, MAX_CLOSEST_HIT_SHADER_COUNT);
-			for (uint32 ch = 0; ch < closestHitBoxesCount; ch++)
-			{
-				bool added = false;
-				bool removed = false;
-
-				ImGui::PushID(ch);
-				ImGui::Button(pRenderStage->RayTracing.Shaders.pClosestHitShaderNames[ch].empty() ? "Closest Hit Shader" : pRenderStage->RayTracing.Shaders.pClosestHitShaderNames[ch].c_str());
-				RenderShaderBoxCommon(&pRenderStage->RayTracing.Shaders.pClosestHitShaderNames[ch], &added, &removed);
-				ImGui::PopID();
-
-				if (added)
-					pRenderStage->RayTracing.Shaders.ClosestHitShaderCount++;
-
-				if (removed)
-				{
-					for (uint32 ch2 = ch; ch2 < missBoxesCount - 1; ch2++)
-					{
-						pRenderStage->RayTracing.Shaders.pClosestHitShaderNames[ch2] = pRenderStage->RayTracing.Shaders.pClosestHitShaderNames[ch2 + 1];
-					}
-
-					pRenderStage->RayTracing.Shaders.ClosestHitShaderCount--;
-					closestHitBoxesCount--;
-				}
-			}
-		}
-	}
-
-	void RenderGraphEditor::RenderShaderBoxCommon(String* pTarget, bool* pAdded, bool* pRemoved)
-	{
-		if (ImGui::BeginDragDropTarget())
-		{
-			const ImGuiPayload* pPayload = ImGui::AcceptDragDropPayload("SHADER");
-
-			if (pPayload != nullptr)
-			{
-				String* pShaderName = *reinterpret_cast<String**>(pPayload->Data);
-				if (pAdded != nullptr && pTarget->empty()) (*pAdded) = true;
-				(*pTarget) = *pShaderName;
-			}
-
-			ImGui::EndDragDropTarget();
-		}
-
-		if (!pTarget->empty())
-		{
-			ImGui::SameLine();
-
-			if (ImGui::Button("-"))
-			{
-				(*pTarget) = "";
-				if (pRemoved != nullptr) (*pRemoved) = true;
-			}
-		}
-	}
-
-	TArray<RenderGraphResourceDesc>::Iterator RenderGraphEditor::FindResource(const String& name)
-	{
-		for (auto resourceIt = m_Resources.Begin(); resourceIt != m_Resources.End(); resourceIt++)
-		{
-			if (resourceIt->Name == name)
-				return resourceIt;
-		}
-
-		return m_Resources.End();
-	}
-
-	EditorResourceStateIdent RenderGraphEditor::CreateResourceState(const String& resourceName, const String& renderStageName, bool removable, ERenderGraphResourceBindingType bindingType)
-	{
-		if (bindingType == ERenderGraphResourceBindingType::NONE)
-		{
-			auto resourceIt = FindResource(resourceName);
-
-			if (resourceIt != m_Resources.End())
-			{
-				switch (resourceIt->Type)
-				{
-					case ERenderGraphResourceType::TEXTURE:
-					{
-						bindingType = ERenderGraphResourceBindingType::COMBINED_SAMPLER;
-						break;
-					}
-					case ERenderGraphResourceType::BUFFER:
-					{
-						bindingType = ERenderGraphResourceBindingType::CONSTANT_BUFFER;
-						break;
-					}
-					case ERenderGraphResourceType::ACCELERATION_STRUCTURE:
-					{
-						bindingType = ERenderGraphResourceBindingType::ACCELERATION_STRUCTURE;
-						break;
-					}
-				}
-			}
-		}
-
-		EditorRenderGraphResourceState resourceState = {};
-		resourceState.ResourceName		= resourceName;
-		resourceState.RenderStageName	= renderStageName;
-		resourceState.Removable			= removable;
-		resourceState.BindingType		= bindingType;
-
-		int32 attributeIndex = s_NextAttributeID;
-		s_NextAttributeID += 2;
-
-		m_ResourceStatesByHalfAttributeIndex[attributeIndex / 2]			= resourceState;
-		return { resourceName, attributeIndex };
-	}
-
-	bool RenderGraphEditor::CheckLinkValid(int32* pSrcAttributeIndex, int32* pDstAttributeIndex)
-	{
-		int32 src = *pSrcAttributeIndex;
-		int32 dst = *pDstAttributeIndex;
-		
-		if (src % 2 == 1 && dst % 2 == 0)
-		{
-			if (dst + 1 == src)
-				return false;
-			
-			return true;
-		}
-		else if (src % 2 == 0 && dst % 2 == 1)
-		{
-			if (src + 1 == dst)
-				return false;
-
-			(*pSrcAttributeIndex) = dst;
-			(*pDstAttributeIndex) = src;
-			return true;
-		}
-
-		return false;
-	}
-
-	void RenderGraphEditor::RemoveResourceStateFrom(const String& name, EditorResourceStateGroup* pResourceStateGroup)
-	{
-		auto resourceStateIndexIt = pResourceStateGroup->FindResourceStateIdent(name);
-
-		if (resourceStateIndexIt != pResourceStateGroup->ResourceStateIdents.end())
-		{
-			int32 attributeIndex = resourceStateIndexIt->AttributeIndex;
-			auto resourceStateIt = m_ResourceStatesByHalfAttributeIndex.find(attributeIndex / 2);
-			EditorRenderGraphResourceState* pResourceState = &resourceStateIt->second;
-
-			DestroyLink(pResourceState->InputLinkIndex);
-
-			//Copy so that DestroyLink wont delete from set we're iterating through
-			TSet<int32> outputLinkIndices = pResourceState->OutputLinkIndices;
-			for (auto outputLinkIt = outputLinkIndices.begin(); outputLinkIt != outputLinkIndices.end(); outputLinkIt++)
-			{
-				int32 linkToBeDestroyedIndex = *outputLinkIt;
-				DestroyLink(linkToBeDestroyedIndex);
-			}
-
-			m_ResourceStatesByHalfAttributeIndex.erase(resourceStateIt);
-			pResourceStateGroup->ResourceStateIdents.Erase(resourceStateIndexIt);
-		}
-	}
-
-	void RenderGraphEditor::RemoveResourceStateFrom(const String& name, EditorRenderStageDesc* pRenderStageDesc)
-	{
-		auto resourceStateIndexIt = pRenderStageDesc->FindResourceStateIdent(name);
-
-		if (resourceStateIndexIt != pRenderStageDesc->ResourceStateIdents.end())
-		{
-			int32 attributeIndex = resourceStateIndexIt->AttributeIndex;
-			auto resourceStateIt = m_ResourceStatesByHalfAttributeIndex.find(attributeIndex / 2);
-			EditorRenderGraphResourceState* pResourceState = &resourceStateIt->second;
-
-			DestroyLink(pResourceState->InputLinkIndex);
-
-			//Copy so that DestroyLink wont delete from set we're iterating through
-			TSet<int32> outputLinkIndices = pResourceState->OutputLinkIndices;
-			for (auto outputLinkIt = outputLinkIndices.begin(); outputLinkIt != outputLinkIndices.end(); outputLinkIt++)
-			{
-				int32 linkToBeDestroyedIndex = *outputLinkIt;
-				DestroyLink(linkToBeDestroyedIndex);
-			}
-
-			m_ResourceStatesByHalfAttributeIndex.erase(resourceStateIt);
-			pRenderStageDesc->ResourceStateIdents.Erase(resourceStateIndexIt);
-		}
-	}
-
-	void RenderGraphEditor::DestroyLink(int32 linkIndex)
-	{
-		if (linkIndex >= 0)
-		{
-			auto linkToBeDestroyedIt = m_ResourceStateLinksByLinkIndex.find(linkIndex);
-
-			if (linkToBeDestroyedIt != m_ResourceStateLinksByLinkIndex.end())
-			{
-				EditorRenderGraphResourceState* pSrcResource = &m_ResourceStatesByHalfAttributeIndex[linkToBeDestroyedIt->second.SrcAttributeIndex / 2];
-				EditorRenderGraphResourceState* pDstResource = &m_ResourceStatesByHalfAttributeIndex[linkToBeDestroyedIt->second.DstAttributeIndex / 2];
-
-				m_ResourceStateLinksByLinkIndex.erase(linkIndex);
-
-				pDstResource->InputLinkIndex = -1;
-				pSrcResource->OutputLinkIndices.erase(linkIndex);
-				m_ParsedGraphDirty = true;
-			}
-			else
-			{
-				LOG_ERROR("[RenderGraphEditor]: DestroyLink called for linkIndex %d which does not exist", linkIndex);
-			}
-		}
-		else
-		{
-			LOG_ERROR("[RenderGraphEditor]: DestroyLink called for invalid linkIndex %d", linkIndex);
-		}
-	}
-
-	void RenderGraphEditor::PushPinColorIfNeeded(EEditorPinType pinType, EditorRenderStageDesc* pRenderStage, EditorRenderGraphResourceState* pResourceState, int32 targetAttributeIndex)
-	{
-		if (CustomPinColorNeeded(pinType, pRenderStage, pResourceState, targetAttributeIndex))
-		{
-			imnodes::PushColorStyle(imnodes::ColorStyle_Pin,		HOVERED_COLOR);
-			imnodes::PushColorStyle(imnodes::ColorStyle_PinHovered, HOVERED_COLOR);
-		}
-	}
-
-	void RenderGraphEditor::PopPinColorIfNeeded(EEditorPinType pinType, EditorRenderStageDesc* pRenderStage, EditorRenderGraphResourceState* pResourceState, int32 targetAttributeIndex)
-	{
-		if (CustomPinColorNeeded(pinType, pRenderStage, pResourceState, targetAttributeIndex))
-		{
-			imnodes::PopColorStyle();
-			imnodes::PopColorStyle();
-		}
-	}
-
-	bool RenderGraphEditor::CustomPinColorNeeded(EEditorPinType pinType, EditorRenderStageDesc* pRenderStage, EditorRenderGraphResourceState* pResourceState, int32 targetAttributeIndex)
-	{
-		if (m_StartedLinkInfo.LinkStarted)
-		{
-			if (pResourceState == nullptr)
-			{
-				//Started on Output Pin and target is RENDER_STAGE_INPUT Pin
-				if (!m_StartedLinkInfo.LinkStartedOnInputPin && pinType == EEditorPinType::RENDER_STAGE_INPUT)
-				{
-					return true;
-				}
-			}
-			else if (m_StartedLinkInfo.LinkStartedOnResource == pResourceState->ResourceName || m_StartedLinkInfo.LinkStartedOnResource.size() == 0)
-			{
-				if (!m_StartedLinkInfo.LinkStartedOnInputPin)
-				{
-					if (pinType == EEditorPinType::INPUT && (targetAttributeIndex + 1) != m_StartedLinkInfo.LinkStartAttributeID)
-					{
-						return true;
-					}
-				}
-				else
-				{
-					if (pinType == EEditorPinType::OUTPUT && (m_StartedLinkInfo.LinkStartAttributeID + 1) != targetAttributeIndex)
-					{
-						return true;
-					}
-				}
-			}
-		}
-
-		return false;
-	}
-
-	void RenderGraphEditor::CalculateResourceStateBindingTypes(const EditorRenderStageDesc* pRenderStage, const RenderGraphResourceDesc* pResource, const EditorRenderGraphResourceState* pResourceState, TArray<ERenderGraphResourceBindingType>& bindingTypes, TArray<const char*>& bindingTypeNames)
-	{
-		bool read	= pResourceState->InputLinkIndex != -1;
-		bool write	= pResourceState->OutputLinkIndices.size() > 0;
-
-		switch (pResource->Type)
-		{
-			case ERenderGraphResourceType::TEXTURE:
-			{
-				if (pRenderStage->OverrideRecommendedBindingType)
-				{
-					if (pRenderStage->Type == EPipelineStateType::PIPELINE_STATE_TYPE_GRAPHICS)
-					{
-						if (pResource->TextureParams.IsOfArrayType == false && (pResource->SubResourceCount == 1 || pResource->BackBufferBound))
-						{
-							bindingTypes.PushBack(ERenderGraphResourceBindingType::ATTACHMENT);
-							bindingTypeNames.PushBack("ATTACHMENT");
-						}
-					}
-
-					bindingTypes.PushBack(ERenderGraphResourceBindingType::COMBINED_SAMPLER);
-					bindingTypeNames.PushBack("COMBINED SAMPLER");
-					
-					bindingTypes.PushBack(ERenderGraphResourceBindingType::UNORDERED_ACCESS_READ);
-					bindingTypeNames.PushBack("UNORDERED ACCESS R");
-
-					bindingTypes.PushBack(ERenderGraphResourceBindingType::UNORDERED_ACCESS_WRITE);
-					bindingTypeNames.PushBack("UNORDERED ACCESS W");
-
-					bindingTypes.PushBack(ERenderGraphResourceBindingType::UNORDERED_ACCESS_READ_WRITE);
-					bindingTypeNames.PushBack("UNORDERED ACCESS RW");
-				}
-				else
-				{
-					if (read && write)
-					{
-						//READ && WRITE TEXTURE
-						if (pRenderStage->Type == EPipelineStateType::PIPELINE_STATE_TYPE_GRAPHICS)
-						{
-							if (pResource->TextureParams.IsOfArrayType == false && (pResource->SubResourceCount == 1 || pResource->BackBufferBound))
-							{
-								bindingTypes.PushBack(ERenderGraphResourceBindingType::ATTACHMENT);
-								bindingTypeNames.PushBack("ATTACHMENT");
-							}
-						}
-
-						bindingTypes.PushBack(ERenderGraphResourceBindingType::UNORDERED_ACCESS_READ_WRITE);
-						bindingTypeNames.PushBack("UNORDERED ACCESS RW");
-					}
-					else if (read)
-					{
-						//READ TEXTURE
-
-						//If the texture is of Depth/Stencil format we allow Attachment as binding type even if it is discovered as in read mode
-						if (pResource->TextureParams.TextureFormat == EFormat::FORMAT_D24_UNORM_S8_UINT)
-						{
-							if (pRenderStage->Type == EPipelineStateType::PIPELINE_STATE_TYPE_GRAPHICS)
-							{
-								if (pResource->TextureParams.IsOfArrayType == false && (pResource->SubResourceCount == 1 || pResource->BackBufferBound))
-								{
-									bindingTypes.PushBack(ERenderGraphResourceBindingType::ATTACHMENT);
-									bindingTypeNames.PushBack("ATTACHMENT");
-								}
-							}
-						}
-
-						bindingTypes.PushBack(ERenderGraphResourceBindingType::COMBINED_SAMPLER);
-						bindingTypeNames.PushBack("COMBINED SAMPLER");
-
-						bindingTypes.PushBack(ERenderGraphResourceBindingType::UNORDERED_ACCESS_READ);
-						bindingTypeNames.PushBack("UNORDERED ACCESS R");
-					}
-					else if (write)
-					{
-						//WRITE TEXTURE
-
-						if (pRenderStage->Type == EPipelineStateType::PIPELINE_STATE_TYPE_GRAPHICS)
-						{
-							if (pResource->TextureParams.IsOfArrayType == false && (pResource->SubResourceCount == 1 || pResource->BackBufferBound))
-							{
-								bindingTypes.PushBack(ERenderGraphResourceBindingType::ATTACHMENT);
-								bindingTypeNames.PushBack("ATTACHMENT");
-							}
-						}
-
-						bindingTypes.PushBack(ERenderGraphResourceBindingType::UNORDERED_ACCESS_WRITE);
-						bindingTypeNames.PushBack("UNORDERED ACCESS W");
-					}
-					else if (pResource->TextureParams.TextureFormat == EFormat::FORMAT_D24_UNORM_S8_UINT)
-					{
-						//If the texture is of Depth/Stencil format we allow Attachment as binding type even if it is discovered as in read mode
-
-						if (pRenderStage->Type == EPipelineStateType::PIPELINE_STATE_TYPE_GRAPHICS)
-						{
-							if (pResource->TextureParams.IsOfArrayType == false && (pResource->SubResourceCount == 1 || pResource->BackBufferBound))
-							{
-								bindingTypes.PushBack(ERenderGraphResourceBindingType::ATTACHMENT);
-								bindingTypeNames.PushBack("ATTACHMENT");
-							}
-						}
-					}
-				}
-				break;
-			}
-			case ERenderGraphResourceType::BUFFER:
-			{
-				if (pRenderStage->OverrideRecommendedBindingType)
-				{
-					bindingTypes.PushBack(ERenderGraphResourceBindingType::CONSTANT_BUFFER);
-					bindingTypeNames.PushBack("CONSTANT BUFFER");
-
-					bindingTypes.PushBack(ERenderGraphResourceBindingType::UNORDERED_ACCESS_READ);
-					bindingTypeNames.PushBack("UNORDERED ACCESS R");
-
-					bindingTypes.PushBack(ERenderGraphResourceBindingType::UNORDERED_ACCESS_WRITE);
-					bindingTypeNames.PushBack("UNORDERED ACCESS W");
-
-					bindingTypes.PushBack(ERenderGraphResourceBindingType::UNORDERED_ACCESS_READ_WRITE);
-					bindingTypeNames.PushBack("UNORDERED ACCESS RW");
-				}
-				else
-				{
-					if (read && write)
-					{
-						//READ && WRITE BUFFER
-						bindingTypes.PushBack(ERenderGraphResourceBindingType::UNORDERED_ACCESS_READ_WRITE);
-						bindingTypeNames.PushBack("UNORDERED ACCESS RW");
-					}
-					else if (read)
-					{
-						//READ BUFFER
-						bindingTypes.PushBack(ERenderGraphResourceBindingType::CONSTANT_BUFFER);
-						bindingTypeNames.PushBack("CONSTANT BUFFER");
-
-						bindingTypes.PushBack(ERenderGraphResourceBindingType::UNORDERED_ACCESS_READ);
-						bindingTypeNames.PushBack("UNORDERED ACCESS R");
-					}
-					else if (write)
-					{
-						//WRITE BUFFER
-						bindingTypes.PushBack(ERenderGraphResourceBindingType::UNORDERED_ACCESS_WRITE);
-						bindingTypeNames.PushBack("UNORDERED ACCESS W");
-					}
-				}
-
-				break;
-			}
-			case ERenderGraphResourceType::ACCELERATION_STRUCTURE:
-			{
-				if (pRenderStage->OverrideRecommendedBindingType)
-				{
-					bindingTypes.PushBack(ERenderGraphResourceBindingType::ACCELERATION_STRUCTURE);
-					bindingTypeNames.PushBack("ACCELERATION STRUCTURE");
-
-					bindingTypes.PushBack(ERenderGraphResourceBindingType::UNORDERED_ACCESS_READ);
-					bindingTypeNames.PushBack("UNORDERED ACCESS R");
-
-					bindingTypes.PushBack(ERenderGraphResourceBindingType::UNORDERED_ACCESS_WRITE);
-					bindingTypeNames.PushBack("UNORDERED ACCESS W");
-
-					bindingTypes.PushBack(ERenderGraphResourceBindingType::UNORDERED_ACCESS_READ_WRITE);
-					bindingTypeNames.PushBack("UNORDERED ACCESS RW");
-				}
-				else
-				{
-					if (read && write)
-					{
-						//READ && WRITE ACCELERATION_STRUCTURE
-						bindingTypes.PushBack(ERenderGraphResourceBindingType::UNORDERED_ACCESS_READ_WRITE);
-						bindingTypeNames.PushBack("UNORDERED ACCESS RW");
-					}
-					else if (read)
-					{
-						//READ ACCELERATION_STRUCTURE
-						bindingTypes.PushBack(ERenderGraphResourceBindingType::ACCELERATION_STRUCTURE);
-						bindingTypeNames.PushBack("ACCELERATION STRUCTURE");
-
-						bindingTypes.PushBack(ERenderGraphResourceBindingType::UNORDERED_ACCESS_READ);
-						bindingTypeNames.PushBack("UNORDERED ACCESS R");
-					}
-					else if (write)
-					{
-						//WRITE ACCELERATION_STRUCTURE
-						bindingTypes.PushBack(ERenderGraphResourceBindingType::UNORDERED_ACCESS_WRITE);
-						bindingTypeNames.PushBack("UNORDERED ACCESS W");
-					}
-				}
-
-				break;
-			}
-		}
-	}
-
-	bool RenderGraphEditor::LoadFromFile(const String& renderGraphFileName)
-	{
-		//Reset State
-		{
-			m_CurrentlyAddingRenderStage	= EPipelineStateType::PIPELINE_STATE_TYPE_NONE;
-			m_CurrentlyAddingResource		= ERenderGraphResourceType::NONE;
-
-			m_StartedLinkInfo				= {};
-		}
-
-		if (!RenderGraphSerializer::LoadFromFile(
-			renderGraphFileName,
-			m_Resources,
-			m_RenderStageNameByInputAttributeIndex,
-			m_RenderStagesByName,
-			m_ResourceStatesByHalfAttributeIndex,
-			m_ResourceStateLinksByLinkIndex,
-			m_ResourceStateGroups,
-			m_FinalOutput,
-			s_NextNodeID,
-			s_NextAttributeID,
-			s_NextLinkID))
-		{
-			LOG_ERROR("[RenderGraphSerializer]: Failed to load RenderGraph %s from file", renderGraphFileName.c_str());
-			return false;
-		}
-
-		//Parse the Loaded State
-		if (!RenderGraphParser::ParseRenderGraph(
-			&m_ParsedRenderGraphStructure,
-			m_Resources,
-			m_RenderStageNameByInputAttributeIndex,
-			m_RenderStagesByName,
-			m_ResourceStatesByHalfAttributeIndex,
-			m_ResourceStateLinksByLinkIndex,
-			m_ResourceStateGroups,
-			m_FinalOutput,
-			true))
-		{
-			LOG_ERROR("[RenderGraphSerializer]: Failed to parse RenderGraph %s", renderGraphFileName.c_str());
-			return false;
-		}
-
-		//Set Node Positions
-		SetInitialNodePositions();
-
-		return true;
-	}
-
-	void RenderGraphEditor::SetInitialNodePositions()
-	{
-		if (m_GUIInitialized)
-		{
-			float nodeXSpace = 450.0f;
-
-			imnodes::SetNodeGridSpacePos(m_ResourceStateGroups[TEMPORAL_RESOURCE_STATE_GROUP_INDEX].OutputNodeIndex, ImVec2(0.0f, 0.0f));
-			imnodes::SetNodeGridSpacePos(m_ResourceStateGroups[EXTERNAL_RESOURCE_STATE_GROUP_INDEX].OutputNodeIndex, ImVec2(0.0f, 450.0f));
-
-			ImVec2 currentPos = ImVec2(nodeXSpace, 0.0f);
-
-			for (auto pipelineStageIt = m_ParsedRenderGraphStructure.PipelineStageDescriptions.begin(); pipelineStageIt != m_ParsedRenderGraphStructure.PipelineStageDescriptions.end(); pipelineStageIt++)
-			{
-				const PipelineStageDesc* pPipelineStageDesc = &(*pipelineStageIt);
-
-				if (pPipelineStageDesc->Type == ERenderGraphPipelineStageType::RENDER)
-				{
-					const RenderStageDesc* pRenderStageDesc = &m_ParsedRenderGraphStructure.RenderStageDescriptions[pPipelineStageDesc->StageIndex];
-
-					auto renderStageIt = m_RenderStagesByName.find(pRenderStageDesc->Name);
-
-					if (renderStageIt != m_RenderStagesByName.end())
-					{
-						imnodes::SetNodeGridSpacePos(renderStageIt->second.NodeIndex, currentPos);
-						currentPos.x += nodeXSpace;
-					}
-				}
-			}
-
-			imnodes::SetNodeGridSpacePos(m_FinalOutput.NodeIndex, ImVec2(currentPos.x, 450.0f));
-			imnodes::SetNodeGridSpacePos(m_ResourceStateGroups[TEMPORAL_RESOURCE_STATE_GROUP_INDEX].InputNodeIndex, ImVec2(currentPos.x, 0.0f));
-		}
-	}
-
-	void RenderGraphEditor::ResetState()
-	{
-		//Reset to Clear state
-		{
-			s_NextNodeID		= 0;
-			s_NextAttributeID	= 0;
-			s_NextLinkID		= 0;
-
-			m_ResourceStateGroups.Clear();
-			m_FinalOutput = {};
-
-			m_Resources.Clear();
-			m_RenderStageNameByInputAttributeIndex.clear();
-			m_RenderStagesByName.clear();
-			m_ResourceStatesByHalfAttributeIndex.clear();
-			m_ResourceStateLinksByLinkIndex.clear();
-
-			m_CurrentlyAddingRenderStage = EPipelineStateType::PIPELINE_STATE_TYPE_NONE;
-			m_CurrentlyAddingResource = ERenderGraphResourceType::NONE;
-
-			m_StartedLinkInfo = {};
-
-			m_ParsedRenderGraphStructure = {};
-		}
-
-<<<<<<< HEAD
-							//Check if there are resource states that are awaiting linking to this resource state group
-							if (unfinishedLinkIt != unfinishedLinks.end())
-							{
-								if (FixLinkForPreviouslyLoadedResourceState(
-									pResourceState,
-									attributeIndex,
-									loadedResourceStatesByHalfAttributeIndex,
-									loadedResourceStateLinks,
-									unfinishedLinkIt->second))
-								{
-									if (unfinishedLinkIt->second.IsEmpty())
-									{
-										unfinishedLinks.erase(unfinishedLinkIt);
-										unfinishedLinkIt = unfinishedLinks.end();
-									}
-								}
-							}
-
-							//Load Src Stage and check if we can link to it, otherwise we need to add this resource state to unfinishedLinks
-							{
-								String srcStageName = resourceStateObject["src_stage"].GetString();
-
-								CreateLinkForLoadedResourceState(
-									pResourceState,
-									attributeIndex,
-									srcStageName,
-									loadedResourceStateGroups,
-									loadedRenderStagesByName,
-									loadedResourceStatesByHalfAttributeIndex,
-									loadedResourceStateLinks,
-									unfinishedLinks);
-							}
-						}
-
-						loadedResourceStateGroups.PushBack(resourceStateGroup);
-					}
-				}
-				else
-				{
-					LOG_ERROR("[RenderGraphEditor]: \"external_resources_stage\" member wrong type!");
-					return false;
-				}
-			}
-			else
-			{
-				LOG_ERROR("[RenderGraphEditor]: \"external_resources_stage\" member could not be found!");
-				return false;
-			}
-
-			//Load Final Output Stage
-			if (d.HasMember("final_output_stage"))
-			{
-				if (d["final_output_stage"].IsObject())
-				{
-					GenericObject finalOutputStageObject = d["final_output_stage"].GetObject();
-
-					loadedFinalOutput.Name		= finalOutputStageObject["name"].GetString();
-					loadedFinalOutput.NodeIndex = s_NextNodeID++;
-
-					GenericObject resourceStateObject = finalOutputStageObject["back_buffer_state"].GetObject();
-
-					String resourceName		= resourceStateObject["name"].GetString();
-
-					int32 attributeIndex = s_NextAttributeID;
-					s_NextAttributeID += 2;
-
-					EditorRenderGraphResourceState* pResourceState = &loadedResourceStatesByHalfAttributeIndex[attributeIndex / 2];
-					pResourceState->ResourceName		= resourceName;
-					pResourceState->RenderStageName		= loadedFinalOutput.Name;
-					pResourceState->Removable			= resourceStateObject["removable"].GetBool();
-					pResourceState->BindingType			= ResourceStateBindingTypeFromString(resourceStateObject["binding_type"].GetString());
-
-					loadedFinalOutput.BackBufferAttributeIndex = attributeIndex;
-
-					//Load Src Stage and check if we can link to it, otherwise we need to add this resource state to unfinishedLinks
-					{
-						String srcStageName = resourceStateObject["src_stage"].GetString();
-
-						CreateLinkForLoadedResourceState(
-							pResourceState,
-							attributeIndex,
-							srcStageName,
-							loadedResourceStateGroups,
-							loadedRenderStagesByName,
-							loadedResourceStatesByHalfAttributeIndex,
-							loadedResourceStateLinks,
-							unfinishedLinks);
-					}
-				}
-				else
-				{
-					LOG_ERROR("[RenderGraphEditor]: \"external_resources_stage\" member wrong type!");
-					return false;
-				}
-			}
-			else
-			{
-				LOG_ERROR("[RenderGraphEditor]: \"external_resources_stage\" member could not be found!");
-				return false;
-			}
-
-			//Load Render Stages and Render Stage Resource States
-			if (d.HasMember("render_stages"))
-			{
-				if (d["render_stages"].IsArray())
-				{
-					GenericArray renderStageArray = d["render_stages"].GetArray();
-
-					for (uint32 rs = 0; rs < renderStageArray.Size(); rs++)
-					{
-						GenericObject renderStageObject = renderStageArray[rs].GetObject();
-						EditorRenderStageDesc renderStage = {};
-						renderStage.Name				= renderStageObject["name"].GetString();
-						renderStage.NodeIndex			= s_NextNodeID++;
-						renderStage.InputAttributeIndex = s_NextAttributeID;
-						s_NextAttributeID				+= 2;
-						renderStage.Type				= RenderStageTypeFromString(renderStageObject["type"].GetString());
-						renderStage.CustomRenderer		= renderStageObject["custom_renderer"].GetBool();
-
-						renderStage.Parameters.XDimType			= RenderGraphDimensionTypeFromString(renderStageObject["x_dim_type"].GetString());
-						renderStage.Parameters.YDimType			= RenderGraphDimensionTypeFromString(renderStageObject["y_dim_type"].GetString());
-						renderStage.Parameters.ZDimType			= RenderGraphDimensionTypeFromString(renderStageObject["z_dim_type"].GetString());
-
-						renderStage.Parameters.XDimVariable		= renderStageObject["x_dim_var"].GetDouble();
-						renderStage.Parameters.YDimVariable		= renderStageObject["y_dim_var"].GetDouble();
-						renderStage.Parameters.ZDimVariable		= renderStageObject["z_dim_var"].GetDouble();
-
-						auto unfinishedLinkIt = unfinishedLinks.find(renderStage.Name);
-
-						GenericObject shadersObject		= renderStageObject["shaders"].GetObject();
-						GenericArray resourceStateArray = renderStageObject["resource_states"].GetArray();
-
-						if (renderStage.Type == EPipelineStateType::PIPELINE_STATE_TYPE_GRAPHICS)
-						{
-							GenericObject drawParamsObject	= renderStageObject["draw_params"].GetObject();
-
-							renderStage.Graphics.DrawType = RenderStageDrawTypeFromString(drawParamsObject["draw_type"].GetString());
-
-							if (renderStage.Graphics.DrawType == ERenderStageDrawType::SCENE_INDIRECT)
-							{
-								//Index Buffer
-								{
-									GenericObject resourceStateObject = drawParamsObject["index_buffer"].GetObject();
-
-									String resourceName		= resourceStateObject["name"].GetString();
-
-									int32 attributeIndex = s_NextAttributeID;
-									s_NextAttributeID += 2;
-
-									EditorRenderGraphResourceState* pResourceState = &loadedResourceStatesByHalfAttributeIndex[attributeIndex / 2];
-									pResourceState->ResourceName		= resourceName;
-									pResourceState->RenderStageName		= renderStage.Name;
-									pResourceState->Removable			= resourceStateObject["removable"].GetBool();
-									pResourceState->BindingType			= ResourceStateBindingTypeFromString(resourceStateObject["binding_type"].GetString());
-
-									renderStage.Graphics.IndexBufferAttributeIndex = attributeIndex;
-
-									//Check if there are resource states that are awaiting linking to this resource state group
-									if (unfinishedLinkIt != unfinishedLinks.end())
-									{
-										if (FixLinkForPreviouslyLoadedResourceState(
-											pResourceState,
-											attributeIndex,
-											loadedResourceStatesByHalfAttributeIndex,
-											loadedResourceStateLinks,
-											unfinishedLinkIt->second))
-										{
-											if (unfinishedLinkIt->second.IsEmpty())
-											{
-												unfinishedLinks.erase(unfinishedLinkIt);
-												unfinishedLinkIt = unfinishedLinks.end();
-											}
-										}
-									}
-
-									//Load Src Stage and check if we can link to it, otherwise we need to add this resource state to unfinishedLinks
-									{
-										String srcStageName = resourceStateObject["src_stage"].GetString();
-
-										CreateLinkForLoadedResourceState(
-											pResourceState,
-											attributeIndex,
-											srcStageName,
-											loadedResourceStateGroups,
-											loadedRenderStagesByName,
-											loadedResourceStatesByHalfAttributeIndex,
-											loadedResourceStateLinks,
-											unfinishedLinks);
-									}
-								}
-
-								//Indirect Args Buffer
-								{
-									GenericObject resourceStateObject = drawParamsObject["indirect_args_buffer"].GetObject();
-
-									String resourceName		= resourceStateObject["name"].GetString();
-
-									int32 attributeIndex = s_NextAttributeID;
-									s_NextAttributeID += 2;
-
-									EditorRenderGraphResourceState* pResourceState = &loadedResourceStatesByHalfAttributeIndex[attributeIndex / 2];
-									pResourceState->ResourceName		= resourceName;
-									pResourceState->RenderStageName		= renderStage.Name;
-									pResourceState->Removable			= resourceStateObject["removable"].GetBool();
-									pResourceState->BindingType			= ResourceStateBindingTypeFromString(resourceStateObject["binding_type"].GetString());
-
-									renderStage.Graphics.IndirectArgsBufferAttributeIndex = attributeIndex;
-
-									//Check if there are resource states that are awaiting linking to this resource state group
-									if (unfinishedLinkIt != unfinishedLinks.end())
-									{
-										if (FixLinkForPreviouslyLoadedResourceState(
-											pResourceState,
-											attributeIndex,
-											loadedResourceStatesByHalfAttributeIndex,
-											loadedResourceStateLinks,
-											unfinishedLinkIt->second))
-										{
-											if (unfinishedLinkIt->second.IsEmpty())
-											{
-												unfinishedLinks.erase(unfinishedLinkIt);
-												unfinishedLinkIt = unfinishedLinks.end();
-											}
-										}
-									}
-
-									//Load Src Stage and check if we can link to it, otherwise we need to add this resource state to unfinishedLinks
-									{
-										String srcStageName = resourceStateObject["src_stage"].GetString();
-
-										CreateLinkForLoadedResourceState(
-											pResourceState,
-											attributeIndex,
-											srcStageName,
-											loadedResourceStateGroups,
-											loadedRenderStagesByName,
-											loadedResourceStatesByHalfAttributeIndex,
-											loadedResourceStateLinks,
-											unfinishedLinks);
-									}
-								}
-							}
-
-							renderStage.Graphics.DepthTestEnabled			= renderStageObject["depth_test_enabled"].GetBool();
-
-							renderStage.Graphics.Shaders.TaskShaderName		= shadersObject["task_shader"].GetString();
-							renderStage.Graphics.Shaders.MeshShaderName		= shadersObject["mesh_shader"].GetString();
-							renderStage.Graphics.Shaders.VertexShaderName	= shadersObject["vertex_shader"].GetString();
-							renderStage.Graphics.Shaders.GeometryShaderName	= shadersObject["geometry_shader"].GetString();
-							renderStage.Graphics.Shaders.HullShaderName		= shadersObject["hull_shader"].GetString();
-							renderStage.Graphics.Shaders.DomainShaderName	= shadersObject["domain_shader"].GetString();
-							renderStage.Graphics.Shaders.PixelShaderName	= shadersObject["pixel_shader"].GetString();
-						}
-						else if (renderStage.Type == EPipelineStateType::PIPELINE_STATE_TYPE_COMPUTE)
-						{
-							renderStage.Compute.ShaderName			= shadersObject["shader"].GetString();
-						}
-						else if (renderStage.Type == EPipelineStateType::PIPELINE_STATE_TYPE_RAY_TRACING)
-						{
-							renderStage.RayTracing.Shaders.RaygenShaderName	= shadersObject["raygen_shader"].GetString();
-
-							GenericArray missShadersArray = shadersObject["miss_shaders"].GetArray();
-
-							for (uint32 m = 0; m < missShadersArray.Size(); m++)
-							{
-								renderStage.RayTracing.Shaders.pMissShaderNames[m] = missShadersArray[m].GetString();
-							}
-
-							renderStage.RayTracing.Shaders.MissShaderCount = missShadersArray.Size();
-
-							GenericArray closestHitShadersArray = shadersObject["closest_hit_shaders"].GetArray();
-
-							for (uint32 ch = 0; ch < closestHitShadersArray.Size(); ch++)
-							{
-								renderStage.RayTracing.Shaders.pClosestHitShaderNames[ch] = closestHitShadersArray[ch].GetString();
-							}
-
-							renderStage.RayTracing.Shaders.ClosestHitShaderCount = closestHitShadersArray.Size();
-						}
-
-						for (uint32 r = 0; r < resourceStateArray.Size(); r++)
-						{
-							GenericObject resourceStateObject = resourceStateArray[r].GetObject();
-
-							String resourceName		= resourceStateObject["name"].GetString();
-
-							int32 attributeIndex = s_NextAttributeID;
-							s_NextAttributeID += 2;
-
-							EditorRenderGraphResourceState* pResourceState = &loadedResourceStatesByHalfAttributeIndex[attributeIndex / 2];
-							pResourceState->ResourceName		= resourceName;
-							pResourceState->RenderStageName		= renderStage.Name;
-							pResourceState->Removable			= resourceStateObject["removable"].GetBool();
-							pResourceState->BindingType			= ResourceStateBindingTypeFromString(resourceStateObject["binding_type"].GetString());
-
-							renderStage.ResourceStateIdents.PushBack({ resourceName, attributeIndex });
-
-							//Check if there are resource states that are awaiting linking to this resource state group
-							if (unfinishedLinkIt != unfinishedLinks.end())
-							{
-								if (FixLinkForPreviouslyLoadedResourceState(
-									pResourceState,
-									attributeIndex,
-									loadedResourceStatesByHalfAttributeIndex,
-									loadedResourceStateLinks,
-									unfinishedLinkIt->second))
-								{
-									if (unfinishedLinkIt->second.IsEmpty())
-									{
-										unfinishedLinks.erase(unfinishedLinkIt);
-										unfinishedLinkIt = unfinishedLinks.end();
-									}
-								}
-							}
-
-							//Load Src Stage and check if we can link to it, otherwise we need to add this resource state to unfinishedLinks
-							{
-								String srcStageName = resourceStateObject["src_stage"].GetString();
-
-								CreateLinkForLoadedResourceState(
-									pResourceState,
-									attributeIndex,
-									srcStageName,
-									loadedResourceStateGroups,
-									loadedRenderStagesByName,
-									loadedResourceStatesByHalfAttributeIndex,
-									loadedResourceStateLinks,
-									unfinishedLinks);
-							}
-						}
-
-						loadedRenderStagesByName[renderStage.Name] = renderStage;
-						loadedRenderStageNameByInputAttributeIndex[renderStage.InputAttributeIndex] = renderStage.Name;
-					}
-				}
-				else
-				{
-					LOG_ERROR("[RenderGraphEditor]: \"render_stages\" member wrong type!");
-					return false;
-				}
-			}
-			else
-			{
-				LOG_ERROR("[RenderGraphEditor]: \"render_stages\" member could not be found!");
-				return false;
-			}
-
-			fclose(pFile);
-
-			if (!unfinishedLinks.empty())
-			{
-				LOG_ERROR("[RenderGraphEditor]: The following Resource States did not successfully link:");
-
-				for (auto unfinishedLinkIt = unfinishedLinks.begin(); unfinishedLinkIt != unfinishedLinks.end(); unfinishedLinkIt++)
-				{
-					LOG_ERROR("\t--%s--", unfinishedLinkIt->first.c_str());
-
-					for (int32 attributeIndex : unfinishedLinkIt->second)
-					{
-						EditorRenderGraphResourceState* pResourceState = &loadedResourceStatesByHalfAttributeIndex[attributeIndex / 2];
-						LOG_ERROR("\t\t%s", pResourceState->ResourceName.c_str());
-					}
-				}
-
-				return false;
-			}
-		}
-
-		//Set Loaded State
-		{
-			m_ResourceStateGroups	= loadedResourceStateGroups;
-			m_FinalOutput			= loadedFinalOutput;
-
-			m_Resources								= loadedResources;
-			m_RenderStageNameByInputAttributeIndex	= loadedRenderStageNameByInputAttributeIndex;
-			m_RenderStagesByName					= loadedRenderStagesByName;
-			m_ResourceStatesByHalfAttributeIndex	= loadedResourceStatesByHalfAttributeIndex;
-			m_ResourceStateLinksByLinkIndex			= loadedResourceStateLinks;
-		}
-
-		//Parse the Loaded State
-		if (!ParseStructure(generateImGuiStage))
-		{
-			LOG_ERROR("Parsing Error: %s", m_ParsingError.c_str());
-			m_ParsingError = "";
-		}
-
-		//Set Node Positions
-		SetInitialNodePositions();
-
-		return true;
-	}
-
-	bool RenderGraphEditor::FixLinkForPreviouslyLoadedResourceState(
-		EditorRenderGraphResourceState* pResourceState,
-		int32 attributeIndex,
-		THashTable<int32, EditorRenderGraphResourceState>& loadedResourceStatesByHalfAttributeIndex, 
-		THashTable<int32, EditorRenderGraphResourceLink>& loadedResourceStateLinks, 
-		TArray<int32>& unfinishedLinksAwaitingStage)
-	{
-		bool linkedAtLeastOne = false;
-
-		for (auto linkAwaitingResourceStateIt = unfinishedLinksAwaitingStage.begin(); linkAwaitingResourceStateIt != unfinishedLinksAwaitingStage.end();)
-		{
-			EditorRenderGraphResourceState* pLinkAwaitingResourceState = &loadedResourceStatesByHalfAttributeIndex[*linkAwaitingResourceStateIt / 2];
-
-			if (pLinkAwaitingResourceState->ResourceName == pResourceState->ResourceName)
-			{
-				//Create Link
-				EditorRenderGraphResourceLink* pLink = &loadedResourceStateLinks[s_NextLinkID];
-				pLink->SrcAttributeIndex	= attributeIndex + 1;
-				pLink->DstAttributeIndex	= (*linkAwaitingResourceStateIt);
-				pLink->LinkIndex			= s_NextLinkID;
-				s_NextLinkID++;
-
-				//Update Current Resource State
-				pResourceState->OutputLinkIndices.insert(pLink->LinkIndex);
-
-				//Update Awaiting Resource State
-				pLinkAwaitingResourceState->InputLinkIndex = pLink->LinkIndex;
-
-				linkAwaitingResourceStateIt = unfinishedLinksAwaitingStage.Erase(linkAwaitingResourceStateIt);
-				linkedAtLeastOne = true;
-			}
-			else
-			{
-				linkAwaitingResourceStateIt++;
-			}
-		}
-
-		return linkedAtLeastOne;
-	}
-
-	void RenderGraphEditor::CreateLinkForLoadedResourceState(
-		EditorRenderGraphResourceState* pResourceState,
-		int32 attributeIndex,
-		String& srcStageName,
-		TArray<EditorResourceStateGroup>& loadedResourceStateGroups,
-		THashTable<String, EditorRenderStageDesc>& loadedRenderStagesByName,
-		THashTable<int32, EditorRenderGraphResourceState>& loadedResourceStatesByHalfAttributeIndex,
-		THashTable<int32, EditorRenderGraphResourceLink>& loadedResourceStateLinks,
-		THashTable<String, TArray<int32>>& unfinishedLinks)
-	{
-		if (!srcStageName.empty())
-		{
-			auto renderStageIt			= loadedRenderStagesByName.find(srcStageName);
-			bool foundSrcStage			= false;
-
-			if (renderStageIt != loadedRenderStagesByName.end())
-			{
-				EditorRenderStageDesc* pRenderStageDesc = &renderStageIt->second;
-
-				auto srcResourceStateIdentIt = pRenderStageDesc->FindResourceStateIdent(pResourceState->ResourceName);
-
-				if (srcResourceStateIdentIt != pRenderStageDesc->ResourceStateIdents.end())
-				{
-					EditorRenderGraphResourceState* pSrcResourceStat = &loadedResourceStatesByHalfAttributeIndex[srcResourceStateIdentIt->AttributeIndex / 2];
-
-					//Create Link
-					EditorRenderGraphResourceLink* pLink = &loadedResourceStateLinks[s_NextLinkID];
-					pLink->SrcAttributeIndex	= srcResourceStateIdentIt->AttributeIndex + 1;
-					pLink->DstAttributeIndex	= attributeIndex;
-					pLink->LinkIndex			= s_NextLinkID;
-					s_NextLinkID++;
-
-					//Update Current Resource State
-					pResourceState->InputLinkIndex = pLink->LinkIndex;
-
-					//Update Awaiting Resource State
-					pSrcResourceStat->OutputLinkIndices.insert(pLink->LinkIndex);
-
-					foundSrcStage = true;
-				}
-			}
-			else
-			{
-				//Loop through resource state groups and check them
-				for (EditorResourceStateGroup& resourceStateGroup : loadedResourceStateGroups)
-				{
-					if (resourceStateGroup.Name == srcStageName)
-					{
-						auto srcResourceStateIdentIt = resourceStateGroup.FindResourceStateIdent(pResourceState->ResourceName);
-
-						if (srcResourceStateIdentIt != resourceStateGroup.ResourceStateIdents.end())
-						{
-							EditorRenderGraphResourceState* pSrcResourceStat = &loadedResourceStatesByHalfAttributeIndex[srcResourceStateIdentIt->AttributeIndex / 2];
-
-							//Create Link
-							EditorRenderGraphResourceLink* pLink = &loadedResourceStateLinks[s_NextLinkID];
-							pLink->SrcAttributeIndex	= srcResourceStateIdentIt->AttributeIndex + 1;
-							pLink->DstAttributeIndex	= attributeIndex;
-							pLink->LinkIndex			= s_NextLinkID;
-							s_NextLinkID++;
-
-							//Update Current Resource State
-							pResourceState->InputLinkIndex = pLink->LinkIndex;
-
-							//Update Awaiting Resource State
-							pSrcResourceStat->OutputLinkIndices.insert(pLink->LinkIndex);
-
-							foundSrcStage = true;
-						}
-					}
-				}
-
-				//Final output cant be used as a source stage
-			}
-
-			//Add this resource state to unfinishedLinks
-			if (!foundSrcStage)
-			{
-				unfinishedLinks[srcStageName].PushBack(attributeIndex);
-			}
-		}
-	}
-
-	void RenderGraphEditor::SetInitialNodePositions()
-	{
-		if (m_GUIInitialized)
-		{
-			float nodeXSpace = 450.0f;
-
-			imnodes::SetNodeGridSpacePos(m_ResourceStateGroups[TEMPORAL_RESOURCE_STATE_GROUP_INDEX].OutputNodeIndex, ImVec2(0.0f, 0.0f));
-			imnodes::SetNodeGridSpacePos(m_ResourceStateGroups[EXTERNAL_RESOURCE_STATE_GROUP_INDEX].OutputNodeIndex, ImVec2(0.0f, 450.0f));
-
-			ImVec2 currentPos = ImVec2(nodeXSpace, 0.0f);
-
-			for (auto pipelineStageIt = m_ParsedRenderGraphStructure.PipelineStageDescriptions.begin(); pipelineStageIt != m_ParsedRenderGraphStructure.PipelineStageDescriptions.end(); pipelineStageIt++)
-			{
-				const PipelineStageDesc* pPipelineStageDesc = &(*pipelineStageIt);
-
-				if (pPipelineStageDesc->Type == ERenderGraphPipelineStageType::RENDER)
-				{
-					const RenderStageDesc* pRenderStageDesc = &m_ParsedRenderGraphStructure.RenderStageDescriptions[pPipelineStageDesc->StageIndex];
-
-					auto renderStageIt = m_RenderStagesByName.find(pRenderStageDesc->Name);
-
-					if (renderStageIt != m_RenderStagesByName.end())
-					{
-						imnodes::SetNodeGridSpacePos(renderStageIt->second.NodeIndex, currentPos);
-						currentPos.x += nodeXSpace;
-					}
-				}
-			}
-
-			imnodes::SetNodeGridSpacePos(m_FinalOutput.NodeIndex, ImVec2(currentPos.x, 450.0f));
-			imnodes::SetNodeGridSpacePos(m_ResourceStateGroups[TEMPORAL_RESOURCE_STATE_GROUP_INDEX].InputNodeIndex, ImVec2(currentPos.x, 0.0f));
-		}
-	}
-
-	void RenderGraphEditor::ResetState()
-	{
-		//Reset to Clear state
-		{
-			s_NextNodeID		= 0;
-			s_NextAttributeID	= 0;
-			s_NextLinkID		= 0;
-
-			m_ResourceStateGroups.Clear();
-			m_FinalOutput = {};
-
-			m_Resources.Clear();
-			m_RenderStageNameByInputAttributeIndex.clear();
-			m_RenderStagesByName.clear();
-			m_ResourceStatesByHalfAttributeIndex.clear();
-			m_ResourceStateLinksByLinkIndex.clear();
-
-			m_CurrentlyAddingRenderStage = EPipelineStateType::PIPELINE_STATE_TYPE_NONE;
-			m_CurrentlyAddingResource = ERenderGraphResourceType::NONE;
-			m_CurrentlyAddingTextureType = ERenderGraphTextureType::TEXTURE_2D;
-
-			m_StartedLinkInfo = {};
-
-			m_ParsedRenderGraphStructure = {};
-		}
-
-		InitDefaultResources();
-	}
-
-	bool RenderGraphEditor::ParseStructure(bool generateImGuiStage)
-	{
-		const EditorRenderGraphResourceState* pBackBufferFinalState = &m_ResourceStatesByHalfAttributeIndex[m_FinalOutput.BackBufferAttributeIndex / 2];
-
-		if (!generateImGuiStage)
-			{
-			if (pBackBufferFinalState->InputLinkIndex == -1)
-			{
-				m_ParsingError = "No link connected to Final Output";
-				return false;
-			}
-
-			//Get the Render Stage connected to the Final Output Stage
-			const String& lastRenderStageName = m_ResourceStatesByHalfAttributeIndex[m_ResourceStateLinksByLinkIndex[pBackBufferFinalState->InputLinkIndex].SrcAttributeIndex / 2].RenderStageName;
-
-			//Check if the final Render Stage actually is a Render Stage and not a Resource State Group
-			if (!IsRenderStage(lastRenderStageName))
-			{
-				m_ParsingError = "A valid render stage must be linked to " + m_FinalOutput.Name;
-				return false;
-			}
-		}
-
-		//Reset Render Stage Weight
-		for (auto renderStageIt = m_RenderStagesByName.begin(); renderStageIt != m_RenderStagesByName.end(); renderStageIt++)
-		{
-			EditorRenderStageDesc* pCurrentRenderStage = &renderStageIt->second;
-			pCurrentRenderStage->Weight = 0;
-		}
-
-		//Weight Render Stages
-		for (auto renderStageIt = m_RenderStagesByName.begin(); renderStageIt != m_RenderStagesByName.end(); renderStageIt++)
-		{
-			EditorRenderStageDesc* pCurrentRenderStage = &renderStageIt->second;
-
-			if (pCurrentRenderStage->Enabled)
-			{
-				if (!RecursivelyWeightParentRenderStages(pCurrentRenderStage))
-				{
-					return false;
-				}
-			}
-		}
-
-		//Created sorted Map of Render Stages
-		std::multimap<uint32, EditorRenderStageDesc*> orderedMappedRenderStages;
-		for (auto renderStageIt = m_RenderStagesByName.begin(); renderStageIt != m_RenderStagesByName.end(); renderStageIt++)
-		{
-			EditorRenderStageDesc* pCurrentRenderStage = &renderStageIt->second;
-
-			if (pCurrentRenderStage->Enabled)
-			{
-				orderedMappedRenderStages.insert({ pCurrentRenderStage->Weight, pCurrentRenderStage });
-			}
-		}
-
-		TArray<RenderStageDesc>			orderedRenderStages;
-		TArray<SynchronizationStageDesc>	orderedSynchronizationStages;
-		TArray<PipelineStageDesc>			orderedPipelineStages;
-
-		orderedRenderStages.Reserve(orderedMappedRenderStages.size());
-		orderedSynchronizationStages.Reserve(orderedMappedRenderStages.size());
-		orderedPipelineStages.Reserve(2 * orderedMappedRenderStages.size());
-
-		THashTable<String, const EditorRenderGraphResourceState*> finalStateOfResources;
-
-		RenderStageDesc imguiRenderStage = {};
-
-		if (generateImGuiStage)
-		{
-			imguiRenderStage.Name				= RENDER_GRAPH_IMGUI_STAGE_NAME;
-			imguiRenderStage.Type				= EPipelineStateType::PIPELINE_STATE_TYPE_GRAPHICS;
-			imguiRenderStage.CustomRenderer		= true;
-			imguiRenderStage.Enabled			= true;
-		}
-
-		//Loop Through each Render Stage in Order and create synchronization stages
-		for (auto orderedRenderStageIt = orderedMappedRenderStages.rbegin(); orderedRenderStageIt != orderedMappedRenderStages.rend(); orderedRenderStageIt++)
-		{
-			const EditorRenderStageDesc* pCurrentRenderStage = orderedRenderStageIt->second;
-
-			if (pCurrentRenderStage->Enabled)
-			{
-				SynchronizationStageDesc synchronizationStage = {};
-
-				//Loop through each Resource State in the Render Stage
-				for (const EditorResourceStateIdent& resourceStateIdent : pCurrentRenderStage->ResourceStateIdents)
-				{
-					const EditorRenderGraphResourceState* pCurrentResourceState		= &m_ResourceStatesByHalfAttributeIndex[resourceStateIdent.AttributeIndex / 2];
-			
-					if (FindAndCreateSynchronization(generateImGuiStage, orderedRenderStageIt, orderedMappedRenderStages, pCurrentResourceState, &synchronizationStage))
-					{
-						finalStateOfResources[pCurrentResourceState->ResourceName] = pCurrentResourceState;
-					}
-				}
-
-				if (pCurrentRenderStage->Type == EPipelineStateType::PIPELINE_STATE_TYPE_GRAPHICS) //Check if this Render Stage is a Graphics Render Stage, if it is we need to check Draw Resources as well
-				{
-					if (pCurrentRenderStage->Graphics.DrawType == ERenderStageDrawType::SCENE_INDIRECT)
-					{
-						const EditorRenderGraphResourceState* pIndexBufferResourceState			= &m_ResourceStatesByHalfAttributeIndex[pCurrentRenderStage->Graphics.IndexBufferAttributeIndex / 2];
-						const EditorRenderGraphResourceState* pIndirectArgsBufferResourceState	= &m_ResourceStatesByHalfAttributeIndex[pCurrentRenderStage->Graphics.IndirectArgsBufferAttributeIndex / 2];
-
-						if (pIndexBufferResourceState->ResourceName.size() > 0)
-						{
-							auto resourceStateIdentIt = pCurrentRenderStage->FindResourceStateIdent(pIndexBufferResourceState->ResourceName);
-
-							if (resourceStateIdentIt != pCurrentRenderStage->ResourceStateIdents.end())
-							{
-								const EditorRenderGraphResourceState* pIndexBufferDescriptorResourceState = &m_ResourceStatesByHalfAttributeIndex[resourceStateIdentIt->AttributeIndex / 2];
-
-								if (pIndexBufferDescriptorResourceState->OutputLinkIndices.size() > 0)
-								{
-									m_ParsingError = "Draw resource \"" + pIndexBufferResourceState->ResourceName + "\" is also bound to descriptor set in write mode";
-									return false;
-								}
-							}
-							else
-							{
-								FindAndCreateSynchronization(generateImGuiStage, orderedRenderStageIt, orderedMappedRenderStages, pIndexBufferResourceState, &synchronizationStage);
-							}
-						}
-
-						if (pIndirectArgsBufferResourceState->ResourceName.size() > 0)
-						{
-							auto resourceStateIdentIt = pCurrentRenderStage->FindResourceStateIdent(pIndirectArgsBufferResourceState->ResourceName);
-
-							if (resourceStateIdentIt != pCurrentRenderStage->ResourceStateIdents.end())
-							{
-								const EditorRenderGraphResourceState* pIndirectArgsBufferDescriptorResourceState = &m_ResourceStatesByHalfAttributeIndex[resourceStateIdentIt->AttributeIndex / 2];
-
-								if (pIndirectArgsBufferDescriptorResourceState->OutputLinkIndices.size() > 0)
-								{
-									m_ParsingError = "Draw resource \"" + pIndexBufferResourceState->ResourceName + "\" is also bound to descriptor set in write mode";
-									return false;
-								}
-							}
-							else
-							{
-								FindAndCreateSynchronization(generateImGuiStage, orderedRenderStageIt, orderedMappedRenderStages, pIndirectArgsBufferResourceState, &synchronizationStage);
-							}
-						}
-					}
-				}
-
-				RenderStageDesc parsedRenderStage = {};
-				CreateParsedRenderStage(&parsedRenderStage, pCurrentRenderStage);
-
-				orderedRenderStages.PushBack(parsedRenderStage);
-				orderedPipelineStages.PushBack({ ERenderGraphPipelineStageType::RENDER, uint32(orderedRenderStages.GetSize()) - 1 });
-
-				if (synchronizationStage.Synchronizations.GetSize() > 0)
-				{
-					orderedSynchronizationStages.PushBack(synchronizationStage);
-					orderedPipelineStages.PushBack({ ERenderGraphPipelineStageType::SYNCHRONIZATION, uint32(orderedSynchronizationStages.GetSize()) - 1 });
-				}
-			}
-		}
-
-		if (generateImGuiStage)
-		{
-			SynchronizationStageDesc imguiSynchronizationStage = {};
-
-			for (auto resourceStateIt = finalStateOfResources.begin(); resourceStateIt != finalStateOfResources.end(); resourceStateIt++)
-			{
-				const EditorRenderGraphResourceState* pFinalResourceState = resourceStateIt->second;
-
-				auto finalResourceIt = FindResource(pFinalResourceState->ResourceName);
-
-				if (finalResourceIt != m_Resources.end())
-				{
-					if (CapturedByImGui(&(*finalResourceIt)))
-					{
-						//Todo: What if SubResourceCount > 1
-						//The Back Buffer is manually added below
-						if (pFinalResourceState->ResourceName != RENDER_GRAPH_BACK_BUFFER_ATTACHMENT)
-						{
-							RenderGraphResourceState resourceState = {};
-							resourceState.ResourceName = pFinalResourceState->ResourceName;
-
-							//If this resource is not the Back Buffer, we need to check if the following frame needs to have the resource transitioned to some initial state
-							for (auto orderedRenderStageIt = orderedMappedRenderStages.rbegin(); orderedRenderStageIt != orderedMappedRenderStages.rend(); orderedRenderStageIt++)
-							{
-								const EditorRenderStageDesc* pPotentialNextRenderStage = orderedRenderStageIt->second;
-								bool done = false;
-
-								if (pPotentialNextRenderStage->Enabled && !done)
-								{
-									auto potentialNextResourceStateIdentIt = pPotentialNextRenderStage->FindResourceStateIdent(pFinalResourceState->ResourceName);
-
-									if (potentialNextResourceStateIdentIt != pPotentialNextRenderStage->ResourceStateIdents.end())
-									{
-										const EditorRenderGraphResourceState* pNextResourceState = &m_ResourceStatesByHalfAttributeIndex[potentialNextResourceStateIdentIt->AttributeIndex / 2];
-
-										RenderGraphResourceSynchronizationDesc resourceSynchronization = {};
-										resourceSynchronization.PrevRenderStage = RENDER_GRAPH_IMGUI_STAGE_NAME;
-										resourceSynchronization.NextRenderStage = pPotentialNextRenderStage->Name;
-										resourceSynchronization.PrevBindingType = ERenderGraphResourceBindingType::COMBINED_SAMPLER;
-										resourceSynchronization.NextBindingType = pNextResourceState->BindingType;
-										resourceSynchronization.PrevQueue		= ECommandQueueType::COMMAND_QUEUE_TYPE_GRAPHICS;
-										resourceSynchronization.NextQueue		= ConvertPipelineStateTypeToQueue(pPotentialNextRenderStage->Type);
-										resourceSynchronization.ResourceName	= pFinalResourceState->ResourceName;
-
-										imguiSynchronizationStage.Synchronizations.PushBack(resourceSynchronization);
-
-										done = true;
-										break;
-									}
-								}
-							}
-
-							resourceState.BindingType = ERenderGraphResourceBindingType::COMBINED_SAMPLER;
-							imguiRenderStage.ResourceStates.PushBack(resourceState);
-						}	
-					}
-				}
-				else
-				{
-					LOG_ERROR("[RenderGraphEditor]: Final Resource State with name \"%s\" could not be found among resources", pFinalResourceState->ResourceName);
-					return false;
-				}
-			}
-
-			//Forcefully add the Back Buffer as a Render Pass Attachment
-			{
-				//This is just a dummy as it will be removed in a later stage
-				RenderGraphResourceSynchronizationDesc resourceSynchronization = {};
-				resourceSynchronization.PrevRenderStage = RENDER_GRAPH_IMGUI_STAGE_NAME;
-				resourceSynchronization.NextRenderStage = "PRESENT (Not a Render Stage)";
-				resourceSynchronization.PrevBindingType = ERenderGraphResourceBindingType::ATTACHMENT;
-				resourceSynchronization.NextBindingType = ERenderGraphResourceBindingType::PRESENT;
-				resourceSynchronization.PrevQueue		= ECommandQueueType::COMMAND_QUEUE_TYPE_GRAPHICS;
-				resourceSynchronization.NextQueue		= ECommandQueueType::COMMAND_QUEUE_TYPE_GRAPHICS;
-				resourceSynchronization.ResourceName	= RENDER_GRAPH_BACK_BUFFER_ATTACHMENT;
-
-				imguiSynchronizationStage.Synchronizations.PushBack(resourceSynchronization);
-
-				RenderGraphResourceState resourceState = {};
-				resourceState.ResourceName	= RENDER_GRAPH_BACK_BUFFER_ATTACHMENT;
-				resourceState.BindingType	= ERenderGraphResourceBindingType::ATTACHMENT;
-
-				imguiRenderStage.ResourceStates.PushBack(resourceState);
-			}
-
-			orderedRenderStages.PushBack(imguiRenderStage);
-			orderedPipelineStages.PushBack({ ERenderGraphPipelineStageType::RENDER, uint32(orderedRenderStages.GetSize()) - 1 });
-
-			orderedSynchronizationStages.PushBack(imguiSynchronizationStage);
-			orderedPipelineStages.PushBack({ ERenderGraphPipelineStageType::SYNCHRONIZATION, uint32(orderedSynchronizationStages.GetSize()) - 1 });
-		}
-
-		//Do an extra pass to remove unnecessary synchronizations
-		for (auto pipelineStageIt = orderedPipelineStages.begin(); pipelineStageIt != orderedPipelineStages.end();)
-		{
-			const PipelineStageDesc* pPipelineStageDesc = &(*pipelineStageIt);
-
-			if (pPipelineStageDesc->Type == ERenderGraphPipelineStageType::SYNCHRONIZATION)
-			{
-				SynchronizationStageDesc* pSynchronizationStage = &orderedSynchronizationStages[pPipelineStageDesc->StageIndex];
-
-				for (auto synchronizationIt = pSynchronizationStage->Synchronizations.begin(); synchronizationIt != pSynchronizationStage->Synchronizations.end();)
-				{
-					if (synchronizationIt->PrevQueue == synchronizationIt->NextQueue && synchronizationIt->PrevBindingType == synchronizationIt->NextBindingType)
-					{
-						synchronizationIt = pSynchronizationStage->Synchronizations.Erase(synchronizationIt);
-						continue;
-					}
-
-					synchronizationIt++;
-				}
-
-				if (pSynchronizationStage->Synchronizations.IsEmpty())
-				{
-					//If we remove a synchronization stage, the following Pipeline Stages that are Synchronization Stages will need to have their index updateds
-					for (auto updatePipelineStageIt = pipelineStageIt + 1; updatePipelineStageIt != orderedPipelineStages.end(); updatePipelineStageIt++)
-					{
-						if (updatePipelineStageIt->Type == ERenderGraphPipelineStageType::SYNCHRONIZATION)
-						{
-							updatePipelineStageIt->StageIndex--;
-						}
-					}
-
-					orderedSynchronizationStages.Erase(orderedSynchronizationStages.begin() + pPipelineStageDesc->StageIndex);
-					pipelineStageIt = orderedPipelineStages.Erase(pipelineStageIt);
-
-					continue;
-				}
-			}
-			
-			pipelineStageIt++;
-		}
-
-		//Do a pass to convert Barriers synchronizations to Render Pass transitions, where applicable
-		for (uint32 p = 0; p < orderedPipelineStages.GetSize(); p++)
-		{
-			const PipelineStageDesc* pPipelineStageDesc = &orderedPipelineStages[p];
-
-			if (pPipelineStageDesc->Type == ERenderGraphPipelineStageType::RENDER)
-			{
-				RenderStageDesc* pRenderStageDesc = &orderedRenderStages[pPipelineStageDesc->StageIndex];
-
-				//Check if this Render Stage is a Graphics Stage, if it is, we can look for Render Pass Attachments
-				if (pRenderStageDesc->Type == EPipelineStateType::PIPELINE_STATE_TYPE_GRAPHICS)
-				{
-					for (auto resourceStateIt = pRenderStageDesc->ResourceStates.begin(); resourceStateIt != pRenderStageDesc->ResourceStates.end(); resourceStateIt++)
-					{
-						RenderGraphResourceState* pResourceState = &(*resourceStateIt);
-
-						bool isBackBuffer = pResourceState->ResourceName == RENDER_GRAPH_BACK_BUFFER_ATTACHMENT;
-
-						//Check if this Resource State has a binding type of ATTACHMENT, if it does, we need to modify the surrounding barriers and the internal Previous- and Next States of the Resource State
-						if (pResourceState->BindingType == ERenderGraphResourceBindingType::ATTACHMENT)
-						{
-							bool														prevSameFrame									= true;
-							RenderGraphResourceState*									pPreviousResourceStateDesc						= nullptr;
-							int32														previousSynchronizationPipelineStageDescIndex	= -1;
-							TArray<RenderGraphResourceSynchronizationDesc>::Iterator	previousSynchronizationDescIt;
-
-							RenderGraphResourceState*									pNextResourceStateDesc							= nullptr;
-							int32														nextSynchronizationPipelineStageDescIndex		= -1;
-							TArray<RenderGraphResourceSynchronizationDesc>::Iterator	nextSynchronizationDescIt;
-
-							//Find Previous Synchronization Stage that contains a Synchronization for this resource
-							for (int32 pp = p - 1; pp != p; pp--)
-							{
-								//Loop around if needed
-								if (pp < 0)
-								{
-									//Back buffer is not allowed to loop around
-									if (isBackBuffer)
-									{
-										break;
-									}
-									else
-									{
-										pp = orderedPipelineStages.GetSize() - 1;
-										prevSameFrame = false;
-
-										if (pp == p)
-											break;
-									}
-								}
-
-								const PipelineStageDesc* pPreviousPipelineStageDesc = &orderedPipelineStages[pp];
-
-								if (pPreviousPipelineStageDesc->Type == ERenderGraphPipelineStageType::SYNCHRONIZATION && previousSynchronizationPipelineStageDescIndex == -1)
-								{
-									SynchronizationStageDesc* pPotentialPreviousSynchronizationStageDesc = &orderedSynchronizationStages[pPreviousPipelineStageDesc->StageIndex];
-
-									for (auto prevSynchronizationIt = pPotentialPreviousSynchronizationStageDesc->Synchronizations.begin(); prevSynchronizationIt != pPotentialPreviousSynchronizationStageDesc->Synchronizations.end(); prevSynchronizationIt++)
-									{
-										RenderGraphResourceSynchronizationDesc* pSynchronizationDesc = &(*prevSynchronizationIt);
-
-										if (pSynchronizationDesc->ResourceName == pResourceState->ResourceName)
-										{
-											previousSynchronizationPipelineStageDescIndex	= pp;
-											previousSynchronizationDescIt					= prevSynchronizationIt;
-											break;
-										}
-									}
-								}
-								else if (pPreviousPipelineStageDesc->Type == ERenderGraphPipelineStageType::RENDER && pPreviousResourceStateDesc == nullptr)
-								{
-									RenderStageDesc* pPotentialPreviousRenderStageDesc = &orderedRenderStages[pPreviousPipelineStageDesc->StageIndex];
-
-									for (auto prevResourceStateIt = pPotentialPreviousRenderStageDesc->ResourceStates.begin(); prevResourceStateIt != pPotentialPreviousRenderStageDesc->ResourceStates.end(); prevResourceStateIt++)
-									{
-										RenderGraphResourceState* pPotentialPreviousResourceState = &(*prevResourceStateIt);
-
-										if (pPotentialPreviousResourceState->ResourceName == pResourceState->ResourceName)
-										{
-											pPreviousResourceStateDesc = pPotentialPreviousResourceState;
-											break;
-										}
-									}
-								}
-
-								if (previousSynchronizationPipelineStageDescIndex != -1 && pPreviousResourceStateDesc != nullptr)
-									break;
-							}
-
-							//Find Next Synchronization Stage that contains a Synchronization for this resource
-							for (int32 np = p + 1; np != p; np++)
-							{
-								//Loop around if needed
-								if (np >= orderedPipelineStages.GetSize())
-								{
-									//Back buffer is not allowed to loop around
-									if (isBackBuffer)
-									{
-										break;
-									}
-									else
-									{
-										np = 0;
-
-										if (np == p)
-											break;
-									}
-								}
-
-								const PipelineStageDesc* pNextPipelineStageDesc = &orderedPipelineStages[np];
-
-								if (pNextPipelineStageDesc->Type == ERenderGraphPipelineStageType::SYNCHRONIZATION && nextSynchronizationPipelineStageDescIndex == -1)
-								{
-									SynchronizationStageDesc* pPotentialNextSynchronizationStageDesc = &orderedSynchronizationStages[pNextPipelineStageDesc->StageIndex];
-
-									for (auto nextSynchronizationIt = pPotentialNextSynchronizationStageDesc->Synchronizations.begin(); nextSynchronizationIt != pPotentialNextSynchronizationStageDesc->Synchronizations.end(); nextSynchronizationIt++)
-									{
-										RenderGraphResourceSynchronizationDesc* pSynchronizationDesc = &(*nextSynchronizationIt);
-
-										if (pSynchronizationDesc->ResourceName == pResourceState->ResourceName)
-										{
-											nextSynchronizationPipelineStageDescIndex	= np;
-											nextSynchronizationDescIt					= nextSynchronizationIt;
-											break;
-										}
-									}
-								}
-								else if (pNextPipelineStageDesc->Type == ERenderGraphPipelineStageType::RENDER && pNextResourceStateDesc == nullptr)
-								{
-									RenderStageDesc* pPotentialNextRenderStageDesc = &orderedRenderStages[pNextPipelineStageDesc->StageIndex];
-
-									for (auto nextResourceStateIt = pPotentialNextRenderStageDesc->ResourceStates.begin(); nextResourceStateIt != pPotentialNextRenderStageDesc->ResourceStates.end(); nextResourceStateIt++)
-									{
-										RenderGraphResourceState* pPotentialNextResourceState = &(*nextResourceStateIt);
-
-										if (pPotentialNextResourceState->ResourceName == pResourceState->ResourceName)
-										{
-											pNextResourceStateDesc = pPotentialNextResourceState;
-											break;
-										}
-									}
-								}
-
-								if (nextSynchronizationPipelineStageDescIndex != -1 && pNextResourceStateDesc != nullptr)
-									break;
-							}
-
-							if (pPreviousResourceStateDesc != nullptr)
-							{
-								pResourceState->AttachmentSynchronizations.PrevBindingType	= pPreviousResourceStateDesc->BindingType;
-								pResourceState->AttachmentSynchronizations.PrevSameFrame	= prevSameFrame;
-							}
-							else
-							{
-								pResourceState->AttachmentSynchronizations.PrevBindingType = ERenderGraphResourceBindingType::NONE;
-							}
-
-							if (pNextResourceStateDesc != nullptr)
-							{
-								pResourceState->AttachmentSynchronizations.NextBindingType = pNextResourceStateDesc->BindingType;
-							}
-							else
-							{
-								if (isBackBuffer)
-								{
-									pResourceState->AttachmentSynchronizations.NextBindingType = ERenderGraphResourceBindingType::PRESENT;
-								}
-								else
-								{
-									auto resourceIt = FindResource(pResourceState->ResourceName);
-
-									if (resourceIt != m_Resources.end() && resourceIt->TextureParams.TextureFormat == EFormat::FORMAT_D24_UNORM_S8_UINT)
-									{
-										pResourceState->AttachmentSynchronizations.NextBindingType = ERenderGraphResourceBindingType::ATTACHMENT;
-									}
-									else
-									{
-										LOG_ERROR("[RenderGraphEditor]: Resource \"%s\" is used as an attachment in Render Stage \"%s\" but is not used in later stages", pResourceState->ResourceName.c_str(), pRenderStageDesc->Name.c_str());
-										pResourceState->AttachmentSynchronizations.NextBindingType = ERenderGraphResourceBindingType::NONE;
-									}
-								}
-							}
-
-							if (previousSynchronizationPipelineStageDescIndex != -1)
-							{
-								SynchronizationStageDesc* pPreviousSynchronizationStage = &orderedSynchronizationStages[orderedPipelineStages[previousSynchronizationPipelineStageDescIndex].StageIndex];
-
-								//If this is a queue transfer, the barrier must remain but the state change should be handled by the Render Pass, otherwise remove it
-								if (previousSynchronizationDescIt->PrevQueue != previousSynchronizationDescIt->NextQueue)
-								{
-									previousSynchronizationDescIt->NextBindingType = previousSynchronizationDescIt->PrevBindingType;
-								}
-								else
-								{
-									pPreviousSynchronizationStage->Synchronizations.Erase(previousSynchronizationDescIt);
-
-									if (pPreviousSynchronizationStage->Synchronizations.IsEmpty())
-									{
-										//If we remove a synchronization stage, the following Pipeline Stages that are Synchronization Stages will need to have their index updateds
-										for (int32 up = previousSynchronizationPipelineStageDescIndex + 1; up < orderedPipelineStages.GetSize(); up++)
-										{
-											PipelineStageDesc* pUpdatePipelineStageDesc = &orderedPipelineStages[up];
-
-											if (pUpdatePipelineStageDesc->Type == ERenderGraphPipelineStageType::SYNCHRONIZATION)
-											{
-												pUpdatePipelineStageDesc->StageIndex--;
-											}
-										}
-
-										if (nextSynchronizationPipelineStageDescIndex > previousSynchronizationPipelineStageDescIndex)
-										{
-											nextSynchronizationPipelineStageDescIndex--;
-										}
-
-										orderedSynchronizationStages.Erase(orderedSynchronizationStages.begin() + orderedPipelineStages[previousSynchronizationPipelineStageDescIndex].StageIndex);
-										orderedPipelineStages.Erase(orderedPipelineStages.begin() + previousSynchronizationPipelineStageDescIndex);
-										p--;
-									}
-								}
-							}
-
-							if (nextSynchronizationPipelineStageDescIndex != -1 && previousSynchronizationPipelineStageDescIndex != nextSynchronizationPipelineStageDescIndex)
-							{
-								SynchronizationStageDesc* pNextSynchronizationStage = &orderedSynchronizationStages[orderedPipelineStages[nextSynchronizationPipelineStageDescIndex].StageIndex];
-
-								//If this is a queue transfer, the barrier must remain but the state change should be handled by the Render Pass, otherwise remove it
-								if (nextSynchronizationDescIt->PrevQueue != nextSynchronizationDescIt->NextQueue)
-								{
-									nextSynchronizationDescIt->PrevBindingType = nextSynchronizationDescIt->NextBindingType;
-								}
-								else
-								{
-									pNextSynchronizationStage->Synchronizations.Erase(nextSynchronizationDescIt);
-
-									if (pNextSynchronizationStage->Synchronizations.IsEmpty())
-									{
-										//If we remove a synchronization stage, the following Pipeline Stages that are Synchronization Stages will need to have their index updateds
-										for (int32 up = nextSynchronizationPipelineStageDescIndex + 1; up < orderedPipelineStages.GetSize(); up++)
-										{
-											PipelineStageDesc* pUpdatePipelineStageDesc = &orderedPipelineStages[up];
-
-											if (pUpdatePipelineStageDesc->Type == ERenderGraphPipelineStageType::SYNCHRONIZATION)
-											{
-												pUpdatePipelineStageDesc->StageIndex--;
-											}
-										}
-
-										orderedSynchronizationStages.Erase(orderedSynchronizationStages.begin() + orderedPipelineStages[nextSynchronizationPipelineStageDescIndex].StageIndex);
-										orderedPipelineStages.Erase(orderedPipelineStages.begin() + nextSynchronizationPipelineStageDescIndex);
-									}
-								}
-							}
-						}
-					}
-				}
-			}
-		}
-
-		//Do another pass over all Render Stages to set Resource Flags
-		for (uint32 r = 0; r < orderedRenderStages.GetSize(); r++)
-		{
-			RenderStageDesc* pRenderStageDesc = &orderedRenderStages[r];
-
-			for (uint32 rs = 0; rs < pRenderStageDesc->ResourceStates.GetSize(); rs++)
-			{
-				RenderGraphResourceState* pResourceState = &pRenderStageDesc->ResourceStates[rs];
-
-				auto resourceIt = FindResource(pResourceState->ResourceName);
-
-				if (resourceIt != m_Resources.end())
-				{
-					switch (resourceIt->Type)
-					{
-						case ERenderGraphResourceType::TEXTURE:
-						{
-							switch (pResourceState->BindingType)
-							{
-							case ERenderGraphResourceBindingType::COMBINED_SAMPLER:
-								resourceIt->TextureParams.TextureFlags		|= FTextureFlags::TEXTURE_FLAG_SHADER_RESOURCE; 
-								resourceIt->TextureParams.TextureViewFlags	|= FTextureViewFlags::TEXTURE_VIEW_FLAG_SHADER_RESOURCE; 
-								break;
-							case ERenderGraphResourceBindingType::UNORDERED_ACCESS_READ:		
-								resourceIt->TextureParams.TextureFlags		|= FTextureFlags::TEXTURE_FLAG_UNORDERED_ACCESS; 
-								resourceIt->TextureParams.TextureViewFlags	|= FTextureViewFlags::TEXTURE_VIEW_FLAG_UNORDERED_ACCESS; 
-								break;
-							case ERenderGraphResourceBindingType::UNORDERED_ACCESS_WRITE:		
-								resourceIt->TextureParams.TextureFlags		|= FTextureFlags::TEXTURE_FLAG_UNORDERED_ACCESS; 
-								resourceIt->TextureParams.TextureViewFlags	|= FTextureViewFlags::TEXTURE_VIEW_FLAG_UNORDERED_ACCESS; 
-								break;
-							case ERenderGraphResourceBindingType::UNORDERED_ACCESS_READ_WRITE:	
-								resourceIt->TextureParams.TextureFlags		|= FTextureFlags::TEXTURE_FLAG_UNORDERED_ACCESS; 
-								resourceIt->TextureParams.TextureViewFlags	|= FTextureViewFlags::TEXTURE_VIEW_FLAG_UNORDERED_ACCESS; 
-								break;
-							case ERenderGraphResourceBindingType::ATTACHMENT:
-							{
-								bool isDepthStencilAttachment = resourceIt->TextureParams.TextureFormat == EFormat::FORMAT_D24_UNORM_S8_UINT;
-								resourceIt->TextureParams.TextureFlags		|= (isDepthStencilAttachment ? FTextureFlags::TEXTURE_FLAG_DEPTH_STENCIL			: FTextureFlags::TEXTURE_FLAG_RENDER_TARGET);
-								resourceIt->TextureParams.TextureViewFlags	|= (isDepthStencilAttachment ? FTextureViewFlags::TEXTURE_VIEW_FLAG_DEPTH_STENCIL	: FTextureViewFlags::TEXTURE_VIEW_FLAG_RENDER_TARGET);
-								break;
-							}
-							}
-							break;
-						}
-						case ERenderGraphResourceType::BUFFER:
-						{
-							switch (pResourceState->BindingType)
-							{		
-							case ERenderGraphResourceBindingType::CONSTANT_BUFFER:				resourceIt->BufferParams.BufferFlags |= FBufferFlags::BUFFER_FLAG_CONSTANT_BUFFER; break;
-							case ERenderGraphResourceBindingType::UNORDERED_ACCESS_READ:		resourceIt->BufferParams.BufferFlags |= FBufferFlags::BUFFER_FLAG_UNORDERED_ACCESS_BUFFER; break;
-							case ERenderGraphResourceBindingType::UNORDERED_ACCESS_WRITE:		resourceIt->BufferParams.BufferFlags |= FBufferFlags::BUFFER_FLAG_UNORDERED_ACCESS_BUFFER; break;
-							case ERenderGraphResourceBindingType::UNORDERED_ACCESS_READ_WRITE:	resourceIt->BufferParams.BufferFlags |= FBufferFlags::BUFFER_FLAG_UNORDERED_ACCESS_BUFFER; break;
-							}
-							break;
-						}
-						case ERenderGraphResourceType::ACCELERATION_STRUCTURE:
-						{
-							break;
-						}
-					}
-				}
-			}
-
-			//Draw Resources
-			if (pRenderStageDesc->Type == EPipelineStateType::PIPELINE_STATE_TYPE_GRAPHICS)
-			{
-				if (pRenderStageDesc->Graphics.DrawType == ERenderStageDrawType::SCENE_INDIRECT)
-				{
-					if (!pRenderStageDesc->Graphics.IndexBufferName.empty())
-					{
-						auto resourceIt = FindResource(pRenderStageDesc->Graphics.IndexBufferName);
-
-						if (resourceIt != m_Resources.end())
-						{
-							resourceIt->BufferParams.BufferFlags |= FBufferFlags::BUFFER_FLAG_INDEX_BUFFER;
-						}
-					}
-
-					if (!pRenderStageDesc->Graphics.IndirectArgsBufferName.empty())
-					{
-						auto resourceIt = FindResource(pRenderStageDesc->Graphics.IndirectArgsBufferName);
-
-						if (resourceIt != m_Resources.end())
-						{
-							resourceIt->BufferParams.BufferFlags |= FBufferFlags::BUFFER_FLAG_INDIRECT_BUFFER;
-						}
-					}
-				}
-			}
-		}
-
-		auto backBufferResource = FindResource(RENDER_GRAPH_BACK_BUFFER_ATTACHMENT);
-
-		if (backBufferResource == m_Resources.end())
-		{
-			m_Resources.PushBack(CreateBackBufferResource());
-		}
-
-		m_ParsedRenderGraphStructure.ResourceDescriptions				= m_Resources;
-		m_ParsedRenderGraphStructure.RenderStageDescriptions			= orderedRenderStages;
-		m_ParsedRenderGraphStructure.SynchronizationStageDescriptions	= orderedSynchronizationStages;
-		m_ParsedRenderGraphStructure.PipelineStageDescriptions			= orderedPipelineStages;
-
-		return true;
-	}
-
-	bool RenderGraphEditor::RecursivelyWeightParentRenderStages(EditorRenderStageDesc* pChildRenderStage)
-	{
-		std::set<String> parentRenderStageNames;
-
-		//Iterate through all resource states in the current Render Stages
-		for (const EditorResourceStateIdent& resourceStateIdent : pChildRenderStage->ResourceStateIdents)
-		{
-			const EditorRenderGraphResourceState* pResourceState = &m_ResourceStatesByHalfAttributeIndex[resourceStateIdent.AttributeIndex / 2];
-
-			//Check if resource state has input link
-			if (pResourceState->InputLinkIndex != -1)
-			{
-				const String& parentRenderStageName = m_ResourceStatesByHalfAttributeIndex[m_ResourceStateLinksByLinkIndex[pResourceState->InputLinkIndex].SrcAttributeIndex / 2].RenderStageName;
-
-				//Make sure parent is a Render Stage and check if it has already been visited
-				if (IsRenderStage(parentRenderStageName) && parentRenderStageNames.count(parentRenderStageName) == 0)
-				{
-					EditorRenderStageDesc* pParentRenderStage = &m_RenderStagesByName[parentRenderStageName];
-					RecursivelyWeightParentRenderStages(pParentRenderStage);
-
-					parentRenderStageNames.insert(parentRenderStageName);
-					pParentRenderStage->Weight++;
-				}
-			}
-		}
-
-		return true;
-	}
-
-	bool RenderGraphEditor::IsRenderStage(const String& name)
-	{
-		return m_RenderStagesByName.count(name) > 0;
-	}
-
-	bool RenderGraphEditor::CapturedByImGui(const RenderGraphResourceDesc* pResource)
-	{
-		return pResource->Type == ERenderGraphResourceType::TEXTURE && pResource->SubResourceCount == 1;
-	}
-
-	bool RenderGraphEditor::FindAndCreateSynchronization(
-		bool generateImGuiStage,
-		const std::multimap<uint32, EditorRenderStageDesc*>::reverse_iterator& currentOrderedRenderStageIt,
-		const std::multimap<uint32, EditorRenderStageDesc*>& orderedMappedRenderStages,
-		const EditorRenderGraphResourceState* pCurrentResourceState,
-		SynchronizationStageDesc* pSynchronizationStage)
-	{
-		const EditorRenderStageDesc* pCurrentRenderStage				= currentOrderedRenderStageIt->second;
-
-		const EditorRenderGraphResourceState* pNextResourceState		= nullptr;
-		const EditorRenderStageDesc* pNextRenderStage					= nullptr;
-
-		//Loop through the following Render Stages and find the first one that uses this Resource
-		auto nextOrderedRenderStageIt = currentOrderedRenderStageIt;
-		nextOrderedRenderStageIt++;
-		for (; nextOrderedRenderStageIt != orderedMappedRenderStages.rend(); nextOrderedRenderStageIt++)
-		{
-			const EditorRenderStageDesc* pPotentialNextRenderStage = nextOrderedRenderStageIt->second;
-						
-			//Check if this Render Stage is enabled
-			if (pPotentialNextRenderStage->Enabled)
-			{
-				//See if this Render Stage uses Resource we are looking for
-				auto potentialNextResourceStateIdentIt = pPotentialNextRenderStage->FindResourceStateIdent(pCurrentResourceState->ResourceName);
-
-				if (potentialNextResourceStateIdentIt != pPotentialNextRenderStage->ResourceStateIdents.end())
-				{
-					pNextResourceState = &m_ResourceStatesByHalfAttributeIndex[potentialNextResourceStateIdentIt->AttributeIndex / 2];
-					pNextRenderStage = pPotentialNextRenderStage;
-					break;
-				}
-				else if (pPotentialNextRenderStage->Type == EPipelineStateType::PIPELINE_STATE_TYPE_GRAPHICS) //Check if this Render Stage is a Graphics Render Stage, if it is we need to check Draw Resources as well
-				{
-					if (pPotentialNextRenderStage->Graphics.DrawType == ERenderStageDrawType::SCENE_INDIRECT)
-					{
-						const EditorRenderGraphResourceState* pIndexBufferResourceState				= &m_ResourceStatesByHalfAttributeIndex[pPotentialNextRenderStage->Graphics.IndexBufferAttributeIndex / 2];
-						const EditorRenderGraphResourceState* pIndirectArgsBufferResourceState		= &m_ResourceStatesByHalfAttributeIndex[pPotentialNextRenderStage->Graphics.IndirectArgsBufferAttributeIndex / 2];
-
-						if (pCurrentResourceState->ResourceName == pIndexBufferResourceState->ResourceName || pCurrentResourceState->ResourceName == pIndirectArgsBufferResourceState->ResourceName)
-						{
-							pNextRenderStage	= pPotentialNextRenderStage;
-							break;
-						}
-					}
-				}
-			}
-		}
-
-		//If there is a Next State for the Resource, pNextResourceState will not be nullptr 
-		RenderGraphResourceSynchronizationDesc resourceSynchronization = {};
-		resourceSynchronization.PrevRenderStage = pCurrentRenderStage->Name;
-		resourceSynchronization.ResourceName	= pCurrentResourceState->ResourceName;
-		resourceSynchronization.PrevQueue		= ConvertPipelineStateTypeToQueue(pCurrentRenderStage->Type);
-		resourceSynchronization.PrevBindingType	= pCurrentResourceState->BindingType;
-
-		bool isBackBuffer = pCurrentResourceState->ResourceName == RENDER_GRAPH_BACK_BUFFER_ATTACHMENT;
-
-		auto resourceIt = FindResource(pCurrentResourceState->ResourceName);
-
-		if (resourceIt != m_Resources.end())
-		{
-			if (pNextResourceState != nullptr)
-			{
-				//If the ResourceState is Readonly and the current and next Binding Types are the same we dont want a synchronization, no matter what queue type
-				if (!IsReadOnly(pCurrentResourceState->BindingType) || pCurrentResourceState->BindingType != pNextResourceState->BindingType)
-				{
-					//Check if pNextResourceState belongs to a Render Stage, otherwise we need to check if it belongs to Final Output
-					if (pNextRenderStage != nullptr)
-					{
-						resourceSynchronization.NextRenderStage = pNextRenderStage->Name;
-						resourceSynchronization.NextQueue = ConvertPipelineStateTypeToQueue(pNextRenderStage->Type);
-						resourceSynchronization.NextBindingType = pNextResourceState->BindingType;
-
-						pSynchronizationStage->Synchronizations.PushBack(resourceSynchronization);
-					}
-				}
-			}
-			else if (generateImGuiStage && CapturedByImGui(&(*resourceIt)))
-			{
-				if (isBackBuffer)
-				{
-					resourceSynchronization.NextRenderStage = RENDER_GRAPH_IMGUI_STAGE_NAME;
-					resourceSynchronization.NextQueue = ECommandQueueType::COMMAND_QUEUE_TYPE_GRAPHICS;
-					resourceSynchronization.NextBindingType = ERenderGraphResourceBindingType::ATTACHMENT;
-
-					pSynchronizationStage->Synchronizations.PushBack(resourceSynchronization);
-				}
-				else if (!IsReadOnly(pCurrentResourceState->BindingType) || pCurrentResourceState->BindingType != ERenderGraphResourceBindingType::COMBINED_SAMPLER)
-				{
-					//Todo: What if Subresource Count > 1
-					//Capture resource synchronizations here, even for Back Buffer, PRESENT Synchronization is seperately solved later
-					resourceSynchronization.NextRenderStage = RENDER_GRAPH_IMGUI_STAGE_NAME;
-					resourceSynchronization.NextQueue = ECommandQueueType::COMMAND_QUEUE_TYPE_GRAPHICS;
-					resourceSynchronization.NextBindingType = ERenderGraphResourceBindingType::COMBINED_SAMPLER;
-
-					pSynchronizationStage->Synchronizations.PushBack(resourceSynchronization);
-				}
-			}
-			else if (isBackBuffer)
-			{
-				resourceSynchronization.NextQueue = ECommandQueueType::COMMAND_QUEUE_TYPE_GRAPHICS;
-				resourceSynchronization.NextBindingType = ERenderGraphResourceBindingType::PRESENT;
-
-				pSynchronizationStage->Synchronizations.PushBack(resourceSynchronization);
-			}
-			else
-			{
-				//If there is no following Render Stage that uses the Resource and it is not captured by ImGui and it is not the back buffer, we need to check the previous ones to discover synchronizations for the next frame
-				for (auto previousOrderedRenderStageIt = orderedMappedRenderStages.rbegin(); previousOrderedRenderStageIt != currentOrderedRenderStageIt; previousOrderedRenderStageIt++)
-				{
-					const EditorRenderStageDesc* pPotentialNextRenderStage = previousOrderedRenderStageIt->second;
-
-					//Check if this Render Stage is enabled
-					if (pPotentialNextRenderStage->Enabled)
-					{
-						//See if this Render Stage uses Resource we are looking for
-						auto potentialNextResourceStateIdentIt = pPotentialNextRenderStage->FindResourceStateIdent(pCurrentResourceState->ResourceName);
-
-						if (potentialNextResourceStateIdentIt != pPotentialNextRenderStage->ResourceStateIdents.end())
-						{
-							pNextResourceState = &m_ResourceStatesByHalfAttributeIndex[potentialNextResourceStateIdentIt->AttributeIndex / 2];
-							pNextRenderStage = pPotentialNextRenderStage;
-							break;
-						}
-						else if (pPotentialNextRenderStage->Type == EPipelineStateType::PIPELINE_STATE_TYPE_GRAPHICS) //Check if this Render Stage is a Graphics Render Stage, if it is we need to check Draw Resources as well
-						{
-							if (pPotentialNextRenderStage->Graphics.DrawType == ERenderStageDrawType::SCENE_INDIRECT)
-							{
-								const EditorRenderGraphResourceState* pIndexBufferResourceState = &m_ResourceStatesByHalfAttributeIndex[pPotentialNextRenderStage->Graphics.IndexBufferAttributeIndex / 2];
-								const EditorRenderGraphResourceState* pIndirectArgsBufferResourceState = &m_ResourceStatesByHalfAttributeIndex[pPotentialNextRenderStage->Graphics.IndirectArgsBufferAttributeIndex / 2];
-
-								if (pCurrentResourceState->ResourceName == pIndexBufferResourceState->ResourceName || pCurrentResourceState->ResourceName == pIndirectArgsBufferResourceState->ResourceName)
-								{
-									pNextRenderStage = pPotentialNextRenderStage;
-									break;
-								}
-							}
-						}
-					}
-				}
-
-				//It is safe to add this synchronization here, since we know that the resource will not be captured by ImGui
-				if (pNextResourceState != nullptr)
-				{
-					//If the ResourceState is Readonly and the current and next Binding Types are the same we dont want a synchronization, no matter what queue type
-					if (!IsReadOnly(pCurrentResourceState->BindingType) || pCurrentResourceState->BindingType != pNextResourceState->BindingType)
-					{
-						//Check if pNextResourceState belongs to a Render Stage, otherwise we need to check if it belongs to Final Output
-						if (pNextRenderStage != nullptr)
-						{
-							resourceSynchronization.NextRenderStage = pNextRenderStage->Name;
-							resourceSynchronization.NextQueue = ConvertPipelineStateTypeToQueue(pNextRenderStage->Type);
-							resourceSynchronization.NextBindingType = pNextResourceState->BindingType;
-
-							pSynchronizationStage->Synchronizations.PushBack(resourceSynchronization);
-						}
-					}
-				}
-			}
-		}
-		else
-		{ 
-			LOG_ERROR("[RenderGraphEditor]: Resource State with name \"%s\" could not be found among resources when creating Synchronization", pCurrentResourceState->ResourceName.c_str());
-			return false;
-		}
-
-		return true;
-	}
-
-	void RenderGraphEditor::CreateParsedRenderStage(RenderStageDesc* pDstRenderStage, const EditorRenderStageDesc* pSrcRenderStage)
-	{
-		pDstRenderStage->Name					= pSrcRenderStage->Name;
-		pDstRenderStage->Type					= pSrcRenderStage->Type;
-		pDstRenderStage->CustomRenderer			= pSrcRenderStage->CustomRenderer;
-		pDstRenderStage->Enabled				= pSrcRenderStage->Enabled;
-		pDstRenderStage->Parameters				= pSrcRenderStage->Parameters;
-
-		pDstRenderStage->Weight					= pSrcRenderStage->Weight;
-		pDstRenderStage->ResourceStates.Reserve(pSrcRenderStage->ResourceStateIdents.GetSize());
-
-		for (const EditorResourceStateIdent& resourceStateIdent : pSrcRenderStage->ResourceStateIdents)
-		{
-			const EditorRenderGraphResourceState* pResourceState = &m_ResourceStatesByHalfAttributeIndex[resourceStateIdent.AttributeIndex / 2];
-			
-			RenderGraphResourceState resourceState = {};
-			resourceState.ResourceName	= pResourceState->ResourceName;
-			resourceState.BindingType	= pResourceState->BindingType;
-
-			pDstRenderStage->ResourceStates.PushBack(resourceState);
-		}
-
-		if (pDstRenderStage->Type == EPipelineStateType::PIPELINE_STATE_TYPE_GRAPHICS)
-		{
-			pDstRenderStage->Graphics.Shaders					= pSrcRenderStage->Graphics.Shaders;
-			pDstRenderStage->Graphics.DrawType					= pSrcRenderStage->Graphics.DrawType;
-			pDstRenderStage->Graphics.IndexBufferName			= m_ResourceStatesByHalfAttributeIndex[pSrcRenderStage->Graphics.IndexBufferAttributeIndex / 2].ResourceName;
-			pDstRenderStage->Graphics.IndirectArgsBufferName	= m_ResourceStatesByHalfAttributeIndex[pSrcRenderStage->Graphics.IndirectArgsBufferAttributeIndex / 2].ResourceName;
-			pDstRenderStage->Graphics.DepthTestEnabled			= pSrcRenderStage->Graphics.DepthTestEnabled;
-		}
-		else if (pDstRenderStage->Type == EPipelineStateType::PIPELINE_STATE_TYPE_COMPUTE)
-		{
-			pDstRenderStage->Compute.ShaderName					= pSrcRenderStage->Compute.ShaderName;
-		}
-		else if (pDstRenderStage->Type == EPipelineStateType::PIPELINE_STATE_TYPE_RAY_TRACING)
-		{
-			pDstRenderStage->RayTracing.Shaders					= pSrcRenderStage->RayTracing.Shaders;
-		}
-	}
-
-	RenderGraphResourceDesc RenderGraphEditor::CreateBackBufferResource()
-	{
-		RenderGraphResourceDesc resource = {};
-		resource.Name							= RENDER_GRAPH_BACK_BUFFER_ATTACHMENT;
-		resource.Type							= ERenderGraphResourceType::TEXTURE;
-		resource.SubResourceCount				= 1;
-		resource.Editable						= false;
-		resource.External						= false;
-		resource.TextureParams.TextureFormat	= EFormat::FORMAT_B8G8R8A8_UNORM;
-		return resource;
-=======
-		InitDefaultResources();
->>>>>>> c768d3d8
-	}
+#include "Rendering/RenderGraphEditor.h"
+
+#include "Application/API/CommonApplication.h"
+
+#include "Rendering/Core/API/GraphicsHelpers.h"
+
+#include "Log/Log.h"
+
+
+
+#define IMGUI_DISABLE_OBSOLETE_FUNCTIONS
+#include <imgui.h>
+#include <imgui_internal.h>
+#include <imnodes.h>
+#include "Rendering/RenderGraph.h"
+#include "Rendering/RenderSystem.h"
+#include "Rendering/RenderGraphParser.h"
+#include "Rendering/RenderGraphSerializer.h"
+
+namespace LambdaEngine
+{
+	int32 RenderGraphEditor::s_NextNodeID		= 0;
+	int32 RenderGraphEditor::s_NextAttributeID	= 0;
+	int32 RenderGraphEditor::s_NextLinkID		= 0;
+
+	constexpr const uint32 HOVERED_COLOR = IM_COL32(232, 27, 86, 255);
+	constexpr const uint32 SELECTED_COLOR = IM_COL32(162, 19, 60, 255);
+
+	constexpr const uint32 EXTERNAL_RESOURCE_STATE_GROUP_INDEX = 0;
+	constexpr const uint32 TEMPORAL_RESOURCE_STATE_GROUP_INDEX = 1;
+	constexpr const uint32 NUM_RESOURCE_STATE_GROUPS = 2;
+
+	constexpr const int32 MAX_RESOURCE_NAME_LENGTH				= 256;
+
+	constexpr const char* TEXTURE_FORMAT_NAMES[] =
+	{
+		"FORMAT_R32G32_SFLOAT",
+		"FORMAT_R8G8B8A8_UNORM",
+		"FORMAT_B8G8R8A8_UNORM",
+		"FORMAT_R8G8B8A8_SNORM",
+		"FORMAT_R16G16B16A16_SFLOAT",
+		"FORMAT_D24_UNORM_S8_UINT",
+		"FORMAT_R16_UNORM",
+		"FORMAT_R32G32B32A32_SFLOAT",
+		"FORMAT_R16_SFLOAT",
+		"FORMAT_R32G32B32A32_UINT",
+	};
+
+	static EFormat TextureFormatIndexToFormat(int32 index)
+	{
+		switch (index)
+		{
+		case 0: return EFormat::FORMAT_R32G32_SFLOAT;
+		case 1: return EFormat::FORMAT_R8G8B8A8_UNORM;
+		case 2: return EFormat::FORMAT_B8G8R8A8_UNORM;
+		case 3: return EFormat::FORMAT_R8G8B8A8_SNORM;
+		case 4: return EFormat::FORMAT_R16G16B16A16_SFLOAT;
+		case 5: return EFormat::FORMAT_D24_UNORM_S8_UINT;
+		case 6: return EFormat::FORMAT_R16_UNORM;
+		case 7: return EFormat::FORMAT_R32G32B32A32_SFLOAT;
+		case 8: return EFormat::FORMAT_R16_SFLOAT;
+		case 9: return EFormat::FORMAT_R32G32B32A32_UINT;
+		}
+
+		return EFormat::FORMAT_NONE;
+	}
+
+	static int32 TextureFormatToFormatIndex(EFormat format)
+	{
+		switch (format)
+		{
+		case EFormat::FORMAT_R32G32_SFLOAT:			return 0;
+		case EFormat::FORMAT_R8G8B8A8_UNORM:		return 1;
+		case EFormat::FORMAT_B8G8R8A8_UNORM:		return 2;
+		case EFormat::FORMAT_R8G8B8A8_SNORM:		return 3;
+		case EFormat::FORMAT_R16G16B16A16_SFLOAT:	return 4;
+		case EFormat::FORMAT_D24_UNORM_S8_UINT:		return 5;
+		case EFormat::FORMAT_R16_UNORM:				return 6;
+		case EFormat::FORMAT_R32G32B32A32_SFLOAT:	return 7;
+		case EFormat::FORMAT_R16_SFLOAT:			return 8;
+		case EFormat::FORMAT_R32G32B32A32_UINT:		return 9;
+		}
+
+		return -1;
+	}
+
+	constexpr const char* DIMENSION_NAMES[] =
+	{
+		"CONSTANT",
+		"EXTERNAL",
+		"RELATIVE",
+		"RELATIVE_1D",
+	};
+
+	ERenderGraphDimensionType DimensionTypeIndexToDimensionType(int32 index)
+	{
+		switch (index)
+		{
+			case 0: return ERenderGraphDimensionType::CONSTANT;
+			case 1: return ERenderGraphDimensionType::EXTERNAL;
+			case 2: return ERenderGraphDimensionType::RELATIVE;
+			case 3: return ERenderGraphDimensionType::RELATIVE_1D;
+		}
+
+		return ERenderGraphDimensionType::NONE;
+	}
+
+	int32 DimensionTypeToDimensionTypeIndex(ERenderGraphDimensionType dimensionType)
+	{
+		switch (dimensionType)
+		{
+		case ERenderGraphDimensionType::CONSTANT:		return 0;
+		case ERenderGraphDimensionType::EXTERNAL:		return 1;
+		case ERenderGraphDimensionType::RELATIVE:		return 2;
+		case ERenderGraphDimensionType::RELATIVE_1D:	return 3;
+		}
+
+		return -1;
+	}
+
+	constexpr const char* SAMPLER_NAMES[] =
+	{
+		"LINEAR",
+		"NEAREST",
+	};
+
+	ERenderGraphSamplerType SamplerTypeIndexToSamplerType(int32 index)
+	{
+		switch (index)
+		{
+		case 0: return ERenderGraphSamplerType::LINEAR;
+		case 1: return ERenderGraphSamplerType::NEAREST;
+		}
+
+		return ERenderGraphSamplerType::NONE;
+	}
+
+	int32 SamplerTypeToSamplerTypeIndex(ERenderGraphSamplerType samplerType)
+	{
+		switch (samplerType)
+		{
+		case ERenderGraphSamplerType::LINEAR:	return 0;
+		case ERenderGraphSamplerType::NEAREST:	return 1;
+		}
+
+		return -1;
+	}
+
+	constexpr const char* MEMORY_TYPE_NAMES[] =
+	{
+		"MEMORY_TYPE_CPU_VISIBLE",
+		"MEMORY_TYPE_GPU",
+	};
+
+	EMemoryType MemoryTypeIndexToMemoryType(int32 index)
+	{
+		switch (index)
+		{
+		case 0: return EMemoryType::MEMORY_TYPE_CPU_VISIBLE;
+		case 1: return EMemoryType::MEMORY_TYPE_GPU;
+		}
+
+		return EMemoryType::MEMORY_TYPE_NONE;
+	}
+
+	int32 MemoryTypeToMemoryTypeIndex(EMemoryType memoryType)
+	{
+		switch (memoryType)
+		{
+		case EMemoryType::MEMORY_TYPE_CPU_VISIBLE:	return 0;
+		case EMemoryType::MEMORY_TYPE_GPU:			return 1;
+		}
+
+		return -1;
+	}
+
+	RenderGraphEditor::RenderGraphEditor()
+	{
+		CommonApplication::Get()->AddEventHandler(this);
+
+		InitDefaultResources();
+	}
+
+	RenderGraphEditor::~RenderGraphEditor()
+	{
+	}
+
+	void RenderGraphEditor::InitGUI()
+	{
+		imnodes::StyleColorsDark();
+
+		imnodes::PushColorStyle(imnodes::ColorStyle_TitleBarHovered, HOVERED_COLOR);
+		imnodes::PushColorStyle(imnodes::ColorStyle_TitleBarSelected, SELECTED_COLOR);
+
+		imnodes::PushColorStyle(imnodes::ColorStyle_LinkHovered, HOVERED_COLOR);
+		imnodes::PushColorStyle(imnodes::ColorStyle_LinkSelected, SELECTED_COLOR);
+
+		m_GUIInitialized = true;
+		ImGui::GetIO().FontAllowUserScaling = true;
+
+		SetInitialNodePositions();
+	}
+
+	void RenderGraphEditor::RenderGUI()
+	{
+		if (ImGui::Begin("Render Graph Editor"))
+		{
+			ImVec2 contentRegionMin = ImGui::GetWindowContentRegionMin();
+			ImVec2 contentRegionMax = ImGui::GetWindowContentRegionMax();
+
+			float contentRegionWidth = contentRegionMax.x - contentRegionMin.x;
+			float contentRegionHeight = contentRegionMax.y - contentRegionMin.y;
+
+			float maxResourcesViewTextWidth = 0.0f;
+			float textHeight = ImGui::CalcTextSize("I").y + 5.0f;
+
+			for (const RenderGraphResourceDesc& resource : m_Resources)
+			{
+				ImVec2 textSize = ImGui::CalcTextSize(resource.Name.c_str());
+
+				maxResourcesViewTextWidth = textSize.x > maxResourcesViewTextWidth ? textSize.x : maxResourcesViewTextWidth;
+			}
+
+			for (auto shaderIt = m_FilesInShaderDirectory.begin(); shaderIt != m_FilesInShaderDirectory.end(); shaderIt++)
+			{
+				const String& shaderName = *shaderIt;
+				ImVec2 textSize = ImGui::CalcTextSize(shaderName.c_str());
+
+				maxResourcesViewTextWidth = textSize.x > maxResourcesViewTextWidth ? textSize.x : maxResourcesViewTextWidth;
+			}
+
+			float editButtonWidth = 120.0f;
+			float removeButtonWidth = 120.0f;
+			ImVec2 resourceViewSize(maxResourcesViewTextWidth + editButtonWidth + removeButtonWidth, contentRegionHeight);
+
+			ImGuiContext& g = *GImGui;
+			ImGuiWindow* window = g.CurrentWindow;
+			
+			static ImVec2 childSize0 = resourceViewSize;
+			static ImVec2 childSize1 = ImVec2(contentRegionWidth - resourceViewSize.x, 0.0f);
+			
+			ImRect bb;
+			bb.Min = ImVec2(window->DC.CursorPos.x + childSize0.x, window->DC.CursorPos.y);
+			bb.Max = ImVec2(+window->DC.CursorPos.x + childSize0.x + 10.f, window->DC.CursorPos.y + contentRegionHeight);
+			ImGui::SplitterBehavior(bb, ImGui::GetID("Render Graph Editor"), ImGuiAxis_X, &childSize0.x, &childSize1.x, 200.f, 500.f);
+
+			if (ImGui::BeginChild("##Graph Resources View", childSize0))
+			{
+				ImGui::TextColored(ImVec4(1.0f, 1.0f, 0.0f, 1.0f), "Resources");
+				ImGui::NewLine();
+
+				if (ImGui::BeginChild("##Resource View", ImVec2(0.0f, contentRegionHeight * 0.5f - textHeight * 5.0f), true, ImGuiWindowFlags_MenuBar))
+				{
+					RenderResourceView(maxResourcesViewTextWidth, textHeight);
+					RenderAddResourceView();
+					RenderEditResourceView();
+				}
+				ImGui::EndChild();
+
+				ImGui::TextColored(ImVec4(1.0f, 1.0f, 0.0f, 1.0f), "Shaders");
+				ImGui::NewLine();
+
+				if (ImGui::BeginChild("##Shader View", ImVec2(0.0f, contentRegionHeight * 0.5f - textHeight * 5.0f), true))
+				{
+					RenderShaderView(maxResourcesViewTextWidth, textHeight);
+				}
+				ImGui::EndChild();
+
+				if (ImGui::Button("Refresh Shaders"))
+				{
+					m_FilesInShaderDirectory = EnumerateFilesInDirectory("../Assets/Shaders/", true);
+				}
+			}
+			ImGui::EndChild();
+
+			ImGui::SameLine();
+
+			if (ImGui::BeginChild("##Graph Views", childSize1))
+			{
+				if (ImGui::BeginTabBar("##Render Graph Editor Tabs"))
+				{
+					if (ImGui::BeginTabItem("Graph Editor"))
+					{
+						if (ImGui::BeginChild("##Graph Editor View", ImVec2(0.0f, 0.0f), false, ImGuiWindowFlags_MenuBar))
+						{
+							RenderGraphView();
+							RenderAddRenderStageView();
+							RenderSaveRenderGraphView();
+							RenderLoadRenderGraphView();
+						}
+
+						ImGui::EndChild();
+						ImGui::EndTabItem();
+					}
+
+					if (ImGui::BeginTabItem("Parsed Graph"))
+					{
+						if (ImGui::BeginChild("##Parsed Graph View"))
+						{
+							RenderParsedRenderGraphView();
+						}
+
+						ImGui::EndChild();
+						ImGui::EndTabItem();
+					}
+
+					ImGui::EndTabBar();
+				}
+			}
+
+			ImGui::EndChild();
+		}
+		ImGui::End();
+
+		if (m_ParsedGraphDirty)
+		{
+			if (!RenderGraphParser::ParseRenderGraph(
+				&m_ParsedRenderGraphStructure,
+				m_Resources,
+				m_RenderStageNameByInputAttributeIndex,
+				m_RenderStagesByName,
+				m_ResourceStatesByHalfAttributeIndex,
+				m_ResourceStateLinksByLinkIndex,
+				m_ResourceStateGroups,
+				m_FinalOutput,
+				true))
+			{
+				LOG_ERROR("[RenderGraphSerializer]: Failed to parse RenderGraph");
+			}
+
+			m_ParsedGraphDirty = false;
+			m_ParsedGraphRenderDirty = true;
+		}
+	}
+
+	void RenderGraphEditor::OnButtonReleased(EMouseButton button)
+	{
+		//imnodes seems to be bugged when releasing a link directly after starting creation, so we check this here
+		if (button == EMouseButton::MOUSE_BUTTON_LEFT)
+		{
+			if (m_StartedLinkInfo.LinkStarted)
+			{
+				m_StartedLinkInfo = {};
+			}
+		}
+	}
+
+	void RenderGraphEditor::OnKeyPressed(EKey key, uint32 modifierMask, bool isRepeat)
+	{
+		if (key == EKey::KEY_LEFT_SHIFT && !isRepeat)
+		{
+			imnodes::PushAttributeFlag(imnodes::AttributeFlags_EnableLinkDetachWithDragClick);
+		}
+	}
+
+	void RenderGraphEditor::OnKeyReleased(EKey key)
+	{
+		if (key == EKey::KEY_LEFT_SHIFT)
+		{
+			imnodes::PopAttributeFlag();
+		}
+	}
+
+	void RenderGraphEditor::InitDefaultResources()
+	{
+		m_FilesInShaderDirectory = EnumerateFilesInDirectory("../Assets/Shaders/", true);
+		m_FilesInShaderMap = ExtractDirectory("../Assets/Shaders");
+
+		m_FinalOutput.Name						= "FINAL_OUTPUT";
+		m_FinalOutput.NodeIndex					= s_NextNodeID++;
+
+		EditorResourceStateGroup externalResourcesGroup = {};
+		externalResourcesGroup.Name				= "EXTERNAL_RESOURCES";
+		externalResourcesGroup.OutputNodeIndex	= s_NextNodeID++;
+
+		EditorResourceStateGroup temporalResourcesGroup = {};
+		temporalResourcesGroup.Name				= "TEMPORAL_RESOURCES";
+		temporalResourcesGroup.InputNodeIndex	= s_NextNodeID++;
+		temporalResourcesGroup.OutputNodeIndex	= s_NextNodeID++;
+
+		//EditorRenderStage imguiRenderStage = {};
+		//imguiRenderStage.Name					= RENDER_GRAPH_IMGUI_STAGE_NAME;
+		//imguiRenderStage.NodeIndex				= s_NextNodeID++;
+		//imguiRenderStage.InputAttributeIndex	= s_NextAttributeID;
+		//imguiRenderStage.Type					= EPipelineStateType::PIPELINE_STATE_TYPE_GRAPHICS;
+		//imguiRenderStage.CustomRenderer			= true;
+		//imguiRenderStage.Enabled				= true;
+
+		//m_RenderStageNameByInputAttributeIndex[imguiRenderStage.InputAttributeIndex] = imguiRenderStage.Name;
+		//m_RenderStagesByName[imguiRenderStage.Name] = imguiRenderStage;
+
+		s_NextAttributeID += 2;
+
+		{
+			RenderGraphResourceDesc resource = RenderGraphParser::CreateBackBufferResource();
+			m_Resources.PushBack(resource);
+			m_FinalOutput.BackBufferAttributeIndex = CreateResourceState(resource.Name, m_FinalOutput.Name, false, ERenderGraphResourceBindingType::NONE).AttributeIndex;
+		}
+
+		{
+			RenderGraphResourceDesc resource = {};
+			resource.Name						= FULLSCREEN_QUAD_VERTEX_BUFFER;
+			resource.Type						= ERenderGraphResourceType::BUFFER;
+			resource.SubResourceCount			= 1;
+			resource.Editable					= false;
+			resource.External					= true;
+			m_Resources.PushBack(resource);
+
+			externalResourcesGroup.ResourceStateIdents.PushBack(CreateResourceState(resource.Name, externalResourcesGroup.Name, false, ERenderGraphResourceBindingType::NONE));
+		}
+
+		{
+			RenderGraphResourceDesc resource = {};
+			resource.Name						= PER_FRAME_BUFFER;
+			resource.Type						= ERenderGraphResourceType::BUFFER;
+			resource.SubResourceCount			= 1;
+			resource.Editable					= false;
+			resource.External					= true;
+			m_Resources.PushBack(resource);
+
+			externalResourcesGroup.ResourceStateIdents.PushBack(CreateResourceState(resource.Name, externalResourcesGroup.Name, false, ERenderGraphResourceBindingType::NONE));
+		}
+
+		{
+			RenderGraphResourceDesc resource = {};
+			resource.Name						= SCENE_LIGHTS_BUFFER;
+			resource.Type						= ERenderGraphResourceType::BUFFER;
+			resource.SubResourceCount			= 1;
+			resource.Editable					= false;
+			resource.External					= true;
+			m_Resources.PushBack(resource);
+
+			externalResourcesGroup.ResourceStateIdents.PushBack(CreateResourceState(resource.Name, externalResourcesGroup.Name, false, ERenderGraphResourceBindingType::NONE));
+		}
+
+		{
+			RenderGraphResourceDesc resource = {};
+			resource.Name						= SCENE_MAT_PARAM_BUFFER;
+			resource.Type						= ERenderGraphResourceType::BUFFER;
+			resource.SubResourceCount			= 1;
+			resource.Editable					= false;
+			resource.External					= true;
+			m_Resources.PushBack(resource);
+
+			externalResourcesGroup.ResourceStateIdents.PushBack(CreateResourceState(resource.Name, externalResourcesGroup.Name, false, ERenderGraphResourceBindingType::NONE));
+		}
+
+		{
+			RenderGraphResourceDesc resource = {};
+			resource.Name						= SCENE_VERTEX_BUFFER;
+			resource.Type						= ERenderGraphResourceType::BUFFER;
+			resource.SubResourceCount			= 1;
+			resource.Editable					= false;
+			resource.External					= true;
+			m_Resources.PushBack(resource);
+
+			externalResourcesGroup.ResourceStateIdents.PushBack(CreateResourceState(resource.Name, externalResourcesGroup.Name, false, ERenderGraphResourceBindingType::NONE));
+		}
+
+		{
+			RenderGraphResourceDesc resource = {};
+			resource.Name						= SCENE_INDEX_BUFFER;
+			resource.Type						= ERenderGraphResourceType::BUFFER;
+			resource.SubResourceCount			= 1;
+			resource.Editable					= false;
+			resource.External					= true;
+			m_Resources.PushBack(resource);
+
+			externalResourcesGroup.ResourceStateIdents.PushBack(CreateResourceState(resource.Name, externalResourcesGroup.Name, false, ERenderGraphResourceBindingType::NONE));
+		}
+
+		{
+			RenderGraphResourceDesc resource = {};
+			resource.Name						= SCENE_PRIMARY_INSTANCE_BUFFER;
+			resource.Type						= ERenderGraphResourceType::BUFFER;
+			resource.SubResourceCount			= 1;
+			resource.Editable					= false;
+			resource.External					= true;
+			m_Resources.PushBack(resource);
+
+			externalResourcesGroup.ResourceStateIdents.PushBack(CreateResourceState(resource.Name, externalResourcesGroup.Name, false, ERenderGraphResourceBindingType::NONE));
+		}
+
+		{
+			RenderGraphResourceDesc resource = {};
+			resource.Name						= SCENE_SECONDARY_INSTANCE_BUFFER;
+			resource.Type						= ERenderGraphResourceType::BUFFER;
+			resource.SubResourceCount			= 1;
+			resource.Editable					= false;
+			resource.External					= true;
+			m_Resources.PushBack(resource);
+
+			externalResourcesGroup.ResourceStateIdents.PushBack(CreateResourceState(resource.Name, externalResourcesGroup.Name, false, ERenderGraphResourceBindingType::NONE));
+		}
+
+		{
+			RenderGraphResourceDesc resource = {};
+			resource.Name						= SCENE_INDIRECT_ARGS_BUFFER;
+			resource.Type						= ERenderGraphResourceType::BUFFER;
+			resource.SubResourceCount			= 1;
+			resource.Editable					= false;
+			resource.External					= true;
+			m_Resources.PushBack(resource);
+
+			externalResourcesGroup.ResourceStateIdents.PushBack(CreateResourceState(resource.Name, externalResourcesGroup.Name, false, ERenderGraphResourceBindingType::NONE));
+		}
+
+		{
+			RenderGraphResourceDesc resource = {};
+			resource.Name						= SCENE_TLAS;
+			resource.Type						= ERenderGraphResourceType::ACCELERATION_STRUCTURE;
+			resource.SubResourceCount			= 1;
+			resource.Editable					= false;
+			resource.External					= true;
+			m_Resources.PushBack(resource);
+
+			externalResourcesGroup.ResourceStateIdents.PushBack(CreateResourceState(resource.Name, externalResourcesGroup.Name, false, ERenderGraphResourceBindingType::NONE));
+		}
+
+		{
+			RenderGraphResourceDesc resource = {};
+			resource.Name							= SCENE_ALBEDO_MAPS;
+			resource.Type							= ERenderGraphResourceType::TEXTURE;
+			resource.SubResourceCount				= MAX_UNIQUE_MATERIALS;
+			resource.Editable						= false;
+			resource.External						= true;
+			resource.TextureParams.TextureFormat	= EFormat::FORMAT_R8G8B8A8_UNORM;
+			m_Resources.PushBack(resource);
+
+			externalResourcesGroup.ResourceStateIdents.PushBack(CreateResourceState(resource.Name, externalResourcesGroup.Name, false, ERenderGraphResourceBindingType::NONE));
+		}
+
+		{
+			RenderGraphResourceDesc resource = {};
+			resource.Name							= SCENE_NORMAL_MAPS;
+			resource.Type							= ERenderGraphResourceType::TEXTURE;
+			resource.SubResourceCount				= MAX_UNIQUE_MATERIALS;
+			resource.Editable						= false;
+			resource.External						= true;
+			resource.TextureParams.TextureFormat	= EFormat::FORMAT_R8G8B8A8_UNORM;
+			m_Resources.PushBack(resource);
+
+			externalResourcesGroup.ResourceStateIdents.PushBack(CreateResourceState(resource.Name, externalResourcesGroup.Name, false, ERenderGraphResourceBindingType::NONE));
+		}
+
+		{
+			RenderGraphResourceDesc resource = {};
+			resource.Name							= SCENE_AO_MAPS;
+			resource.Type							= ERenderGraphResourceType::TEXTURE;
+			resource.SubResourceCount				= MAX_UNIQUE_MATERIALS;
+			resource.Editable						= false;
+			resource.External						= true;
+			resource.TextureParams.TextureFormat	= EFormat::FORMAT_R8G8B8A8_UNORM;
+			m_Resources.PushBack(resource);
+
+			externalResourcesGroup.ResourceStateIdents.PushBack(CreateResourceState(resource.Name, externalResourcesGroup.Name, false, ERenderGraphResourceBindingType::NONE));
+		}
+
+		{
+			RenderGraphResourceDesc resource = {};
+			resource.Name							= SCENE_ROUGHNESS_MAPS;
+			resource.Type							= ERenderGraphResourceType::TEXTURE;
+			resource.SubResourceCount				= MAX_UNIQUE_MATERIALS;
+			resource.Editable						= false;
+			resource.External						= true;
+			resource.TextureParams.TextureFormat	= EFormat::FORMAT_R8G8B8A8_UNORM;
+			m_Resources.PushBack(resource);
+
+			externalResourcesGroup.ResourceStateIdents.PushBack(CreateResourceState(resource.Name, externalResourcesGroup.Name, false, ERenderGraphResourceBindingType::NONE));
+		}
+
+		{
+			RenderGraphResourceDesc resource = {};
+			resource.Name							= SCENE_METALLIC_MAPS;
+			resource.Type							= ERenderGraphResourceType::TEXTURE;
+			resource.SubResourceCount				= MAX_UNIQUE_MATERIALS;
+			resource.Editable						= false;
+			resource.External						= true;
+			resource.TextureParams.TextureFormat	= EFormat::FORMAT_R8G8B8A8_UNORM;
+			m_Resources.PushBack(resource);
+
+			externalResourcesGroup.ResourceStateIdents.PushBack(CreateResourceState(resource.Name, externalResourcesGroup.Name, false, ERenderGraphResourceBindingType::NONE));
+		}
+
+		m_ResourceStateGroups.Resize(NUM_RESOURCE_STATE_GROUPS);
+		m_ResourceStateGroups[EXTERNAL_RESOURCE_STATE_GROUP_INDEX] = externalResourcesGroup;
+		m_ResourceStateGroups[TEMPORAL_RESOURCE_STATE_GROUP_INDEX] = temporalResourcesGroup;
+	}
+
+	void RenderGraphEditor::RenderResourceView(float textWidth, float textHeight)
+	{
+		bool openAddResourcePopup = false;
+		bool openEditResourcePopup = false;
+
+		if (ImGui::BeginMenuBar())
+		{
+			if (ImGui::BeginMenu("Menu"))
+			{
+				if (ImGui::BeginMenu("Add Texture"))
+				{
+					if (ImGui::MenuItem("2D Texture", NULL, nullptr))
+					{
+						openAddResourcePopup = true;
+						m_CurrentlyAddingResource = ERenderGraphResourceType::TEXTURE;
+						m_CurrentlyAddingTextureType = ERenderGraphTextureType::TEXTURE_2D;
+
+					}
+
+					if (ImGui::MenuItem("Cube Texture", NULL, nullptr))
+					{
+						openAddResourcePopup = true;
+						m_CurrentlyAddingResource = ERenderGraphResourceType::TEXTURE;
+						m_CurrentlyAddingTextureType = ERenderGraphTextureType::TEXTURE_CUBE;
+					}
+
+					ImGui::EndMenu();
+				}
+
+				if (ImGui::MenuItem("Add Buffer", NULL, nullptr))
+				{
+					openAddResourcePopup = true;
+					m_CurrentlyAddingResource = ERenderGraphResourceType::BUFFER;
+				}
+
+				if (ImGui::MenuItem("Add Acceleration Structure", NULL, nullptr))
+				{
+					openAddResourcePopup = true;
+					m_CurrentlyAddingResource = ERenderGraphResourceType::ACCELERATION_STRUCTURE;
+				}
+
+				ImGui::EndMenu();
+			}
+			ImGui::EndMenuBar();
+		}
+		//ImGui::Columns(2);
+
+		static int32 selectedResourceIndex			= -1;
+		static RenderGraphResourceDesc* pSelectedResource	= nullptr;
+		static int32 removedResourceIndex			= -1;
+		static RenderGraphResourceDesc* pRemovedResource		= nullptr;
+
+		for (uint32 i = 0; i < m_Resources.GetSize(); i++)
+		{
+			RenderGraphResourceDesc* pResource = &m_Resources[i];
+
+			if (ImGui::Selectable(pResource->Name.c_str(), selectedResourceIndex == i, ImGuiSeparatorFlags_None, ImVec2(textWidth, textHeight)))
+			{
+				selectedResourceIndex	= i;
+				pSelectedResource		= pResource;
+			}
+
+			if (ImGui::IsItemHovered())
+			{
+				//ImGui::NextColumn();
+				pSelectedResource = pResource;
+	
+				String tooltip;
+
+				String resourceType = RenderGraphResourceTypeToString(pSelectedResource->Type);
+				tooltip.append("Type" + resourceType + "\n");
+
+				String subResourceCount;
+
+				if (pSelectedResource->BackBufferBound)
+				{
+					subResourceCount = "Back Buffer Bound";
+				}
+				else
+				{
+					subResourceCount = std::to_string(pSelectedResource->SubResourceCount);
+				}
+
+				tooltip.append("Sub Resource Count: " + subResourceCount + "\n");
+
+				if (pSelectedResource->Type == ERenderGraphResourceType::TEXTURE)
+				{
+					if (pSelectedResource->SubResourceCount > 1)
+					{
+						String temp = pSelectedResource->TextureParams.IsOfArrayType ? "True" : "False";
+						tooltip.append("Is of Array Type: " + temp + "\n");
+					}
+
+					int32 textureFormatIndex = TextureFormatToFormatIndex(pSelectedResource->TextureParams.TextureFormat);
+
+					if (textureFormatIndex >= 0)
+					{
+						tooltip.append("Texture Format: " + String(TEXTURE_FORMAT_NAMES[textureFormatIndex]) + "\n");
+					}
+					else
+					{
+						tooltip.append("Texture Format: INVALID\n");
+					}
+				}
+
+				ImGui::SetTooltip(tooltip.c_str());
+			}
+
+			if (ImGui::BeginDragDropSource())
+			{
+				ImGui::SetDragDropPayload("RESOURCE", &pResource, sizeof(RenderGraphResourceDesc*));
+				ImGui::EndDragDropSource();
+			}
+
+			if (pResource->Editable)
+			{
+				ImGui::SameLine();
+				if (ImGui::Button(("Edit##" + pResource->Name).c_str()))
+				{
+					openEditResourcePopup = true;
+					m_CurrentlyEditingResource = pResource->Name;
+				}
+
+				ImGui::SameLine();
+				if (ImGui::Button(("-##" + pResource->Name).c_str()))
+				{
+					removedResourceIndex	= i;
+					pRemovedResource		= pResource;
+				}
+			}
+		}
+
+		/*if (pSelectedResource != nullptr)
+		{
+			ImGui::NextColumn();
+
+
+			String resourceType = RenderGraphResourceTypeToString(pSelectedResource->Type);
+			ImGui::Text("Type: %s", resourceType.c_str());
+
+			String subResourceCount;
+
+			if (pSelectedResource->BackBufferBound)
+			{
+				subResourceCount = "Back Buffer Bound";
+			}
+			else
+			{
+				subResourceCount = std::to_string(pSelectedResource->SubResourceCount);
+			}
+
+			ImGui::Text("Sub Resource Count: %s", subResourceCount.c_str());
+
+			if (pSelectedResource->Type == ERenderGraphResourceType::TEXTURE)
+			{
+				if (pSelectedResource->SubResourceCount > 1)
+				{
+					ImGui::Text("Is of Array Type: %s", pSelectedResource->TextureParams.IsOfArrayType ? "True" : "False");
+				}
+
+				int32 textureFormatIndex = TextureFormatToFormatIndex(pSelectedResource->TextureParams.TextureFormat);
+
+				if (textureFormatIndex >= 0)
+				{
+					ImGui::Text("Texture Format: %s", TEXTURE_FORMAT_NAMES[textureFormatIndex]);
+				}
+				else
+				{
+					ImGui::Text("Texture Format: INVALID");
+				}
+			}
+		}*/
+
+		if (pRemovedResource != nullptr)
+		{
+			//Update Resource State Groups and Resource States
+			for (auto resourceStateGroupIt = m_ResourceStateGroups.begin(); resourceStateGroupIt != m_ResourceStateGroups.end(); resourceStateGroupIt++)
+			{
+				EditorResourceStateGroup* pResourceStateGroup = &(*resourceStateGroupIt);		
+				RemoveResourceStateFrom(pRemovedResource->Name, pResourceStateGroup);
+			}
+
+			//Update Render Stages and Resource States
+			for (auto renderStageIt = m_RenderStagesByName.begin(); renderStageIt != m_RenderStagesByName.end(); renderStageIt++)
+			{
+				EditorRenderStageDesc* pRenderStage = &renderStageIt->second;
+				RemoveResourceStateFrom(pRemovedResource->Name, pRenderStage);
+			}
+
+			m_Resources.Erase(m_Resources.begin() + removedResourceIndex);
+
+			removedResourceIndex	= -1;
+			pRemovedResource		= nullptr;
+		}
+
+		if (openAddResourcePopup)
+			ImGui::OpenPopup("Add Resource ##Popup");
+		if (openEditResourcePopup)
+			ImGui::OpenPopup("Edit Resource ##Popup");
+	}
+
+	void RenderGraphEditor::RenderAddResourceView()
+	{
+		static char resourceNameBuffer[MAX_RESOURCE_NAME_LENGTH];
+		static RenderGraphResourceDesc addingResource;
+		static bool initialized = false;
+
+		ImGui::SetNextWindowSize(ImVec2(460, 700));
+		if (ImGui::BeginPopupModal("Add Resource ##Popup"))
+		{
+			if (m_CurrentlyAddingResource != ERenderGraphResourceType::NONE)
+			{
+				if (!initialized)
+				{
+					addingResource.Type = m_CurrentlyAddingResource;
+					initialized = true;
+				}
+
+				ImGui::AlignTextToFramePadding();
+
+				InternalRenderEditResourceView(&addingResource, resourceNameBuffer, MAX_RESOURCE_NAME_LENGTH);
+
+				bool done = false;
+				bool resourceExists		= FindResource(resourceNameBuffer) != m_Resources.end();
+				bool resourceNameEmpty	= resourceNameBuffer[0] == 0;
+				bool resourceInvalid	= resourceExists || resourceNameEmpty;
+
+				if (resourceExists)
+				{
+					ImGui::Text("A resource with that name already exists...");
+				}
+				else if (resourceNameEmpty)
+				{
+					ImGui::Text("Resource name empty...");
+				}
+
+				if (ImGui::Button("Close"))
+				{
+					done = true;
+				}
+
+				ImGui::SameLine();
+
+				if (resourceInvalid)
+				{
+					ImGui::PushItemFlag(ImGuiItemFlags_Disabled, true);
+					ImGui::PushStyleVar(ImGuiStyleVar_Alpha, ImGui::GetStyle().Alpha * 0.5f);
+				}
+
+				if (ImGui::Button("Create"))
+				{
+					addingResource.Name			= resourceNameBuffer;
+					addingResource.Type			= m_CurrentlyAddingResource;
+					addingResource.Editable		= true;
+					addingResource.TextureParams.TextureType = m_CurrentlyAddingTextureType;
+
+					m_Resources.PushBack(addingResource);
+
+					if (addingResource.External)
+					{
+						EditorResourceStateGroup& externalResourcesGroup = m_ResourceStateGroups[EXTERNAL_RESOURCE_STATE_GROUP_INDEX];
+						externalResourcesGroup.ResourceStateIdents.PushBack(CreateResourceState(addingResource.Name, externalResourcesGroup.Name, false, ERenderGraphResourceBindingType::NONE));
+					}
+
+					done = true;
+				}
+
+				if (resourceInvalid)
+				{
+					ImGui::PopItemFlag();
+					ImGui::PopStyleVar();
+				}
+
+				if (done)
+				{
+					ZERO_MEMORY(resourceNameBuffer, MAX_RESOURCE_NAME_LENGTH);
+					addingResource				= {};
+					m_CurrentlyAddingResource	= ERenderGraphResourceType::NONE;
+					initialized					= false;
+					ImGui::CloseCurrentPopup();
+				}
+			}
+			else
+			{
+				ImGui::CloseCurrentPopup();
+			}
+
+			ImGui::EndPopup();
+		}
+	}
+
+	void RenderGraphEditor::RenderEditResourceView()
+	{
+		static char resourceNameBuffer[MAX_RESOURCE_NAME_LENGTH];
+		static RenderGraphResourceDesc editedResourceCopy;
+		static TArray<RenderGraphResourceDesc>::Iterator editedResourceIt;
+		static bool initialized = false;
+
+		ImGui::SetNextWindowSize(ImVec2(460, 700));
+		if (ImGui::BeginPopupModal("Edit Resource ##Popup"))
+		{
+			if (m_CurrentlyEditingResource != "")
+			{
+				if (!initialized)
+				{
+					editedResourceIt = FindResource(m_CurrentlyEditingResource);
+
+					if (editedResourceIt == m_Resources.end())
+					{
+						ImGui::CloseCurrentPopup();
+						ImGui::EndPopup();
+						LOG_ERROR("Editing non-existant resource!");
+						return;
+					}
+
+					editedResourceCopy = *editedResourceIt;
+
+					memcpy(resourceNameBuffer, m_CurrentlyEditingResource.c_str(), m_CurrentlyEditingResource.size());
+					initialized = true;
+				}
+
+				ImGui::AlignTextToFramePadding();
+
+				InternalRenderEditResourceView(&editedResourceCopy, resourceNameBuffer, MAX_RESOURCE_NAME_LENGTH);
+
+				bool done = false;
+				auto existingResourceIt		= FindResource(resourceNameBuffer);
+				bool resourceExists			= existingResourceIt != m_Resources.end() && existingResourceIt != editedResourceIt;
+				bool resourceNameEmpty		= resourceNameBuffer[0] == 0;
+				bool resourceInvalid		= resourceExists || resourceNameEmpty;
+
+				if (resourceExists)
+				{
+					ImGui::Text("Another resource with that name already exists...");
+				}
+				else if (resourceNameEmpty)
+				{
+					ImGui::Text("Resource name empty...");
+				}
+
+				if (ImGui::Button("Close"))
+				{
+					done = true;
+				}
+
+				ImGui::SameLine();
+
+				if (resourceInvalid)
+				{
+					ImGui::PushItemFlag(ImGuiItemFlags_Disabled, true);
+					ImGui::PushStyleVar(ImGuiStyleVar_Alpha, ImGui::GetStyle().Alpha * 0.5f);
+				}
+
+				if (ImGui::Button("Done"))
+				{
+					editedResourceCopy.Name				= resourceNameBuffer;
+
+					//Switched from External to not External
+					if (editedResourceIt->External && !editedResourceCopy.External)
+					{
+						EditorResourceStateGroup* pExternalResourcesGroup = &m_ResourceStateGroups[EXTERNAL_RESOURCE_STATE_GROUP_INDEX];
+						RemoveResourceStateFrom(editedResourceIt->Name, pExternalResourcesGroup);
+					}
+					else if (!editedResourceIt->External && editedResourceCopy.External)
+					{
+						EditorResourceStateGroup* pExternalResourcesGroup = &m_ResourceStateGroups[EXTERNAL_RESOURCE_STATE_GROUP_INDEX];
+						pExternalResourcesGroup->ResourceStateIdents.PushBack(CreateResourceState(resourceNameBuffer, pExternalResourcesGroup->Name, false, ERenderGraphResourceBindingType::NONE));
+					}
+
+					if (editedResourceCopy.Name != resourceNameBuffer)
+					{
+						//Update Resource State Groups and Resource States
+						for (auto resourceStateGroupIt = m_ResourceStateGroups.begin(); resourceStateGroupIt != m_ResourceStateGroups.end(); resourceStateGroupIt++)
+						{
+							EditorResourceStateGroup* pResourceStateGroup = &(*resourceStateGroupIt);
+
+							auto resourceStateIdentIt = pResourceStateGroup->FindResourceStateIdent(editedResourceCopy.Name);
+
+							if (resourceStateIdentIt != pResourceStateGroup->ResourceStateIdents.end())
+							{
+								int32 attributeIndex = resourceStateIdentIt->AttributeIndex;
+								EditorRenderGraphResourceState* pResourceState = &m_ResourceStatesByHalfAttributeIndex[attributeIndex / 2];
+								pResourceState->ResourceName = resourceNameBuffer;
+							}
+						}
+
+						//Update Render Stages and Resource States
+						for (auto renderStageIt = m_RenderStagesByName.begin(); renderStageIt != m_RenderStagesByName.end(); renderStageIt++)
+						{
+							EditorRenderStageDesc* pRenderStage = &renderStageIt->second;
+
+							auto resourceStateIdentIt = pRenderStage->FindResourceStateIdent(editedResourceCopy.Name);
+
+							if (resourceStateIdentIt != pRenderStage->ResourceStateIdents.end())
+							{
+								int32 attributeIndex = resourceStateIdentIt->AttributeIndex;
+								EditorRenderGraphResourceState* pResourceState = &m_ResourceStatesByHalfAttributeIndex[attributeIndex / 2];
+								pResourceState->ResourceName = resourceNameBuffer;
+							}
+						}
+					}
+
+					(*editedResourceIt) = editedResourceCopy;
+
+					done = true;
+				}
+
+				if (resourceInvalid)
+				{
+					ImGui::PopItemFlag();
+					ImGui::PopStyleVar();
+				}
+
+				if (done)
+				{
+					ZERO_MEMORY(resourceNameBuffer, MAX_RESOURCE_NAME_LENGTH);
+					m_CurrentlyEditingResource	= "";
+					initialized					= false;
+					ImGui::CloseCurrentPopup();
+				}
+			}
+			else
+			{
+				ImGui::CloseCurrentPopup();
+			}
+
+			ImGui::EndPopup();
+		}
+	}
+
+	void RenderGraphEditor::InternalRenderEditResourceView(RenderGraphResourceDesc* pResource, char* pNameBuffer, int32 nameBufferLength)
+	{
+		ImGui::Text("Resource Name:      ");
+		ImGui::SameLine();
+		ImGui::InputText("##Resource Name", pNameBuffer, nameBufferLength, ImGuiInputTextFlags_CharsUppercase | ImGuiInputTextFlags_CharsNoBlank);
+
+		ImGui::Text("External: ");
+		ImGui::SameLine();
+		ImGui::Checkbox("##External", &pResource->External);
+
+		ImGui::Text("Back Buffer Bound: ");
+		ImGui::SameLine();
+		ImGui::Checkbox("##Back Buffer Bound", &pResource->BackBufferBound);
+
+		if (m_CurrentlyAddingTextureType != ERenderGraphTextureType::TEXTURE_CUBE)
+		{
+			ImGui::Text("Sub Resource Count: ");
+			ImGui::SameLine();
+
+			if (pResource->BackBufferBound)
+			{
+				pResource->SubResourceCount = 1;
+				ImGui::PushItemFlag(ImGuiItemFlags_Disabled, true);
+				ImGui::PushStyleVar(ImGuiStyleVar_Alpha, ImGui::GetStyle().Alpha * 0.5f);
+			}
+
+			if (ImGui::InputInt("##Sub Resource Count", &pResource->SubResourceCount, 1, 100))
+			{
+				pResource->SubResourceCount = glm::clamp<int32>(pResource->SubResourceCount, 1, 1024);
+			}
+		}
+		else 
+		{
+			if (pResource->BackBufferBound)
+			{
+				pResource->SubResourceCount = 1;
+				ImGui::PushItemFlag(ImGuiItemFlags_Disabled, true);
+				ImGui::PushStyleVar(ImGuiStyleVar_Alpha, ImGui::GetStyle().Alpha * 0.5f);
+			}
+		}
+
+		if (pResource->BackBufferBound)
+		{
+			ImGui::PopItemFlag();
+			ImGui::PopStyleVar();
+		}
+
+		switch (pResource->Type)
+		{
+			case ERenderGraphResourceType::TEXTURE:
+			{
+				if (pResource->SubResourceCount > 1)
+				{
+					ImGui::Text("Is of Array Type: ");
+					ImGui::SameLine();
+					ImGui::Checkbox("##Is of Array Type", &pResource->TextureParams.IsOfArrayType);
+				}
+
+				int32 textureFormatIndex = TextureFormatToFormatIndex(pResource->TextureParams.TextureFormat);
+
+				ImGui::Text("Format: ");
+				ImGui::SameLine();
+				if (ImGui::Combo("##Resource Format", &textureFormatIndex, TEXTURE_FORMAT_NAMES, ARR_SIZE(TEXTURE_FORMAT_NAMES)))
+				{
+					pResource->TextureParams.TextureFormat = TextureFormatIndexToFormat(textureFormatIndex);
+				}
+
+				if (!pResource->External)
+				{
+					ImGuiStyle& style = ImGui::GetStyle();
+					static float maxOptionTextSize = style.ItemInnerSpacing.x + ImGui::CalcTextSize(DIMENSION_NAMES[0]).x + ImGui::GetFrameHeight() + 10;
+
+					int32 textureDimensionTypeX = DimensionTypeToDimensionTypeIndex(pResource->TextureParams.XDimType);
+					int32 textureDimensionTypeY = DimensionTypeToDimensionTypeIndex(pResource->TextureParams.YDimType);
+
+					if (m_CurrentlyAddingTextureType != ERenderGraphTextureType::TEXTURE_CUBE)
+					{
+						ImGui::Text("Width: ");
+						ImGui::SameLine();
+						ImGui::PushItemWidth(maxOptionTextSize);
+						if (ImGui::Combo("##Texture X Option", &textureDimensionTypeX, DIMENSION_NAMES, 3))
+						{
+							pResource->TextureParams.XDimType = DimensionTypeIndexToDimensionType(textureDimensionTypeX);
+						}
+						ImGui::PopItemWidth();
+
+						if (pResource->TextureParams.XDimType == ERenderGraphDimensionType::CONSTANT || pResource->TextureParams.XDimType == ERenderGraphDimensionType::RELATIVE)
+						{
+							ImGui::SameLine();
+							ImGui::InputFloat("##Texture X Variable", &pResource->TextureParams.XDimVariable);
+						}
+
+						ImGui::Text("Height: ");
+						ImGui::SameLine();
+						ImGui::PushItemWidth(maxOptionTextSize);
+						if (ImGui::Combo("##Texture Y Option", &textureDimensionTypeY, DIMENSION_NAMES, 3))
+						{
+							pResource->TextureParams.YDimType = DimensionTypeIndexToDimensionType(textureDimensionTypeY);
+						}
+						ImGui::PopItemWidth();
+
+						if (pResource->TextureParams.YDimType == ERenderGraphDimensionType::CONSTANT || pResource->TextureParams.YDimType == ERenderGraphDimensionType::RELATIVE)
+						{
+							ImGui::SameLine();
+							ImGui::InputFloat("##Texture Y Variable", &pResource->TextureParams.YDimVariable);
+						}
+					}
+					else 
+					{
+						ImGui::Text("Width & Height: ");
+						ImGui::SameLine();
+						ImGui::PushItemWidth(maxOptionTextSize);
+						if (ImGui::Combo("##Texture X Option", &textureDimensionTypeX, DIMENSION_NAMES, 3))
+						{
+							pResource->TextureParams.XDimType = DimensionTypeIndexToDimensionType(textureDimensionTypeX);
+						}
+						ImGui::PopItemWidth();
+
+						if (pResource->TextureParams.XDimType == ERenderGraphDimensionType::CONSTANT || pResource->TextureParams.XDimType == ERenderGraphDimensionType::RELATIVE)
+						{
+							ImGui::SameLine();
+							ImGui::InputFloat("##Texture X Variable", &pResource->TextureParams.XDimVariable);
+							pResource->TextureParams.YDimVariable = pResource->TextureParams.XDimVariable;
+						}
+					}
+
+					ImGui::Text("Sample Count: ");
+					ImGui::SameLine();
+					ImGui::InputInt("##Texture Sample Count", &pResource->TextureParams.SampleCount);
+
+					ImGui::Text("Miplevel Count: ");
+					ImGui::SameLine();
+					ImGui::InputInt("##Miplevel Count", &pResource->TextureParams.MiplevelCount);
+
+					int32 samplerTypeIndex = SamplerTypeToSamplerTypeIndex(pResource->TextureParams.SamplerType);
+
+					ImGui::Text("Sampler Type: ");
+					ImGui::SameLine();
+					if (ImGui::Combo("##Sampler Type", &samplerTypeIndex, SAMPLER_NAMES, ARR_SIZE(SAMPLER_NAMES)))
+					{
+						pResource->TextureParams.SamplerType = SamplerTypeIndexToSamplerType(samplerTypeIndex);
+					}
+
+					int32 memoryTypeIndex = MemoryTypeToMemoryTypeIndex(pResource->MemoryType);
+
+					ImGui::Text("Memory Type: ");
+					ImGui::SameLine();
+					if (ImGui::Combo("##Memory Type", &memoryTypeIndex, MEMORY_TYPE_NAMES, ARR_SIZE(MEMORY_TYPE_NAMES)))
+					{
+						pResource->MemoryType = MemoryTypeIndexToMemoryType(memoryTypeIndex);
+					}
+				}
+				break;
+			}
+			case ERenderGraphResourceType::BUFFER:
+			{
+				if (!pResource->External)
+				{
+					ImGuiStyle& style = ImGui::GetStyle();
+					static float maxOptionTextSize = style.ItemInnerSpacing.x + ImGui::CalcTextSize(DIMENSION_NAMES[0]).x + ImGui::GetFrameHeight() + 10;
+
+					int32 bufferSizeType = DimensionTypeToDimensionTypeIndex(pResource->BufferParams.SizeType);
+
+					ImGui::Text("Size: ");
+					ImGui::SameLine();
+					ImGui::PushItemWidth(maxOptionTextSize);
+					if (ImGui::Combo("##Buffer Size Option", &bufferSizeType, DIMENSION_NAMES, 2))
+					{
+						pResource->BufferParams.SizeType = DimensionTypeIndexToDimensionType(bufferSizeType);
+					}
+					ImGui::PopItemWidth();
+
+					if (pResource->BufferParams.SizeType == ERenderGraphDimensionType::CONSTANT)
+					{
+						ImGui::SameLine();
+						ImGui::InputInt("##Buffer Size", &pResource->BufferParams.Size);
+					}
+
+					int32 memoryTypeIndex = MemoryTypeToMemoryTypeIndex(pResource->MemoryType);
+
+					ImGui::Text("Memory Type: ");
+					ImGui::SameLine();
+					if (ImGui::Combo("##Memory Type", &memoryTypeIndex, MEMORY_TYPE_NAMES, ARR_SIZE(MEMORY_TYPE_NAMES)))
+					{
+						pResource->MemoryType = MemoryTypeIndexToMemoryType(memoryTypeIndex);
+					}
+				}
+				break;
+			}
+			case ERenderGraphResourceType::ACCELERATION_STRUCTURE:
+			{
+				break;
+			}
+		}
+	}
+
+	void RenderGraphEditor::RenderShaderView(float textWidth, float textHeight)
+	{
+		UNREFERENCED_VARIABLE(textHeight);
+		static int32 selectedResourceIndex = -1;
+
+		//for (auto fileIt = m_FilesInShaderDirectory.begin(); fileIt != m_FilesInShaderDirectory.end(); fileIt++)
+		//{
+		//	std::iterator_traits<TArray<std::string>::Iterator>::difference_type v;
+
+		//	int32 index = std::distance(m_FilesInShaderDirectory.begin(), fileIt);
+		//	const String* pFilename = &(*fileIt);
+
+		//	//if (pFilename->find(".glsl") != String::npos)
+		//	{
+		//		if (ImGui::Selectable(pFilename->c_str(), selectedResourceIndex == index, ImGuiSeparatorFlags_None, ImVec2(textWidth, textHeight)))
+		//		{
+		//			selectedResourceIndex = index;
+		//		}
+
+		//		if (ImGui::BeginDragDropSource())
+		//		{
+		//			ImGui::SetDragDropPayload("SHADER", &pFilename, sizeof(const String*));
+		//			ImGui::EndDragDropSource();
+		//		}
+		//	}
+		//}
+
+		RenderShaderTreeView(m_FilesInShaderMap, textWidth, textHeight, selectedResourceIndex);
+
+		
+	}
+
+	void RenderGraphEditor::RenderShaderTreeView(const LambdaDirectory& dir, float textWidth, float textHeight, int32& selectedIndex)
+	{
+		if (ImGui::TreeNode(dir.Name.c_str()))
+		{
+			for (auto entry = dir.Children.begin(); entry != dir.Children.end(); entry++)
+			{
+				std::iterator_traits<TArray<std::string>::Iterator>::difference_type v;
+
+				int32 index = std::distance(dir.Children.begin(), entry);
+				const String* pFilename = &(entry->Name);
+			
+				if (entry->isDirectory)
+				{
+					RenderShaderTreeView(*entry, textWidth, textHeight, selectedIndex);
+				}
+				else
+				{
+					ImGui::Bullet();
+					if (ImGui::Selectable(pFilename->c_str(), selectedIndex == index, ImGuiSeparatorFlags_None, ImVec2(textWidth, textHeight)))
+					{
+						selectedIndex = index;
+					}
+
+					if (ImGui::BeginDragDropSource())
+					{
+						ImGui::SetDragDropPayload("SHADER", &pFilename, sizeof(const String*));
+						ImGui::EndDragDropSource();
+					}
+				}
+			}
+			ImGui::TreePop();
+		}
+	}
+
+	void RenderGraphEditor::RenderGraphView()
+	{
+		bool openAddRenderStagePopup = false;
+		bool openSaveRenderStagePopup = false;
+		bool openLoadRenderStagePopup = false;
+
+		String renderStageToDelete = "";
+
+		if (ImGui::BeginMenuBar())
+		{
+			if (ImGui::BeginMenu("Menu"))
+			{
+				if (ImGui::MenuItem("Save", NULL, nullptr))
+				{
+					openSaveRenderStagePopup = true;
+				}
+
+				if (ImGui::MenuItem("Load", NULL, nullptr))
+				{
+					openLoadRenderStagePopup = true;
+				}
+
+				/*ImGui::NewLine();
+
+				if (ImGui::MenuItem("Apply", NULL, nullptr))
+				{
+					RefactoredRenderGraph* pTest = DBG_NEW RefactoredRenderGraph(RenderSystem::GetDevice());
+
+					RenderGraphDesc renderGraphDesc = {};
+					renderGraphDesc.MaxTexturesPerDescriptorSet = 256;
+					renderGraphDesc.pParsedRenderGraphStructure = &m_ParsedRenderGraphStructure;
+
+					pTest->Init(&renderGraphDesc);
+				}*/
+
+				ImGui::EndMenu();
+			}
+
+			if (ImGui::BeginMenu("Edit"))
+			{
+				if (ImGui::MenuItem("Add Graphics Render Stage", NULL, nullptr))
+				{
+					m_CurrentlyAddingRenderStage = EPipelineStateType::PIPELINE_STATE_TYPE_GRAPHICS;
+					openAddRenderStagePopup = true;
+				}
+
+				if (ImGui::MenuItem("Add Compute Render Stage", NULL, nullptr))
+				{
+					m_CurrentlyAddingRenderStage = EPipelineStateType::PIPELINE_STATE_TYPE_COMPUTE;
+					openAddRenderStagePopup = true;
+				}
+
+				if (ImGui::MenuItem("Add Ray Tracing Render Stage", NULL, nullptr))
+				{
+					m_CurrentlyAddingRenderStage = EPipelineStateType::PIPELINE_STATE_TYPE_RAY_TRACING;
+					openAddRenderStagePopup = true;
+				}
+				ImGui::EndMenu();
+			}
+			ImGui::EndMenuBar();
+		}
+
+		imnodes::BeginNodeEditor();
+
+		ImGui::GetWindowDrawList()->Flags &= ~ImDrawListFlags_AntiAliasedLines; //Disable this since otherwise link thickness does not work
+
+		//Resource State Groups
+		for (uint32 resourceStateGroupIndex = 0; resourceStateGroupIndex < m_ResourceStateGroups.GetSize(); resourceStateGroupIndex++)
+		{
+			EditorResourceStateGroup* pResourceStateGroup = &m_ResourceStateGroups[resourceStateGroupIndex];
+
+			imnodes::BeginNode(pResourceStateGroup->OutputNodeIndex);
+
+			imnodes::BeginNodeTitleBar();
+			ImGui::Text((pResourceStateGroup->Name + "_OUTPUT").c_str());
+			imnodes::EndNodeTitleBar();
+
+			String resourceStateToRemove = "";
+
+			for (const EditorResourceStateIdent& resourceStateIdent : pResourceStateGroup->ResourceStateIdents)
+			{
+				uint32 primaryAttributeIndex	= resourceStateIdent.AttributeIndex / 2;
+				uint32 inputAttributeIndex		= resourceStateIdent.AttributeIndex;
+				uint32 outputAttributeIndex		= inputAttributeIndex + 1;
+				EditorRenderGraphResourceState* pResourceState = &m_ResourceStatesByHalfAttributeIndex[primaryAttributeIndex];
+
+				PushPinColorIfNeeded(EEditorPinType::OUTPUT, nullptr, pResourceState, inputAttributeIndex);
+				imnodes::BeginOutputAttribute(outputAttributeIndex);
+				ImGui::Text(pResourceState->ResourceName.c_str());
+				ImGui::SameLine();
+				if (pResourceState->Removable)
+				{
+					if (ImGui::Button("-"))
+					{
+						resourceStateToRemove = pResourceState->ResourceName;
+					}
+				}
+				imnodes::EndOutputAttribute();
+				PopPinColorIfNeeded(EEditorPinType::OUTPUT, nullptr, pResourceState, inputAttributeIndex);
+			}
+
+			if (resourceStateGroupIndex != EXTERNAL_RESOURCE_STATE_GROUP_INDEX)
+			{
+				ImGui::Button("Drag Resource Here");
+
+				if (ImGui::BeginDragDropTarget())
+				{
+					const ImGuiPayload* pPayload = ImGui::AcceptDragDropPayload("RESOURCE");
+
+					if (pPayload != nullptr)
+					{
+						RenderGraphResourceDesc* pResource = *reinterpret_cast<RenderGraphResourceDesc**>(pPayload->Data);
+
+						if (pResourceStateGroup->FindResourceStateIdent(pResource->Name) == pResourceStateGroup->ResourceStateIdents.end())
+						{
+							pResourceStateGroup->ResourceStateIdents.PushBack(CreateResourceState(pResource->Name, pResourceStateGroup->Name, true, ERenderGraphResourceBindingType::NONE));
+							m_ParsedGraphDirty = true;
+						}
+					}
+
+					ImGui::EndDragDropTarget();
+				}
+			}
+
+			imnodes::EndNode();
+
+			//Remove resource if "-" button pressed
+			if (!resourceStateToRemove.empty())
+			{
+				RemoveResourceStateFrom(resourceStateToRemove, pResourceStateGroup);
+			}
+
+			//Temporal Resource State Group has Output and Input Stages
+			if (resourceStateGroupIndex == TEMPORAL_RESOURCE_STATE_GROUP_INDEX)
+			{
+				imnodes::BeginNode(pResourceStateGroup->InputNodeIndex);
+
+				imnodes::BeginNodeTitleBar();
+				ImGui::Text((pResourceStateGroup->Name + "_INPUT").c_str());
+				imnodes::EndNodeTitleBar();
+
+				String resourceStateToRemove = "";
+
+				for (const EditorResourceStateIdent& resourceStateIdent : pResourceStateGroup->ResourceStateIdents)
+				{
+					uint32 primaryAttributeIndex	= resourceStateIdent.AttributeIndex / 2;
+					uint32 inputAttributeIndex		= resourceStateIdent.AttributeIndex;
+					uint32 outputAttributeIndex		= inputAttributeIndex + 1;
+					EditorRenderGraphResourceState* pResourceState = &m_ResourceStatesByHalfAttributeIndex[primaryAttributeIndex];
+
+					PushPinColorIfNeeded(EEditorPinType::INPUT, nullptr, pResourceState, inputAttributeIndex);
+					imnodes::BeginInputAttribute(inputAttributeIndex);
+					ImGui::Text(pResourceState->ResourceName.c_str());
+					ImGui::SameLine();
+					if (pResourceState->Removable)
+					{
+						if (ImGui::Button("-"))
+						{
+							resourceStateToRemove = pResourceState->ResourceName;
+						}
+					}
+					imnodes::EndInputAttribute();
+					PopPinColorIfNeeded(EEditorPinType::INPUT, nullptr, pResourceState, inputAttributeIndex);
+				}
+
+				ImGui::Button("Drag Resource Here");
+
+				if (ImGui::BeginDragDropTarget())
+				{
+					const ImGuiPayload* pPayload = ImGui::AcceptDragDropPayload("RESOURCE");
+
+					if (pPayload != nullptr)
+					{
+						RenderGraphResourceDesc* pResource = *reinterpret_cast<RenderGraphResourceDesc**>(pPayload->Data);
+
+						if (pResourceStateGroup->FindResourceStateIdent(pResource->Name) == pResourceStateGroup->ResourceStateIdents.end())
+						{
+							pResourceStateGroup->ResourceStateIdents.PushBack(CreateResourceState(pResource->Name, pResourceStateGroup->Name, true, ERenderGraphResourceBindingType::NONE));
+							m_ParsedGraphDirty = true;
+						}
+					}
+
+					ImGui::EndDragDropTarget();
+				}
+
+				imnodes::EndNode();
+
+				//Remove resource if "-" button pressed
+				if (!resourceStateToRemove.empty())
+				{
+					RemoveResourceStateFrom(resourceStateToRemove, pResourceStateGroup);
+				}
+			}
+		}
+
+		//Final Output
+		{
+			imnodes::BeginNode(m_FinalOutput.NodeIndex);
+
+			imnodes::BeginNodeTitleBar();
+			ImGui::Text("FINAL_OUTPUT");
+			imnodes::EndNodeTitleBar();
+
+			uint32 primaryAttributeIndex	= m_FinalOutput.BackBufferAttributeIndex / 2;
+			uint32 inputAttributeIndex		= m_FinalOutput.BackBufferAttributeIndex;
+			uint32 outputAttributeIndex		= inputAttributeIndex + 1;
+			EditorRenderGraphResourceState* pResource = &m_ResourceStatesByHalfAttributeIndex[primaryAttributeIndex];
+
+			PushPinColorIfNeeded(EEditorPinType::INPUT, nullptr, pResource, inputAttributeIndex);
+			imnodes::BeginInputAttribute(inputAttributeIndex);
+			ImGui::Text(pResource->ResourceName.c_str());
+			imnodes::EndInputAttribute();
+			PopPinColorIfNeeded(EEditorPinType::INPUT, nullptr, pResource, inputAttributeIndex);
+
+			imnodes::EndNode();
+		}
+
+		//Render Stages
+		for (auto renderStageIt = m_RenderStagesByName.begin(); renderStageIt != m_RenderStagesByName.end(); renderStageIt++)
+		{
+			EditorRenderStageDesc* pRenderStage = &renderStageIt->second;
+			bool hasDepthAttachment = false;
+
+			int32 moveResourceStateAttributeIndex	= -1;
+			int32 moveResourceStateMoveAddition		= 0;
+
+			imnodes::BeginNode(pRenderStage->NodeIndex);
+
+			String renderStageType = RenderStageTypeToString(pRenderStage->Type);
+			
+			imnodes::BeginNodeTitleBar();
+			ImGui::Text("%s : [%s]", pRenderStage->Name.c_str(), renderStageType.c_str());
+			ImGui::SameLine();
+			if (ImGui::Button("Delete"))
+			{
+				renderStageToDelete = pRenderStage->Name;
+			}
+			ImGui::Text("Enabled: ");
+			ImGui::SameLine();
+			if (ImGui::Checkbox("##Render Stage Enabled Checkbox", &pRenderStage->Enabled)) m_ParsedGraphDirty = true;
+
+			ImGui::Text("Allow Overriding of Binding Types:");
+			ImGui::SameLine();
+			ImGui::Checkbox(("##Override Recommended Binding Types" + pRenderStage->Name).c_str(), &pRenderStage->OverrideRecommendedBindingType);
+
+			imnodes::EndNodeTitleBar();
+
+			String resourceStateToRemove = "";
+
+			//Render Resource State
+			for (uint32 resourceStateLocalIndex = 0; resourceStateLocalIndex < pRenderStage->ResourceStateIdents.GetSize(); resourceStateLocalIndex++)
+			{
+				const EditorResourceStateIdent* pResourceStateIdent = &pRenderStage->ResourceStateIdents[resourceStateLocalIndex];
+				int32 primaryAttributeIndex		= pResourceStateIdent->AttributeIndex / 2;
+				int32 inputAttributeIndex		= pResourceStateIdent->AttributeIndex;
+				int32 outputAttributeIndex		= inputAttributeIndex + 1;
+				EditorRenderGraphResourceState* pResourceState = &m_ResourceStatesByHalfAttributeIndex[primaryAttributeIndex];
+
+				auto resourceIt = FindResource(pResourceState->ResourceName);
+
+				if (resourceIt == m_Resources.end())
+				{
+					LOG_ERROR("[RenderGraphEditor]: Resource with name \"%s\" could not be found when calculating resource state binding types", pResourceState->ResourceName.c_str());
+					return;
+				}
+
+				RenderGraphResourceDesc* pResource = &(*resourceIt);
+
+				PushPinColorIfNeeded(EEditorPinType::INPUT, pRenderStage, pResourceState, inputAttributeIndex);
+				imnodes::BeginInputAttribute(inputAttributeIndex);
+				ImGui::Text(pResourceState->ResourceName.c_str());
+				imnodes::EndInputAttribute();
+				PopPinColorIfNeeded(EEditorPinType::INPUT, pRenderStage, pResourceState, inputAttributeIndex);
+
+				ImGui::SameLine();
+
+				PushPinColorIfNeeded(EEditorPinType::OUTPUT, pRenderStage, pResourceState, outputAttributeIndex);
+				imnodes::BeginOutputAttribute(outputAttributeIndex);
+				if (pResourceState->Removable)
+				{
+					if (ImGui::Button("-"))
+					{
+						resourceStateToRemove = pResourceState->ResourceName;
+					}
+				}
+				else
+				{
+					ImGui::InvisibleButton("##Resouce State Invisible Button", ImGui::CalcTextSize("-"));
+				}
+
+				if (resourceStateLocalIndex > 0)
+				{
+					ImGui::SameLine();
+
+					if (ImGui::ArrowButton("##Move Resource State Up Button", ImGuiDir_Up))
+					{
+						moveResourceStateAttributeIndex = primaryAttributeIndex;
+						moveResourceStateMoveAddition = -1;
+					}
+				}
+
+				if (resourceStateLocalIndex < pRenderStage->ResourceStateIdents.GetSize() - 1)
+				{
+					ImGui::SameLine();
+
+					if (ImGui::ArrowButton("##Move Resource State Down Button", ImGuiDir_Down))
+					{
+						moveResourceStateAttributeIndex = primaryAttributeIndex;
+						moveResourceStateMoveAddition = 1;
+					}
+				}
+
+				imnodes::EndOutputAttribute();
+				PopPinColorIfNeeded(EEditorPinType::OUTPUT, pRenderStage, pResourceState, outputAttributeIndex);
+
+				TArray<ERenderGraphResourceBindingType> bindingTypes;
+				TArray<const char*> bindingTypeNames;
+				CalculateResourceStateBindingTypes(pRenderStage, pResource, pResourceState, bindingTypes, bindingTypeNames);
+
+				if (bindingTypes.GetSize() > 0)
+				{
+					int32 selectedItem = 0;
+
+					if (pResourceState->BindingType != ERenderGraphResourceBindingType::NONE)
+					{
+						auto bindingTypeIt = std::find(bindingTypes.begin(), bindingTypes.end(), pResourceState->BindingType);
+
+						if (bindingTypeIt != bindingTypes.end())
+						{
+							selectedItem = std::distance(bindingTypes.begin(), bindingTypeIt);
+						}
+						else
+						{
+							pResourceState->BindingType = bindingTypes[0];
+						}
+					}
+
+					ImGui::Text("\tBinding:");
+					ImGui::SameLine();
+					ImGui::SetNextItemWidth(ImGui::CalcTextSize("COMBINED SAMPLER").x + ImGui::GetFrameHeight() + 4.0f); //Max Length String to be displayed + Arrow Size + Some extra
+					if (ImGui::BeginCombo(("##Binding List" + pResourceState->ResourceName).c_str(), bindingTypeNames[selectedItem]))
+					{
+						for (uint32 bt = 0; bt < bindingTypeNames.GetSize(); bt++)
+						{
+							const bool is_selected = (selectedItem == bt);
+							if (ImGui::Selectable(bindingTypeNames[bt], is_selected))
+							{
+								selectedItem = bt;
+								pResourceState->BindingType = bindingTypes[selectedItem];
+								m_ParsedGraphDirty = true;
+							}
+
+							if (is_selected)
+								ImGui::SetItemDefaultFocus();
+						}
+						ImGui::EndCombo();
+					}
+				}
+
+				if (pResourceState->BindingType == ERenderGraphResourceBindingType::ATTACHMENT && pResource->Type == ERenderGraphResourceType::TEXTURE && pResource->TextureParams.TextureFormat == EFormat::FORMAT_D24_UNORM_S8_UINT)
+					hasDepthAttachment = true;
+			}
+
+			PushPinColorIfNeeded(EEditorPinType::RENDER_STAGE_INPUT, pRenderStage, nullptr , -1);
+			imnodes::BeginInputAttribute(pRenderStage->InputAttributeIndex);
+			ImGui::Text("New Input");
+			imnodes::EndInputAttribute();
+			PopPinColorIfNeeded(EEditorPinType::RENDER_STAGE_INPUT, pRenderStage, nullptr, -1);
+
+			ImGui::Button("Drag Resource Here");
+
+			if (ImGui::BeginDragDropTarget())
+			{
+				const ImGuiPayload* pPayload = ImGui::AcceptDragDropPayload("RESOURCE");
+
+				if (pPayload != nullptr)
+				{
+					RenderGraphResourceDesc* pResource = *reinterpret_cast<RenderGraphResourceDesc**>(pPayload->Data);
+
+					if (pRenderStage->FindResourceStateIdent(pResource->Name) == pRenderStage->ResourceStateIdents.end())
+					{
+						pRenderStage->ResourceStateIdents.PushBack(CreateResourceState(pResource->Name, pRenderStage->Name, true, ERenderGraphResourceBindingType::NONE));
+						m_ParsedGraphDirty = true;
+					}
+				}
+
+				ImGui::EndDragDropTarget();
+			}
+
+			//If Graphics, Render Draw Type and Render Pass options 
+			if (pRenderStage->Type == EPipelineStateType::PIPELINE_STATE_TYPE_GRAPHICS)
+			{
+				if (hasDepthAttachment)
+				{
+					ImGui::Text("Depth Testing Enabled:");
+					ImGui::SameLine();
+					ImGui::Checkbox("##Depth Testing Enabled", &pRenderStage->Graphics.DepthTestEnabled);
+				}
+				else
+				{
+					pRenderStage->Graphics.DepthTestEnabled = false;
+				}
+
+				TArray<ERenderStageDrawType> drawTypes							= { ERenderStageDrawType::SCENE_INDIRECT, ERenderStageDrawType::FULLSCREEN_QUAD };
+				TArray<const char*> drawTypeNames								= { "SCENE INDIRECT", "FULLSCREEN QUAD" };
+				auto selectedDrawTypeIt											= std::find(drawTypes.begin(), drawTypes.end(), pRenderStage->Graphics.DrawType);
+				int32 selectedDrawType											= 0;
+				if (selectedDrawTypeIt != drawTypes.end()) selectedDrawType		= std::distance(drawTypes.begin(), selectedDrawTypeIt);
+
+				ImGui::Text(("\tDraw Type:"));
+				ImGui::SameLine();
+				ImGui::SetNextItemWidth(ImGui::CalcTextSize("FULLSCREEN QUAD").x + ImGui::GetFrameHeight() + 4.0f); //Max Length String to be displayed + Arrow Size + Some extra
+				if (ImGui::BeginCombo(("##Draw Type" + pRenderStage->Name).c_str(), drawTypeNames[selectedDrawType]))
+				{
+					for (uint32 dt = 0; dt < drawTypeNames.GetSize(); dt++)
+					{
+						const bool is_selected = (selectedDrawType == dt);
+						if (ImGui::Selectable(drawTypeNames[dt], is_selected))
+						{
+							selectedDrawType = dt;
+							pRenderStage->Graphics.DrawType = drawTypes[selectedDrawType];
+							m_ParsedGraphDirty = true;
+						}
+
+						if (is_selected)
+							ImGui::SetItemDefaultFocus();
+					}
+					ImGui::EndCombo();
+				}
+
+				if (pRenderStage->Graphics.DrawType == ERenderStageDrawType::SCENE_INDIRECT)
+				{
+					//Index Buffer
+					{
+						EditorRenderGraphResourceState* pResourceState = &m_ResourceStatesByHalfAttributeIndex[pRenderStage->Graphics.IndexBufferAttributeIndex / 2];
+
+						PushPinColorIfNeeded(EEditorPinType::INPUT, pRenderStage, pResourceState, -1);
+						imnodes::BeginInputAttribute(pRenderStage->Graphics.IndexBufferAttributeIndex);
+						ImGui::Text("Index Buffer");
+
+						if (!pResourceState->ResourceName.empty())
+						{
+							ImGui::Text(pResourceState->ResourceName.c_str());
+							ImGui::SameLine();
+
+							if (pResourceState->Removable)
+							{
+								if (ImGui::Button("-"))
+								{
+									pResourceState->ResourceName = "";
+									DestroyLink(pResourceState->InputLinkIndex);
+								}
+							}
+						}
+						imnodes::EndInputAttribute();
+						PopPinColorIfNeeded(EEditorPinType::INPUT, pRenderStage, pResourceState, -1);
+					}
+					
+					//Indirect Args Buffer
+					{
+						EditorRenderGraphResourceState* pResourceState = &m_ResourceStatesByHalfAttributeIndex[pRenderStage->Graphics.IndirectArgsBufferAttributeIndex / 2];
+
+						PushPinColorIfNeeded(EEditorPinType::INPUT, pRenderStage, pResourceState, -1);
+						imnodes::BeginInputAttribute(pRenderStage->Graphics.IndirectArgsBufferAttributeIndex);
+						ImGui::Text("Indirect Args Buffer");
+
+						if (!pResourceState->ResourceName.empty())
+						{
+							ImGui::Text(pResourceState->ResourceName.c_str());
+							ImGui::SameLine();
+
+							if (pResourceState->Removable)
+							{
+								if (ImGui::Button("-"))
+								{
+									pResourceState->ResourceName = "";
+									DestroyLink(pResourceState->InputLinkIndex);
+								}
+							}
+						}
+						imnodes::EndInputAttribute();
+						PopPinColorIfNeeded(EEditorPinType::INPUT, pRenderStage, pResourceState, -1);
+					}
+				}
+			}
+
+			//Render Shader Boxes
+			if (!pRenderStage->CustomRenderer)
+			{
+				RenderShaderBoxes(pRenderStage);
+			}
+
+			imnodes::EndNode();
+
+			//Remove resource if "-" button pressed
+			if (!resourceStateToRemove.empty())
+			{
+				RemoveResourceStateFrom(resourceStateToRemove, pRenderStage);
+			}
+
+			//Move Resource State
+			if (moveResourceStateAttributeIndex != -1)
+			{
+				EditorRenderGraphResourceState* pResourceState = &m_ResourceStatesByHalfAttributeIndex[moveResourceStateAttributeIndex];
+
+				auto resourceStateMoveIt	= pRenderStage->FindResourceStateIdent(pResourceState->ResourceName);
+				auto resourceStateSwapIt	= resourceStateMoveIt + moveResourceStateMoveAddition;
+				std::iter_swap(resourceStateMoveIt, resourceStateSwapIt);
+			}
+		}
+
+		//Render Links
+		for (auto linkIt = m_ResourceStateLinksByLinkIndex.begin(); linkIt != m_ResourceStateLinksByLinkIndex.end(); linkIt++)
+		{
+			EditorRenderGraphResourceLink* pLink = &linkIt->second;
+
+			imnodes::Link(pLink->LinkIndex, pLink->SrcAttributeIndex, pLink->DstAttributeIndex);
+		}
+
+		imnodes::EndNodeEditor();
+
+		//Check for newly destroyed Render Stage
+		if (!renderStageToDelete.empty())
+		{
+			auto renderStageByNameIt = m_RenderStagesByName.find(renderStageToDelete);
+
+			EditorRenderStageDesc* pRenderStage = &renderStageByNameIt->second;
+
+			if (pRenderStage->Type == EPipelineStateType::PIPELINE_STATE_TYPE_GRAPHICS)
+			{
+				if (pRenderStage->Graphics.IndexBufferAttributeIndex != -1)
+				{
+					EditorRenderGraphResourceState* pResourceState = &m_ResourceStatesByHalfAttributeIndex[pRenderStage->Graphics.IndexBufferAttributeIndex / 2];
+					DestroyLink(pResourceState->InputLinkIndex);
+
+					m_ResourceStatesByHalfAttributeIndex.erase(pRenderStage->Graphics.IndexBufferAttributeIndex);
+					m_ParsedGraphDirty = true;
+				}
+
+				if (pRenderStage->Graphics.IndexBufferAttributeIndex != -1)
+				{
+					EditorRenderGraphResourceState* pResourceState = &m_ResourceStatesByHalfAttributeIndex[pRenderStage->Graphics.IndirectArgsBufferAttributeIndex / 2];
+					DestroyLink(pResourceState->InputLinkIndex);
+
+					m_ResourceStatesByHalfAttributeIndex.erase(pRenderStage->Graphics.IndexBufferAttributeIndex);
+					m_ParsedGraphDirty = true;
+				}
+			}
+
+			for (EditorResourceStateIdent& resourceStateIdent : pRenderStage->ResourceStateIdents)
+			{
+				int32 resourceAttributeIndex	= resourceStateIdent.AttributeIndex;
+				int32 primaryAttributeIndex		= resourceAttributeIndex / 2;
+				int32 inputAttributeIndex		= resourceAttributeIndex;
+				int32 outputAttributeIndex		= resourceAttributeIndex + 1;
+
+				EditorRenderGraphResourceState* pResourceState = &m_ResourceStatesByHalfAttributeIndex[primaryAttributeIndex];
+
+				DestroyLink(pResourceState->InputLinkIndex);
+
+				//Copy so that DestroyLink wont delete from set we're iterating through
+				TSet<int32> outputLinkIndices = pResourceState->OutputLinkIndices;
+				for (auto outputLinkIt = outputLinkIndices.begin(); outputLinkIt != outputLinkIndices.end(); outputLinkIt++)
+				{
+					int32 linkToBeDestroyedIndex = *outputLinkIt;
+					DestroyLink(linkToBeDestroyedIndex);
+				}
+
+				m_ResourceStatesByHalfAttributeIndex.erase(primaryAttributeIndex);
+				m_ParsedGraphDirty = true;
+			}
+
+			pRenderStage->ResourceStateIdents.Clear();
+
+			m_RenderStageNameByInputAttributeIndex.erase(pRenderStage->InputAttributeIndex);
+			m_RenderStagesByName.erase(renderStageByNameIt);
+		}
+
+		int32 linkStartAttributeID		= -1;
+		
+		if (imnodes::IsLinkStarted(&linkStartAttributeID))
+		{
+			m_StartedLinkInfo.LinkStarted				= true;
+			m_StartedLinkInfo.LinkStartAttributeID		= linkStartAttributeID;
+			m_StartedLinkInfo.LinkStartedOnInputPin		= linkStartAttributeID % 2 == 0;
+			m_StartedLinkInfo.LinkStartedOnResource		= m_ResourceStatesByHalfAttributeIndex[linkStartAttributeID / 2].ResourceName;
+		}
+
+		if (imnodes::IsLinkDropped())
+		{
+			m_StartedLinkInfo = {};
+		}
+
+		//Check for newly created Links
+		int32 srcAttributeIndex = 0;
+		int32 dstAttributeIndex = 0;
+		if (imnodes::IsLinkCreated(&srcAttributeIndex, &dstAttributeIndex))
+		{
+			if (CheckLinkValid(&srcAttributeIndex, &dstAttributeIndex))
+			{
+				//Check if Render Stage Input Attribute
+				auto renderStageNameIt = m_RenderStageNameByInputAttributeIndex.find(dstAttributeIndex);
+				if (renderStageNameIt != m_RenderStageNameByInputAttributeIndex.end())
+				{
+					EditorRenderStageDesc* pRenderStage = &m_RenderStagesByName[renderStageNameIt->second];
+					auto resourceIt = FindResource(m_ResourceStatesByHalfAttributeIndex[srcAttributeIndex / 2].ResourceName);
+
+					if (resourceIt != m_Resources.end())
+					{
+						auto resourceStateIdentIt = pRenderStage->FindResourceStateIdent(resourceIt->Name);
+
+						if (resourceStateIdentIt == pRenderStage->ResourceStateIdents.end())
+						{
+							pRenderStage->ResourceStateIdents.PushBack(CreateResourceState(resourceIt->Name, pRenderStage->Name, true, ERenderGraphResourceBindingType::NONE));
+							resourceStateIdentIt = pRenderStage->ResourceStateIdents.begin() + (pRenderStage->ResourceStateIdents.GetSize() - 1);
+						}
+
+						dstAttributeIndex = resourceStateIdentIt->AttributeIndex;
+					}
+				}
+
+				EditorRenderGraphResourceState* pSrcResourceState = &m_ResourceStatesByHalfAttributeIndex[srcAttributeIndex / 2];
+				EditorRenderGraphResourceState* pDstResourceState = &m_ResourceStatesByHalfAttributeIndex[dstAttributeIndex / 2];
+
+				auto srcResourceIt = FindResource(pSrcResourceState->ResourceName);
+
+				if (srcResourceIt != m_Resources.end())
+				{
+					bool allowedDrawResource = pDstResourceState->BindingType == ERenderGraphResourceBindingType::DRAW_RESOURCE && srcResourceIt->Type == ERenderGraphResourceType::BUFFER;
+
+					if (pSrcResourceState->ResourceName == pDstResourceState->ResourceName || allowedDrawResource)
+					{
+						//Destroy old link
+						if (pDstResourceState->InputLinkIndex != -1)
+						{
+							int32 linkToBeDestroyedIndex = pDstResourceState->InputLinkIndex;
+							DestroyLink(linkToBeDestroyedIndex);
+						}
+
+						//If this is a Draw Resource, rename it
+						if (allowedDrawResource)
+						{
+							pDstResourceState->ResourceName = pSrcResourceState->ResourceName;
+						}
+
+						EditorRenderGraphResourceLink newLink = {};
+						newLink.LinkIndex = s_NextLinkID++;
+						newLink.SrcAttributeIndex = srcAttributeIndex;
+						newLink.DstAttributeIndex = dstAttributeIndex;
+						m_ResourceStateLinksByLinkIndex[newLink.LinkIndex] = newLink;
+
+						pDstResourceState->InputLinkIndex = newLink.LinkIndex;
+						pSrcResourceState->OutputLinkIndices.insert(newLink.LinkIndex);
+						m_ParsedGraphDirty = true;
+					}
+				}
+			}
+
+			m_StartedLinkInfo = {};
+		}
+
+		//Check for newly destroyed links
+		int32 linkIndex = 0;
+		if (imnodes::IsLinkDestroyed(&linkIndex))
+		{
+			DestroyLink(linkIndex);
+
+			m_StartedLinkInfo = {};
+		}
+
+		if		(openAddRenderStagePopup)	ImGui::OpenPopup("Add Render Stage ##Popup");
+		else if (openSaveRenderStagePopup)	ImGui::OpenPopup("Save Render Graph ##Popup");
+		else if (openLoadRenderStagePopup)	ImGui::OpenPopup("Load Render Graph ##Popup");
+	}
+
+	void RenderGraphEditor::RenderAddRenderStageView()
+	{
+		constexpr const int32 RENDER_STAGE_NAME_BUFFER_LENGTH = 256;
+		static char renderStageNameBuffer[RENDER_STAGE_NAME_BUFFER_LENGTH];
+		static bool customRenderer = false;
+
+		static int32	selectedXOption	= 2;
+		static int32	selectedYOption	= 2;
+		static int32	selectedZOption	= 0;
+
+		static float32	xVariable = 1.0f;
+		static float32	yVariable = 1.0f;
+		static float32	zVariable = 1.0f;
+
+		ImGui::SetNextWindowSize(ImVec2(360, 500), ImGuiCond_Once);
+		if (ImGui::BeginPopupModal("Add Render Stage ##Popup"))
+		{
+			if (m_CurrentlyAddingRenderStage != EPipelineStateType::PIPELINE_STATE_TYPE_NONE)
+			{
+				ImGui::AlignTextToFramePadding();
+
+				ImGui::Text("Render Stage Name:");
+				ImGui::SameLine();
+				ImGui::InputText("##Render Stage Name", renderStageNameBuffer, RENDER_STAGE_NAME_BUFFER_LENGTH, ImGuiInputTextFlags_CharsUppercase | ImGuiInputTextFlags_CharsNoBlank);
+
+				ImGui::Text("Custom Renderer:  ");
+				ImGui::SameLine();
+				ImGui::Checkbox("##Render Stage Custom Renderer", &customRenderer);
+
+				//Render Pipeline State specific options
+				if (!customRenderer)
+				{
+					if (m_CurrentlyAddingRenderStage == EPipelineStateType::PIPELINE_STATE_TYPE_GRAPHICS)
+					{
+						ImGui::Text("Dimensions");
+
+						ImGuiStyle& style = ImGui::GetStyle();
+						static float maxOptionTextSize = style.ItemInnerSpacing.x + ImGui::CalcTextSize(DIMENSION_NAMES[0]).x + ImGui::GetFrameHeight() + 10;
+
+						ImGui::Text("Width:  ");
+						ImGui::SameLine();
+						ImGui::PushItemWidth(maxOptionTextSize);
+						ImGui::Combo("##Render Stage X Option", &selectedXOption, DIMENSION_NAMES, 3);
+						ImGui::PopItemWidth();
+
+						if (selectedXOption == 0 || selectedXOption == 2)
+						{
+							ImGui::SameLine();
+							ImGui::InputFloat("##Render Stage X Variable", &xVariable);
+						}
+
+						ImGui::Text("Height: ");
+						ImGui::SameLine();
+						ImGui::PushItemWidth(maxOptionTextSize);
+						ImGui::Combo("##Render Stage Y Option", &selectedYOption, DIMENSION_NAMES, 3);
+						ImGui::PopItemWidth();
+
+						if (selectedYOption == 0 || selectedYOption == 2)
+						{
+							ImGui::SameLine();
+							ImGui::InputFloat("##Render Stage Y Variable", &yVariable);
+						}
+					}
+					else if (m_CurrentlyAddingRenderStage == EPipelineStateType::PIPELINE_STATE_TYPE_COMPUTE)
+					{
+						ImGui::Text("Work Group Size");
+
+						ImGuiStyle& style = ImGui::GetStyle();
+						static float maxOptionTextSize = style.ItemInnerSpacing.x + ImGui::CalcTextSize(DIMENSION_NAMES[3]).x + ImGui::GetFrameHeight() + 10;
+
+						ImGui::Text("X: ");
+						ImGui::SameLine();
+						ImGui::PushItemWidth(maxOptionTextSize);
+						ImGui::Combo("##Render Stage X Option", &selectedXOption, DIMENSION_NAMES, 4);
+						ImGui::PopItemWidth();
+
+						if (selectedXOption == 0 || selectedXOption == 2 || selectedXOption == 3)
+						{
+							ImGui::SameLine();
+							ImGui::InputFloat("##Render Stage X Variable", &xVariable);
+						}
+
+						if (selectedXOption != 3)
+						{
+							ImGui::Text("Y: ");
+							ImGui::SameLine();
+							ImGui::PushItemWidth(maxOptionTextSize);
+							ImGui::Combo("##Render Stage Y Option", &selectedYOption, DIMENSION_NAMES, 3);
+							ImGui::PopItemWidth();
+
+							if (selectedYOption == 0 || selectedYOption == 2)
+							{
+								ImGui::SameLine();
+								ImGui::InputFloat("##Render Stage Y Variable", &yVariable);
+							}
+
+							ImGui::Text("Z: ");
+							ImGui::SameLine();
+							ImGui::PushItemWidth(maxOptionTextSize);
+							ImGui::Combo("##Render Stage Z Option", &selectedZOption, DIMENSION_NAMES, 2);
+							ImGui::PopItemWidth();
+
+							if (selectedZOption == 0 || selectedZOption == 2)
+							{
+								ImGui::SameLine();
+								ImGui::InputFloat("##Render Stage Z Variable", &zVariable);
+							}
+						}
+					}
+					else if (m_CurrentlyAddingRenderStage == EPipelineStateType::PIPELINE_STATE_TYPE_RAY_TRACING)
+					{
+						ImGui::Text("Ray Gen. Dimensions");
+
+						ImGuiStyle& style = ImGui::GetStyle();
+						static float maxOptionTextSize = style.ItemInnerSpacing.x + ImGui::CalcTextSize(DIMENSION_NAMES[0]).x + ImGui::GetFrameHeight() + 10;
+
+						ImGui::Text("Wdith: ");
+						ImGui::SameLine();
+						ImGui::PushItemWidth(maxOptionTextSize);
+						ImGui::Combo("##Render Stage X Option", &selectedXOption, DIMENSION_NAMES, 3);
+						ImGui::PopItemWidth();
+
+						if (selectedXOption == 0 || selectedXOption == 2)
+						{
+							ImGui::SameLine();
+							ImGui::InputFloat("##Render Stage X Variable", &xVariable);
+						}
+
+						ImGui::Text("Height: ");
+						ImGui::SameLine();
+						ImGui::PushItemWidth(maxOptionTextSize);
+						ImGui::Combo("##Render Stage Y Option", &selectedYOption, DIMENSION_NAMES, 3);
+						ImGui::PopItemWidth();
+
+						if (selectedYOption == 0 || selectedYOption == 2)
+						{
+							ImGui::SameLine();
+							ImGui::InputFloat("##Render Stage Y Variable", &yVariable);
+						}
+
+						ImGui::Text("Depth: ");
+						ImGui::SameLine();
+						ImGui::PushItemWidth(maxOptionTextSize);
+						ImGui::Combo("##Render Stage Z Option", &selectedZOption, DIMENSION_NAMES, 2);
+						ImGui::PopItemWidth();
+
+						if (selectedZOption == 0 || selectedZOption == 2)
+						{
+							ImGui::SameLine();
+							ImGui::InputFloat("##Render Stage Z Variable", &zVariable);
+						}
+					}
+				}
+
+				bool done = false;
+				bool renderStageExists = m_RenderStagesByName.find(renderStageNameBuffer) != m_RenderStagesByName.end();
+				bool renderStageNameEmpty = renderStageNameBuffer[0] == 0;
+				bool renderStageInvalid = renderStageExists || renderStageNameEmpty;
+
+				if (renderStageExists)
+				{
+					ImGui::Text("A render stage with that name already exists...");
+				}
+				else if (renderStageNameEmpty)
+				{
+					ImGui::Text("Render Stage name empty...");
+				}
+
+				if (ImGui::Button("Close"))
+				{
+					done = true;
+				}
+
+				ImGui::SameLine();
+
+				if (renderStageInvalid)
+				{
+					ImGui::PushItemFlag(ImGuiItemFlags_Disabled, true);
+					ImGui::PushStyleVar(ImGuiStyleVar_Alpha, ImGui::GetStyle().Alpha * 0.5f);
+				}
+
+				if (ImGui::Button("Create"))
+				{
+					EditorRenderStageDesc newRenderStage = {};
+					newRenderStage.Name					= renderStageNameBuffer;
+					newRenderStage.NodeIndex			= s_NextNodeID++;
+					newRenderStage.InputAttributeIndex	= s_NextAttributeID;
+					newRenderStage.Type					= m_CurrentlyAddingRenderStage;
+					newRenderStage.CustomRenderer		= customRenderer;
+					newRenderStage.Enabled				= true;
+
+					newRenderStage.Parameters.XDimType		= DimensionTypeIndexToDimensionType(selectedXOption);
+					newRenderStage.Parameters.YDimType		= DimensionTypeIndexToDimensionType(selectedYOption);
+					newRenderStage.Parameters.ZDimType		= DimensionTypeIndexToDimensionType(selectedZOption);
+
+					newRenderStage.Parameters.XDimVariable	= xVariable;
+					newRenderStage.Parameters.YDimVariable	= yVariable;
+					newRenderStage.Parameters.ZDimVariable	= zVariable;
+
+					s_NextAttributeID += 2;
+
+					if (m_CurrentlyAddingRenderStage == EPipelineStateType::PIPELINE_STATE_TYPE_GRAPHICS)
+					{
+						newRenderStage.Graphics.DrawType							= ERenderStageDrawType::FULLSCREEN_QUAD;
+						newRenderStage.Graphics.IndexBufferAttributeIndex			= CreateResourceState("",	newRenderStage.Name, true, ERenderGraphResourceBindingType::DRAW_RESOURCE).AttributeIndex;
+						newRenderStage.Graphics.IndirectArgsBufferAttributeIndex	= CreateResourceState("",	newRenderStage.Name, true, ERenderGraphResourceBindingType::DRAW_RESOURCE).AttributeIndex;
+					}
+
+					m_RenderStageNameByInputAttributeIndex[newRenderStage.InputAttributeIndex] = newRenderStage.Name;
+					m_RenderStagesByName[newRenderStage.Name] = newRenderStage;
+
+					done = true;
+				}
+
+				if (renderStageInvalid)
+				{
+					ImGui::PopItemFlag();
+					ImGui::PopStyleVar();
+				}
+
+				if (done)
+				{
+					ZERO_MEMORY(renderStageNameBuffer, RENDER_STAGE_NAME_BUFFER_LENGTH);
+					customRenderer = false;
+					selectedXOption = 2;
+					selectedYOption = 2;
+					selectedZOption = 0;
+					xVariable = 1.0f;
+					yVariable = 1.0f;
+					zVariable = 1.0f;
+					m_CurrentlyAddingRenderStage = EPipelineStateType::PIPELINE_STATE_TYPE_NONE;
+					ImGui::CloseCurrentPopup();
+				}
+			}
+			else
+			{
+				ImGui::CloseCurrentPopup();
+			}
+
+			ImGui::EndPopup();
+		}
+	}
+
+	void RenderGraphEditor::RenderSaveRenderGraphView()
+	{
+		constexpr const int32 RENDER_GRAPH_NAME_BUFFER_LENGTH = 256;
+		static char renderGraphNameBuffer[RENDER_GRAPH_NAME_BUFFER_LENGTH];
+
+		ImGui::SetNextWindowSize(ImVec2(360, 120));
+		if (ImGui::BeginPopupModal("Save Render Graph ##Popup"))
+		{
+			ImGui::Text("Render Graph Name:");
+			ImGui::SameLine();
+			ImGui::InputText("##Render Graph Name", renderGraphNameBuffer, RENDER_GRAPH_NAME_BUFFER_LENGTH, ImGuiInputTextFlags_CharsUppercase | ImGuiInputTextFlags_CharsNoBlank);
+
+			bool done = false;
+			bool renderGraphNameEmpty = renderGraphNameBuffer[0] == 0;
+
+			if (renderGraphNameEmpty)
+			{
+				ImGui::Text("Render Graph name empty...");
+			}
+
+			if (ImGui::Button("Close"))
+			{
+				done = true;
+			}
+
+			ImGui::SameLine();
+
+			if (renderGraphNameEmpty)
+			{
+				ImGui::PushItemFlag(ImGuiItemFlags_Disabled, true);
+				ImGui::PushStyleVar(ImGuiStyleVar_Alpha, ImGui::GetStyle().Alpha * 0.5f);
+			}
+
+			if (ImGui::Button("Save"))
+			{
+				if (!RenderGraphSerializer::SaveRenderGraphToFile(
+					renderGraphNameBuffer,
+					m_Resources,
+					m_RenderStageNameByInputAttributeIndex,
+					m_RenderStagesByName,
+					m_ResourceStatesByHalfAttributeIndex,
+					m_ResourceStateLinksByLinkIndex,
+					m_ResourceStateGroups,
+					m_FinalOutput))
+				{
+					LOG_ERROR("[RenderGraphEditor]: Failed to save RenderGraph %s", renderGraphNameBuffer);
+				}
+
+				done = true;
+			}
+
+			if (renderGraphNameEmpty)
+			{
+				ImGui::PopItemFlag();
+				ImGui::PopStyleVar();
+			}
+
+			if (done)
+			{
+				ZERO_MEMORY(renderGraphNameBuffer, RENDER_GRAPH_NAME_BUFFER_LENGTH);
+				ImGui::CloseCurrentPopup();
+			}
+
+			ImGui::EndPopup();
+		}
+	}
+
+	void RenderGraphEditor::RenderLoadRenderGraphView()
+	{
+		ImGui::SetNextWindowSize(ImVec2(360, 400));
+		if (ImGui::BeginPopupModal("Load Render Graph ##Popup"))
+		{
+			TArray<String> filesInDirectory = EnumerateFilesInDirectory("../Assets/RenderGraphs/", true);
+			TArray<const char*> renderGraphFilesInDirectory;
+
+			for (auto fileIt = filesInDirectory.begin(); fileIt != filesInDirectory.end(); fileIt++)
+			{
+				const String& filename = *fileIt;
+				
+				if (filename.find(".lrg") != String::npos)
+				{
+					renderGraphFilesInDirectory.PushBack(filename.c_str());
+				}
+			}
+
+			static int32 selectedIndex = 0;
+			static bool loadSucceded = true;
+
+			if (selectedIndex >= renderGraphFilesInDirectory.GetSize()) selectedIndex = renderGraphFilesInDirectory.GetSize() - 1;
+			ImGui::ListBox("##Render Graph Files", &selectedIndex, renderGraphFilesInDirectory.GetData(), (int32)renderGraphFilesInDirectory.GetSize());
+
+			bool done = false;
+
+			if (!loadSucceded)
+			{
+				ImGui::Text("Loading Failed!");
+			}
+
+			if (ImGui::Button("Close"))
+			{
+				done = true;
+			}
+
+			ImGui::SameLine();
+
+			if (ImGui::Button("Load"))
+			{
+				loadSucceded = LoadFromFile(filesInDirectory[selectedIndex]);
+				done = loadSucceded;
+				m_ParsedGraphDirty = loadSucceded;
+			}
+
+			if (done)
+			{
+				selectedIndex	= 0;
+				loadSucceded	= true;
+				ImGui::CloseCurrentPopup();
+			}
+
+			ImGui::EndPopup();
+		}
+	}
+
+	void RenderGraphEditor::RenderParsedRenderGraphView()
+	{
+		imnodes::BeginNodeEditor();
+
+		ImGui::GetWindowDrawList()->Flags &= ~ImDrawListFlags_AntiAliasedLines; //Disable this since otherwise link thickness does not work
+
+		static String textBuffer0;
+		static String textBuffer1;
+		textBuffer0.resize(1024);
+		textBuffer1.resize(1024);
+
+		int32 currentAttributeIndex = INT32_MAX;
+
+		static TArray<std::tuple<int32, int32, int32>> links;
+		links.Clear();
+		links.Reserve(m_ParsedRenderGraphStructure.PipelineStageDescriptions.GetSize());
+
+		float nodeXPos = 0.0f;
+		float nodeXSpace = 350.0f;
+
+		//Resource State Groups
+		for (auto pipelineStageIt = m_ParsedRenderGraphStructure.PipelineStageDescriptions.begin(); pipelineStageIt != m_ParsedRenderGraphStructure.PipelineStageDescriptions.end(); pipelineStageIt++)
+		{
+			int32 distance	= std::distance(m_ParsedRenderGraphStructure.PipelineStageDescriptions.begin(), pipelineStageIt);
+			int32 nodeIndex	= INT32_MAX - distance;
+			const PipelineStageDesc* pPipelineStage = &(*pipelineStageIt);
+
+			if (m_ParsedGraphRenderDirty)
+			{
+				imnodes::SetNodeGridSpacePos(nodeIndex, ImVec2(nodeXPos, 0.0f));
+				nodeXPos += nodeXSpace;
+			}
+
+			imnodes::BeginNode(nodeIndex);
+
+			if (pPipelineStage->Type == ERenderGraphPipelineStageType::RENDER)
+			{
+				const RenderStageDesc* pRenderStage = &m_ParsedRenderGraphStructure.RenderStageDescriptions[pPipelineStage->StageIndex];
+
+				String renderStageType = RenderStageTypeToString(pRenderStage->Type);
+
+				imnodes::BeginNodeTitleBar();
+				ImGui::Text("Render Stage");
+				ImGui::Text("%s : [%s]", pRenderStage->Name.c_str(), renderStageType.c_str());
+				ImGui::Text("RS: %d PS: %d", pPipelineStage->StageIndex, distance);
+				imnodes::EndNodeTitleBar();
+
+				if (ImGui::BeginChild(("##" + std::to_string(pPipelineStage->StageIndex) + " Child").c_str(), ImVec2(220.0f, 220.0f)))
+				{
+					for (auto resourceStateNameIt = pRenderStage->ResourceStates.begin(); resourceStateNameIt != pRenderStage->ResourceStates.end(); resourceStateNameIt++)
+					{
+						const RenderGraphResourceState* pResourceState = &(*resourceStateNameIt);
+						auto resourceIt = FindResource(pResourceState->ResourceName);
+
+						if (resourceIt != m_Resources.end())
+						{
+							textBuffer0 = "";
+							textBuffer1 = "";
+
+							textBuffer0 += resourceIt->Name.c_str();
+							textBuffer1 += "Type: " + RenderGraphResourceTypeToString(resourceIt->Type);
+							textBuffer1 += "\n";
+							textBuffer1 += "Binding: " + BindingTypeToShortString(pResourceState->BindingType);
+							textBuffer1 += "\n";
+							textBuffer1 += "Sub Resource Count: " + std::to_string(resourceIt->SubResourceCount);
+
+							if (resourceIt->Type == ERenderGraphResourceType::TEXTURE)
+							{
+								int32 textureFormatIndex = TextureFormatToFormatIndex(resourceIt->TextureParams.TextureFormat);
+
+								textBuffer1 += "\n";
+								textBuffer1 += "Texture Format: " + String(textureFormatIndex >= 0 ? TEXTURE_FORMAT_NAMES[textureFormatIndex] : "INVALID");
+							}
+							ImVec2 textSize = ImGui::CalcTextSize((textBuffer0 + textBuffer1 + "\n\n\n\n").c_str());
+
+							if (ImGui::BeginChild(("##" + std::to_string(pPipelineStage->StageIndex) + resourceIt->Name + " Child").c_str(), ImVec2(0.0f, textSize.y)))
+							{
+								ImGui::TextColored(ImVec4(0.0f, 1.0f, 0.0f, 1.0f), textBuffer0.c_str());
+								ImGui::TextWrapped(textBuffer1.c_str());
+							}
+
+							ImGui::EndChild();
+						}
+					}
+				}
+				ImGui::EndChild();
+
+				if (pRenderStage->Type == EPipelineStateType::PIPELINE_STATE_TYPE_GRAPHICS)
+				{
+					ImGui::NewLine();
+					ImGui::Text("RenderPass Transitions:");
+
+					if (ImGui::BeginChild("##RenderPass Transitions", ImVec2(220.0f, 220.0f)))
+					{
+						for (auto resourceStateNameIt = pRenderStage->ResourceStates.begin(); resourceStateNameIt != pRenderStage->ResourceStates.end(); resourceStateNameIt++)
+						{
+							const RenderGraphResourceState* pResourceState = &(*resourceStateNameIt);
+
+							if (pResourceState->BindingType == ERenderGraphResourceBindingType::ATTACHMENT)
+							{
+								auto resourceIt = FindResource(pResourceState->ResourceName);
+
+								if (resourceIt != m_Resources.end())
+								{
+									textBuffer0 = "";
+									textBuffer1 = "";
+
+									textBuffer0 += resourceIt->Name.c_str();
+									textBuffer1 += BindingTypeToShortString(pResourceState->AttachmentSynchronizations.PrevBindingType) + " -> " + BindingTypeToShortString(pResourceState->AttachmentSynchronizations.NextBindingType);
+									ImVec2 textSize = ImGui::CalcTextSize((textBuffer0 + textBuffer1 + "\n\n\n").c_str());
+
+									if (ImGui::BeginChild(("##" + std::to_string(pPipelineStage->StageIndex) + resourceIt->Name + " Child").c_str(), ImVec2(0.0f, textSize.y)))
+									{
+										ImGui::TextColored(ImVec4(0.0f, 1.0f, 0.0f, 1.0f), textBuffer0.c_str());
+										ImGui::TextWrapped(textBuffer1.c_str());
+									}
+
+									ImGui::EndChild();
+								}
+							}
+						}
+					}
+					ImGui::EndChild();
+				}
+
+				imnodes::BeginInputAttribute(currentAttributeIndex--);
+				ImGui::InvisibleButton("##Resouce State Invisible Input Button", ImGui::CalcTextSize("-"));
+				imnodes::EndInputAttribute();
+
+				ImGui::SameLine();
+
+				imnodes::BeginOutputAttribute(currentAttributeIndex--);
+				ImGui::InvisibleButton("##Resouce State Invisible Output Button", ImGui::CalcTextSize("-"));
+				imnodes::EndOutputAttribute();
+			}
+			else if (pPipelineStage->Type == ERenderGraphPipelineStageType::SYNCHRONIZATION)
+			{
+				const SynchronizationStageDesc* pSynchronizationStage = &m_ParsedRenderGraphStructure.SynchronizationStageDescriptions[pPipelineStage->StageIndex];
+
+				imnodes::BeginNodeTitleBar();
+				ImGui::Text("Synchronization Stage");
+				ImGui::Text("SS: %d PS: %d", pPipelineStage->StageIndex, distance);
+				imnodes::EndNodeTitleBar();
+
+				if (ImGui::BeginChild(("##" + std::to_string(pPipelineStage->StageIndex) + " Child").c_str(), ImVec2(220.0f, 220.0f)))
+				{
+					for (auto synchronizationIt = pSynchronizationStage->Synchronizations.begin(); synchronizationIt != pSynchronizationStage->Synchronizations.end(); synchronizationIt++)
+					{
+						const RenderGraphResourceSynchronizationDesc* pSynchronization = &(*synchronizationIt);
+						auto resourceIt = FindResource(pSynchronization->ResourceName);
+
+						if (resourceIt != m_Resources.end())
+						{
+							textBuffer0 = "";
+							textBuffer1 = "";
+
+							textBuffer0 += resourceIt->Name.c_str();
+							textBuffer1 += "\n";
+							textBuffer1 += CommandQueueToString(pSynchronization->PrevQueue) + " -> " + CommandQueueToString(pSynchronization->NextQueue);
+							textBuffer1 += "\n";
+							textBuffer1 += BindingTypeToShortString(pSynchronization->PrevBindingType) + " -> " + BindingTypeToShortString(pSynchronization->NextBindingType);
+							ImVec2 textSize = ImGui::CalcTextSize((textBuffer0 + textBuffer1 + "\n\n\n\n").c_str());
+
+							if (ImGui::BeginChild(("##" + std::to_string(pPipelineStage->StageIndex) + resourceIt->Name + " Child").c_str(), ImVec2(0.0f, textSize.y)))
+							{
+								ImGui::TextColored(ImVec4(0.0f, 1.0f, 0.0f, 1.0f), textBuffer0.c_str());
+								ImGui::TextWrapped(textBuffer1.c_str());
+							}
+
+							ImGui::EndChild();
+						}
+					}
+				}
+
+				ImGui::EndChild();
+
+				imnodes::BeginInputAttribute(currentAttributeIndex--);
+				ImGui::InvisibleButton("##Resouce State Invisible Input Button", ImGui::CalcTextSize("-"));
+				imnodes::EndInputAttribute();
+
+				ImGui::SameLine();
+
+				imnodes::BeginOutputAttribute(currentAttributeIndex--);
+				ImGui::InvisibleButton("##Resouce State Invisible Output Button", ImGui::CalcTextSize("-"));
+				imnodes::EndOutputAttribute();
+			}
+
+			if (pipelineStageIt != m_ParsedRenderGraphStructure.PipelineStageDescriptions.begin())
+			{
+				links.PushBack(std::make_tuple(nodeIndex, currentAttributeIndex + 3, currentAttributeIndex + 2));
+			}
+
+			imnodes::EndNode();
+		}
+
+		for (auto linkIt = links.begin(); linkIt != links.end(); linkIt++)
+		{
+			imnodes::Link(std::get<0>(*linkIt), std::get<1>(*linkIt), std::get<2>(*linkIt));
+		}
+
+		imnodes::EndNodeEditor();
+
+		m_ParsedGraphRenderDirty = false;
+	}
+
+	void RenderGraphEditor::RenderShaderBoxes(EditorRenderStageDesc* pRenderStage)
+	{
+		if (pRenderStage->Type == EPipelineStateType::PIPELINE_STATE_TYPE_GRAPHICS)
+		{
+			if (pRenderStage->Graphics.Shaders.VertexShaderName.empty()		&&
+				pRenderStage->Graphics.Shaders.GeometryShaderName.empty()	&&
+				pRenderStage->Graphics.Shaders.HullShaderName.empty()		&&
+				pRenderStage->Graphics.Shaders.DomainShaderName.empty())
+			{
+				ImGui::PushID("##Task Shader ID");
+				ImGui::Button(pRenderStage->Graphics.Shaders.TaskShaderName.empty() ? "Task Shader" : pRenderStage->Graphics.Shaders.TaskShaderName.c_str());
+				RenderShaderBoxCommon(&pRenderStage->Graphics.Shaders.TaskShaderName);
+				ImGui::PopID();
+				
+				ImGui::PushID("##Mesh Shader ID");
+				ImGui::Button(pRenderStage->Graphics.Shaders.MeshShaderName.empty() ? "Mesh Shader" : pRenderStage->Graphics.Shaders.MeshShaderName.c_str());
+				RenderShaderBoxCommon(&pRenderStage->Graphics.Shaders.MeshShaderName);
+				ImGui::PopID();
+			}
+
+			if (pRenderStage->Graphics.Shaders.TaskShaderName.empty() &&
+				pRenderStage->Graphics.Shaders.MeshShaderName.empty())
+			{
+				ImGui::PushID("##Vertex Shader ID");
+				ImGui::Button(pRenderStage->Graphics.Shaders.VertexShaderName.empty() ? "Vertex Shader" : pRenderStage->Graphics.Shaders.VertexShaderName.c_str());
+				RenderShaderBoxCommon(&pRenderStage->Graphics.Shaders.VertexShaderName);
+				ImGui::PopID();
+				
+				ImGui::PushID("##Geometry Shader ID");
+				ImGui::Button(pRenderStage->Graphics.Shaders.GeometryShaderName.empty() ? "Geometry Shader" : pRenderStage->Graphics.Shaders.GeometryShaderName.c_str());
+				RenderShaderBoxCommon(&pRenderStage->Graphics.Shaders.GeometryShaderName);
+				ImGui::PopID();
+
+				ImGui::PushID("##Hull Shader ID");
+				ImGui::Button(pRenderStage->Graphics.Shaders.HullShaderName.empty() ? "Hull Shader" : pRenderStage->Graphics.Shaders.HullShaderName.c_str());
+				RenderShaderBoxCommon(&pRenderStage->Graphics.Shaders.HullShaderName);
+				ImGui::PopID();
+
+				ImGui::PushID("##Domain Shader ID");
+				ImGui::Button(pRenderStage->Graphics.Shaders.DomainShaderName.empty() ? "Domain Shader" : pRenderStage->Graphics.Shaders.DomainShaderName.c_str());
+				RenderShaderBoxCommon(&pRenderStage->Graphics.Shaders.DomainShaderName);
+				ImGui::PopID();
+			}
+
+			ImGui::PushID("##Pixel Shader ID");
+			ImGui::Button(pRenderStage->Graphics.Shaders.PixelShaderName.empty() ? "Pixel Shader" : pRenderStage->Graphics.Shaders.PixelShaderName.c_str());
+			RenderShaderBoxCommon(&pRenderStage->Graphics.Shaders.PixelShaderName);
+			ImGui::PopID();
+		}
+		else if (pRenderStage->Type == EPipelineStateType::PIPELINE_STATE_TYPE_COMPUTE)
+		{
+			ImGui::PushID("##Compute Shader ID");
+			ImGui::Button(pRenderStage->Compute.ShaderName.empty() ? "Shader" : pRenderStage->Compute.ShaderName.c_str());
+			RenderShaderBoxCommon(&pRenderStage->Compute.ShaderName);
+			ImGui::PopID();
+		}
+		else if (pRenderStage->Type == EPipelineStateType::PIPELINE_STATE_TYPE_RAY_TRACING)
+		{
+			ImGui::PushID("##Raygen Shader ID");
+			ImGui::Button(pRenderStage->RayTracing.Shaders.RaygenShaderName.empty() ? "Raygen Shader" : pRenderStage->RayTracing.Shaders.RaygenShaderName.c_str());
+			RenderShaderBoxCommon(&pRenderStage->RayTracing.Shaders.RaygenShaderName);
+			ImGui::PopID();
+
+			uint32 missBoxesCount = glm::min(pRenderStage->RayTracing.Shaders.MissShaderCount + 1, MAX_MISS_SHADER_COUNT);
+			for (uint32 m = 0; m < missBoxesCount; m++)
+			{
+				bool added = false;
+				bool removed = false;
+
+				ImGui::PushID(m);
+				ImGui::Button(pRenderStage->RayTracing.Shaders.pMissShaderNames[m].empty() ? "Miss Shader" : pRenderStage->RayTracing.Shaders.pMissShaderNames[m].c_str());
+				RenderShaderBoxCommon(&(pRenderStage->RayTracing.Shaders.pMissShaderNames[m]), &added, &removed);
+				ImGui::PopID();
+
+				if (added) 
+					pRenderStage->RayTracing.Shaders.MissShaderCount++;
+
+				if (removed)
+				{
+					for (uint32 m2 = m; m2 < missBoxesCount - 1; m2++)
+					{
+						pRenderStage->RayTracing.Shaders.pMissShaderNames[m2] = pRenderStage->RayTracing.Shaders.pMissShaderNames[m2 + 1];
+					}
+
+					pRenderStage->RayTracing.Shaders.MissShaderCount--;
+					missBoxesCount--;
+				}
+			}
+
+			uint32 closestHitBoxesCount = glm::min(pRenderStage->RayTracing.Shaders.ClosestHitShaderCount + 1, MAX_CLOSEST_HIT_SHADER_COUNT);
+			for (uint32 ch = 0; ch < closestHitBoxesCount; ch++)
+			{
+				bool added = false;
+				bool removed = false;
+
+				ImGui::PushID(ch);
+				ImGui::Button(pRenderStage->RayTracing.Shaders.pClosestHitShaderNames[ch].empty() ? "Closest Hit Shader" : pRenderStage->RayTracing.Shaders.pClosestHitShaderNames[ch].c_str());
+				RenderShaderBoxCommon(&pRenderStage->RayTracing.Shaders.pClosestHitShaderNames[ch], &added, &removed);
+				ImGui::PopID();
+
+				if (added)
+					pRenderStage->RayTracing.Shaders.ClosestHitShaderCount++;
+
+				if (removed)
+				{
+					for (uint32 ch2 = ch; ch2 < missBoxesCount - 1; ch2++)
+					{
+						pRenderStage->RayTracing.Shaders.pClosestHitShaderNames[ch2] = pRenderStage->RayTracing.Shaders.pClosestHitShaderNames[ch2 + 1];
+					}
+
+					pRenderStage->RayTracing.Shaders.ClosestHitShaderCount--;
+					closestHitBoxesCount--;
+				}
+			}
+		}
+	}
+
+	void RenderGraphEditor::RenderShaderBoxCommon(String* pTarget, bool* pAdded, bool* pRemoved)
+	{
+		if (ImGui::BeginDragDropTarget())
+		{
+			const ImGuiPayload* pPayload = ImGui::AcceptDragDropPayload("SHADER");
+
+			if (pPayload != nullptr)
+			{
+				String* pShaderName = *reinterpret_cast<String**>(pPayload->Data);
+				if (pAdded != nullptr && pTarget->empty()) (*pAdded) = true;
+				(*pTarget) = *pShaderName;
+			}
+
+			ImGui::EndDragDropTarget();
+		}
+
+		if (!pTarget->empty())
+		{
+			ImGui::SameLine();
+
+			if (ImGui::Button("-"))
+			{
+				(*pTarget) = "";
+				if (pRemoved != nullptr) (*pRemoved) = true;
+			}
+		}
+	}
+
+	TArray<RenderGraphResourceDesc>::Iterator RenderGraphEditor::FindResource(const String& name)
+	{
+		for (auto resourceIt = m_Resources.Begin(); resourceIt != m_Resources.End(); resourceIt++)
+		{
+			if (resourceIt->Name == name)
+				return resourceIt;
+		}
+
+		return m_Resources.End();
+	}
+
+	EditorResourceStateIdent RenderGraphEditor::CreateResourceState(const String& resourceName, const String& renderStageName, bool removable, ERenderGraphResourceBindingType bindingType)
+	{
+		if (bindingType == ERenderGraphResourceBindingType::NONE)
+		{
+			auto resourceIt = FindResource(resourceName);
+
+			if (resourceIt != m_Resources.End())
+			{
+				switch (resourceIt->Type)
+				{
+					case ERenderGraphResourceType::TEXTURE:
+					{
+						bindingType = ERenderGraphResourceBindingType::COMBINED_SAMPLER;
+						break;
+					}
+					case ERenderGraphResourceType::BUFFER:
+					{
+						bindingType = ERenderGraphResourceBindingType::CONSTANT_BUFFER;
+						break;
+					}
+					case ERenderGraphResourceType::ACCELERATION_STRUCTURE:
+					{
+						bindingType = ERenderGraphResourceBindingType::ACCELERATION_STRUCTURE;
+						break;
+					}
+				}
+			}
+		}
+
+		EditorRenderGraphResourceState resourceState = {};
+		resourceState.ResourceName		= resourceName;
+		resourceState.RenderStageName	= renderStageName;
+		resourceState.Removable			= removable;
+		resourceState.BindingType		= bindingType;
+
+		int32 attributeIndex = s_NextAttributeID;
+		s_NextAttributeID += 2;
+
+		m_ResourceStatesByHalfAttributeIndex[attributeIndex / 2]			= resourceState;
+		return { resourceName, attributeIndex };
+	}
+
+	bool RenderGraphEditor::CheckLinkValid(int32* pSrcAttributeIndex, int32* pDstAttributeIndex)
+	{
+		int32 src = *pSrcAttributeIndex;
+		int32 dst = *pDstAttributeIndex;
+		
+		if (src % 2 == 1 && dst % 2 == 0)
+		{
+			if (dst + 1 == src)
+				return false;
+			
+			return true;
+		}
+		else if (src % 2 == 0 && dst % 2 == 1)
+		{
+			if (src + 1 == dst)
+				return false;
+
+			(*pSrcAttributeIndex) = dst;
+			(*pDstAttributeIndex) = src;
+			return true;
+		}
+
+		return false;
+	}
+
+	void RenderGraphEditor::RemoveResourceStateFrom(const String& name, EditorResourceStateGroup* pResourceStateGroup)
+	{
+		auto resourceStateIndexIt = pResourceStateGroup->FindResourceStateIdent(name);
+
+		if (resourceStateIndexIt != pResourceStateGroup->ResourceStateIdents.end())
+		{
+			int32 attributeIndex = resourceStateIndexIt->AttributeIndex;
+			auto resourceStateIt = m_ResourceStatesByHalfAttributeIndex.find(attributeIndex / 2);
+			EditorRenderGraphResourceState* pResourceState = &resourceStateIt->second;
+
+			DestroyLink(pResourceState->InputLinkIndex);
+
+			//Copy so that DestroyLink wont delete from set we're iterating through
+			TSet<int32> outputLinkIndices = pResourceState->OutputLinkIndices;
+			for (auto outputLinkIt = outputLinkIndices.begin(); outputLinkIt != outputLinkIndices.end(); outputLinkIt++)
+			{
+				int32 linkToBeDestroyedIndex = *outputLinkIt;
+				DestroyLink(linkToBeDestroyedIndex);
+			}
+
+			m_ResourceStatesByHalfAttributeIndex.erase(resourceStateIt);
+			pResourceStateGroup->ResourceStateIdents.Erase(resourceStateIndexIt);
+		}
+	}
+
+	void RenderGraphEditor::RemoveResourceStateFrom(const String& name, EditorRenderStageDesc* pRenderStageDesc)
+	{
+		auto resourceStateIndexIt = pRenderStageDesc->FindResourceStateIdent(name);
+
+		if (resourceStateIndexIt != pRenderStageDesc->ResourceStateIdents.end())
+		{
+			int32 attributeIndex = resourceStateIndexIt->AttributeIndex;
+			auto resourceStateIt = m_ResourceStatesByHalfAttributeIndex.find(attributeIndex / 2);
+			EditorRenderGraphResourceState* pResourceState = &resourceStateIt->second;
+
+			DestroyLink(pResourceState->InputLinkIndex);
+
+			//Copy so that DestroyLink wont delete from set we're iterating through
+			TSet<int32> outputLinkIndices = pResourceState->OutputLinkIndices;
+			for (auto outputLinkIt = outputLinkIndices.begin(); outputLinkIt != outputLinkIndices.end(); outputLinkIt++)
+			{
+				int32 linkToBeDestroyedIndex = *outputLinkIt;
+				DestroyLink(linkToBeDestroyedIndex);
+			}
+
+			m_ResourceStatesByHalfAttributeIndex.erase(resourceStateIt);
+			pRenderStageDesc->ResourceStateIdents.Erase(resourceStateIndexIt);
+		}
+	}
+
+	void RenderGraphEditor::DestroyLink(int32 linkIndex)
+	{
+		if (linkIndex >= 0)
+		{
+			auto linkToBeDestroyedIt = m_ResourceStateLinksByLinkIndex.find(linkIndex);
+
+			if (linkToBeDestroyedIt != m_ResourceStateLinksByLinkIndex.end())
+			{
+				EditorRenderGraphResourceState* pSrcResource = &m_ResourceStatesByHalfAttributeIndex[linkToBeDestroyedIt->second.SrcAttributeIndex / 2];
+				EditorRenderGraphResourceState* pDstResource = &m_ResourceStatesByHalfAttributeIndex[linkToBeDestroyedIt->second.DstAttributeIndex / 2];
+
+				m_ResourceStateLinksByLinkIndex.erase(linkIndex);
+
+				pDstResource->InputLinkIndex = -1;
+				pSrcResource->OutputLinkIndices.erase(linkIndex);
+				m_ParsedGraphDirty = true;
+			}
+			else
+			{
+				LOG_ERROR("[RenderGraphEditor]: DestroyLink called for linkIndex %d which does not exist", linkIndex);
+			}
+		}
+		else
+		{
+			LOG_ERROR("[RenderGraphEditor]: DestroyLink called for invalid linkIndex %d", linkIndex);
+		}
+	}
+
+	void RenderGraphEditor::PushPinColorIfNeeded(EEditorPinType pinType, EditorRenderStageDesc* pRenderStage, EditorRenderGraphResourceState* pResourceState, int32 targetAttributeIndex)
+	{
+		if (CustomPinColorNeeded(pinType, pRenderStage, pResourceState, targetAttributeIndex))
+		{
+			imnodes::PushColorStyle(imnodes::ColorStyle_Pin,		HOVERED_COLOR);
+			imnodes::PushColorStyle(imnodes::ColorStyle_PinHovered, HOVERED_COLOR);
+		}
+	}
+
+	void RenderGraphEditor::PopPinColorIfNeeded(EEditorPinType pinType, EditorRenderStageDesc* pRenderStage, EditorRenderGraphResourceState* pResourceState, int32 targetAttributeIndex)
+	{
+		if (CustomPinColorNeeded(pinType, pRenderStage, pResourceState, targetAttributeIndex))
+		{
+			imnodes::PopColorStyle();
+			imnodes::PopColorStyle();
+		}
+	}
+
+	bool RenderGraphEditor::CustomPinColorNeeded(EEditorPinType pinType, EditorRenderStageDesc* pRenderStage, EditorRenderGraphResourceState* pResourceState, int32 targetAttributeIndex)
+	{
+		if (m_StartedLinkInfo.LinkStarted)
+		{
+			if (pResourceState == nullptr)
+			{
+				//Started on Output Pin and target is RENDER_STAGE_INPUT Pin
+				if (!m_StartedLinkInfo.LinkStartedOnInputPin && pinType == EEditorPinType::RENDER_STAGE_INPUT)
+				{
+					return true;
+				}
+			}
+			else if (m_StartedLinkInfo.LinkStartedOnResource == pResourceState->ResourceName || m_StartedLinkInfo.LinkStartedOnResource.size() == 0)
+			{
+				if (!m_StartedLinkInfo.LinkStartedOnInputPin)
+				{
+					if (pinType == EEditorPinType::INPUT && (targetAttributeIndex + 1) != m_StartedLinkInfo.LinkStartAttributeID)
+					{
+						return true;
+					}
+				}
+				else
+				{
+					if (pinType == EEditorPinType::OUTPUT && (m_StartedLinkInfo.LinkStartAttributeID + 1) != targetAttributeIndex)
+					{
+						return true;
+					}
+				}
+			}
+		}
+
+		return false;
+	}
+
+	void RenderGraphEditor::CalculateResourceStateBindingTypes(const EditorRenderStageDesc* pRenderStage, const RenderGraphResourceDesc* pResource, const EditorRenderGraphResourceState* pResourceState, TArray<ERenderGraphResourceBindingType>& bindingTypes, TArray<const char*>& bindingTypeNames)
+	{
+		bool read	= pResourceState->InputLinkIndex != -1;
+		bool write	= pResourceState->OutputLinkIndices.size() > 0;
+
+		switch (pResource->Type)
+		{
+			case ERenderGraphResourceType::TEXTURE:
+			{
+				if (pRenderStage->OverrideRecommendedBindingType)
+				{
+					if (pRenderStage->Type == EPipelineStateType::PIPELINE_STATE_TYPE_GRAPHICS)
+					{
+						if (pResource->TextureParams.IsOfArrayType == false && (pResource->SubResourceCount == 1 || pResource->BackBufferBound))
+						{
+							bindingTypes.PushBack(ERenderGraphResourceBindingType::ATTACHMENT);
+							bindingTypeNames.PushBack("ATTACHMENT");
+						}
+					}
+
+					bindingTypes.PushBack(ERenderGraphResourceBindingType::COMBINED_SAMPLER);
+					bindingTypeNames.PushBack("COMBINED SAMPLER");
+					
+					bindingTypes.PushBack(ERenderGraphResourceBindingType::UNORDERED_ACCESS_READ);
+					bindingTypeNames.PushBack("UNORDERED ACCESS R");
+
+					bindingTypes.PushBack(ERenderGraphResourceBindingType::UNORDERED_ACCESS_WRITE);
+					bindingTypeNames.PushBack("UNORDERED ACCESS W");
+
+					bindingTypes.PushBack(ERenderGraphResourceBindingType::UNORDERED_ACCESS_READ_WRITE);
+					bindingTypeNames.PushBack("UNORDERED ACCESS RW");
+				}
+				else
+				{
+					if (read && write)
+					{
+						//READ && WRITE TEXTURE
+						if (pRenderStage->Type == EPipelineStateType::PIPELINE_STATE_TYPE_GRAPHICS)
+						{
+							if (pResource->TextureParams.IsOfArrayType == false && (pResource->SubResourceCount == 1 || pResource->BackBufferBound))
+							{
+								bindingTypes.PushBack(ERenderGraphResourceBindingType::ATTACHMENT);
+								bindingTypeNames.PushBack("ATTACHMENT");
+							}
+						}
+
+						bindingTypes.PushBack(ERenderGraphResourceBindingType::UNORDERED_ACCESS_READ_WRITE);
+						bindingTypeNames.PushBack("UNORDERED ACCESS RW");
+					}
+					else if (read)
+					{
+						//READ TEXTURE
+
+						//If the texture is of Depth/Stencil format we allow Attachment as binding type even if it is discovered as in read mode
+						if (pResource->TextureParams.TextureFormat == EFormat::FORMAT_D24_UNORM_S8_UINT)
+						{
+							if (pRenderStage->Type == EPipelineStateType::PIPELINE_STATE_TYPE_GRAPHICS)
+							{
+								if (pResource->TextureParams.IsOfArrayType == false && (pResource->SubResourceCount == 1 || pResource->BackBufferBound))
+								{
+									bindingTypes.PushBack(ERenderGraphResourceBindingType::ATTACHMENT);
+									bindingTypeNames.PushBack("ATTACHMENT");
+								}
+							}
+						}
+
+						bindingTypes.PushBack(ERenderGraphResourceBindingType::COMBINED_SAMPLER);
+						bindingTypeNames.PushBack("COMBINED SAMPLER");
+
+						bindingTypes.PushBack(ERenderGraphResourceBindingType::UNORDERED_ACCESS_READ);
+						bindingTypeNames.PushBack("UNORDERED ACCESS R");
+					}
+					else if (write)
+					{
+						//WRITE TEXTURE
+
+						if (pRenderStage->Type == EPipelineStateType::PIPELINE_STATE_TYPE_GRAPHICS)
+						{
+							if (pResource->TextureParams.IsOfArrayType == false && (pResource->SubResourceCount == 1 || pResource->BackBufferBound))
+							{
+								bindingTypes.PushBack(ERenderGraphResourceBindingType::ATTACHMENT);
+								bindingTypeNames.PushBack("ATTACHMENT");
+							}
+						}
+
+						bindingTypes.PushBack(ERenderGraphResourceBindingType::UNORDERED_ACCESS_WRITE);
+						bindingTypeNames.PushBack("UNORDERED ACCESS W");
+					}
+					else if (pResource->TextureParams.TextureFormat == EFormat::FORMAT_D24_UNORM_S8_UINT)
+					{
+						//If the texture is of Depth/Stencil format we allow Attachment as binding type even if it is discovered as in read mode
+
+						if (pRenderStage->Type == EPipelineStateType::PIPELINE_STATE_TYPE_GRAPHICS)
+						{
+							if (pResource->TextureParams.IsOfArrayType == false && (pResource->SubResourceCount == 1 || pResource->BackBufferBound))
+							{
+								bindingTypes.PushBack(ERenderGraphResourceBindingType::ATTACHMENT);
+								bindingTypeNames.PushBack("ATTACHMENT");
+							}
+						}
+					}
+				}
+				break;
+			}
+			case ERenderGraphResourceType::BUFFER:
+			{
+				if (pRenderStage->OverrideRecommendedBindingType)
+				{
+					bindingTypes.PushBack(ERenderGraphResourceBindingType::CONSTANT_BUFFER);
+					bindingTypeNames.PushBack("CONSTANT BUFFER");
+
+					bindingTypes.PushBack(ERenderGraphResourceBindingType::UNORDERED_ACCESS_READ);
+					bindingTypeNames.PushBack("UNORDERED ACCESS R");
+
+					bindingTypes.PushBack(ERenderGraphResourceBindingType::UNORDERED_ACCESS_WRITE);
+					bindingTypeNames.PushBack("UNORDERED ACCESS W");
+
+					bindingTypes.PushBack(ERenderGraphResourceBindingType::UNORDERED_ACCESS_READ_WRITE);
+					bindingTypeNames.PushBack("UNORDERED ACCESS RW");
+				}
+				else
+				{
+					if (read && write)
+					{
+						//READ && WRITE BUFFER
+						bindingTypes.PushBack(ERenderGraphResourceBindingType::UNORDERED_ACCESS_READ_WRITE);
+						bindingTypeNames.PushBack("UNORDERED ACCESS RW");
+					}
+					else if (read)
+					{
+						//READ BUFFER
+						bindingTypes.PushBack(ERenderGraphResourceBindingType::CONSTANT_BUFFER);
+						bindingTypeNames.PushBack("CONSTANT BUFFER");
+
+						bindingTypes.PushBack(ERenderGraphResourceBindingType::UNORDERED_ACCESS_READ);
+						bindingTypeNames.PushBack("UNORDERED ACCESS R");
+					}
+					else if (write)
+					{
+						//WRITE BUFFER
+						bindingTypes.PushBack(ERenderGraphResourceBindingType::UNORDERED_ACCESS_WRITE);
+						bindingTypeNames.PushBack("UNORDERED ACCESS W");
+					}
+				}
+
+				break;
+			}
+			case ERenderGraphResourceType::ACCELERATION_STRUCTURE:
+			{
+				if (pRenderStage->OverrideRecommendedBindingType)
+				{
+					bindingTypes.PushBack(ERenderGraphResourceBindingType::ACCELERATION_STRUCTURE);
+					bindingTypeNames.PushBack("ACCELERATION STRUCTURE");
+
+					bindingTypes.PushBack(ERenderGraphResourceBindingType::UNORDERED_ACCESS_READ);
+					bindingTypeNames.PushBack("UNORDERED ACCESS R");
+
+					bindingTypes.PushBack(ERenderGraphResourceBindingType::UNORDERED_ACCESS_WRITE);
+					bindingTypeNames.PushBack("UNORDERED ACCESS W");
+
+					bindingTypes.PushBack(ERenderGraphResourceBindingType::UNORDERED_ACCESS_READ_WRITE);
+					bindingTypeNames.PushBack("UNORDERED ACCESS RW");
+				}
+				else
+				{
+					if (read && write)
+					{
+						//READ && WRITE ACCELERATION_STRUCTURE
+						bindingTypes.PushBack(ERenderGraphResourceBindingType::UNORDERED_ACCESS_READ_WRITE);
+						bindingTypeNames.PushBack("UNORDERED ACCESS RW");
+					}
+					else if (read)
+					{
+						//READ ACCELERATION_STRUCTURE
+						bindingTypes.PushBack(ERenderGraphResourceBindingType::ACCELERATION_STRUCTURE);
+						bindingTypeNames.PushBack("ACCELERATION STRUCTURE");
+
+						bindingTypes.PushBack(ERenderGraphResourceBindingType::UNORDERED_ACCESS_READ);
+						bindingTypeNames.PushBack("UNORDERED ACCESS R");
+					}
+					else if (write)
+					{
+						//WRITE ACCELERATION_STRUCTURE
+						bindingTypes.PushBack(ERenderGraphResourceBindingType::UNORDERED_ACCESS_WRITE);
+						bindingTypeNames.PushBack("UNORDERED ACCESS W");
+					}
+				}
+
+				break;
+			}
+		}
+	}
+
+	bool RenderGraphEditor::LoadFromFile(const String& renderGraphFileName)
+	{
+		//Reset State
+		{
+			m_CurrentlyAddingRenderStage	= EPipelineStateType::PIPELINE_STATE_TYPE_NONE;
+			m_CurrentlyAddingResource		= ERenderGraphResourceType::NONE;
+
+			m_StartedLinkInfo				= {};
+		}
+
+		if (!RenderGraphSerializer::LoadFromFile(
+			renderGraphFileName,
+			m_Resources,
+			m_RenderStageNameByInputAttributeIndex,
+			m_RenderStagesByName,
+			m_ResourceStatesByHalfAttributeIndex,
+			m_ResourceStateLinksByLinkIndex,
+			m_ResourceStateGroups,
+			m_FinalOutput,
+			s_NextNodeID,
+			s_NextAttributeID,
+			s_NextLinkID))
+		{
+			LOG_ERROR("[RenderGraphSerializer]: Failed to load RenderGraph %s from file", renderGraphFileName.c_str());
+			return false;
+		}
+
+		//Parse the Loaded State
+		if (!RenderGraphParser::ParseRenderGraph(
+			&m_ParsedRenderGraphStructure,
+			m_Resources,
+			m_RenderStageNameByInputAttributeIndex,
+			m_RenderStagesByName,
+			m_ResourceStatesByHalfAttributeIndex,
+			m_ResourceStateLinksByLinkIndex,
+			m_ResourceStateGroups,
+			m_FinalOutput,
+			true))
+		{
+			LOG_ERROR("[RenderGraphSerializer]: Failed to parse RenderGraph %s", renderGraphFileName.c_str());
+			return false;
+		}
+
+		//Set Node Positions
+		SetInitialNodePositions();
+
+		return true;
+	}
+
+	void RenderGraphEditor::SetInitialNodePositions()
+	{
+		if (m_GUIInitialized)
+		{
+			float nodeXSpace = 450.0f;
+
+			imnodes::SetNodeGridSpacePos(m_ResourceStateGroups[TEMPORAL_RESOURCE_STATE_GROUP_INDEX].OutputNodeIndex, ImVec2(0.0f, 0.0f));
+			imnodes::SetNodeGridSpacePos(m_ResourceStateGroups[EXTERNAL_RESOURCE_STATE_GROUP_INDEX].OutputNodeIndex, ImVec2(0.0f, 450.0f));
+
+			ImVec2 currentPos = ImVec2(nodeXSpace, 0.0f);
+
+			for (auto pipelineStageIt = m_ParsedRenderGraphStructure.PipelineStageDescriptions.begin(); pipelineStageIt != m_ParsedRenderGraphStructure.PipelineStageDescriptions.end(); pipelineStageIt++)
+			{
+				const PipelineStageDesc* pPipelineStageDesc = &(*pipelineStageIt);
+
+				if (pPipelineStageDesc->Type == ERenderGraphPipelineStageType::RENDER)
+				{
+					const RenderStageDesc* pRenderStageDesc = &m_ParsedRenderGraphStructure.RenderStageDescriptions[pPipelineStageDesc->StageIndex];
+
+					auto renderStageIt = m_RenderStagesByName.find(pRenderStageDesc->Name);
+
+					if (renderStageIt != m_RenderStagesByName.end())
+					{
+						imnodes::SetNodeGridSpacePos(renderStageIt->second.NodeIndex, currentPos);
+						currentPos.x += nodeXSpace;
+					}
+				}
+			}
+
+			imnodes::SetNodeGridSpacePos(m_FinalOutput.NodeIndex, ImVec2(currentPos.x, 450.0f));
+			imnodes::SetNodeGridSpacePos(m_ResourceStateGroups[TEMPORAL_RESOURCE_STATE_GROUP_INDEX].InputNodeIndex, ImVec2(currentPos.x, 0.0f));
+		}
+	}
+
+	void RenderGraphEditor::ResetState()
+	{
+		//Reset to Clear state
+		{
+			s_NextNodeID		= 0;
+			s_NextAttributeID	= 0;
+			s_NextLinkID		= 0;
+
+			m_ResourceStateGroups.Clear();
+			m_FinalOutput = {};
+
+			m_Resources.Clear();
+			m_RenderStageNameByInputAttributeIndex.clear();
+			m_RenderStagesByName.clear();
+			m_ResourceStatesByHalfAttributeIndex.clear();
+			m_ResourceStateLinksByLinkIndex.clear();
+
+			m_CurrentlyAddingRenderStage = EPipelineStateType::PIPELINE_STATE_TYPE_NONE;
+			m_CurrentlyAddingResource = ERenderGraphResourceType::NONE;
+			m_CurrentlyAddingTextureType = ERenderGraphTextureType::TEXTURE_2D;
+
+			m_StartedLinkInfo = {};
+
+			m_ParsedRenderGraphStructure = {};
+		}
+
+		InitDefaultResources();
+	}
 }