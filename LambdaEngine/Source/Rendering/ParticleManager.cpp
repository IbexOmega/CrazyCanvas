--- conflicted
+++ resolved
@@ -40,18 +40,6 @@
 			m_FreeParticleChunks.PushBack(chunk);
 
 			BufferDesc bufferDesc = {};
-<<<<<<< HEAD
-			bufferDesc.DebugName = "DummyBuffer";
-			bufferDesc.MemoryType = EMemoryType::MEMORY_TYPE_GPU;
-			bufferDesc.Flags = FBufferFlag::BUFFER_FLAG_COPY_DST | FBufferFlag::BUFFER_FLAG_UNORDERED_ACCESS_BUFFER;
-			bufferDesc.SizeInBytes = sizeof(uint32);
-			m_pIndirectBuffer = RenderAPI::GetDevice()->CreateBuffer(&bufferDesc);
-			m_pTransformBuffer = RenderAPI::GetDevice()->CreateBuffer(&bufferDesc);
-			m_pEmitterBuffer = RenderAPI::GetDevice()->CreateBuffer(&bufferDesc);
-			m_pParticleIndexDataBuffer = RenderAPI::GetDevice()->CreateBuffer(&bufferDesc);
-			m_pParticleBuffer = RenderAPI::GetDevice()->CreateBuffer(&bufferDesc);
-			m_pAliveBuffer = RenderAPI::GetDevice()->CreateBuffer(&bufferDesc);
-=======
 			bufferDesc.MemoryType	= EMemoryType::MEMORY_TYPE_GPU;
 			bufferDesc.Flags		= FBufferFlag::BUFFER_FLAG_COPY_DST | FBufferFlag::BUFFER_FLAG_UNORDERED_ACCESS_BUFFER;
 			bufferDesc.SizeInBytes	= sizeof(uint32);
@@ -80,7 +68,11 @@
 				bufferDesc.DebugName = "Particle Dummy Buffer";
 				m_pParticleBuffer = RenderAPI::GetDevice()->CreateBuffer(&bufferDesc);
 			}
->>>>>>> 87d1bda0
+
+			{
+				bufferDesc.DebugName = "Particle Alive Buffer";
+				m_pAliveBuffer = RenderAPI::GetDevice()->CreateBuffer(&bufferDesc);
+			}
 
 			m_DirtyEmitterBuffer = true;
 			m_DirtyIndirectBuffer = true;
