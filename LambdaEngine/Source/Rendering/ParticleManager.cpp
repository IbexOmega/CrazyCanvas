--- conflicted
+++ resolved
@@ -426,11 +426,7 @@
 	bool ParticleManager::CopyDataToBuffer(CommandList* pCommandList, void* data, uint64 size, Buffer** pStagingBuffers, Buffer** pBuffer, FBufferFlags flags, const String& name)
 	{
 		Buffer* pStagingBuffer = pStagingBuffers[m_ModFrameIndex];
-<<<<<<< HEAD
 		bool needUpdate = true;
-=======
-		bool shouldUpdate = true;
->>>>>>> a64586cb
 
 		if (pStagingBuffer == nullptr || pStagingBuffer->GetDesc().SizeInBytes < size)
 		{
@@ -464,19 +460,11 @@
 		}
 		else
 		{
-<<<<<<< HEAD
 			needUpdate = false; // Only update resource when buffer is recreated
 		}
 
 		pCommandList->CopyBuffer(pStagingBuffer, 0, (*pBuffer), 0, size);
 		return needUpdate;
-=======
-			shouldUpdate = false; // Only update resource when buffer is recreated
-		}
-
-		pCommandList->CopyBuffer(pStagingBuffer, 0, (*pBuffer), 0, size);
-		return shouldUpdate;
->>>>>>> a64586cb
 	}
 
 	bool ParticleManager::DeactivateEmitterEntity(const ParticleEmitterInstance& emitterInstance)
