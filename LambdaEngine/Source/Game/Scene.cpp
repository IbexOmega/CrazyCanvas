#include "Game/Scene.h"

#include "Rendering/Core/API/GraphicsDevice.h"
#include "Audio/API/IAudioDevice.h"
#include "Resources/ResourceManager.h"

#include "Resources/Mesh.h"
#include "Resources/Material.h"
#include "Rendering/Core/API/Buffer.h"
#include "Rendering/Core/API/Texture.h"
#include "Rendering/Core/API/CommandQueue.h"
#include "Rendering/Core/API/CommandAllocator.h"
#include "Rendering/Core/API/CommandList.h"
#include "Rendering/Core/API/AccelerationStructure.h"
#include "Rendering/Core/API/Fence.h"
<<<<<<< HEAD
#include "Rendering/RenderAPI.h"
=======
#include "Rendering/RenderSystem.h"
#include "Rendering/Renderer.h"
#include "Rendering/RenderGraph.h"
>>>>>>> 98c6d436

#include "Rendering/Core/Vulkan/Vulkan.h"

#include "Log/Log.h"

#include "Time/API/Clock.h"
#include "Math/Random.h"

namespace LambdaEngine
{
	Scene::Scene()
	{
	}

	Scene::~Scene()
	{
		for (MeshAndInstancesMap::iterator meshAndInstanceIt = m_MeshAndInstancesMap.begin(); meshAndInstanceIt != m_MeshAndInstancesMap.end(); meshAndInstanceIt++)
		{
			SAFERELEASE(meshAndInstanceIt->second.pVertexBuffer);
			SAFERELEASE(meshAndInstanceIt->second.pIndexBuffer);
			SAFERELEASE(meshAndInstanceIt->second.pInstanceStagingBuffer);
			SAFERELEASE(meshAndInstanceIt->second.pInstanceBuffer);
		}

		for (uint32 b = 0; b < BACK_BUFFER_COUNT; b++)
		{
			TArray<Buffer*>& buffersToRemove = m_BuffersToRemove[b];

			for (Buffer* pStagingBuffer : buffersToRemove)
			{
				SAFERELEASE(pStagingBuffer);
			}

			buffersToRemove.Clear();
		}

		SAFERELEASE(m_pMaterialParametersStagingBuffer);
		SAFERELEASE(m_pMaterialParametersBuffer);
		SAFERELEASE(m_pPerFrameStagingBuffer);
		SAFERELEASE(m_pPerFrameBuffer);

		SAFERELEASE(m_pTLAS);

		for (AccelerationStructure* pBLAS : m_BLASs)
		{
			SAFERELEASE(pBLAS);
		}
		m_BLASs.Clear();
	}

	bool Scene::Init(const SceneDesc& desc)
	{
		m_RayTracingEnabled = desc.RayTracingEnabled;

		for (uint32 i = 0; i < MAX_UNIQUE_MATERIALS; i++)
		{
			m_FreeMaterialSlots.push(i);
		}

		// Per Frame Buffer
		{
			BufferDesc perFrameCopyBufferDesc = {};
			perFrameCopyBufferDesc.DebugName		= "Scene Per Frame Copy Buffer";
			perFrameCopyBufferDesc.MemoryType		= EMemoryType::MEMORY_TYPE_CPU_VISIBLE;
			perFrameCopyBufferDesc.Flags			= FBufferFlag::BUFFER_FLAG_COPY_SRC;
			perFrameCopyBufferDesc.SizeInBytes		= sizeof(PerFrameBuffer);

			m_pPerFrameStagingBuffer = RenderSystem::GetDevice()->CreateBuffer(&perFrameCopyBufferDesc);

			BufferDesc perFrameBufferDesc = {};
			perFrameBufferDesc.DebugName			= "Scene Per Frame Buffer";
			perFrameBufferDesc.MemoryType			= EMemoryType::MEMORY_TYPE_GPU;
			perFrameBufferDesc.Flags				= FBufferFlag::BUFFER_FLAG_CONSTANT_BUFFER | FBufferFlag::BUFFER_FLAG_COPY_DST;;
			perFrameBufferDesc.SizeInBytes			= sizeof(PerFrameBuffer);

			m_pPerFrameBuffer = RenderSystem::GetDevice()->CreateBuffer(&perFrameBufferDesc);
		}

		Texture*		pDefaultColorMap		= ResourceManager::GetTexture(GUID_TEXTURE_DEFAULT_COLOR_MAP);
		TextureView*	pDefaultColorMapView	= ResourceManager::GetTextureView(GUID_TEXTURE_DEFAULT_COLOR_MAP);
		Texture*		pDefaultNormalMap		= ResourceManager::GetTexture(GUID_TEXTURE_DEFAULT_NORMAL_MAP);
		TextureView*	pDefaultNormalMapView	= ResourceManager::GetTextureView(GUID_TEXTURE_DEFAULT_NORMAL_MAP);

		for (uint32 i = 0; i < MAX_UNIQUE_MATERIALS; i++)
		{
			m_ppSceneAlbedoMaps[i]					= pDefaultColorMap;
			m_ppSceneNormalMaps[i]					= pDefaultNormalMap;
			m_ppSceneAmbientOcclusionMaps[i]		= pDefaultColorMap;
			m_ppSceneRoughnessMaps[i]				= pDefaultColorMap;
			m_ppSceneMetallicMaps[i]				= pDefaultColorMap;
			m_ppSceneAlbedoMapViews[i]				= pDefaultColorMapView;
			m_ppSceneNormalMapViews[i]				= pDefaultNormalMapView;
			m_ppSceneAmbientOcclusionMapViews[i]	= pDefaultColorMapView;
			m_ppSceneRoughnessMapViews[i]			= pDefaultColorMapView;
			m_ppSceneMetallicMapViews[i]			= pDefaultColorMapView;
		}

		return true;
	}

	bool Scene::Finalize()
	{
		CommandList* pGraphicsCommandList = Renderer::GetRenderGraph()->AcquireGraphicsCopyCommandList();
		CommandList* pComputeCommandList = Renderer::GetRenderGraph()->AcquireGraphicsCopyCommandList();

		//Update Per Frame Data
		{
			m_PerFrameData.FrameIndex = 0;
			m_PerFrameData.RandomSeed = uint32(Random::Int32(INT32_MIN, INT32_MAX));

			UpdatePerFrameBuffer(pGraphicsCommandList);
		}
		
		//Update Instance Data
		{
			UpdateInstanceBuffers(pGraphicsCommandList, 0);

			if (m_RayTracingEnabled)
			{
				BuildTLAS(pComputeCommandList, true);
			}
		}

<<<<<<< HEAD
		m_pCopyCommandAllocator->Reset();
		m_pCopyCommandList->Begin(nullptr);

		UpdateMaterialPropertiesBuffers(m_pCopyCommandList);
		UpdateVertexBuffers(m_pCopyCommandList);
		UpdateIndexBuffers(m_pCopyCommandList);
		UpdateInstanceBuffers(m_pCopyCommandList);
		UpdateIndirectArgsBuffers(m_pCopyCommandList);

		m_pCopyCommandList->End();

		RenderAPI::GetGraphicsQueue()->ExecuteCommandLists(&m_pCopyCommandList, 1,		FPipelineStageFlag::PIPELINE_STAGE_FLAG_UNKNOWN, nullptr, 0, nullptr, 0);
		RenderAPI::GetGraphicsQueue()->Flush();

		/*------------Ray Tracing Section Begin-------------*/
		if (m_RayTracingEnabled)
		{
			//Build BLASs
			{
				m_pBLASBuildCommandAllocator->Reset();
				m_pBLASBuildCommandList->Begin(nullptr);

				for (uint32 i = 0; i < blasBuildDescriptions.GetSize(); i++)
				{
					BuildBottomLevelAccelerationStructureDesc* pBlasBuildDesc = &blasBuildDescriptions[i];
					pBlasBuildDesc->pVertexBuffer			= m_pSceneVertexBuffer;
					pBlasBuildDesc->pIndexBuffer			= m_pSceneIndexBuffer;
					pBlasBuildDesc->pTransformBuffer		= nullptr;
					pBlasBuildDesc->TransformByteOffset		= 0;

					m_pBLASBuildCommandList->BuildBottomLevelAccelerationStructure(pBlasBuildDesc);
				}

				m_pBLASBuildCommandList->End();
			}

			//Build TLAS
			{
				m_pTLASBuildCommandAllocator->Reset();
				m_pTLASBuildCommandList->Begin(nullptr);
				BuildTLAS(m_pTLASBuildCommandList, false);
				m_pTLASBuildCommandList->End();
			}

			RenderAPI::GetComputeQueue()->ExecuteCommandLists(&m_pBLASBuildCommandList, 1, FPipelineStageFlag::PIPELINE_STAGE_FLAG_UNKNOWN, nullptr, 0, m_pASFence, 1);
			RenderAPI::GetComputeQueue()->ExecuteCommandLists(&m_pTLASBuildCommandList, 1, FPipelineStageFlag::PIPELINE_STAGE_FLAG_TOP, m_pASFence, 1, nullptr, 0);
			RenderAPI::GetComputeQueue()->Flush();

			//RayTracingTestVK::Debug(m_pGraphicsDevice, blasBuildDescriptions[0].pAccelerationStructure, m_pTLAS);
=======
		//Update Empty MaterialData
		{
			UpdateMaterialPropertiesBuffer(pGraphicsCommandList, 0);
>>>>>>> 98c6d436
		}

		return true;
	}

	void Scene::PrepareRender(CommandList* pGraphicsCommandList, CommandList* pComputeCommandList, uint64 frameIndex, uint64 modFrameIndex)
	{
		//Release Staging Buffers from older frame
		//Todo: Better solution for this
		{
			TArray<Buffer*>& buffersToRemove = m_BuffersToRemove[modFrameIndex];

			for (Buffer* pStagingBuffer : buffersToRemove)
			{
				SAFERELEASE(pStagingBuffer);
			}

			buffersToRemove.Clear();
		}

		//Update Per Frame Data
		{
			m_PerFrameData.FrameIndex = frameIndex;
			m_PerFrameData.RandomSeed = uint32(Random::Int32(INT32_MIN, INT32_MAX));

			UpdatePerFrameBuffer(pGraphicsCommandList);
		}
		
		//Update Instance Data
		{
			UpdateInstanceBuffers(pGraphicsCommandList, modFrameIndex);

			if (m_RayTracingEnabled)
			{
				BuildTLAS(pComputeCommandList, true);
			}
		}

		//Update Empty MaterialData
		{
			UpdateMaterialPropertiesBuffer(pGraphicsCommandList, modFrameIndex);
		}
	}

	void Scene::AddGameObject(uint32 entityID, const GameObject& gameObject, const glm::mat4& transform, bool isStatic, bool animated)
	{
		if (isStatic && animated)
		{
			LOG_ERROR("[--TBD--]: A static game object cannot also be animated!");
			return;
		}

		uint32 materialSlot;
		MeshAndInstancesMap::iterator meshAndInstancesIt;

		MeshKey meshKey;
		meshKey.MeshGUID		= gameObject.Mesh;
		meshKey.IsStatic		= isStatic;
		meshKey.IsAnimated		= animated;
		meshKey.EntityID		= entityID;

		//Get MeshAndInstanceIterator
		{
			meshAndInstancesIt = m_MeshAndInstancesMap.find(meshKey);

			if (meshAndInstancesIt == m_MeshAndInstancesMap.end())
			{
				const Mesh* pMesh = ResourceManager::GetMesh(gameObject.Mesh);
				VALIDATE(pMesh != nullptr);

				MeshEntry meshEntry = {};

				CommandList* pCommandList = Renderer::GetRenderGraph()->AcquireGraphicsCopyCommandList();

				//Vertices
				{
					BufferDesc vertexStagingBufferDesc = {};
					vertexStagingBufferDesc.DebugName	= "Vertex Staging Buffer";
					vertexStagingBufferDesc.MemoryType	= EMemoryType::MEMORY_TYPE_CPU_VISIBLE;
					vertexStagingBufferDesc.Flags		= FBufferFlag::BUFFER_FLAG_COPY_SRC;
					vertexStagingBufferDesc.SizeInBytes = pMesh->VertexCount * sizeof(Vertex);

					Buffer* pVertexStagingBuffer = RenderSystem::GetDevice()->CreateBuffer(&vertexStagingBufferDesc);

					void* pMapped = pVertexStagingBuffer->Map();
					memcpy(pMapped, pMesh->pVertexArray, vertexStagingBufferDesc.SizeInBytes);
					pVertexStagingBuffer->Unmap();

					BufferDesc vertexBufferDesc = {};
					vertexBufferDesc.DebugName		= "Vertex Buffer";
					vertexBufferDesc.MemoryType		= EMemoryType::MEMORY_TYPE_GPU;
					vertexBufferDesc.Flags			= FBufferFlag::BUFFER_FLAG_COPY_DST | FBufferFlag::BUFFER_FLAG_UNORDERED_ACCESS_BUFFER;
					vertexBufferDesc.SizeInBytes	= vertexStagingBufferDesc.SizeInBytes;

					meshEntry.pVertexBuffer = RenderSystem::GetDevice()->CreateBuffer(&vertexBufferDesc);

					pCommandList->CopyBuffer(pVertexStagingBuffer, 0, meshEntry.pVertexBuffer, 0, vertexBufferDesc.SizeInBytes);
					m_BuffersToRemove[0].PushBack(pVertexStagingBuffer);
				}

				//Indices
				{
					BufferDesc indexStagingBufferDesc = {};
					indexStagingBufferDesc.DebugName	= "Index Staging Buffer";
					indexStagingBufferDesc.MemoryType	= EMemoryType::MEMORY_TYPE_CPU_VISIBLE;
					indexStagingBufferDesc.Flags		= FBufferFlag::BUFFER_FLAG_COPY_SRC;
					indexStagingBufferDesc.SizeInBytes	= pMesh->IndexCount * sizeof(uint32);

					Buffer* pIndexStagingBuffer = RenderSystem::GetDevice()->CreateBuffer(&indexStagingBufferDesc);

					void* pMapped = pIndexStagingBuffer->Map();
					memcpy(pMapped, pMesh->pIndexArray, indexStagingBufferDesc.SizeInBytes);
					pIndexStagingBuffer->Unmap();

					BufferDesc indexBufferDesc = {};
					indexBufferDesc.DebugName		= "Index Buffer";
					indexBufferDesc.MemoryType		= EMemoryType::MEMORY_TYPE_GPU;
					indexBufferDesc.Flags			= FBufferFlag::BUFFER_FLAG_COPY_DST | FBufferFlag::BUFFER_FLAG_INDEX_BUFFER;
					indexBufferDesc.SizeInBytes		= indexStagingBufferDesc.SizeInBytes;

					meshEntry.pIndexBuffer	= RenderSystem::GetDevice()->CreateBuffer(&indexBufferDesc);
					meshEntry.IndexCount	= pMesh->IndexCount;

					pCommandList->CopyBuffer(pIndexStagingBuffer, 0, meshEntry.pIndexBuffer, 0, indexBufferDesc.SizeInBytes);
					m_BuffersToRemove[0].PushBack(pIndexStagingBuffer);
				}

				meshAndInstancesIt = m_MeshAndInstancesMap.insert({ meshKey, meshEntry }).first;
			}
		}

		//Get Material Slot
		{
			THashTable<uint32, uint32>::iterator materialSlotIt = m_MaterialMap.find(gameObject.Material);

			//Push new Material if the Material is yet to be registered
			if (materialSlotIt == m_MaterialMap.end())
			{
				const Material* pMaterial = ResourceManager::GetMaterial(gameObject.Material);
				VALIDATE(pMaterial != nullptr && !m_FreeMaterialSlots.empty());

				materialSlot = m_FreeMaterialSlots.top();
				m_FreeMaterialSlots.pop();

				m_ppSceneAlbedoMaps[materialSlot]					= pMaterial->pAlbedoMap;
				m_ppSceneNormalMaps[materialSlot]					= pMaterial->pNormalMap;
				m_ppSceneAmbientOcclusionMaps[materialSlot]			= pMaterial->pAmbientOcclusionMap;
				m_ppSceneRoughnessMaps[materialSlot]				= pMaterial->pRoughnessMap;
				m_ppSceneMetallicMaps[materialSlot]					= pMaterial->pMetallicMap;
				m_ppSceneAlbedoMapViews[materialSlot]				= pMaterial->pAlbedoMapView;
				m_ppSceneNormalMapViews[materialSlot]				= pMaterial->pNormalMapView;
				m_ppSceneAmbientOcclusionMapViews[materialSlot]		= pMaterial->pAmbientOcclusionMapView;
				m_ppSceneRoughnessMapViews[materialSlot]			= pMaterial->pRoughnessMapView;
				m_ppSceneMetallicMapViews[materialSlot]				= pMaterial->pMetallicMapView;
				m_pSceneMaterialProperties[materialSlot]			= pMaterial->Properties;

				m_MaterialMap.insert({ gameObject.Material, materialSlot });
			}
			else
			{
				materialSlot = materialSlotIt->second;
			}
		}
		
		InstanceKey instanceKey = {};
		instanceKey.MeshKey			= meshKey;
		instanceKey.InstanceIndex	= meshAndInstancesIt->second.Instances.GetSize();
		m_EntityIDsToInstanceKey[entityID] = instanceKey;

		Instance instance = {};
		instance.Transform			= transform;
		instance.PrevTransform		= transform;
		instance.MaterialSlot		= materialSlot;
		meshAndInstancesIt->second.Instances.PushBack(instance);

		m_DirtyInstanceBuffers.insert(&meshAndInstancesIt->second);
	}

	void Scene::UpdateTransform(uint32 entityID, const glm::mat4& transform)
	{
		THashTable<GUID_Lambda, InstanceKey>::iterator instanceKeyIt = m_EntityIDsToInstanceKey.find(entityID);

		if (instanceKeyIt == m_EntityIDsToInstanceKey.end())
		{
			LOG_ERROR("[--TBD--]: Tried to update transform of an enitity which is not registered");
			return;
		}

		MeshAndInstancesMap::iterator meshAndInstancesIt = m_MeshAndInstancesMap.find(instanceKeyIt->second.MeshKey);

		if (meshAndInstancesIt == m_MeshAndInstancesMap.end())
		{
			LOG_ERROR("[--TBD--]: Tried to update transform of an enitity which has no MeshAndInstancesMap entry");
			return;
		}

		Instance* pInstanceToUpdate = &meshAndInstancesIt->second.Instances[instanceKeyIt->second.InstanceIndex];

		pInstanceToUpdate->PrevTransform	= pInstanceToUpdate->Transform;
		pInstanceToUpdate->Transform		= transform;
		m_DirtyInstanceBuffers.insert(&meshAndInstancesIt->second);
	}

	void Scene::UpdateCamera(const Camera* pCamera)
	{
		m_PerFrameData.Camera = pCamera->GetData();
	}

	void Scene::GetDrawArgs(TArray<DrawArg>& drawArgs, uint32 key) const
	{
		//Todo: Cache these

		for (MeshAndInstancesMap::const_iterator meshAndInstancesIt = m_MeshAndInstancesMap.begin(); meshAndInstancesIt != m_MeshAndInstancesMap.end(); meshAndInstancesIt++)
		{
			//Todo: Check Key (or whatever we end up using)
			DrawArg drawArg = {};
			drawArg.pVertexBuffer		= meshAndInstancesIt->second.pVertexBuffer;
			drawArg.VertexBufferSize	= meshAndInstancesIt->second.pVertexBuffer->GetDesc().SizeInBytes;
			drawArg.pIndexBuffer		= meshAndInstancesIt->second.pIndexBuffer;
			drawArg.IndexCount			= meshAndInstancesIt->second.IndexCount;
			drawArg.pInstanceBuffer		= meshAndInstancesIt->second.pInstanceBuffer;
			drawArg.InstanceBufferSize	= meshAndInstancesIt->second.pInstanceBuffer->GetDesc().SizeInBytes;
			drawArg.InstanceCount		= meshAndInstancesIt->second.Instances.GetSize();
			drawArgs.PushBack(drawArg);
		}
	}

	void Scene::UpdateInstanceBuffers(CommandList* pCommandList, uint64 modFrameIndex)
	{
		for (MeshEntry* pDirtyInstanceBufferEntry : m_DirtyInstanceBuffers)
		{
			uint32 requiredBufferSize = pDirtyInstanceBufferEntry->Instances.GetSize() * sizeof(Instance);

			if (pDirtyInstanceBufferEntry->pInstanceStagingBuffer == nullptr || pDirtyInstanceBufferEntry->pInstanceStagingBuffer->GetDesc().SizeInBytes < requiredBufferSize)
			{
				if (pDirtyInstanceBufferEntry->pInstanceStagingBuffer != nullptr) m_BuffersToRemove[modFrameIndex].PushBack(pDirtyInstanceBufferEntry->pInstanceStagingBuffer);

				BufferDesc bufferDesc = {};
				bufferDesc.DebugName	= "Instance Staging Buffer";
				bufferDesc.MemoryType	= EMemoryType::MEMORY_TYPE_CPU_VISIBLE;
				bufferDesc.Flags		= FBufferFlag::BUFFER_FLAG_COPY_SRC;
				bufferDesc.SizeInBytes	= requiredBufferSize;

				pDirtyInstanceBufferEntry->pInstanceStagingBuffer = RenderSystem::GetDevice()->CreateBuffer(&bufferDesc);
			}

			void* pMapped = pDirtyInstanceBufferEntry->pInstanceStagingBuffer->Map();
			memcpy(pMapped, pDirtyInstanceBufferEntry->Instances.GetData(), requiredBufferSize);
			pDirtyInstanceBufferEntry->pInstanceStagingBuffer->Unmap();

			if (pDirtyInstanceBufferEntry->pInstanceBuffer == nullptr || pDirtyInstanceBufferEntry->pInstanceBuffer->GetDesc().SizeInBytes < requiredBufferSize)
			{
				if (pDirtyInstanceBufferEntry->pInstanceBuffer != nullptr) m_BuffersToRemove[modFrameIndex].PushBack(pDirtyInstanceBufferEntry->pInstanceBuffer);

				BufferDesc bufferDesc = {};
				bufferDesc.DebugName		= "Instance Buffer";
				bufferDesc.MemoryType		= EMemoryType::MEMORY_TYPE_GPU;
				bufferDesc.Flags			= FBufferFlag::BUFFER_FLAG_COPY_DST | FBufferFlag::BUFFER_FLAG_UNORDERED_ACCESS_BUFFER;
				bufferDesc.SizeInBytes		= requiredBufferSize;

				pDirtyInstanceBufferEntry->pInstanceBuffer = RenderSystem::GetDevice()->CreateBuffer(&bufferDesc);
			}
			
			pCommandList->CopyBuffer(pDirtyInstanceBufferEntry->pInstanceStagingBuffer, 0, pDirtyInstanceBufferEntry->pInstanceBuffer, 0, requiredBufferSize);
		}

		m_DirtyInstanceBuffers.clear();
	}

	void Scene::UpdatePerFrameBuffer(CommandList* pCommandList)
	{
		void* pMapped = m_pPerFrameStagingBuffer->Map();
		memcpy(pMapped, &m_PerFrameData, sizeof(PerFrameBuffer));
		m_pPerFrameStagingBuffer->Unmap();

		pCommandList->CopyBuffer(m_pPerFrameStagingBuffer, 0, m_pPerFrameBuffer, 0, sizeof(PerFrameBuffer));
	}

	void Scene::UpdateMaterialPropertiesBuffer(CommandList* pCommandList, uint64 modFrameIndex)
	{
		uint32 requiredBufferSize = sizeof(m_pSceneMaterialProperties);

		if (m_pMaterialParametersStagingBuffer == nullptr || m_pMaterialParametersStagingBuffer->GetDesc().SizeInBytes < requiredBufferSize)
		{
			if (m_pMaterialParametersStagingBuffer != nullptr) m_BuffersToRemove[modFrameIndex].PushBack(m_pMaterialParametersStagingBuffer);

			BufferDesc bufferDesc = {};
			bufferDesc.DebugName	= "Material Properties Staging Buffer";
			bufferDesc.MemoryType	= EMemoryType::MEMORY_TYPE_CPU_VISIBLE;
			bufferDesc.Flags		= FBufferFlag::BUFFER_FLAG_COPY_SRC;
			bufferDesc.SizeInBytes	= requiredBufferSize;

			m_pMaterialParametersStagingBuffer = RenderSystem::GetDevice()->CreateBuffer(&bufferDesc);
		}

		void* pMapped = m_pMaterialParametersStagingBuffer->Map();
		memcpy(pMapped, m_pSceneMaterialProperties, requiredBufferSize);
		m_pMaterialParametersStagingBuffer->Unmap();

		if (m_pMaterialParametersBuffer == nullptr || m_pMaterialParametersBuffer->GetDesc().SizeInBytes < requiredBufferSize)
		{
			if (m_pMaterialParametersBuffer != nullptr) m_BuffersToRemove[modFrameIndex].PushBack(m_pMaterialParametersBuffer);

			BufferDesc bufferDesc = {};
			bufferDesc.DebugName	= "Material Properties Buffer";
			bufferDesc.MemoryType	= EMemoryType::MEMORY_TYPE_GPU;
			bufferDesc.Flags		= FBufferFlag::BUFFER_FLAG_COPY_DST | FBufferFlag::BUFFER_FLAG_CONSTANT_BUFFER;
			bufferDesc.SizeInBytes	= requiredBufferSize;

			m_pMaterialParametersBuffer = RenderSystem::GetDevice()->CreateBuffer(&bufferDesc);
		}

		pCommandList->CopyBuffer(m_pMaterialParametersStagingBuffer, 0, m_pMaterialParametersBuffer, 0, requiredBufferSize);
	}

	void Scene::BuildTLAS(CommandList* pBuildCommandList, bool update)
	{
		//BuildTopLevelAccelerationStructureDesc tlasBuildDesc = {};
		//tlasBuildDesc.pAccelerationStructure	= m_pTLAS;
		//tlasBuildDesc.Flags						= FAccelerationStructureFlag::ACCELERATION_STRUCTURE_FLAG_ALLOW_UPDATE;
		//tlasBuildDesc.pInstanceBuffer			= m_pScenePrimaryInstanceBuffer;
		//tlasBuildDesc.InstanceCount				= m_PrimaryInstances.GetSize();
		//tlasBuildDesc.Update					= update;

		//pBuildCommandList->BuildTopLevelAccelerationStructure(&tlasBuildDesc);
	}
}<|MERGE_RESOLUTION|>--- conflicted
+++ resolved
@@ -13,13 +13,9 @@
 #include "Rendering/Core/API/CommandList.h"
 #include "Rendering/Core/API/AccelerationStructure.h"
 #include "Rendering/Core/API/Fence.h"
-<<<<<<< HEAD
 #include "Rendering/RenderAPI.h"
-=======
-#include "Rendering/RenderSystem.h"
 #include "Rendering/Renderer.h"
 #include "Rendering/RenderGraph.h"
->>>>>>> 98c6d436
 
 #include "Rendering/Core/Vulkan/Vulkan.h"
 
@@ -143,61 +139,9 @@
 			}
 		}
 
-<<<<<<< HEAD
-		m_pCopyCommandAllocator->Reset();
-		m_pCopyCommandList->Begin(nullptr);
-
-		UpdateMaterialPropertiesBuffers(m_pCopyCommandList);
-		UpdateVertexBuffers(m_pCopyCommandList);
-		UpdateIndexBuffers(m_pCopyCommandList);
-		UpdateInstanceBuffers(m_pCopyCommandList);
-		UpdateIndirectArgsBuffers(m_pCopyCommandList);
-
-		m_pCopyCommandList->End();
-
-		RenderAPI::GetGraphicsQueue()->ExecuteCommandLists(&m_pCopyCommandList, 1,		FPipelineStageFlag::PIPELINE_STAGE_FLAG_UNKNOWN, nullptr, 0, nullptr, 0);
-		RenderAPI::GetGraphicsQueue()->Flush();
-
-		/*------------Ray Tracing Section Begin-------------*/
-		if (m_RayTracingEnabled)
-		{
-			//Build BLASs
-			{
-				m_pBLASBuildCommandAllocator->Reset();
-				m_pBLASBuildCommandList->Begin(nullptr);
-
-				for (uint32 i = 0; i < blasBuildDescriptions.GetSize(); i++)
-				{
-					BuildBottomLevelAccelerationStructureDesc* pBlasBuildDesc = &blasBuildDescriptions[i];
-					pBlasBuildDesc->pVertexBuffer			= m_pSceneVertexBuffer;
-					pBlasBuildDesc->pIndexBuffer			= m_pSceneIndexBuffer;
-					pBlasBuildDesc->pTransformBuffer		= nullptr;
-					pBlasBuildDesc->TransformByteOffset		= 0;
-
-					m_pBLASBuildCommandList->BuildBottomLevelAccelerationStructure(pBlasBuildDesc);
-				}
-
-				m_pBLASBuildCommandList->End();
-			}
-
-			//Build TLAS
-			{
-				m_pTLASBuildCommandAllocator->Reset();
-				m_pTLASBuildCommandList->Begin(nullptr);
-				BuildTLAS(m_pTLASBuildCommandList, false);
-				m_pTLASBuildCommandList->End();
-			}
-
-			RenderAPI::GetComputeQueue()->ExecuteCommandLists(&m_pBLASBuildCommandList, 1, FPipelineStageFlag::PIPELINE_STAGE_FLAG_UNKNOWN, nullptr, 0, m_pASFence, 1);
-			RenderAPI::GetComputeQueue()->ExecuteCommandLists(&m_pTLASBuildCommandList, 1, FPipelineStageFlag::PIPELINE_STAGE_FLAG_TOP, m_pASFence, 1, nullptr, 0);
-			RenderAPI::GetComputeQueue()->Flush();
-
-			//RayTracingTestVK::Debug(m_pGraphicsDevice, blasBuildDescriptions[0].pAccelerationStructure, m_pTLAS);
-=======
 		//Update Empty MaterialData
 		{
 			UpdateMaterialPropertiesBuffer(pGraphicsCommandList, 0);
->>>>>>> 98c6d436
 		}
 
 		return true;
