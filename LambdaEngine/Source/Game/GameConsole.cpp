#include "Game/GameConsole.h"

#include "Input/API/Input.h"

#include "Rendering/ImGuiRenderer.h"

#include "Application/API/CommonApplication.h"

#include "Application/API/Events/EventQueue.h"

#include <regex>
#include <imgui.h>

namespace LambdaEngine
{
	bool GameConsole::Init()
	{
		if (!InitCommands())
		{
			return false;
		}

		return EventQueue::RegisterEventHandler(this, &GameConsole::OnKeyPressed);
	}

	bool GameConsole::InitCommands()
	{
		// Help
		{
			ConsoleCommand cmdHelp;
			cmdHelp.Init("help", false);
			cmdHelp.AddFlag("d", Arg::EType::EMPTY);
			cmdHelp.AddDescription("Shows all commands descriptions.", { {"d", "Used to show debug commands also."} });
			BindCommand(cmdHelp, [this](CallbackInput& input)->void
			{
				for (auto i : m_CommandMap)
				{
					ConsoleCommand& cCmd = i.second.first;
					if (!cCmd.IsDebug() || (input.Flags.find("d") != input.Flags.end()))
					{
						ConsoleCommand::Description desc = cCmd.GetDescription();
						PushInfo(i.first + ":");
						PushInfo("\t" + desc.MainDesc);
						for (auto flagDesc : desc.FlagDescs)
							PushInfo("\t\t-" + flagDesc.first + ": " + flagDesc.second);
					}
				}
			});
		}

		// Clear
		{
			ConsoleCommand cmdClear;
			cmdClear.Init("clear", false);
			cmdClear.AddFlag("h", Arg::EType::EMPTY);
			cmdClear.AddDescription("Clears the visible text in the console.", { {"h", "Clears the history."} });
			BindCommand(cmdClear, [this](CallbackInput& input)->void
			{
				m_Items.Clear();
			});
		}

		// Exit
		{
			ConsoleCommand cmdExit;
			cmdExit.Init("exit", false);
			cmdExit.AddDescription("Terminate the application");
			BindCommand(cmdExit, [this](CallbackInput& input)->void
			{
				CommonApplication::Get()->Terminate();
			});
		}

		// Enable input
		{
			ConsoleCommand cmdInput;
			cmdInput.Init("enable_input", false);
			cmdInput.AddArg(Arg::EType::BOOL);
			cmdInput.AddDescription("Enable or disable application input");
			BindCommand(cmdInput, [this](CallbackInput& input)->void
			{
				if (input.Arguments[0].Value.Boolean)
				{
					Input::Enable();
				}
				else
				{
					Input::Disable();
				}
			});
		}

		// Main window width
		{
			ConsoleCommand cmdWidth;
			cmdWidth.Init("window_width", false);
			cmdWidth.AddArg(Arg::EType::INT);
			cmdWidth.AddDescription("Set main window width");
			BindCommand(cmdWidth, [this](CallbackInput& input)->void
			{
				TSharedRef<Window> mainWindow = CommonApplication::Get()->GetMainWindow();
				if (mainWindow)
				{
					const uint16 height = mainWindow->GetHeight();
					mainWindow->SetSize(input.Arguments.GetFront().Value.Int32, height);
				}
			});
		}

		// Main window height
		{
			ConsoleCommand cmdHeight;
			cmdHeight.Init("window_height", false);
			cmdHeight.AddArg(Arg::EType::INT);
			cmdHeight.AddDescription("Set main window height");
			BindCommand(cmdHeight, [this](CallbackInput& input)->void
			{
				TSharedRef<Window> mainWindow = CommonApplication::Get()->GetMainWindow();
				if (mainWindow)
				{
					const uint16 width = mainWindow->GetWidth();
					mainWindow->SetSize(width, input.Arguments.GetFront().Value.Int32);
				}
			});
		}

		// Main window maximize
		{
			ConsoleCommand cmdMaximize;
			cmdMaximize.Init("window_maximize", false);
			BindCommand(cmdMaximize, [this](CallbackInput& input)->void
			{
				TSharedRef<Window> mainWindow = CommonApplication::Get()->GetMainWindow();
				if (mainWindow)
				{
					mainWindow->Maximize();
				}
			});
		}

		// Main window minimize
		{
			ConsoleCommand cmdMinimize;
			cmdMinimize.Init("window_minimize", false);
			BindCommand(cmdMinimize, [this](CallbackInput& input)->void
			{
				TSharedRef<Window> mainWindow = CommonApplication::Get()->GetMainWindow();
				if (mainWindow)
				{
					mainWindow->Minimize();
				}
			});
		}

		// Main window fullscreen
		{
			ConsoleCommand cmdFullscreen;
			cmdFullscreen.Init("window_toggle_fullscreen", false);
			cmdFullscreen.AddDescription("Set main window to fullscreen");
			BindCommand(cmdFullscreen, [this](CallbackInput& input)->void
			{
				TSharedRef<Window> mainWindow = CommonApplication::Get()->GetMainWindow();
				if (mainWindow)
				{
					mainWindow->ToggleFullscreen();
				}
			});
		}

		// Main window size
		{
			ConsoleCommand cmdSize;
			cmdSize.Init("window_size", false);
			cmdSize.AddFlag("w", Arg::EType::INT);
			cmdSize.AddFlag("h", Arg::EType::INT);
			cmdSize.AddDescription("Set main window size", { { "w", "Height of window" }, { "h", "Height of window" }, });
			BindCommand(cmdSize, [this](CallbackInput& input)->void
			{
				TSharedRef<Window> mainWindow = CommonApplication::Get()->GetMainWindow();
				if (mainWindow)
				{
					uint16 width = mainWindow->GetWidth();
					auto widthPair = input.Flags.find("w");
					if (widthPair != input.Flags.end())
					{
						width = widthPair->second.Arg.Value.Int32;
					}

					uint16 height = mainWindow->GetWidth();
					auto heightPair = input.Flags.find("h");
					if (heightPair != input.Flags.end())
					{
						height = heightPair->second.Arg.Value.Int32;
					}

					mainWindow->SetSize(width, height);
				}
			});
		}

		// Test Command
		{
			ConsoleCommand cmd;
			cmd.Init("clo", true);
			cmd.AddArg(Arg::EType::STRING);
			cmd.AddFlag("l", Arg::EType::INT);
			cmd.AddFlag("i", Arg::EType::EMPTY);
			cmd.AddDescription("Does blah and do bar.");

			GameConsole::Get().BindCommand(cmd, [](GameConsole::CallbackInput& input)->void
			{
				std::string s1 = input.Arguments.GetFront().Value.String;
				std::string s2 = input.Flags.find("i") == input.Flags.end() ? "no set" : "set";
				std::string s3 = "no set";
				auto it = input.Flags.find("l");
				if (it != input.Flags.end())
					s3 = "set with a value of " + std::to_string(it->second.Arg.Value.Int32);
				LOG_INFO("Command Called with argument '%s' and flag i was %s and flag l was %s.", s1.c_str(), s2.c_str(), s3.c_str());
			});
		}

		return true;
	}

	bool GameConsole::Release()
	{
		return true;
	}

	void GameConsole::Tick()
	{
		// Do not draw if not active.
		if (!m_IsActive)
		{
			return;
		}

		ImVec2 popupPos;
		ImVec2 popupSize;

		ImGuiRenderer::Get().DrawUI([&]()
		{
<<<<<<< HEAD
			ImGuiWindowFlags flags =
				ImGuiWindowFlags_NoMove |
=======
			ImGuiWindowFlags flags = 
				ImGuiWindowFlags_NoMove | 
>>>>>>> cfa23eb5
				ImGuiWindowFlags_NoTitleBar;

			TSharedRef<Window> mainWindow = CommonApplication::Get()->GetMainWindow();
			uint32 width = mainWindow->GetWidth();
			uint32 height = mainWindow->GetHeight();
			const uint32 standardHeight = 200;

			// Draw a console window at the top right of the viewport.
			ImGui::SetNextWindowPos(ImVec2(0, 0), ImGuiCond_FirstUseEver); // Standard position
			ImGui::SetNextWindowSize(ImVec2(width, standardHeight), ImGuiCond_FirstUseEver); // Standard size
			ImGui::SetNextWindowSizeConstraints(ImVec2(width, 70), ImVec2(width, height)); // Window constraints
<<<<<<< HEAD

=======
			
>>>>>>> cfa23eb5
			ImGui::PushStyleVar(ImGuiStyleVar_Alpha, 0.6f); // Make more transparent
			ImGui::PushStyleColor(ImGuiCol_ResizeGrip, 0); // Remove grip, resize works anyway
			ImGui::PushStyleColor(ImGuiCol_ResizeGripHovered, 0); // Remove grip, resize works anyway
			ImGui::PushStyleColor(ImGuiCol_ResizeGripActive, 0); // Remove grip, resize works anyway

			if (ImGui::Begin("Console", (bool*)0, flags))
			{
				bool hasFocus = false;

				// History
				const float footerHeightToReserve = ImGui::GetStyle().ItemSpacing.y + ImGui::GetFrameHeightWithSpacing();
				ImGui::BeginChild("ScrollingRegion", ImVec2(0, -footerHeightToReserve), false, ImGuiWindowFlags_HorizontalScrollbar);
<<<<<<< HEAD

=======
				
>>>>>>> cfa23eb5
				ImGui::PushStyleVar(ImGuiStyleVar_Alpha, 0.9f); // Make less transparent
				ImGui::PushStyleVar(ImGuiStyleVar_ItemSpacing, ImVec2(4, 1)); // Tighten spacing

				// Only display visible text to see history.
				ImGuiListClipper clipper(m_Items.GetSize());
				while (clipper.Step())
				{
					for (int i = clipper.DisplayStart; i < clipper.DisplayEnd; i++)
					{
						Item& item = m_Items[i];
						const char* str = item.Str.c_str();
						ImVec4 color = ImVec4(item.Color.r, item.Color.g, item.Color.b, item.Color.a);
						ImGui::PushStyleColor(ImGuiCol_Text, color);
						ImGui::TextUnformatted(str);
						ImGui::PopStyleColor();
					}
				}

				if (m_ScrollToBottom || (ImGui::GetScrollY() >= ImGui::GetScrollMaxY()))
					ImGui::SetScrollHereY(0.0f);
<<<<<<< HEAD

				m_ScrollToBottom = false;

				ImGui::PopStyleVar();
				ImGui::PopStyleVar();

				ImGui::EndChild();
				ImGui::Separator();

				ImGui::PushStyleVar(ImGuiStyleVar_Alpha, 0.9f); // Make less transparent

				// Command line
				static char s_Buf[256];

				ImGui::PushItemWidth(width);
				ImGui::PushStyleColor(ImGuiCol_FrameBg, ImVec4(0.15f, 0.15f, 0.15f, 0.9f));

				ImGuiInputTextFlags input_text_flags = ImGuiInputTextFlags_EnterReturnsTrue | ImGuiInputTextFlags_CallbackCompletion | ImGuiInputTextFlags_CallbackHistory | ImGuiInputTextFlags_CallbackEdit;
				if (ImGui::InputText("###Input", s_Buf, 256, input_text_flags,
					[](ImGuiInputTextCallbackData* data)->int {
						GameConsole* console = (GameConsole*)data->UserData;
						return console->TextEditCallback(data);
					}, (void*)this))
				{
					if (m_ActivePopupIndex != -1)
					{
						strcpy(s_Buf, m_PopupSelectedText.c_str());
						m_ActivePopupIndex = -1;
						m_Candidates.Clear();
						m_PopupSelectedText = "";
					}
					else
					{
=======

				m_ScrollToBottom = false;

				ImGui::PopStyleVar();
				ImGui::PopStyleVar();

				ImGui::EndChild();
				ImGui::Separator();

				ImGui::PushStyleVar(ImGuiStyleVar_Alpha, 0.9f); // Make less transparent

				// Command line
				static char s_Buf[256];
				
				ImGui::PushItemWidth(width);
				ImGui::PushStyleColor(ImGuiCol_FrameBg, ImVec4(0.15f, 0.15f, 0.15f, 0.9f));

				ImGuiInputTextFlags input_text_flags = ImGuiInputTextFlags_EnterReturnsTrue | ImGuiInputTextFlags_CallbackCompletion | ImGuiInputTextFlags_CallbackHistory | ImGuiInputTextFlags_CallbackEdit;
				if (ImGui::InputText("###Input", s_Buf, 256, input_text_flags, 
					[](ImGuiInputTextCallbackData* data)->int {
					GameConsole* console = (GameConsole*)data->UserData;
					return console->TextEditCallback(data);
					}, (void*)this))
				{
					if (m_ActivePopupIndex != -1)
					{
						strcpy(s_Buf, m_PopupSelectedText.c_str());
						m_ActivePopupIndex = -1;
						m_Candidates.Clear();
						m_PopupSelectedText = "";
					}
					else
					{
>>>>>>> cfa23eb5
						if (s_Buf[0])
						{
							std::string buff = std::string(s_Buf);
							ExecCommand(buff);
						}

						strcpy(s_Buf, "");
					}
					hasFocus = true;
				}

<<<<<<< HEAD
					ImGui::PopStyleColor();
					ImGui::PopItemWidth();
					ImGui::PopStyleVar();

					if (s_Active || hasFocus)
					{
						ImGui::SetItemDefaultFocus();
						ImGui::SetKeyboardFocusHere(-1); // Set focus to the text field.
					}
=======
				ImGui::PopStyleColor();
				ImGui::PopItemWidth();
				ImGui::PopStyleVar();
				
				if (m_IsActive || hasFocus)
				{
					ImGui::SetItemDefaultFocus();
					ImGui::SetKeyboardFocusHere(-1); // Set focus to the text field.
				}
>>>>>>> cfa23eb5

				if (ImGui::IsWindowFocused() && !ImGui::IsAnyItemActive() && !ImGui::IsMouseClicked(0))
				{
					ImGui::SetKeyboardFocusHere(-1);
				}

				popupSize = ImVec2(ImGui::GetItemRectSize().x - 60, ImGui::GetTextLineHeightWithSpacing() * 2);
				popupPos = ImGui::GetItemRectMin();
				popupPos.y += ImGui::GetItemRectSize().y;
			}
			ImGui::End();

<<<<<<< HEAD
					popupSize = ImVec2(ImGui::GetItemRectSize().x - 60, ImGui::GetTextLineHeightWithSpacing() * 2);
					popupPos = ImGui::GetItemRectMin();
					popupPos.y += ImGui::GetItemRectSize().y;
			}
			ImGui::End();

=======
>>>>>>> cfa23eb5
			// Draw popup autocomplete window
			if (m_Candidates.GetSize() > 0)
			{
				bool isActiveIndex = false;
				bool popupOpen = true;
				ImGuiWindowFlags popupFlags =
					ImGuiWindowFlags_NoTitleBar |
					ImGuiWindowFlags_NoResize |
					ImGuiWindowFlags_NoMove |
					ImGuiWindowFlags_HorizontalScrollbar |
					ImGuiWindowFlags_NoSavedSettings |
					ImGuiWindowFlags_NoFocusOnAppearing;

				if (m_Candidates.GetSize() < 10)
				{
					popupFlags |= ImGuiWindowFlags_NoScrollbar;
					popupSize.y = (ImGui::GetTextLineHeight() + 8) * m_Candidates.GetSize();
				}
				else
				{
					popupSize.y = (ImGui::GetTextLineHeight() + 8) * 10;
				}

				ImGui::SetNextWindowPos(popupPos);
				ImGui::SetNextWindowSize(popupSize);
				ImGui::Begin("candidates_popup", &popupOpen, popupFlags);
				ImGui::PushStyleVar(ImGuiStyleVar_ItemSpacing, ImVec2(4, 2));
				ImGui::PushAllowKeyboardFocus(false);

				for (uint32 i = 0; i < m_Candidates.GetSize(); i++)
				{
					isActiveIndex = m_ActivePopupIndex == i;
					ImGui::PushID(i);
					if (ImGui::Selectable(m_Candidates[i].c_str(), &isActiveIndex))
					{
						PushError("Test");
					}
					ImGui::PopID();

					if (isActiveIndex && m_PopupSelectionChanged)
					{
						ImGui::SetScrollHere();
						m_PopupSelectedText = m_Candidates[i];
						m_PopupSelectionChanged = false;
					}
				}

				ImGui::PopAllowKeyboardFocus();
				ImGui::PopStyleVar();
				ImGui::End();
			}

			ImGui::PopStyleColor();
			ImGui::PopStyleColor();
			ImGui::PopStyleColor();
			ImGui::PopStyleVar();
		});
	}

	void GameConsole::BindCommand(ConsoleCommand cmd, std::function<void(CallbackInput&)> callback)
	{
		m_CommandMap[cmd.GetName()] = std::pair<ConsoleCommand, std::function<void(CallbackInput&)>>(cmd, callback);
	}

	GameConsole& GameConsole::Get()
	{
		static GameConsole console;
		return console;
	}

	GameConsole::GameConsole()
	{
	}

	GameConsole::~GameConsole()
	{
		EventQueue::UnregisterEventHandler(this, &GameConsole::OnKeyPressed);
	}

	int GameConsole::ExecCommand(const std::string& data)
	{
		std::string command = data;
		m_History.PushBack(command);

		Item item = {};
		item.Str = data;
		item.Color = glm::vec4(1.f, 1.f, 1.f, 1.f);
		m_Items.PushBack(item);

		m_ScrollToBottom = true;

		size_t cmdPos = command.find(" ");
		size_t pos = cmdPos != std::string::npos ? cmdPos : command.length();
		std::string token = command.substr(0, pos);
		command.erase(0, pos + std::string(" ").length());

		auto it = m_CommandMap.find(token);
		if (it == m_CommandMap.end())
		{
			PushError("Command '" + token + "' not found.");
			return 0;
		}

		ConsoleCommand& cmd = it->second.first;
#ifndef LAMBDA_DEBUG
		if (cmd.IsDebug())
		{
			PushError("Command '" + token + "' not found.");
			return 0;
		}
#endif
		Flag* preFlag = nullptr;
		std::unordered_map<std::string, Flag> flags;

		bool wasFlag = false;
		uint32 argIndex = 0;
		while (((pos = command.find(" ")) != std::string::npos) || ((pos = command.length()) > 0))
		{
			Arg arg;
			token = command.substr(0, pos);
			if (std::regex_match(token, std::regex("-[[:alpha:]].*")))
			{
				wasFlag = true;
				Flag flag;
				flag.Name = token.substr(1);

				if (cmd.GetFlags().find(flag.Name) == cmd.GetFlags().end())
				{
					PushError("'" + token + "' is an invalid flag!");
					return 0;
				}

				flags[flag.Name] = flag;
				preFlag = &flags[flag.Name];
			}
			else
			{
				FillArg(arg, token);
				if (wasFlag)
				{
					if (cmd.GetFlags()[preFlag->Name].Arg.Type != Arg::EType::EMPTY)
					{
						preFlag->Arg = arg;
					}
					else
					{
						bool res = AddArg(argIndex, arg, cmd);
						if (!res) return 0;
						argIndex++;
					}
					wasFlag = false;
				}
				else
				{
					bool res = AddArg(argIndex, arg, cmd);
					if (!res) return 0;
					argIndex++;
				}
			}

			if (std::string::npos != command.find(" "))
				command.erase(0, pos + std::string(" ").length());
			else
				command.erase(0, pos);
		}

		uint32 size = cmd.GetArguments().GetSize();
		if (argIndex != size) // Error too few arguments!
		{
			PushError("Too few arguments!");
			return 0;
		}

		// Call function
		CallbackInput input;
		input.Arguments = cmd.GetArguments();
		input.Flags = flags;
		it->second.second(input);

		return 0;
	}

	void GameConsole::FillArg(Arg& arg, std::string token)
	{
		arg.Type = Arg::EType::STRING;
		strcpy(arg.Value.String, token.c_str());

		if (std::regex_match(token, std::regex("-[0-9]+")))
		{
			arg.Type = Arg::EType::INT;
			arg.Value.Int32 = std::stoi(token);
		}
		else if (std::regex_match(token, std::regex("[0-9]+")))
		{
			arg.Type = Arg::EType::INT;
			arg.Value.Int32 = std::stoi(token);
		}
		else if (std::regex_match(token, std::regex("(-[0-9]*\\.[0-9]+)|(-[0-9]+\\.[0-9]*)")))
		{
			arg.Type = Arg::EType::FLOAT;
			arg.Value.Float32 = std::stof(token);
		}
		else if (std::regex_match(token, std::regex("([0-9]*\\.[0-9]+)|([0-9]+\\.[0-9]*)")))
		{
			arg.Type = Arg::EType::FLOAT;
			arg.Value.Float32 = std::stof(token);
		}
		std::for_each(token.begin(), token.end(), [](char& c) { c = (char)std::tolower(c); });
		if (std::regex_match(token, std::regex("(false)|(true)")))
		{
			arg.Type = Arg::EType::BOOL;
			arg.Value.Boolean = token == "false" ? false : true;
		}
	}

	bool GameConsole::AddArg(uint32 index, Arg arg, ConsoleCommand& cmd)
	{
		uint32 size = cmd.GetArguments().GetSize();
		if (index >= size) // Error too many arguments
		{
			PushError("Too many arguments!");
			return false;
		}

		// Add special case for booleans, this makes it possible to write an integer as argument for a bool
		if (cmd.GetArguments()[index].Type == Arg::EType::BOOL)
		{
			if (arg.Type != Arg::EType::BOOL)
			{
				if (arg.Type == Arg::EType::INT)
				{
					int32 value = arg.Value.Int32;
					arg.Type = Arg::EType::BOOL;
					arg.Value.Boolean = (value != 0);
				}
				else
				{
					PushError("Wrong argument type!");
					return false;
				}
			}
		}
		else if (cmd.GetArguments()[index].Type != arg.Type) // Error wrong type
		{
			PushError("Wrong argument type!");
			return false;
		}

		cmd.GetArguments()[index].Value = arg.Value;
		return true;
	}

	void GameConsole::PushError(const std::string& msg)
	{
		PushMsg("Error:" + msg, glm::vec4(1.f, 0.f, 0.f, 1.f));
	}

	void GameConsole::PushInfo(const std::string& msg)
	{
		PushMsg(msg, glm::vec4(1.f, 1.f, 0.f, 1.f));
	}

	void GameConsole::PushMsg(const std::string& line, glm::vec4 color)
	{
		Item item = {};
		item.Str = line;
		item.Color = color;
		m_Items.PushBack(item);
		m_ScrollToBottom = true;
	}

	bool GameConsole::OnKeyPressed(const KeyPressedEvent& event)
	{
		if (event.Key == EKey::KEY_GRAVE_ACCENT)
		{
			m_IsActive = !m_IsActive;
		}

		return true;
	}

	int GameConsole::TextEditCallback(ImGuiInputTextCallbackData* data)
	{
		switch (data->EventFlag)
		{
		case ImGuiInputTextFlags_CallbackEdit:
		{
			// Locate beginning of current word
			const char* word_end = data->Buf + data->CursorPos;
			const char* word_start = word_end;
			while (word_start > data->Buf)
			{
				const char c = word_start[-1];
				if (c == ' ' || c == '\t' || c == ',' || c == ';')
					break;
				word_start--;
			}

			m_Candidates.Clear();
			for (auto& cmd : m_CommandMap)
			{
				const char* command = cmd.first.c_str();
				int32 d = -1;
				int32 n = (int32)(word_end - word_start);
				const char* s1 = command;
				const char* s2 = word_start;
				while (n > 0 && (d = toupper(*s2) - toupper(*s1)) == 0 && *s1)
				{
					s1++;
					s2++;
					n--;
				}
				if (d == 0)
				{
					m_Candidates.PushBack(command);
				}
			}

			break;
		}
		case ImGuiInputTextFlags_CallbackCompletion:
		{
			// Locate beginning of current word
			const char* word_end = data->Buf + data->CursorPos;
			const char* word_start = word_end;
			while (word_start > data->Buf)
			{
				const char c = word_start[-1];
				if (c == ' ' || c == '\t' || c == ',' || c == ';')
					break;
				word_start--;
			}

			// Build a list of candidates
			TArray<const char*> candidates;
			//m_Candidates.Clear();
			for (auto& cmd : m_CommandMap)
			{
				const char* command = cmd.first.c_str();
				int32 d = 0;
				int32 n = (int32)(word_end - word_start);
				const char* s1 = command;
				const char* s2 = word_start;
				while (n > 0 && (d = toupper(*s2) - toupper(*s1)) == 0 && *s1)
				{
					s1++;
					s2++;
					n--;
				}
				if (d == 0)
				{
					candidates.PushBack(command);
				}
			}

			if (candidates.GetSize() == 0)
			{
				// No match
				m_ActivePopupIndex = -1;
			}
			else if (candidates.GetSize() == 1)
			{
				// Single match. Delete the beginning of the word and replace it entirely so we've got nice casing.
				data->DeleteChars((int)(word_start - data->Buf), (int)(word_end - word_start));
				data->InsertChars(data->CursorPos, candidates[0]);
				data->InsertChars(data->CursorPos, " ");
			}
			else if (m_ActivePopupIndex != -1)
			{
				data->DeleteChars((int)(word_start - data->Buf), (int)(word_end - word_start));
				data->InsertChars(data->CursorPos, m_PopupSelectedText.c_str());
				data->InsertChars(data->CursorPos, " ");
				m_ActivePopupIndex = -1;
				m_PopupSelectedText = "";
				m_Candidates.Clear();
			}
			break;
		}
		case ImGuiInputTextFlags_CallbackHistory:
		{
			if (m_Candidates.GetSize() == 0)
			{
				// Show history when nothing is typed (no candidates)
				const int prevHistoryIndex = m_HistoryIndex;
				if (data->EventKey == ImGuiKey_UpArrow)
				{
					if (m_HistoryIndex == -1)
						m_HistoryIndex = m_History.GetSize() - 1;
					else if (m_HistoryIndex > 0)
						m_HistoryIndex--;
				}
				else if (data->EventKey == ImGuiKey_DownArrow)
				{
					if (m_HistoryIndex != -1)
						if (++m_HistoryIndex >= m_History.GetSize())
							m_HistoryIndex = -1;
				}

				if (prevHistoryIndex != m_HistoryIndex)
				{
					const char* historyStr = (m_HistoryIndex >= 0) ? m_History[m_HistoryIndex].c_str() : "";
					data->DeleteChars(0, data->BufTextLen);
					data->InsertChars(0, historyStr);
				}
			}
			else
			{
				// Navigate candidates list
				if (data->EventKey == ImGuiKey_UpArrow && m_ActivePopupIndex > 0)
				{
					m_ActivePopupIndex--;
					m_PopupSelectionChanged = true;
				}
				else if (data->EventKey == ImGuiKey_DownArrow && m_ActivePopupIndex < ((int32)(m_Candidates.GetSize()) - 1))
				{
					m_ActivePopupIndex++;
					m_PopupSelectionChanged = true;
				}
			}
			break;
		}
		}
		return 0;
	}
}<|MERGE_RESOLUTION|>--- conflicted
+++ resolved
@@ -240,13 +240,8 @@
 
 		ImGuiRenderer::Get().DrawUI([&]()
 		{
-<<<<<<< HEAD
 			ImGuiWindowFlags flags =
 				ImGuiWindowFlags_NoMove |
-=======
-			ImGuiWindowFlags flags = 
-				ImGuiWindowFlags_NoMove | 
->>>>>>> cfa23eb5
 				ImGuiWindowFlags_NoTitleBar;
 
 			TSharedRef<Window> mainWindow = CommonApplication::Get()->GetMainWindow();
@@ -258,11 +253,7 @@
 			ImGui::SetNextWindowPos(ImVec2(0, 0), ImGuiCond_FirstUseEver); // Standard position
 			ImGui::SetNextWindowSize(ImVec2(width, standardHeight), ImGuiCond_FirstUseEver); // Standard size
 			ImGui::SetNextWindowSizeConstraints(ImVec2(width, 70), ImVec2(width, height)); // Window constraints
-<<<<<<< HEAD
-
-=======
 			
->>>>>>> cfa23eb5
 			ImGui::PushStyleVar(ImGuiStyleVar_Alpha, 0.6f); // Make more transparent
 			ImGui::PushStyleColor(ImGuiCol_ResizeGrip, 0); // Remove grip, resize works anyway
 			ImGui::PushStyleColor(ImGuiCol_ResizeGripHovered, 0); // Remove grip, resize works anyway
@@ -275,11 +266,7 @@
 				// History
 				const float footerHeightToReserve = ImGui::GetStyle().ItemSpacing.y + ImGui::GetFrameHeightWithSpacing();
 				ImGui::BeginChild("ScrollingRegion", ImVec2(0, -footerHeightToReserve), false, ImGuiWindowFlags_HorizontalScrollbar);
-<<<<<<< HEAD
-
-=======
 				
->>>>>>> cfa23eb5
 				ImGui::PushStyleVar(ImGuiStyleVar_Alpha, 0.9f); // Make less transparent
 				ImGui::PushStyleVar(ImGuiStyleVar_ItemSpacing, ImVec2(4, 1)); // Tighten spacing
 
@@ -300,7 +287,6 @@
 
 				if (m_ScrollToBottom || (ImGui::GetScrollY() >= ImGui::GetScrollMaxY()))
 					ImGui::SetScrollHereY(0.0f);
-<<<<<<< HEAD
 
 				m_ScrollToBottom = false;
 
@@ -334,41 +320,6 @@
 					}
 					else
 					{
-=======
-
-				m_ScrollToBottom = false;
-
-				ImGui::PopStyleVar();
-				ImGui::PopStyleVar();
-
-				ImGui::EndChild();
-				ImGui::Separator();
-
-				ImGui::PushStyleVar(ImGuiStyleVar_Alpha, 0.9f); // Make less transparent
-
-				// Command line
-				static char s_Buf[256];
-				
-				ImGui::PushItemWidth(width);
-				ImGui::PushStyleColor(ImGuiCol_FrameBg, ImVec4(0.15f, 0.15f, 0.15f, 0.9f));
-
-				ImGuiInputTextFlags input_text_flags = ImGuiInputTextFlags_EnterReturnsTrue | ImGuiInputTextFlags_CallbackCompletion | ImGuiInputTextFlags_CallbackHistory | ImGuiInputTextFlags_CallbackEdit;
-				if (ImGui::InputText("###Input", s_Buf, 256, input_text_flags, 
-					[](ImGuiInputTextCallbackData* data)->int {
-					GameConsole* console = (GameConsole*)data->UserData;
-					return console->TextEditCallback(data);
-					}, (void*)this))
-				{
-					if (m_ActivePopupIndex != -1)
-					{
-						strcpy(s_Buf, m_PopupSelectedText.c_str());
-						m_ActivePopupIndex = -1;
-						m_Candidates.Clear();
-						m_PopupSelectedText = "";
-					}
-					else
-					{
->>>>>>> cfa23eb5
 						if (s_Buf[0])
 						{
 							std::string buff = std::string(s_Buf);
@@ -380,17 +331,6 @@
 					hasFocus = true;
 				}
 
-<<<<<<< HEAD
-					ImGui::PopStyleColor();
-					ImGui::PopItemWidth();
-					ImGui::PopStyleVar();
-
-					if (s_Active || hasFocus)
-					{
-						ImGui::SetItemDefaultFocus();
-						ImGui::SetKeyboardFocusHere(-1); // Set focus to the text field.
-					}
-=======
 				ImGui::PopStyleColor();
 				ImGui::PopItemWidth();
 				ImGui::PopStyleVar();
@@ -400,7 +340,6 @@
 					ImGui::SetItemDefaultFocus();
 					ImGui::SetKeyboardFocusHere(-1); // Set focus to the text field.
 				}
->>>>>>> cfa23eb5
 
 				if (ImGui::IsWindowFocused() && !ImGui::IsAnyItemActive() && !ImGui::IsMouseClicked(0))
 				{
@@ -413,15 +352,6 @@
 			}
 			ImGui::End();
 
-<<<<<<< HEAD
-					popupSize = ImVec2(ImGui::GetItemRectSize().x - 60, ImGui::GetTextLineHeightWithSpacing() * 2);
-					popupPos = ImGui::GetItemRectMin();
-					popupPos.y += ImGui::GetItemRectSize().y;
-			}
-			ImGui::End();
-
-=======
->>>>>>> cfa23eb5
 			// Draw popup autocomplete window
 			if (m_Candidates.GetSize() > 0)
 			{
