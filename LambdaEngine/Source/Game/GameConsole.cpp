#include "Game/GameConsole.h"

#include "Input/API/Input.h"

#include "Rendering/ImGuiRenderer.h"

#include "Application/API/CommonApplication.h"
#include "Application/API/Events/EventQueue.h"

#include "Engine/EngineConfig.h"

#include <regex>
#include <imgui.h>

namespace LambdaEngine
{
	bool GameConsole::Init()
	{
		if (!InitCommands())
		{
			return false;
		}

		return EventQueue::RegisterEventHandler(this, &GameConsole::OnKeyPressed);
	}

	bool GameConsole::InitCommands()
	{
		// Help
		{
			ConsoleCommand cmdHelp;
			cmdHelp.Init("help", false);
			cmdHelp.AddFlag("d", Arg::EType::EMPTY);
			cmdHelp.AddDescription("Shows all commands descriptions.", { {"d", "Used to show debug commands also."} });
			BindCommand(cmdHelp, [this](CallbackInput& input)->void
			{
				for (auto i : m_CommandMap)
				{
					ConsoleCommand& cCmd = i.second.first;
					if (!cCmd.IsDebug() || (input.Flags.find("d") != input.Flags.end()))
					{
						std::string type = cCmd.IsDebug() ? " [DEBUG]" : "";
						ConsoleCommand::Description desc = cCmd.GetDescription();
						PushInfo(i.first + type + ":");
						PushMsg("\t" + desc.MainDesc, glm::vec4(0.5f, 0.5f, 0.0f, 1.0f));
						for (auto flagDesc : desc.FlagDescs)
							PushMsg("\t\t-" + flagDesc.first + ": " + flagDesc.second, glm::vec4(0.5f, 0.5f, 0.0f, 1.0f));
					}
				}
			});
		}

		// Clear
		{
			ConsoleCommand cmdClear;
			cmdClear.Init("clear", false);
			cmdClear.AddFlag("h", Arg::EType::EMPTY);
			cmdClear.AddDescription("Clears the visible text in the console.", { {"h", "Clears the history."} });
			BindCommand(cmdClear, [this](CallbackInput& input)->void
			{
				m_Items.Clear();
			});
		}

		// Exit
		{
			ConsoleCommand cmdExit;
			cmdExit.Init("exit", false);
			cmdExit.AddDescription("Terminate the application");
			BindCommand(cmdExit, [this](CallbackInput& input)->void
			{
				CommonApplication::Get()->Terminate();
			});
		}

		// Enable input
		{
			ConsoleCommand cmdInput;
			cmdInput.Init("enable_input", false);
			cmdInput.AddArg(Arg::EType::BOOL);
			cmdInput.AddDescription("Enable or disable application input");
			BindCommand(cmdInput, [this](CallbackInput& input)->void
			{
				if (input.Arguments[0].Value.Boolean)
				{
					Input::Enable();
				}
				else
				{
					Input::Disable();
				}
			});
		}

		// Main window width
		{
			ConsoleCommand cmdWidth;
			cmdWidth.Init("window_width", false);
			cmdWidth.AddArg(Arg::EType::INT);
			cmdWidth.AddDescription("Set main window width");
			BindCommand(cmdWidth, [this](CallbackInput& input)->void
			{
				TSharedRef<Window> mainWindow = CommonApplication::Get()->GetMainWindow();
				if (mainWindow)
				{
					const uint16 height = mainWindow->GetHeight();
					mainWindow->SetSize(input.Arguments.GetFront().Value.Int32, height);
				}
			});
		}

		// Main window height
		{
			ConsoleCommand cmdHeight;
			cmdHeight.Init("window_height", false);
			cmdHeight.AddArg(Arg::EType::INT);
			cmdHeight.AddDescription("Set main window height");
			BindCommand(cmdHeight, [this](CallbackInput& input)->void
			{
				TSharedRef<Window> mainWindow = CommonApplication::Get()->GetMainWindow();
				if (mainWindow)
				{
					const uint16 width = mainWindow->GetWidth();
					mainWindow->SetSize(width, input.Arguments.GetFront().Value.Int32);
				}
			});
		}

		// Main window maximize
		{
			ConsoleCommand cmdMaximize;
			cmdMaximize.Init("window_maximize", false);
			BindCommand(cmdMaximize, [this](CallbackInput& input)->void
			{
				TSharedRef<Window> mainWindow = CommonApplication::Get()->GetMainWindow();
				if (mainWindow)
				{
					mainWindow->Maximize();
				}
			});
		}

		// Main window minimize
		{
			ConsoleCommand cmdMinimize;
			cmdMinimize.Init("window_minimize", false);
			BindCommand(cmdMinimize, [this](CallbackInput& input)->void
			{
				TSharedRef<Window> mainWindow = CommonApplication::Get()->GetMainWindow();
				if (mainWindow)
				{
					mainWindow->Minimize();
				}
			});
		}

		// Main window fullscreen
		{
			ConsoleCommand cmdFullscreen;
			cmdFullscreen.Init("window_toggle_fullscreen", false);
			cmdFullscreen.AddDescription("Set main window to fullscreen");
			BindCommand(cmdFullscreen, [this](CallbackInput& input)->void
			{
				TSharedRef<Window> mainWindow = CommonApplication::Get()->GetMainWindow();
				if (mainWindow)
				{
					mainWindow->ToggleFullscreen();
				}
			});
		}

		// Main window size
		{
			ConsoleCommand cmdSize;
			cmdSize.Init("window_size", false);
			cmdSize.AddFlag("w", Arg::EType::INT);
			cmdSize.AddFlag("h", Arg::EType::INT);
			cmdSize.AddDescription("Set main window size", { { "w", "Height of window" }, { "h", "Height of window" }, });
			BindCommand(cmdSize, [this](CallbackInput& input)->void
			{
				TSharedRef<Window> mainWindow = CommonApplication::Get()->GetMainWindow();
				if (mainWindow)
				{
					uint16 width = mainWindow->GetWidth();
					auto widthPair = input.Flags.find("w");
					if (widthPair != input.Flags.end())
					{
						width = widthPair->second.Arg.Value.Int32;
					}

					uint16 height = mainWindow->GetWidth();
					auto heightPair = input.Flags.find("h");
					if (heightPair != input.Flags.end())
					{
						height = heightPair->second.Arg.Value.Int32;
					}

					mainWindow->SetSize(width, height);
				}
			});
		}

		// Test Command
		{
			ConsoleCommand cmd;
			cmd.Init("clo", true);
			cmd.AddArg(Arg::EType::STRING);
			cmd.AddFlag("l", Arg::EType::INT);
			cmd.AddFlag("i", Arg::EType::EMPTY);
			cmd.AddDescription("Does blah and do bar.");

			GameConsole::Get().BindCommand(cmd, [](GameConsole::CallbackInput& input)->void
			{
				std::string s1 = input.Arguments.GetFront().Value.String;
				std::string s2 = input.Flags.find("i") == input.Flags.end() ? "no set" : "set";
				std::string s3 = "no set";
				auto it = input.Flags.find("l");
				if (it != input.Flags.end())
					s3 = "set with a value of " + std::to_string(it->second.Arg.Value.Int32);
				LOG_INFO("Command Called with argument '%s' and flag i was %s and flag l was %s.", s1.c_str(), s2.c_str(), s3.c_str());
			});
		}

		// Set Boolean in config
		{
			ConsoleCommand cmdSetBool;
			cmdSetBool.Init("set_bool", true);
			cmdSetBool.AddArg(Arg::EType::STRING);
			cmdSetBool.AddArg(Arg::EType::BOOL);
			cmdSetBool.AddDescription("Change boolean value in config file with a given key\n\t 'set_bool key bool'");
			BindCommand(cmdSetBool, [this](GameConsole::CallbackInput& input)->void
				{
					if (!EngineConfig::SetBoolProperty(input.Arguments.GetFront().Value.String, input.Arguments.GetFront().Value.Boolean))
						PushError((input.Arguments.GetFront().Value.String));
				});
		}

		// Set Float in config
		{
			ConsoleCommand cmdSetFloat;
			cmdSetFloat.Init("set_float", true);
			cmdSetFloat.AddArg(Arg::EType::STRING);
			cmdSetFloat.AddArg(Arg::EType::FLOAT);
			cmdSetFloat.AddDescription("Change float value in config file with a given key\n\t 'set_float key value'");
			BindCommand(cmdSetFloat, [this](GameConsole::CallbackInput& input)->void
				{
					if (!EngineConfig::SetFloatProperty(input.Arguments.GetFront().Value.String, input.Arguments.GetFront().Value.Float32))
						PushError((input.Arguments.GetFront().Value.String));
				});
		}

		// Set Integer in config
		{
			ConsoleCommand cmdSetInt;
			cmdSetInt.Init("set_int", true);
			cmdSetInt.AddArg(Arg::EType::STRING);
			cmdSetInt.AddArg(Arg::EType::INT);
			cmdSetInt.AddDescription("Change integer value in config file with a given key\n\t 'set_int key value'");
			BindCommand(cmdSetInt, [this](GameConsole::CallbackInput& input)->void
				{
					if (!EngineConfig::SetIntProperty(input.Arguments.GetFront().Value.String, input.Arguments.GetFront().Value.Int32))
						PushError((input.Arguments.GetFront().Value.String));
				});
		}

		// Set Double in config
		{
			ConsoleCommand cmdSetDouble;
			cmdSetDouble.Init("set_double", true);
			cmdSetDouble.AddArg(Arg::EType::STRING);
			cmdSetDouble.AddArg(Arg::EType::FLOAT);
			cmdSetDouble.AddDescription("Change double value in config file with a given key\n\t 'set_double key value'");
			BindCommand(cmdSetDouble, [this](GameConsole::CallbackInput& input)->void
				{
					if (!EngineConfig::SetDoubleProperty(input.Arguments.GetFront().Value.String, static_cast<double>(input.Arguments.GetFront().Value.Float32)))
						PushError((input.Arguments.GetFront().Value.String));
				});
		}


		// Set String in config
		{
			ConsoleCommand cmdSetString;
			cmdSetString.Init("set_string", true);
			cmdSetString.AddArg(Arg::EType::STRING);
			cmdSetString.AddArg(Arg::EType::STRING);
			cmdSetString.AddDescription("Change boolean value in config file with a given key\n\t 'set_string key string'");
			BindCommand(cmdSetString, [this](GameConsole::CallbackInput& input)->void
				{
					if (!EngineConfig::SetBoolProperty(input.Arguments.GetFront().Value.String, input.Arguments.GetBack().Value.String))
						PushError((input.Arguments.GetFront().Value.String));
				});
		}

		// Set Array in config
		{
			ConsoleCommand cmdSetArray;
			cmdSetArray.Init("set_array", true);
			cmdSetArray.AddArg(Arg::EType::STRING);
			cmdSetArray.AddArg(Arg::EType::STRING);
			cmdSetArray.AddDescription("Change array values in settings with a given key\n\t 'set_array key 1.0,1.0'\n\t OBS: The decimal point needs to be in the argument");
			BindCommand(cmdSetArray, [this](GameConsole::CallbackInput& input)->void
				{
					TArray<float> arr;
					String arg = input.Arguments.GetBack().Value.String;

					while (arg.length() > 0)
					{
						if (std::regex_match(arg.substr(0, arg.find(",")), std::regex("(-[0-9]*\\.[0-9]+)|(-[0-9]+\\.[0-9]*)")))
						{
							arr.PushBack(std::stof(arg.substr(0, arg.find(","))));
						}
						else if (std::regex_match(arg.substr(0, arg.find(",")), std::regex("([0-9]*\\.[0-9]+)|([0-9]+\\.[0-9]*)")))
						{
							arr.PushBack(std::stof(arg.substr(0, arg.find(","))));
						}
						else
						{
							PushError(arg.substr(0, arg.find(",")));
						}

						if (std::string::npos != arg.find(","))
							arg.erase(0, arg.find(",") + std::string(",").length());
						else
							arg.erase(0, arg.find(","));
					}

					if (!EngineConfig::SetArrayProperty(input.Arguments.GetFront().Value.String, arr))
						PushError((input.Arguments.GetFront().Value.String));
				});
		}


		// Save config to file
		{
			ConsoleCommand cmdSaveSettings;
			cmdSaveSettings.Init("save_settings", true);
			cmdSaveSettings.AddDescription("Save changes into config file");
			BindCommand(cmdSaveSettings, [](CallbackInput& input)->void
				{
					EngineConfig::WriteToFile();
				});
		}

		return true;
	}

	bool GameConsole::Release()
	{
		return true;
	}

	void GameConsole::Tick()
	{
		ImGuiRenderer::Get().DrawUI([&]()
		{
			ImGui::ShowDemoWindow();
		});

		// Do not draw if not active.
		if (!m_IsActive)
		{
			return;
		}

		ImVec2 popupPos;
		ImVec2 popupSize;

		ImGuiRenderer::Get().DrawUI([&]()
		{
			ImGuiWindowFlags flags =
				ImGuiWindowFlags_NoMove |
				ImGuiWindowFlags_NoTitleBar;

			TSharedRef<Window> mainWindow = CommonApplication::Get()->GetMainWindow();
			uint32 width = mainWindow->GetWidth();
			uint32 height = mainWindow->GetHeight();
			const uint32 standardHeight = 200;

			// Draw a console window at the top right of the viewport.
			ImGui::SetNextWindowPos(ImVec2(0, 0), ImGuiCond_FirstUseEver); // Standard position
			ImGui::SetNextWindowSize(ImVec2(width, standardHeight), ImGuiCond_FirstUseEver); // Standard size
			ImGui::SetNextWindowSizeConstraints(ImVec2(width, 70), ImVec2(width, height)); // Window constraints

			ImGui::PushStyleVar(ImGuiStyleVar_Alpha, 0.6f); // Make more transparent
			ImGui::PushStyleColor(ImGuiCol_ResizeGrip, 0); // Remove grip, resize works anyway
			ImGui::PushStyleColor(ImGuiCol_ResizeGripHovered, 0); // Remove grip, resize works anyway
			ImGui::PushStyleColor(ImGuiCol_ResizeGripActive, 0); // Remove grip, resize works anyway

			if (ImGui::Begin("Console", (bool*)0, flags))
			{
				bool hasFocus = false;

				// History
				const float footerHeightToReserve = ImGui::GetStyle().ItemSpacing.y + ImGui::GetFrameHeightWithSpacing();
				ImGui::BeginChild("ScrollingRegion", ImVec2(0, -footerHeightToReserve), false, ImGuiWindowFlags_HorizontalScrollbar);

				ImGui::PushStyleVar(ImGuiStyleVar_Alpha, 0.9f); // Make less transparent
				ImGui::PushStyleVar(ImGuiStyleVar_ItemSpacing, ImVec2(4, 1)); // Tighten spacing

				// Only display visible text to see history.
				ImGuiListClipper clipper(m_Items.GetSize());
				while (clipper.Step())
				{
					for (int i = clipper.DisplayStart; i < clipper.DisplayEnd; i++)
					{
						Item& item = m_Items[i];
						const char* str = item.Str.c_str();
						ImVec4 color = ImVec4(item.Color.r, item.Color.g, item.Color.b, item.Color.a);
						ImGui::PushStyleColor(ImGuiCol_Text, color);
						ImGui::TextUnformatted(str);
						ImGui::PopStyleColor();
					}
				}

				if (m_ScrollToBottom || (ImGui::GetScrollY() >= ImGui::GetScrollMaxY()))
					ImGui::SetScrollHereY(0.0f);

				m_ScrollToBottom = false;

				ImGui::PopStyleVar();
				ImGui::PopStyleVar();

				ImGui::EndChild();
				ImGui::Separator();

				ImGui::PushStyleVar(ImGuiStyleVar_Alpha, 0.9f); // Make less transparent

				// Command line
				static char s_Buf[256];

				ImGui::PushItemWidth(width);
				ImGui::PushStyleColor(ImGuiCol_FrameBg, ImVec4(0.15f, 0.15f, 0.15f, 0.9f));

				ImGuiInputTextFlags input_text_flags = ImGuiInputTextFlags_EnterReturnsTrue | ImGuiInputTextFlags_CallbackCompletion | ImGuiInputTextFlags_CallbackHistory | ImGuiInputTextFlags_CallbackEdit;
				if (ImGui::InputText("###Input", s_Buf, 256, input_text_flags,
					[](ImGuiInputTextCallbackData* data)->int {
						GameConsole* console = (GameConsole*)data->UserData;
						return console->TextEditCallback(data);
					}, (void*)this))
				{
					if (m_ActivePopupIndex != -1)
					{
						strcpy(s_Buf, m_PopupSelectedText.c_str());
						m_ActivePopupIndex = -1;
						m_Candidates.Clear();
						m_PopupSelectedText = "";
					}
					else
					{
						if (s_Buf[0])
						{
							std::string buff = std::string(s_Buf);
							ExecCommand(buff);
						}

						strcpy(s_Buf, "");
					}

					hasFocus = true;
				}

				ImGui::PopStyleColor();
				ImGui::PopItemWidth();
				ImGui::PopStyleVar();
<<<<<<< HEAD

=======
				
>>>>>>> 3aa36c22
				if (hasFocus)
				{
					ImGui::SetItemDefaultFocus();
					ImGui::SetKeyboardFocusHere(-1); // Set focus to the text field.
				}

				if (ImGui::IsWindowFocused() && !ImGui::IsAnyItemActive() && !ImGui::IsMouseClicked(0))
				{
					ImGui::SetKeyboardFocusHere(-1);
				}

				popupSize = ImVec2(ImGui::GetItemRectSize().x - 60, ImGui::GetTextLineHeightWithSpacing() * 2);
				popupPos = ImGui::GetItemRectMin();
				popupPos.y += ImGui::GetItemRectSize().y;
			}
			ImGui::End();

			// Draw popup autocomplete window
			if (m_Candidates.GetSize() > 0)
			{
				bool isActiveIndex = false;
				bool popupOpen = true;
				ImGuiWindowFlags popupFlags =
					ImGuiWindowFlags_NoTitleBar |
					ImGuiWindowFlags_NoResize |
					ImGuiWindowFlags_NoMove |
					ImGuiWindowFlags_HorizontalScrollbar |
					ImGuiWindowFlags_NoSavedSettings |
					ImGuiWindowFlags_NoFocusOnAppearing;

				if (m_Candidates.GetSize() < 10)
				{
					popupFlags |= ImGuiWindowFlags_NoScrollbar;
					popupSize.y = (ImGui::GetTextLineHeight() + 8) * m_Candidates.GetSize();
				}
				else
				{
					popupSize.y = (ImGui::GetTextLineHeight() + 8) * 10;
				}

				ImGui::SetNextWindowPos(popupPos);
				ImGui::SetNextWindowSize(popupSize);
				ImGui::Begin("candidates_popup", &popupOpen, popupFlags);
				ImGui::PushStyleVar(ImGuiStyleVar_ItemSpacing, ImVec2(4, 2));
				ImGui::PushAllowKeyboardFocus(false);

				for (uint32 i = 0; i < m_Candidates.GetSize(); i++)
				{
					isActiveIndex = m_ActivePopupIndex == i;
					ImGui::PushID(i);
					if (ImGui::Selectable(m_Candidates[i].c_str(), &isActiveIndex))
					{
						PushError("Test");
					}
					ImGui::PopID();

					if (isActiveIndex && m_PopupSelectionChanged)
					{
						ImGui::SetScrollHere();
						m_PopupSelectedText = m_Candidates[i];
						m_PopupSelectionChanged = false;
					}
				}

				ImGui::PopAllowKeyboardFocus();
				ImGui::PopStyleVar();
				ImGui::End();
			}

			ImGui::PopStyleColor();
			ImGui::PopStyleColor();
			ImGui::PopStyleColor();
			ImGui::PopStyleVar();
		});
	}

	void GameConsole::BindCommand(ConsoleCommand cmd, std::function<void(CallbackInput&)> callback)
	{
		m_CommandMap[cmd.GetName()] = std::pair<ConsoleCommand, std::function<void(CallbackInput&)>>(cmd, callback);
	}

	GameConsole& GameConsole::Get()
	{
		static GameConsole console;
		return console;
	}

	GameConsole::GameConsole()
	{
	}

	GameConsole::~GameConsole()
	{
		EventQueue::UnregisterEventHandler(this, &GameConsole::OnKeyPressed);
	}

	int GameConsole::ExecCommand(const std::string& data)
	{
		std::string command = data;
		m_History.PushBack(command);

		Item item = {};
		item.Str = data;
		item.Color = glm::vec4(1.f, 1.f, 1.f, 1.f);
		m_Items.PushBack(item);

		m_ScrollToBottom = true;

		size_t cmdPos = command.find(" ");
		size_t pos = cmdPos != std::string::npos ? cmdPos : command.length();
		std::string token = command.substr(0, pos);
		command.erase(0, pos + std::string(" ").length());

		auto it = m_CommandMap.find(token);
		if (it == m_CommandMap.end())
		{
			PushError("Command '" + token + "' not found.");
			return 0;
		}

		ConsoleCommand& cmd = it->second.first;
#ifndef LAMBDA_DEBUG
		if (cmd.IsDebug())
		{
			PushError("Command '" + token + "' not found.");
			return 0;
		}
#endif
		Flag* preFlag = nullptr;
		std::unordered_map<std::string, Flag> flags;

		bool wasFlag = false;
		uint32 argIndex = 0;
		while (((pos = command.find(" ")) != std::string::npos) || ((pos = command.length()) > 0))
		{
			Arg arg;
			token = command.substr(0, pos);
			if (std::regex_match(token, std::regex("-[[:alpha:]].*")))
			{
				wasFlag = true;
				Flag flag;
				flag.Name = token.substr(1);

				if (cmd.GetFlags().find(flag.Name) == cmd.GetFlags().end())
				{
					PushError("'" + token + "' is an invalid flag!");
					return 0;
				}

				flags[flag.Name] = flag;
				preFlag = &flags[flag.Name];
			}
			else
			{
				FillArg(arg, token);
				if (wasFlag)
				{
					if (cmd.GetFlags()[preFlag->Name].Arg.Type != Arg::EType::EMPTY)
					{
						preFlag->Arg = arg;
					}
					else
					{
						bool res = AddArg(argIndex, arg, cmd);
						if (!res) return 0;
						argIndex++;
					}
					wasFlag = false;
				}
				else
				{
					bool res = AddArg(argIndex, arg, cmd);
					if (!res) return 0;
					argIndex++;
				}
			}

			if (std::string::npos != command.find(" "))
				command.erase(0, pos + std::string(" ").length());
			else
				command.erase(0, pos);
		}

		uint32 size = cmd.GetArguments().GetSize();
		if (argIndex != size) // Error too few arguments!
		{
			PushError("Too few arguments!");
			return 0;
		}

		// Call function
		CallbackInput input;
		input.Arguments = cmd.GetArguments();
		input.Flags = flags;
		it->second.second(input);

		return 0;
	}

	void GameConsole::FillArg(Arg& arg, std::string token)
	{
		arg.Type = Arg::EType::STRING;
		strcpy(arg.Value.String, token.c_str());

		if (std::regex_match(token, std::regex("-[0-9]+")))
		{
			arg.Type = Arg::EType::INT;
			arg.Value.Int32 = std::stoi(token);
		}
		else if (std::regex_match(token, std::regex("[0-9]+")))
		{
			arg.Type = Arg::EType::INT;
			arg.Value.Int32 = std::stoi(token);
		}
		else if (std::regex_match(token, std::regex("(-[0-9]*\\.[0-9]+)|(-[0-9]+\\.[0-9]*)")))
		{
			arg.Type = Arg::EType::FLOAT;
			arg.Value.Float32 = std::stof(token);
		}
		else if (std::regex_match(token, std::regex("([0-9]*\\.[0-9]+)|([0-9]+\\.[0-9]*)")))
		{
			arg.Type = Arg::EType::FLOAT;
			arg.Value.Float32 = std::stof(token);
		}
		std::for_each(token.begin(), token.end(), [](char& c) { c = (char)std::tolower(c); });
		if (std::regex_match(token, std::regex("(false)|(true)")))
		{
			arg.Type = Arg::EType::BOOL;
			arg.Value.Boolean = token == "false" ? false : true;
		}
	}

	bool GameConsole::AddArg(uint32 index, Arg arg, ConsoleCommand& cmd)
	{
		uint32 size = cmd.GetArguments().GetSize();
		if (index >= size) // Error too many arguments
		{
			PushError("Too many arguments!");
			return false;
		}

		// Add special case for booleans, this makes it possible to write an integer as argument for a bool
		if (cmd.GetArguments()[index].Type == Arg::EType::BOOL)
		{
			if (arg.Type != Arg::EType::BOOL)
			{
				if (arg.Type == Arg::EType::INT)
				{
					int32 value = arg.Value.Int32;
					arg.Type = Arg::EType::BOOL;
					arg.Value.Boolean = (value != 0);
				}
				else
				{
					PushError("Wrong argument type!");
					return false;
				}
			}
		}
		else if (cmd.GetArguments()[index].Type != arg.Type) // Error wrong type
		{
			PushError("Wrong argument type!");
			return false;
		}

		cmd.GetArguments()[index].Value = arg.Value;
		return true;
	}

	void GameConsole::PushError(const std::string& msg)
	{
		PushMsg("Error:" + msg, glm::vec4(1.f, 0.f, 0.f, 1.f));
	}

	void GameConsole::PushInfo(const std::string& msg)
	{
		PushMsg(msg, glm::vec4(1.f, 1.f, 0.f, 1.f));
	}

	void GameConsole::PushMsg(const std::string& line, glm::vec4 color)
	{
		Item item = {};
		item.Str = line;
		item.Color = color;
		m_Items.PushBack(item);
		m_ScrollToBottom = true;
	}

	bool GameConsole::OnKeyPressed(const KeyPressedEvent& event)
	{
		if (event.Key == EKey::KEY_GRAVE_ACCENT && !event.IsRepeat)
		{
			m_IsActive = !m_IsActive;
			return true;
		}
		
		return false;
	}

	int GameConsole::TextEditCallback(ImGuiInputTextCallbackData* data)
	{
		switch (data->EventFlag)
		{
		case ImGuiInputTextFlags_CallbackEdit:
		{
			// Locate beginning of current word
			const char* word_end = data->Buf + data->CursorPos;
			const char* word_start = word_end;
			while (word_start > data->Buf)
			{
				const char c = word_start[-1];
				if (c == ' ' || c == '\t' || c == ',' || c == ';')
					break;
				word_start--;
			}

			m_Candidates.Clear();
			for (auto& cmd : m_CommandMap)
			{
				const char* command = cmd.first.c_str();
				int32 d = -1;
				int32 n = (int32)(word_end - word_start);
				const char* s1 = command;
				const char* s2 = word_start;
				while (n > 0 && (d = toupper(*s2) - toupper(*s1)) == 0 && *s1)
				{
					s1++;
					s2++;
					n--;
				}
				if (d == 0)
				{
					m_Candidates.PushBack(command);
				}
			}

			break;
		}
		case ImGuiInputTextFlags_CallbackCompletion:
		{
			// Locate beginning of current word
			const char* word_end = data->Buf + data->CursorPos;
			const char* word_start = word_end;
			while (word_start > data->Buf)
			{
				const char c = word_start[-1];
				if (c == ' ' || c == '\t' || c == ',' || c == ';')
					break;
				word_start--;
			}

			// Build a list of candidates
			TArray<const char*> candidates;
			//m_Candidates.Clear();
			for (auto& cmd : m_CommandMap)
			{
				const char* command = cmd.first.c_str();
				int32 d = 0;
				int32 n = (int32)(word_end - word_start);
				const char* s1 = command;
				const char* s2 = word_start;
				while (n > 0 && (d = toupper(*s2) - toupper(*s1)) == 0 && *s1)
				{
					s1++;
					s2++;
					n--;
				}
				if (d == 0)
				{
					candidates.PushBack(command);
				}
			}

			if (candidates.GetSize() == 0)
			{
				// No match
				m_ActivePopupIndex = -1;
			}
			else if (candidates.GetSize() == 1)
			{
				// Single match. Delete the beginning of the word and replace it entirely so we've got nice casing.
				data->DeleteChars((int)(word_start - data->Buf), (int)(word_end - word_start));
				data->InsertChars(data->CursorPos, candidates[0]);
				data->InsertChars(data->CursorPos, " ");
			}
			else if (m_ActivePopupIndex != -1)
			{
				data->DeleteChars((int)(word_start - data->Buf), (int)(word_end - word_start));
				data->InsertChars(data->CursorPos, m_PopupSelectedText.c_str());
				data->InsertChars(data->CursorPos, " ");
				m_ActivePopupIndex = -1;
				m_PopupSelectedText = "";
				m_Candidates.Clear();
			}
			break;
		}
		case ImGuiInputTextFlags_CallbackHistory:
		{
			if (m_Candidates.GetSize() == 0)
			{
				// Show history when nothing is typed (no candidates)
				const int prevHistoryIndex = m_HistoryIndex;
				if (data->EventKey == ImGuiKey_UpArrow)
				{
					if (m_HistoryIndex == -1)
						m_HistoryIndex = m_History.GetSize() - 1;
					else if (m_HistoryIndex > 0)
						m_HistoryIndex--;
				}
				else if (data->EventKey == ImGuiKey_DownArrow)
				{
					if (m_HistoryIndex != -1)
						if (++m_HistoryIndex >= m_History.GetSize())
							m_HistoryIndex = -1;
				}

				if (prevHistoryIndex != m_HistoryIndex)
				{
					const char* historyStr = (m_HistoryIndex >= 0) ? m_History[m_HistoryIndex].c_str() : "";
					data->DeleteChars(0, data->BufTextLen);
					data->InsertChars(0, historyStr);
				}
			}
			else
			{
				// Navigate candidates list
				if (data->EventKey == ImGuiKey_UpArrow && m_ActivePopupIndex > 0)
				{
					m_ActivePopupIndex--;
					m_PopupSelectionChanged = true;
				}
				else if (data->EventKey == ImGuiKey_DownArrow && m_ActivePopupIndex < ((int32)(m_Candidates.GetSize()) - 1))
				{
					m_ActivePopupIndex++;
					m_PopupSelectionChanged = true;
				}
			}
			break;
		}
		}
		return 0;
	}
}<|MERGE_RESOLUTION|>--- conflicted
+++ resolved
@@ -463,11 +463,7 @@
 				ImGui::PopStyleColor();
 				ImGui::PopItemWidth();
 				ImGui::PopStyleVar();
-<<<<<<< HEAD
-
-=======
-				
->>>>>>> 3aa36c22
+
 				if (hasFocus)
 				{
 					ImGui::SetItemDefaultFocus();
