--- conflicted
+++ resolved
@@ -13,43 +13,30 @@
 
 namespace LambdaEngine
 {
-<<<<<<< HEAD
 	MeshPaintComponent MeshPaint::CreateComponent(
 		Entity entity, 
 		const std::string& textureName, 
 		uint32 width, 
 		uint32 height,
+		bool generateMips,
 		bool createMipReadBack)
-=======
-	MeshPaintComponent MeshPaint::CreateComponent(Entity entity, const std::string& textureName, uint32 width, uint32 height, bool generateMips)
->>>>>>> 8c65cb6a
 	{
 		MeshPaintComponent meshPaintComponent = {};
 		char* pData = DBG_NEW char[width * height * 2];
 		memset(pData, 0, width * height * 2);
 
 		meshPaintComponent.pTexture = ResourceLoader::LoadTextureArrayFromMemory(
-<<<<<<< HEAD
 			textureName,
 			reinterpret_cast<void**>(&pData),
-			1, width, height,
+			1, 
+			width, 
+			height,
 			EFormat::FORMAT_R8G8_UINT,
 			FTextureFlag::TEXTURE_FLAG_SHADER_RESOURCE | FTextureFlag::TEXTURE_FLAG_RENDER_TARGET, 
-			true,
+			generateMips,
 			false);
 
 		VALIDATE(meshPaintComponent.pTexture != nullptr);
-=======
-			textureName, 
-			reinterpret_cast<void**>(&pData), 
-			1, 
-			width, 
-			height, 
-			EFormat::FORMAT_R8G8_UINT, 
-			FTextureFlag::TEXTURE_FLAG_SHADER_RESOURCE | FTextureFlag::TEXTURE_FLAG_RENDER_TARGET, 
-			generateMips,
-			false);
->>>>>>> 8c65cb6a
 
 		TextureViewDesc textureViewDesc = {};
 		textureViewDesc.DebugName		= textureName + " Texture View";
@@ -62,19 +49,6 @@
 		textureViewDesc.Miplevel		= 0;
 		textureViewDesc.ArrayIndex		= 0;
 		meshPaintComponent.pTextureView = RenderAPI::GetDevice()->CreateTextureView(&textureViewDesc);
-
-<<<<<<< HEAD
-		TextureViewDesc mipZeroTextureViewDesc = {};
-		mipZeroTextureViewDesc.DebugName		= textureName + " Mip Zero Texture View";
-		mipZeroTextureViewDesc.pTexture			= meshPaintComponent.pTexture;
-		mipZeroTextureViewDesc.Flags			= FTextureViewFlag::TEXTURE_VIEW_FLAG_SHADER_RESOURCE;
-		mipZeroTextureViewDesc.Format			= EFormat::FORMAT_R8G8_UINT;
-		mipZeroTextureViewDesc.Type				= ETextureViewType::TEXTURE_VIEW_TYPE_2D;
-		mipZeroTextureViewDesc.MiplevelCount	= 1;
-		mipZeroTextureViewDesc.ArrayCount		= textureViewDesc.pTexture->GetDesc().ArrayCount;
-		mipZeroTextureViewDesc.Miplevel			= 0;
-		mipZeroTextureViewDesc.ArrayIndex		= 0;
-		meshPaintComponent.pMipZeroTextureView	= RenderAPI::GetDevice()->CreateTextureView(&mipZeroTextureViewDesc);
 
 		if (createMipReadBack)
 		{
@@ -97,18 +71,12 @@
 			meshPaintComponent.pReadBackBuffer->Unmap();
 		}
 
-=======
->>>>>>> 8c65cb6a
 		DrawArgExtensionData drawArgExtensionData = {};
-		drawArgExtensionData.TextureCount				= 1;
-		drawArgExtensionData.ppTextures[0]				= meshPaintComponent.pTexture;
-		drawArgExtensionData.ppTextureViews[0]			= meshPaintComponent.pTextureView;
-<<<<<<< HEAD
-		drawArgExtensionData.ppMipZeroTextureViews[0]	= meshPaintComponent.pMipZeroTextureView;
-		drawArgExtensionData.ppReadBackBuffers[0]		= meshPaintComponent.pReadBackBuffer;
-=======
->>>>>>> 8c65cb6a
-		drawArgExtensionData.ppSamplers[0]				= Sampler::GetNearestSampler();
+		drawArgExtensionData.TextureCount		  = 1;
+		drawArgExtensionData.ppTextures[0]		  = meshPaintComponent.pTexture;
+		drawArgExtensionData.ppTextureViews[0]	  = meshPaintComponent.pTextureView;
+		drawArgExtensionData.ppReadBackBuffers[0] = meshPaintComponent.pReadBackBuffer;
+		drawArgExtensionData.ppSamplers[0]		  = Sampler::GetNearestSampler();
 
 		EntityMaskManager::AddExtensionToEntity(entity, MeshPaintComponent::Type(), &drawArgExtensionData);
 
