#include "Game/ECS/Systems/Rendering/RenderSystem.h"

#include "Rendering/Core/API/GraphicsDevice.h"
#include "Rendering/Core/API/CommandAllocator.h"
#include "Rendering/Core/API/CommandQueue.h"
#include "Rendering/Core/API/CommandList.h"
#include "Rendering/Core/API/SwapChain.h"
#include "Rendering/Core/API/Texture.h"
#include "Rendering/Core/API/TextureView.h"
#include "Rendering/Core/API/AccelerationStructure.h"
#include "Rendering/RenderAPI.h"
#include "Rendering/RenderGraph.h"
#include "Rendering/RenderGraphSerializer.h"
#include "Rendering/ImGuiRenderer.h"
#include "Rendering/EntityMaskManager.h"
#include "Rendering/LineRenderer.h"
#include "Rendering/PaintMaskRenderer.h"
#include "Rendering/StagingBufferCache.h"

#include "Application/API/Window.h"
#include "Application/API/CommonApplication.h"

#include "ECS/ECSCore.h"

#include "Game/ECS/Components/Physics/Transform.h"
#include "Game/ECS/Components/Rendering/AnimationComponent.h"
#include "Game/ECS/Components/Rendering/MeshComponent.h"
#include "Game/ECS/Components/Rendering/CameraComponent.h"
#include "Game/ECS/Components/Rendering/PointLightComponent.h"
#include "Game/ECS/Components/Rendering/DirectionalLightComponent.h"

#include "GUI/Core/GUIApplication.h"
#include "GUI/Core/GUIRenderer.h"

#include "Engine/EngineConfig.h"

namespace LambdaEngine
{
	RenderSystem RenderSystem::s_Instance;

	bool RenderSystem::Init()
	{
		GraphicsDeviceFeatureDesc deviceFeatures;
		RenderAPI::GetDevice()->QueryDeviceFeatures(&deviceFeatures);
		m_RayTracingEnabled		= deviceFeatures.RayTracing && EngineConfig::GetBoolProperty("RayTracingEnabled");
		m_MeshShadersEnabled	= deviceFeatures.MeshShaders && EngineConfig::GetBoolProperty("MeshShadersEnabled");

		// Subscribe on Static Entities & Dynamic Entities
		{
			TransformComponents transformComponents;
			transformComponents.Position.Permissions	= R;
			transformComponents.Scale.Permissions		= R;
			transformComponents.Rotation.Permissions	= R;

			SystemRegistration systemReg = {};
			systemReg.Phase = g_LastPhase;
			systemReg.SubscriberRegistration.EntitySubscriptionRegistrations =
			{
				{
					.pSubscriber = &m_RenderableEntities,
					.ComponentAccesses =
					{
						{ NDA, MeshComponent::Type() }
					},
					.ComponentGroups =
					{
						&transformComponents
					},
					.ExcludedComponentTypes =
					{
						AnimationComponent::Type(),
					},
					.OnEntityAdded = std::bind(&RenderSystem::OnEntityAdded, this, std::placeholders::_1),
					.OnEntityRemoval = std::bind(&RenderSystem::OnEntityRemoved, this, std::placeholders::_1)
				},
				{
					.pSubscriber = &m_DirectionalLightEntities,
					.ComponentAccesses =
					{
						{ R, DirectionalLightComponent::Type() }, 
						{ R, PositionComponent::Type() },
						{ R, RotationComponent::Type() }
					},
					.OnEntityAdded = std::bind(&RenderSystem::OnDirectionalEntityAdded, this, std::placeholders::_1),
					.OnEntityRemoval = std::bind(&RenderSystem::OnDirectionalEntityRemoved, this, std::placeholders::_1)
				},
				{
					.pSubscriber = &m_PointLightEntities,
					.ComponentAccesses =
					{
						{ R, PointLightComponent::Type() },
						{ R, PositionComponent::Type() }
					},
					.OnEntityAdded = std::bind(&RenderSystem::OnPointLightEntityAdded, this, std::placeholders::_1),
					.OnEntityRemoval = std::bind(&RenderSystem::OnPointLightEntityRemoved, this, std::placeholders::_1)
				},
				{
					.pSubscriber = &m_CameraEntities,
					.ComponentAccesses =
					{
						{ R, ViewProjectionMatricesComponent::Type() },
						{ R, CameraComponent::Type() }
					},
					.ComponentGroups =
					{
						&transformComponents
					}
				},
				{
					.pSubscriber = &m_AnimatedEntities,
					.ComponentAccesses =
					{
						{ R, AnimationComponent::Type() },
						{ R, MeshComponent::Type() }
					},
					.ComponentGroups =
					{
						&transformComponents
					},
					.OnEntityAdded = std::bind(&RenderSystem::OnAnimatedEntityAdded, this, std::placeholders::_1),
					.OnEntityRemoval = std::bind(&RenderSystem::OnAnimatedEntityRemoved, this, std::placeholders::_1)
				}
			};

			RegisterSystem(systemReg);
		}

		//Create Swapchain
		{
			SwapChainDesc swapChainDesc = {};
			swapChainDesc.DebugName		= "Renderer Swap Chain";
			swapChainDesc.pWindow		= CommonApplication::Get()->GetActiveWindow().Get();
			swapChainDesc.pQueue		= RenderAPI::GetGraphicsQueue();
			swapChainDesc.Format		= EFormat::FORMAT_B8G8R8A8_UNORM;
			swapChainDesc.Width			= 0;
			swapChainDesc.Height		= 0;
			swapChainDesc.BufferCount	= BACK_BUFFER_COUNT;
			swapChainDesc.SampleCount	= 1;
			swapChainDesc.VerticalSync	= false;

			m_SwapChain = RenderAPI::GetDevice()->CreateSwapChain(&swapChainDesc);
			if (!m_SwapChain)
			{
				LOG_ERROR("[Renderer]: SwapChain is nullptr after initializaiton");
				return false;
			}

			m_ppBackBuffers		= DBG_NEW Texture*[BACK_BUFFER_COUNT];
			m_ppBackBufferViews	= DBG_NEW TextureView*[BACK_BUFFER_COUNT];

			m_FrameIndex++;
			m_ModFrameIndex = m_FrameIndex % uint64(BACK_BUFFER_COUNT);
		}

		//Create RenderGraph
		{
			RenderGraphStructureDesc renderGraphStructure = {};

			String renderGraphName = EngineConfig::GetStringProperty("RenderGraphName");
			if (renderGraphName != "")
			{
				String prefix	= m_RayTracingEnabled ? "RT_" : "";
				String postfix	= m_MeshShadersEnabled ? "_MESH" : "";
				size_t pos		= renderGraphName.find_first_of(".lrg");
				if (pos != String::npos)
				{
					renderGraphName.insert(pos, postfix);
				}
				else
				{
					renderGraphName += postfix + ".lrg";
				}

				renderGraphName = prefix + renderGraphName;
			}

			if (!RenderGraphSerializer::LoadAndParse(&renderGraphStructure, renderGraphName, IMGUI_ENABLED))
			{
				LOG_ERROR("[RenderSystem]: Failed to Load RenderGraph, loading Default...");

				renderGraphStructure = {};
				RenderGraphSerializer::LoadAndParse(&renderGraphStructure, "", true);
			}

			RenderGraphDesc renderGraphDesc = {};
			renderGraphDesc.Name						= "Default Rendergraph";
			renderGraphDesc.pRenderGraphStructureDesc	= &renderGraphStructure;
			renderGraphDesc.BackBufferCount				= BACK_BUFFER_COUNT;
			renderGraphDesc.CustomRenderers				= { };

			if (EngineConfig::GetBoolProperty("EnableLineRenderer"))
			{
				m_pLineRenderer = DBG_NEW LineRenderer();
				m_pLineRenderer->init(RenderAPI::GetDevice(), MEGA_BYTE(1), BACK_BUFFER_COUNT);

				renderGraphDesc.CustomRenderers.PushBack(m_pLineRenderer);
			}

<<<<<<< HEAD
			// Add paint mask renderer to the custom renderers inside the render graph.
			{
				m_pPaintMaskRenderer = DBG_NEW PaintMaskRenderer();
				m_pPaintMaskRenderer->init(RenderAPI::GetDevice(), BACK_BUFFER_COUNT);

				renderGraphDesc.CustomRenderers.PushBack(m_pPaintMaskRenderer);
			}
			
=======
			// Light Renderer
			{
				m_pLightRenderer = DBG_NEW LightRenderer();
				m_pLightRenderer->Init();

				renderGraphDesc.CustomRenderers.PushBack(m_pLightRenderer);
			}


>>>>>>> 1b6b95e4
			//GUI Renderer
			{
				ICustomRenderer* pGUIRenderer = GUIApplication::GetRenderer();
				renderGraphDesc.CustomRenderers.PushBack(pGUIRenderer);
			}

			m_pRenderGraph = DBG_NEW RenderGraph(RenderAPI::GetDevice());
			if (!m_pRenderGraph->Init(&renderGraphDesc, m_RequiredDrawArgs))
			{
				LOG_ERROR("[RenderSystem]: Failed to initialize RenderGraph");
				return false;
			}
		}

		//Update RenderGraph with Back Buffer
		{
			for (uint32 v = 0; v < BACK_BUFFER_COUNT; v++)
			{
				m_ppBackBuffers[v]		= m_SwapChain->GetBuffer(v);
				m_ppBackBufferViews[v]	= m_SwapChain->GetBufferView(v);
			}

			ResourceUpdateDesc resourceUpdateDesc = {};
			resourceUpdateDesc.ResourceName							= RENDER_GRAPH_BACK_BUFFER_ATTACHMENT;
			resourceUpdateDesc.ExternalTextureUpdate.ppTextures		= m_ppBackBuffers;
			resourceUpdateDesc.ExternalTextureUpdate.ppTextureViews = m_ppBackBufferViews;

			m_pRenderGraph->UpdateResource(&resourceUpdateDesc);
		}

		// Per Frame Buffer
		{
			for (uint32 b = 0; b < BACK_BUFFER_COUNT; b++)
			{
				BufferDesc perFrameCopyBufferDesc = {};
				perFrameCopyBufferDesc.DebugName		= "Scene Per Frame Staging Buffer " + std::to_string(b);
				perFrameCopyBufferDesc.MemoryType		= EMemoryType::MEMORY_TYPE_CPU_VISIBLE;
				perFrameCopyBufferDesc.Flags			= FBufferFlag::BUFFER_FLAG_COPY_SRC;
				perFrameCopyBufferDesc.SizeInBytes		= sizeof(PerFrameBuffer);

				m_ppPerFrameStagingBuffers[b] = RenderAPI::GetDevice()->CreateBuffer(&perFrameCopyBufferDesc);
			}

			BufferDesc perFrameBufferDesc = {};
			perFrameBufferDesc.DebugName			= "Scene Per Frame Buffer";
			perFrameBufferDesc.MemoryType			= EMemoryType::MEMORY_TYPE_GPU;
			perFrameBufferDesc.Flags				= FBufferFlag::BUFFER_FLAG_CONSTANT_BUFFER | FBufferFlag::BUFFER_FLAG_COPY_DST;
			perFrameBufferDesc.SizeInBytes			= sizeof(PerFrameBuffer);

			m_pPerFrameBuffer = RenderAPI::GetDevice()->CreateBuffer(&perFrameBufferDesc);
		}

		// Create animation resources
		{
			DescriptorHeapDesc descriptorHeap;
			descriptorHeap.DebugName											= "Animation DescriptorHeao";
			descriptorHeap.DescriptorSetCount									= 1024;
			descriptorHeap.DescriptorCount.UnorderedAccessBufferDescriptorCount	= 4;

			m_AnimationDescriptorHeap = RenderAPI::GetDevice()->CreateDescriptorHeap(&descriptorHeap);
			if (!m_AnimationDescriptorHeap)
			{
				return false;
			}

			DescriptorSetLayoutDesc descriptorSetLayoutDesc;
			descriptorSetLayoutDesc.DescriptorSetLayoutFlags = 0;
			descriptorSetLayoutDesc.DescriptorBindings =
			{
				{ EDescriptorType::DESCRIPTOR_TYPE_UNORDERED_ACCESS_BUFFER, 1, 0, FShaderStageFlag::SHADER_STAGE_FLAG_COMPUTE_SHADER },
				{ EDescriptorType::DESCRIPTOR_TYPE_UNORDERED_ACCESS_BUFFER, 1, 1, FShaderStageFlag::SHADER_STAGE_FLAG_COMPUTE_SHADER },
				{ EDescriptorType::DESCRIPTOR_TYPE_UNORDERED_ACCESS_BUFFER, 1, 2, FShaderStageFlag::SHADER_STAGE_FLAG_COMPUTE_SHADER },
				{ EDescriptorType::DESCRIPTOR_TYPE_UNORDERED_ACCESS_BUFFER, 1, 3, FShaderStageFlag::SHADER_STAGE_FLAG_COMPUTE_SHADER }
			};

			PipelineLayoutDesc pipelineLayoutDesc;
			pipelineLayoutDesc.DebugName			= "Skinning pipeline";
			pipelineLayoutDesc.DescriptorSetLayouts	= { descriptorSetLayoutDesc };
			pipelineLayoutDesc.ConstantRanges		=
			{
				{
					FShaderStageFlag::SHADER_STAGE_FLAG_COMPUTE_SHADER,
					4,
					0
				}
			};

			m_SkinningPipelineLayout = RenderAPI::GetDevice()->CreatePipelineLayout(&pipelineLayoutDesc);
			if (!m_SkinningPipelineLayout)
			{
				return false;
			}

			ManagedComputePipelineStateDesc pipelineDesc;
			pipelineDesc.DebugName			= "Skinning pipeline";
			pipelineDesc.PipelineLayout		= m_SkinningPipelineLayout;
			pipelineDesc.Shader.ShaderGUID	= ResourceManager::LoadShaderFromFile("Animation/Skinning.comp", FShaderStageFlag::SHADER_STAGE_FLAG_COMPUTE_SHADER, EShaderLang::SHADER_LANG_GLSL);

			m_SkinningPipelineID = PipelineStateManager::CreateComputePipelineState(&pipelineDesc);
			if (m_SkinningPipelineID == 0)
			{
				return false;
			}
		}

		
		UpdateBuffers();
		UpdateRenderGraph();

		return true;
	}

	bool RenderSystem::Release()
	{
		for (auto& meshAndInstancesIt : m_MeshAndInstancesMap)
		{
			SAFERELEASE(meshAndInstancesIt.second.pBLAS);
			SAFERELEASE(meshAndInstancesIt.second.pPrimitiveIndices);
			SAFERELEASE(meshAndInstancesIt.second.pUniqueIndices);
			SAFERELEASE(meshAndInstancesIt.second.pMeshlets);
			SAFERELEASE(meshAndInstancesIt.second.pVertexBuffer);
			SAFERELEASE(meshAndInstancesIt.second.pAnimatedVertexBuffer);
			SAFERELEASE(meshAndInstancesIt.second.pVertexWeightsBuffer);
			SAFERELEASE(meshAndInstancesIt.second.pAnimationDescriptorSet);
			SAFERELEASE(meshAndInstancesIt.second.pBoneMatrixBuffer);
			SAFERELEASE(meshAndInstancesIt.second.pStagingMatrixBuffer);
			SAFERELEASE(meshAndInstancesIt.second.pIndexBuffer);
			SAFERELEASE(meshAndInstancesIt.second.pRasterInstanceBuffer);
			SAFERELEASE(meshAndInstancesIt.second.pASInstanceBuffer);

			for (uint32 b = 0; b < BACK_BUFFER_COUNT; b++)
			{
				SAFERELEASE(meshAndInstancesIt.second.ppASInstanceStagingBuffers[b]);
				SAFERELEASE(meshAndInstancesIt.second.ppRasterInstanceStagingBuffers[b]);
			}
		}

<<<<<<< HEAD
		SAFEDELETE(m_pLineRenderer);
		SAFEDELETE(m_pPaintMaskRenderer);
=======
		SAFEDELETE(m_pLineRenderer); 
		SAFEDELETE(m_pLightRenderer);

		// Remove Pointlight Texture and Texture Views
		for (uint32 c = 0; c < m_CubeTextures.GetSize(); c++)
		{
			SAFERELEASE(m_CubeTextures[c]);
			SAFERELEASE(m_CubeTextureViews[c]);
		}

		for (uint32 f = 0; f < m_CubeSubImageTextureViews.GetSize(); f++)
		{
			SAFERELEASE(m_CubeSubImageTextureViews[f]);
		}
>>>>>>> 1b6b95e4

		SAFERELEASE(m_pTLAS);
		SAFERELEASE(m_pCompleteInstanceBuffer);

		for (uint32 b = 0; b < BACK_BUFFER_COUNT; b++)
		{
			TArray<DeviceChild*>& resourcesToRemove = m_ResourcesToRemove[b];
			for (DeviceChild* pResource : resourcesToRemove)
			{
				SAFERELEASE(pResource);
			}

			resourcesToRemove.Clear();

			SAFERELEASE(m_ppMaterialParametersStagingBuffers[b]);
			SAFERELEASE(m_ppPerFrameStagingBuffers[b]);
			SAFERELEASE(m_ppStaticStagingInstanceBuffers[b]);
			SAFERELEASE(m_ppLightsStagingBuffer[b]);
		}

		SAFERELEASE(m_pMaterialParametersBuffer);
		SAFERELEASE(m_pPerFrameBuffer);
		SAFERELEASE(m_pLightsBuffer);

		SAFEDELETE(m_pRenderGraph);

		if (m_SwapChain)
		{
			for (uint32 i = 0; i < BACK_BUFFER_COUNT; i++)
			{
				SAFERELEASE(m_ppBackBuffers[i]);
				SAFERELEASE(m_ppBackBufferViews[i]);
			}

			SAFEDELETE_ARRAY(m_ppBackBuffers);
			SAFEDELETE_ARRAY(m_ppBackBufferViews);
			m_SwapChain.Reset();
		}

		m_AnimationDescriptorHeap.Reset();
		m_SkinningPipelineLayout.Reset();
		return true;
	}

	void RenderSystem::Tick(Timestamp deltaTime)
	{
		UNREFERENCED_VARIABLE(deltaTime);

		ECSCore* pECSCore = ECSCore::GetInstance();

		const ComponentArray<PositionComponent>*	pPositionComponents = pECSCore->GetComponentArray<PositionComponent>();
		const ComponentArray<RotationComponent>*	pRotationComponents = pECSCore->GetComponentArray<RotationComponent>();
		const ComponentArray<ScaleComponent>*		pScaleComponents	= pECSCore->GetComponentArray<ScaleComponent>();

		const ComponentArray<PointLightComponent>* pPointLightComponents = pECSCore->GetComponentArray<PointLightComponent>();
		for (Entity entity : m_PointLightEntities.GetIDs())
		{
			const auto& pointLight 	= pPointLightComponents->GetData(entity);
			const auto& position 	= pPositionComponents->GetData(entity);
			if (pointLight.Dirty || position.Dirty)
			{
				UpdatePointLight(entity, position.Position, pointLight.ColorIntensity, pointLight.NearPlane, pointLight.FarPlane);
			}
		}

		ComponentArray<DirectionalLightComponent>* pDirLightComponents = pECSCore->GetComponentArray<DirectionalLightComponent>();
		for (Entity entity : m_DirectionalLightEntities.GetIDs())
		{
			const auto& dirLight = pDirLightComponents->GetData(entity);
			const auto& position = pPositionComponents->GetData(entity);
			const auto& rotation = pRotationComponents->GetData(entity);
			if (dirLight.Dirty || rotation.Dirty || position.Dirty)
			{
				UpdateDirectionalLight(
					dirLight.ColorIntensity,
					position.Position,
					rotation.Quaternion,
					dirLight.FrustumWidth,
					dirLight.FrustumHeight,
					dirLight.FrustumZNear,
					dirLight.FrustumZFar
				);
			}
		}

		const ComponentArray<CameraComponent>*					pCameraComponents 	= pECSCore->GetComponentArray<CameraComponent>();
		const ComponentArray<ViewProjectionMatricesComponent>* 	pViewProjComponents	= pECSCore->GetComponentArray<ViewProjectionMatricesComponent>();
		for (Entity entity : m_CameraEntities.GetIDs())
		{
			const auto& cameraComp = pCameraComponents->GetData(entity);
			if (cameraComp.IsActive)
			{
				const auto& positionComp = pPositionComponents->GetData(entity);
				const auto& rotationComp = pRotationComponents->GetData(entity);
				const auto& viewProjComp = pViewProjComponents->GetData(entity);
				UpdateCamera(positionComp.Position, rotationComp.Quaternion, cameraComp, viewProjComp);
			}
		}

		ComponentArray<MeshComponent>*		pMeshComponents			= pECSCore->GetComponentArray<MeshComponent>();
		ComponentArray<AnimationComponent>*	pAnimationComponents	= pECSCore->GetComponentArray<AnimationComponent>();
		for (Entity entity : m_AnimatedEntities)
		{
			MeshComponent&		meshComp		= pMeshComponents->GetData(entity);
			AnimationComponent&	animationComp	= pAnimationComponents->GetData(entity);
			const auto&			positionComp	= pPositionComponents->GetData(entity);
			const auto&			rotationComp	= pRotationComponents->GetData(entity);
			const auto&			scaleComp		= pScaleComponents->GetData(entity);

			if (!animationComp.IsPaused)
			{
				MeshKey key(meshComp.MeshGUID, entity, true, EntityMaskManager::FetchEntityMask(entity));
				
				auto meshEntryIt = m_MeshAndInstancesMap.find(key);
				if (meshEntryIt != m_MeshAndInstancesMap.end())
				{
					UpdateAnimationBuffers(animationComp, meshEntryIt->second);

					MeshEntry* pMeshEntry = &meshEntryIt->second;
					m_AnimationsToUpdate.insert(pMeshEntry);
					m_DirtyBLASs.insert(pMeshEntry);
					m_TLASDirty = true;
				}
			}

			if (positionComp.Dirty || rotationComp.Dirty || scaleComp.Dirty)
			{
				glm::mat4 transform	= glm::translate(glm::identity<glm::mat4>(), positionComp.Position);
				transform			*= glm::toMat4(rotationComp.Quaternion);
				transform			= glm::scale(transform, scaleComp.Scale);

				UpdateTransform(entity, transform);
			}
		}

		for (Entity entity : m_RenderableEntities)
		{
			const auto& positionComp	= pPositionComponents->GetData(entity);
			const auto& rotationComp	= pRotationComponents->GetData(entity);
			const auto& scaleComp		= pScaleComponents->GetData(entity);

			if (positionComp.Dirty || rotationComp.Dirty || scaleComp.Dirty)
			{
				glm::mat4 transform = glm::translate(glm::identity<glm::mat4>(), positionComp.Position);
				transform *= glm::toMat4(rotationComp.Quaternion);
				transform = glm::scale(transform, scaleComp.Scale);

				UpdateTransform(entity, transform);
			}
		}
	}

	bool RenderSystem::Render(Timestamp delta)
	{
		m_BackBufferIndex = uint32(m_SwapChain->GetCurrentBackBufferIndex());

		m_FrameIndex++;
		m_ModFrameIndex = m_FrameIndex % uint64(BACK_BUFFER_COUNT);

		StagingBufferCache::Tick();
		CleanBuffers();

		UpdateBuffers();
		UpdateRenderGraph();

		m_pRenderGraph->Update(delta, m_ModFrameIndex, m_BackBufferIndex);

		m_pRenderGraph->Render(m_ModFrameIndex, m_BackBufferIndex);

		m_SwapChain->Present();

		return true;
	}

	void RenderSystem::SetRenderGraph(const String& name, RenderGraphStructureDesc* pRenderGraphStructureDesc)
	{
		RenderGraphDesc renderGraphDesc = {};
		renderGraphDesc.Name						= name;
		renderGraphDesc.pRenderGraphStructureDesc	= pRenderGraphStructureDesc;
		renderGraphDesc.BackBufferCount				= BACK_BUFFER_COUNT;

		if (EngineConfig::GetBoolProperty("EnableLineRenderer"))
		{
			m_pLineRenderer = DBG_NEW LineRenderer();
			m_pLineRenderer->init(RenderAPI::GetDevice(), MEGA_BYTE(1), BACK_BUFFER_COUNT);

			renderGraphDesc.CustomRenderers.PushBack(m_pLineRenderer);
		}

		// Light Renderer
		{
			renderGraphDesc.CustomRenderers.PushBack(m_pLightRenderer);
		}

		//GUI Renderer
		{
			ICustomRenderer* pGUIRenderer = GUIApplication::GetRenderer();
			renderGraphDesc.CustomRenderers.PushBack(pGUIRenderer);
		}

		{
			m_pPaintMaskRenderer = DBG_NEW PaintMaskRenderer();
			m_pPaintMaskRenderer->init(RenderAPI::GetDevice(), BACK_BUFFER_COUNT);

			renderGraphDesc.CustomRenderers.PushBack(m_pPaintMaskRenderer);
		}

		m_RequiredDrawArgs.clear();
		if (!m_pRenderGraph->Recreate(&renderGraphDesc, m_RequiredDrawArgs))
		{
			LOG_ERROR("[Renderer]: Failed to set new RenderGraph %s", name.c_str());
		}

		m_DirtyDrawArgs						= m_RequiredDrawArgs;
		m_PerFrameResourceDirty				= true;
		m_MaterialsResourceDirty			= true;
		m_MaterialsPropertiesBufferDirty	= true;
		m_RenderGraphSBTRecordsDirty		= true;
		m_LightsResourceDirty				= true;

		if (m_RayTracingEnabled)
		{
			m_TLASResourceDirty = true;
		}

		UpdateRenderGraph();
	}

	void RenderSystem::SetRenderStageSleeping(const String& renderStageName, bool sleeping)
	{
		if (m_pRenderGraph != nullptr)
		{
			m_pRenderGraph->SetRenderStageSleeping(renderStageName, sleeping);
		}
		else
		{
			LOG_WARNING("[RenderSystem]: SetRenderStageSleeping failed - Rendergraph not initilised");
		}

	}

	glm::mat4 RenderSystem::CreateEntityTransform(Entity entity)
	{
		ECSCore* pECSCore	= ECSCore::GetInstance();
		auto& positionComp	= pECSCore->GetComponent<PositionComponent>(entity);
		auto& rotationComp	= pECSCore->GetComponent<RotationComponent>(entity);
		auto& scaleComp		= pECSCore->GetComponent<ScaleComponent>(entity);

		glm::mat4 transform	= glm::translate(glm::identity<glm::mat4>(), positionComp.Position);
		transform			= transform * glm::toMat4(rotationComp.Quaternion);
		transform			= glm::scale(transform, scaleComp.Scale);
		return transform;
	}

	void RenderSystem::OnEntityAdded(Entity entity)
	{
		ECSCore* pECSCore = ECSCore::GetInstance();
		auto& meshComp = pECSCore->GetComponent<MeshComponent>(entity);

		glm::mat4 transform = CreateEntityTransform(entity);
		AddEntityInstance(entity, meshComp.MeshGUID, meshComp.MaterialGUID, transform, false);
	}

	void RenderSystem::OnEntityRemoved(Entity entity)
	{
		RemoveEntityInstance(entity);
	}

	void RenderSystem::OnAnimatedEntityAdded(Entity entity)
	{
		ECSCore* pECSCore = ECSCore::GetInstance();
		auto& meshComp = pECSCore->GetComponent<MeshComponent>(entity);

		glm::mat4 transform = CreateEntityTransform(entity);
		AddEntityInstance(entity, meshComp.MeshGUID, meshComp.MaterialGUID, transform, true);
	}

	void RenderSystem::OnAnimatedEntityRemoved(Entity entity)
	{
		RemoveEntityInstance(entity);
	}

	void RenderSystem::OnDirectionalEntityAdded(Entity entity)
	{
		if (!m_DirectionalExist)
		{
			ECSCore* pECSCore = ECSCore::GetInstance();

			const auto& dirLight = pECSCore->GetComponent<DirectionalLightComponent>(entity);
			const auto& position = pECSCore->GetComponent<PositionComponent>(entity);
			const auto& rotation = pECSCore->GetComponent<RotationComponent>(entity);

			UpdateDirectionalLight(
				dirLight.ColorIntensity,
				position.Position,
				rotation.Quaternion,
				dirLight.FrustumWidth,
				dirLight.FrustumHeight,
				dirLight.FrustumZNear,
				dirLight.FrustumZFar
			);

			m_DirectionalExist = true;
			m_LightsResourceDirty = true;
		}
		else
		{
			LOG_WARNING("Multiple directional lights not supported!");
		}
	}

	void RenderSystem::OnPointLightEntityAdded(Entity entity)
	{
		const ECSCore* pECSCore = ECSCore::GetInstance();

		const auto& pointLight = pECSCore->GetComponent<PointLightComponent>(entity);
		const auto& position = pECSCore->GetComponent<PositionComponent>(entity);

		uint32 pointLightIndex = m_PointLights.GetSize();
		m_EntityToPointLight[entity] = pointLightIndex;
		m_PointLightToEntity[pointLightIndex] = entity;

		m_PointLights.PushBack(PointLight{.ColorIntensity = pointLight.ColorIntensity, .Position = position.Position});
		
		if (m_RemoveTexturesOnDeletion || m_FreeTextureIndices.IsEmpty())
		{
			m_PointLights.GetBack().TextureIndex = pointLightIndex;
		}
		else
		{
			// Check for free texture index instead of creating new index
			uint32 textureIndex = m_FreeTextureIndices.GetBack();
			m_FreeTextureIndices.PopBack();

			m_PointLights.GetBack().TextureIndex = textureIndex;
		}
	}

	void RenderSystem::OnDirectionalEntityRemoved(Entity entity)
	{
		UNREFERENCED_VARIABLE(entity);

		m_LightBufferData.DirL_ColorIntensity = glm::vec4(0.f);
		m_DirectionalExist = false;
		m_LightsResourceDirty = true;
	}

	void RenderSystem::OnPointLightEntityRemoved(Entity entity)
	{
		if (m_PointLights.IsEmpty())
			return;

		uint32 lastIndex = m_PointLights.GetSize() - 1U;
		uint32 lastEntity = m_PointLightToEntity[lastIndex];
		uint32 currentIndex = m_EntityToPointLight[entity];

		uint32 freeTexIndex = m_PointLights[currentIndex].TextureIndex;
		m_PointLights[currentIndex] = m_PointLights[lastIndex];

		m_EntityToPointLight[lastEntity] = currentIndex;
		m_PointLightToEntity[currentIndex] = lastEntity;

		m_PointLightToEntity.erase(lastIndex);
		m_EntityToPointLight.erase(entity);
		m_PointLights.PopBack();

		if (!m_RemoveTexturesOnDeletion)
		{
			// Free Texture for new point lights
			m_FreeTextureIndices.PushBack(freeTexIndex);
		}
		else
		{
			// Update all point lights shadowmaps to handle removal of texture
			for (uint32 i = 0; i < m_PointLights.GetSize(); i++)
			{
					LightUpdateData lightUpdateData = {};
					lightUpdateData.PointLightIndex = i;
					lightUpdateData.TextureIndex = m_PointLights[i].TextureIndex;
					m_PointLightTextureUpdateQueue.PushBack(lightUpdateData);
			}

			m_PointLightDirty = true;
		}

		m_LightsResourceDirty = true;
	}

	void RenderSystem::AddEntityInstance(Entity entity, GUID_Lambda meshGUID, GUID_Lambda materialGUID, const glm::mat4& transform, bool isAnimated)
	{
		//auto& component = ECSCore::GetInstance().GetComponent<StaticMeshComponent>(Entity);

		uint32 extensionIndex = 0;
		uint32 materialIndex = UINT32_MAX;
		MeshAndInstancesMap::iterator meshAndInstancesIt;

		MeshKey meshKey;
		meshKey.MeshGUID	= meshGUID;
		meshKey.IsAnimated	= isAnimated;
		meshKey.EntityID	= entity;
		meshKey.EntityMask	= EntityMaskManager::FetchEntityMask(entity);

		//Get meshAndInstancesIterator
		{
			meshAndInstancesIt = m_MeshAndInstancesMap.find(meshKey);
			if (meshAndInstancesIt == m_MeshAndInstancesMap.end())
			{
				const Mesh* pMesh = ResourceManager::GetMesh(meshGUID);
				VALIDATE(pMesh != nullptr);

				MeshEntry meshEntry = {};

				// Vertices
				{
					BufferDesc vertexStagingBufferDesc = {};
					vertexStagingBufferDesc.DebugName	= "Vertex Staging Buffer";
					vertexStagingBufferDesc.MemoryType	= EMemoryType::MEMORY_TYPE_CPU_VISIBLE;
					vertexStagingBufferDesc.Flags		= FBufferFlag::BUFFER_FLAG_COPY_SRC;
					vertexStagingBufferDesc.SizeInBytes = pMesh->Vertices.GetSize() * sizeof(Vertex);

					Buffer* pVertexStagingBuffer = RenderAPI::GetDevice()->CreateBuffer(&vertexStagingBufferDesc);
					VALIDATE(pVertexStagingBuffer != nullptr);

					void* pMapped = pVertexStagingBuffer->Map();
					memcpy(pMapped, pMesh->Vertices.GetData(), vertexStagingBufferDesc.SizeInBytes);
					pVertexStagingBuffer->Unmap();

					BufferDesc vertexBufferDesc = {};
					vertexBufferDesc.DebugName		= "Vertex Buffer";
					vertexBufferDesc.MemoryType		= EMemoryType::MEMORY_TYPE_GPU;
					vertexBufferDesc.Flags			= FBufferFlag::BUFFER_FLAG_COPY_DST | FBufferFlag::BUFFER_FLAG_UNORDERED_ACCESS_BUFFER | FBufferFlag::BUFFER_FLAG_RAY_TRACING;
					vertexBufferDesc.SizeInBytes	= vertexStagingBufferDesc.SizeInBytes;

					meshEntry.pVertexBuffer = RenderAPI::GetDevice()->CreateBuffer(&vertexBufferDesc);
					meshEntry.VertexCount	= pMesh->Vertices.GetSize();
					VALIDATE(meshEntry.pVertexBuffer != nullptr);

					if (isAnimated)
					{
						vertexBufferDesc.DebugName		= "Animated Vertices Buffer";
						meshEntry.pAnimatedVertexBuffer = RenderAPI::GetDevice()->CreateBuffer(&vertexBufferDesc);
						VALIDATE(meshEntry.pAnimatedVertexBuffer != nullptr);

						BufferDesc vertexWeightBufferDesc = {};
						vertexWeightBufferDesc.DebugName	= "Vertex Weight Staging Buffer";
						vertexWeightBufferDesc.MemoryType	= EMemoryType::MEMORY_TYPE_CPU_VISIBLE;
						vertexWeightBufferDesc.Flags		= FBufferFlag::BUFFER_FLAG_COPY_SRC;
						vertexWeightBufferDesc.SizeInBytes	= pMesh->VertexJointData.GetSize() * sizeof(VertexJointData);

						VALIDATE(pMesh->VertexJointData.GetSize() == pMesh->Vertices.GetSize());

						Buffer* pVertexWeightStagingBuffer = RenderAPI::GetDevice()->CreateBuffer(&vertexWeightBufferDesc);
						VALIDATE(pVertexWeightStagingBuffer != nullptr);

						void* pMappedWeights = pVertexWeightStagingBuffer->Map();
						memcpy(pMappedWeights, pMesh->VertexJointData.GetData(), vertexWeightBufferDesc.SizeInBytes);
						pVertexWeightStagingBuffer->Unmap();

						vertexWeightBufferDesc.DebugName	= "Vertex Weight Buffer";
						vertexWeightBufferDesc.MemoryType	= EMemoryType::MEMORY_TYPE_GPU;
						vertexWeightBufferDesc.Flags		= FBufferFlag::BUFFER_FLAG_COPY_DST | FBufferFlag::BUFFER_FLAG_UNORDERED_ACCESS_BUFFER | FBufferFlag::BUFFER_FLAG_RAY_TRACING;

						meshEntry.pVertexWeightsBuffer = RenderAPI::GetDevice()->CreateBuffer(&vertexWeightBufferDesc);
						VALIDATE(meshEntry.pVertexWeightsBuffer != nullptr);

						m_PendingBufferUpdates.PushBack({ pVertexWeightStagingBuffer, 0, meshEntry.pVertexWeightsBuffer, 0, vertexWeightBufferDesc.SizeInBytes });
						m_ResourcesToRemove[m_ModFrameIndex].PushBack(pVertexWeightStagingBuffer);
					}

					m_PendingBufferUpdates.PushBack({ pVertexStagingBuffer, 0, meshEntry.pVertexBuffer, 0, vertexBufferDesc.SizeInBytes });
					m_ResourcesToRemove[m_ModFrameIndex].PushBack(pVertexStagingBuffer);
				}

				// Indices
				{
					BufferDesc indexStagingBufferDesc = {};
					indexStagingBufferDesc.DebugName	= "Index Staging Buffer";
					indexStagingBufferDesc.MemoryType	= EMemoryType::MEMORY_TYPE_CPU_VISIBLE;
					indexStagingBufferDesc.Flags		= FBufferFlag::BUFFER_FLAG_COPY_SRC;
					indexStagingBufferDesc.SizeInBytes	= pMesh->Indices.GetSize() * sizeof(MeshIndexType);

					Buffer* pIndexStagingBuffer = RenderAPI::GetDevice()->CreateBuffer(&indexStagingBufferDesc);
					VALIDATE(pIndexStagingBuffer != nullptr);

					void* pMapped = pIndexStagingBuffer->Map();
					memcpy(pMapped, pMesh->Indices.GetData(), indexStagingBufferDesc.SizeInBytes);
					pIndexStagingBuffer->Unmap();

					BufferDesc indexBufferDesc = {};
					indexBufferDesc.DebugName	= "Index Buffer";
					indexBufferDesc.MemoryType	= EMemoryType::MEMORY_TYPE_GPU;
					indexBufferDesc.Flags		= FBufferFlag::BUFFER_FLAG_COPY_DST | FBufferFlag::BUFFER_FLAG_INDEX_BUFFER | FBufferFlag::BUFFER_FLAG_RAY_TRACING;
					indexBufferDesc.SizeInBytes	= indexStagingBufferDesc.SizeInBytes;

					meshEntry.pIndexBuffer	= RenderAPI::GetDevice()->CreateBuffer(&indexBufferDesc);
					meshEntry.IndexCount	= pMesh->Indices.GetSize();
					VALIDATE(meshEntry.pIndexBuffer != nullptr);

					m_PendingBufferUpdates.PushBack({ pIndexStagingBuffer, 0, meshEntry.pIndexBuffer, 0, indexBufferDesc.SizeInBytes });
					m_ResourcesToRemove[m_ModFrameIndex].PushBack(pIndexStagingBuffer);
				}

				if (m_MeshShadersEnabled)
				{
					// Meshlet
					{
						BufferDesc meshletStagingBufferDesc = {};
						meshletStagingBufferDesc.DebugName		= "Meshlet Staging Buffer";
						meshletStagingBufferDesc.MemoryType		= EMemoryType::MEMORY_TYPE_CPU_VISIBLE;
						meshletStagingBufferDesc.Flags			= FBufferFlag::BUFFER_FLAG_COPY_SRC;
						meshletStagingBufferDesc.SizeInBytes	= pMesh->Meshlets.GetSize() * sizeof(Meshlet);

						Buffer* pMeshletStagingBuffer = RenderAPI::GetDevice()->CreateBuffer(&meshletStagingBufferDesc);
						VALIDATE(pMeshletStagingBuffer != nullptr);

						void* pMapped = pMeshletStagingBuffer->Map();
						memcpy(pMapped, pMesh->Meshlets.GetData(), meshletStagingBufferDesc.SizeInBytes);
						pMeshletStagingBuffer->Unmap();

						BufferDesc meshletBufferDesc = {};
						meshletBufferDesc.DebugName		= "Meshlet Buffer";
						meshletBufferDesc.MemoryType	= EMemoryType::MEMORY_TYPE_GPU;
						meshletBufferDesc.Flags			= FBufferFlag::BUFFER_FLAG_COPY_DST | FBufferFlag::BUFFER_FLAG_UNORDERED_ACCESS_BUFFER;
						meshletBufferDesc.SizeInBytes	= meshletStagingBufferDesc.SizeInBytes;

						meshEntry.pMeshlets = RenderAPI::GetDevice()->CreateBuffer(&meshletBufferDesc);
						meshEntry.MeshletCount = pMesh->Meshlets.GetSize();
						VALIDATE(meshEntry.pMeshlets != nullptr);

						m_PendingBufferUpdates.PushBack({ pMeshletStagingBuffer, 0, meshEntry.pMeshlets, 0, meshletBufferDesc.SizeInBytes });
						m_ResourcesToRemove[m_ModFrameIndex].PushBack(pMeshletStagingBuffer);
					}

					// Unique Indices
					{
						BufferDesc uniqueIndicesStagingBufferDesc = {};
						uniqueIndicesStagingBufferDesc.DebugName	= "Unique Indices Staging Buffer";
						uniqueIndicesStagingBufferDesc.MemoryType	= EMemoryType::MEMORY_TYPE_CPU_VISIBLE;
						uniqueIndicesStagingBufferDesc.Flags		= FBufferFlag::BUFFER_FLAG_COPY_SRC;
						uniqueIndicesStagingBufferDesc.SizeInBytes	= pMesh->UniqueIndices.GetSize() * sizeof(MeshIndexType);

						Buffer* pUniqueIndicesStagingBuffer = RenderAPI::GetDevice()->CreateBuffer(&uniqueIndicesStagingBufferDesc);
						VALIDATE(pUniqueIndicesStagingBuffer != nullptr);

						void* pMapped = pUniqueIndicesStagingBuffer->Map();
						memcpy(pMapped, pMesh->UniqueIndices.GetData(), uniqueIndicesStagingBufferDesc.SizeInBytes);
						pUniqueIndicesStagingBuffer->Unmap();

						BufferDesc uniqueIndicesBufferDesc = {};
						uniqueIndicesBufferDesc.DebugName	= "Unique Indices Buffer";
						uniqueIndicesBufferDesc.MemoryType	= EMemoryType::MEMORY_TYPE_GPU;
						uniqueIndicesBufferDesc.Flags		= FBufferFlag::BUFFER_FLAG_COPY_DST | FBufferFlag::BUFFER_FLAG_UNORDERED_ACCESS_BUFFER | FBufferFlag::BUFFER_FLAG_RAY_TRACING;
						uniqueIndicesBufferDesc.SizeInBytes	= uniqueIndicesStagingBufferDesc.SizeInBytes;

						meshEntry.pUniqueIndices = RenderAPI::GetDevice()->CreateBuffer(&uniqueIndicesBufferDesc);
						meshEntry.UniqueIndexCount = pMesh->UniqueIndices.GetSize();
						VALIDATE(meshEntry.pUniqueIndices != nullptr);

						m_PendingBufferUpdates.PushBack({ pUniqueIndicesStagingBuffer, 0, meshEntry.pUniqueIndices, 0, uniqueIndicesBufferDesc.SizeInBytes });
						m_ResourcesToRemove[m_ModFrameIndex].PushBack(pUniqueIndicesStagingBuffer);
					}

					// Primitive indicies
					{
						BufferDesc primitiveIndicesStagingBufferDesc = {};
						primitiveIndicesStagingBufferDesc.DebugName		= "Primitive Indices Staging Buffer";
						primitiveIndicesStagingBufferDesc.MemoryType	= EMemoryType::MEMORY_TYPE_CPU_VISIBLE;
						primitiveIndicesStagingBufferDesc.Flags			= FBufferFlag::BUFFER_FLAG_COPY_SRC;
						primitiveIndicesStagingBufferDesc.SizeInBytes	= pMesh->PrimitiveIndices.GetSize() * sizeof(PackedTriangle);

						Buffer* pPrimitiveIndicesStagingBuffer = RenderAPI::GetDevice()->CreateBuffer(&primitiveIndicesStagingBufferDesc);
						VALIDATE(pPrimitiveIndicesStagingBuffer != nullptr);

						void* pMapped = pPrimitiveIndicesStagingBuffer->Map();
						memcpy(pMapped, pMesh->PrimitiveIndices.GetData(), primitiveIndicesStagingBufferDesc.SizeInBytes);
						pPrimitiveIndicesStagingBuffer->Unmap();

						BufferDesc primitiveIndicesBufferDesc = {};
						primitiveIndicesBufferDesc.DebugName	= "Primitive Indices Buffer";
						primitiveIndicesBufferDesc.MemoryType	= EMemoryType::MEMORY_TYPE_GPU;
						primitiveIndicesBufferDesc.Flags		= FBufferFlag::BUFFER_FLAG_COPY_DST | FBufferFlag::BUFFER_FLAG_UNORDERED_ACCESS_BUFFER | FBufferFlag::BUFFER_FLAG_RAY_TRACING;
						primitiveIndicesBufferDesc.SizeInBytes	= primitiveIndicesStagingBufferDesc.SizeInBytes;

						meshEntry.pPrimitiveIndices = RenderAPI::GetDevice()->CreateBuffer(&primitiveIndicesBufferDesc);
						meshEntry.PrimtiveIndexCount = pMesh->PrimitiveIndices.GetSize();
						VALIDATE(meshEntry.pPrimitiveIndices != nullptr);

						m_PendingBufferUpdates.PushBack({ pPrimitiveIndicesStagingBuffer, 0, meshEntry.pPrimitiveIndices, 0, primitiveIndicesBufferDesc.SizeInBytes });
						m_ResourcesToRemove[m_ModFrameIndex].PushBack(pPrimitiveIndicesStagingBuffer);
					}
				}

				meshAndInstancesIt = m_MeshAndInstancesMap.insert({ meshKey, meshEntry }).first;

				if (m_RayTracingEnabled)
				{
					meshAndInstancesIt->second.ShaderRecord.VertexBufferAddress = meshEntry.pVertexBuffer->GetDeviceAdress();
					meshAndInstancesIt->second.ShaderRecord.IndexBufferAddress = meshEntry.pIndexBuffer->GetDeviceAdress();
					m_DirtyBLASs.insert(&meshAndInstancesIt->second);
					m_SBTRecordsDirty = true;
				}

			}

			// Add Draw Arg Extensions.
			{
				bool hasExtensions = false;
				MeshEntry& meshEntry = m_MeshAndInstancesMap[meshKey];
				uint32 entityMask = EntityMaskManager::FetchEntityMask(entity);
				if (entityMask > 1) // If the entity has extensions add them to the entry.
				{
					DrawArgExtensionGroup& extensionGroup = EntityMaskManager::GetExtensionGroup(entity);
					meshEntry.ExtensionGroups.PushBack(&extensionGroup);
					extensionIndex = meshEntry.ExtensionGroups.GetSize();
					hasExtensions = true;
				}
				else
				{
					meshEntry.ExtensionGroups.PushBack(nullptr);
					extensionIndex = 0;
				}

				meshEntry.HasExtensions = hasExtensions;
			}
		}

		//Get Material Slot
		{
			THashTable<uint32, uint32>::iterator materialIndexIt = m_MaterialMap.find(materialGUID);

			//Push new Material if the Material is yet to be registered
			if (materialIndexIt == m_MaterialMap.end())
			{
				const Material* pMaterial = ResourceManager::GetMaterial(materialGUID);
				VALIDATE(pMaterial != nullptr);
				
				if (!m_ReleasedMaterialIndices.IsEmpty())
				{
					materialIndex = m_ReleasedMaterialIndices.GetBack();
					m_ReleasedMaterialIndices.PopBack();

					m_AlbedoMaps[materialIndex]					= pMaterial->pAlbedoMap;
					m_NormalMaps[materialIndex]					= pMaterial->pNormalMap;
					m_CombinedMaterialMaps[materialIndex]		= pMaterial->pAOMetallicRoughnessMap;

					m_AlbedoMapViews[materialIndex]				= pMaterial->pAlbedoMapView;
					m_NormalMapViews[materialIndex]				= pMaterial->pNormalMapView;
					m_CombinedMaterialMapViews[materialIndex]	= pMaterial->pAOMetallicRoughnessMapView;

					m_MaterialProperties[materialIndex]			= pMaterial->Properties;

					m_MaterialInstanceCounts[materialIndex]		= 0;

					m_MaterialMap.insert({ materialGUID, materialIndex });
				}
				else
				{
					materialIndex = m_AlbedoMaps.GetSize();

					m_AlbedoMaps.PushBack(pMaterial->pAlbedoMap);
					m_NormalMaps.PushBack(pMaterial->pNormalMap);
					m_CombinedMaterialMaps.PushBack(pMaterial->pAOMetallicRoughnessMap);

					m_AlbedoMapViews.PushBack(pMaterial->pAlbedoMapView);
					m_NormalMapViews.PushBack(pMaterial->pNormalMapView);
					m_CombinedMaterialMapViews.PushBack(pMaterial->pAOMetallicRoughnessMapView);

					m_MaterialProperties.PushBack(pMaterial->Properties);

					m_MaterialInstanceCounts.PushBack(0);

					m_MaterialMap.insert({ materialGUID, materialIndex });
				}

				m_MaterialsResourceDirty = true;
				m_MaterialsPropertiesBufferDirty = true;
			}
			else
			{
				materialIndex = materialIndexIt->second;
			}

			m_MaterialInstanceCounts[materialIndex]++;
		}

		InstanceKey instanceKey = {};
		instanceKey.MeshKey			= meshKey;
		instanceKey.InstanceIndex	= meshAndInstancesIt->second.RasterInstances.GetSize();
		m_EntityIDsToInstanceKey[entity] = instanceKey;

		if (m_RayTracingEnabled)
		{
			AccelerationStructureInstance asInstance = {};
			asInstance.Transform		= glm::transpose(transform);
			asInstance.CustomIndex		= materialIndex;
			asInstance.Mask				= 0xFF;
			asInstance.SBTRecordOffset	= 0;
			asInstance.Flags			= RAY_TRACING_INSTANCE_FLAG_FORCE_OPAQUE;

			meshAndInstancesIt->second.ASInstances.PushBack(asInstance);
			m_DirtyASInstanceBuffers.insert(&meshAndInstancesIt->second);
			m_TLASDirty = true;
		}

		Instance instance = {};
		instance.Transform		= transform;
		instance.PrevTransform	= transform;
		instance.ExtensionIndex = extensionIndex;
		instance.MaterialIndex	= materialIndex;
		instance.MeshletCount	= meshAndInstancesIt->second.MeshletCount;
		meshAndInstancesIt->second.RasterInstances.PushBack(instance);

		meshAndInstancesIt->second.EntityIDs.PushBack(entity);

		m_DirtyRasterInstanceBuffers.insert(&meshAndInstancesIt->second);

		uint32 drawArgMask = EntityMaskManager::FetchEntityMask(entity);
		MeshEntry& meshEntry = m_MeshAndInstancesMap[meshKey];
		meshEntry.DrawArgsMask = drawArgMask;
		for (uint32 mask : m_RequiredDrawArgs)
		{
			if ((mask & drawArgMask) > 0)
			{
				m_DirtyDrawArgs.insert(mask);
			}
		}
	}

	void RenderSystem::RemoveEntityInstance(Entity entity)
	{
		THashTable<GUID_Lambda, InstanceKey>::iterator instanceKeyIt = m_EntityIDsToInstanceKey.find(entity);
		if (instanceKeyIt == m_EntityIDsToInstanceKey.end())
		{
			LOG_ERROR("[RenderSystem]: Tried to remove entity which does not exist");
			return;
		}

		MeshAndInstancesMap::iterator meshAndInstancesIt = m_MeshAndInstancesMap.find(instanceKeyIt->second.MeshKey);
		if (meshAndInstancesIt == m_MeshAndInstancesMap.end())
		{
			LOG_ERROR("[RenderSystem]: Tried to remove entity which has no MeshAndInstancesMap entry");
			return;
		}

		const uint32 instanceIndex = instanceKeyIt->second.InstanceIndex;
		TArray<RenderSystem::Instance>& rasterInstances = meshAndInstancesIt->second.RasterInstances;
		const Instance& rasterInstance = rasterInstances[instanceIndex];

		//Update Material Instance Counts
		{
			uint32& materialInstanceCount = m_MaterialInstanceCounts[rasterInstance.MaterialIndex];
			materialInstanceCount--;
			
			if (materialInstanceCount == 0)
			{
				//Mark material as empty
				m_ReleasedMaterialIndices.PushBack(rasterInstance.MaterialIndex);
			}
		}

		if (m_RayTracingEnabled)
		{
			TArray<AccelerationStructureInstance>& asInstances = meshAndInstancesIt->second.ASInstances;
			asInstances[instanceIndex] = asInstances.GetBack();
			asInstances.PopBack();
			m_DirtyASInstanceBuffers.insert(&meshAndInstancesIt->second);
			m_TLASDirty = true;
		}

		rasterInstances[instanceIndex] = rasterInstances.GetBack();
		rasterInstances.PopBack();
		m_DirtyRasterInstanceBuffers.insert(&meshAndInstancesIt->second);

		Entity swappedEntityID = meshAndInstancesIt->second.EntityIDs.GetBack();
		meshAndInstancesIt->second.EntityIDs[instanceIndex] = swappedEntityID;
		meshAndInstancesIt->second.EntityIDs.PopBack();

		auto swappedInstanceKeyIt = m_EntityIDsToInstanceKey.find(swappedEntityID);
		swappedInstanceKeyIt->second.InstanceIndex = instanceKeyIt->second.InstanceIndex;
		m_EntityIDsToInstanceKey.erase(instanceKeyIt);

		m_DirtyDrawArgs = m_RequiredDrawArgs;

		// Unload Mesh, Todo: Should we always do this?
		if (meshAndInstancesIt->second.EntityIDs.IsEmpty())
		{
			m_ResourcesToRemove[m_ModFrameIndex].PushBack(meshAndInstancesIt->second.pBLAS);
			m_ResourcesToRemove[m_ModFrameIndex].PushBack(meshAndInstancesIt->second.pVertexBuffer);
			m_ResourcesToRemove[m_ModFrameIndex].PushBack(meshAndInstancesIt->second.pIndexBuffer);
			m_ResourcesToRemove[m_ModFrameIndex].PushBack(meshAndInstancesIt->second.pRasterInstanceBuffer);
			m_ResourcesToRemove[m_ModFrameIndex].PushBack(meshAndInstancesIt->second.pASInstanceBuffer);

			if (meshAndInstancesIt->second.pAnimatedVertexBuffer)
			{
				m_ResourcesToRemove[m_ModFrameIndex].PushBack(meshAndInstancesIt->second.pAnimatedVertexBuffer);

				VALIDATE(meshAndInstancesIt->second.pAnimationDescriptorSet);
				m_ResourcesToRemove[m_ModFrameIndex].PushBack(meshAndInstancesIt->second.pAnimationDescriptorSet);

				VALIDATE(meshAndInstancesIt->second.pBoneMatrixBuffer);
				m_ResourcesToRemove[m_ModFrameIndex].PushBack(meshAndInstancesIt->second.pBoneMatrixBuffer);

				VALIDATE(meshAndInstancesIt->second.pVertexWeightsBuffer);
				m_ResourcesToRemove[m_ModFrameIndex].PushBack(meshAndInstancesIt->second.pVertexWeightsBuffer);
			}

			for (uint32 b = 0; b < BACK_BUFFER_COUNT; b++)
			{
				m_ResourcesToRemove[m_ModFrameIndex].PushBack(meshAndInstancesIt->second.ppASInstanceStagingBuffers[b]);
				m_ResourcesToRemove[m_ModFrameIndex].PushBack(meshAndInstancesIt->second.ppRasterInstanceStagingBuffers[b]);
			}

			m_SBTRecordsDirty = true;

			auto dirtyASInstanceToRemove = std::find_if(m_DirtyASInstanceBuffers.begin(), m_DirtyASInstanceBuffers.end(), [meshAndInstancesIt](const MeshEntry* pMeshEntry)
				{
					return pMeshEntry == &meshAndInstancesIt->second;
				});
			auto dirtyRasterInstanceToRemove = std::find_if(m_DirtyRasterInstanceBuffers.begin(), m_DirtyRasterInstanceBuffers.end(), [meshAndInstancesIt](const MeshEntry* pMeshEntry)
				{
					return pMeshEntry == &meshAndInstancesIt->second;
				});
			auto dirtyBLASToRemove = std::find_if(m_DirtyBLASs.begin(), m_DirtyBLASs.end(), [meshAndInstancesIt](const MeshEntry* pMeshEntry)
				{
					return pMeshEntry == &meshAndInstancesIt->second;
				});

			if (dirtyASInstanceToRemove != m_DirtyASInstanceBuffers.end())
				m_DirtyASInstanceBuffers.erase(dirtyASInstanceToRemove);
			if (dirtyRasterInstanceToRemove != m_DirtyRasterInstanceBuffers.end())
				m_DirtyRasterInstanceBuffers.erase(dirtyRasterInstanceToRemove);
			if (dirtyBLASToRemove != m_DirtyBLASs.end())
				m_DirtyBLASs.erase(dirtyBLASToRemove);

			m_MeshAndInstancesMap.erase(meshAndInstancesIt);
		}
	}

	void RenderSystem::UpdateDirectionalLight(const glm::vec4& colorIntensity, const glm::vec3& position, const glm::quat& direction, float frustumWidth, float frustumHeight, float zNear, float zFar)
	{
		m_LightBufferData.DirL_ColorIntensity	= colorIntensity;
		m_LightBufferData.DirL_Direction = -GetForward(direction);

		m_LightBufferData.DirL_ProjViews = glm::ortho(-frustumWidth, frustumWidth, -frustumHeight, frustumHeight, zNear, zFar);
		m_LightBufferData.DirL_ProjViews *= glm::lookAt(position, position - m_LightBufferData.DirL_Direction, g_DefaultUp);

		m_pRenderGraph->TriggerRenderStage("DIRL_SHADOWMAP");
		m_LightsResourceDirty = true;
	}

	void RenderSystem::UpdatePointLight(Entity entity, const glm::vec3& position, const glm::vec4& colorIntensity, float nearPlane, float farPlane)
	{
		if (m_EntityToPointLight.find(entity) == m_EntityToPointLight.end())
		{
			LOG_ERROR("Entity non-existing in PointLight map!");
			return;
		}
		uint32 index = m_EntityToPointLight[entity];
		PointLight& pointLight = m_PointLights[index];
		pointLight.ColorIntensity = colorIntensity;

		m_LightsResourceDirty = true;

		if (pointLight.Position != position
			|| pointLight.FarPlane != farPlane
			|| pointLight.NearPlane != nearPlane)
		{
			pointLight.Position = position;

			const glm::vec3 directions[6] =
			{
				{1.0f, 0.0f, 0.0f},
				{-1.0f, 0.0f, 0.0f},
				{0.0f, 1.0f, 0.0f},
				{0.0f, -1.0f, 0.0f},
				{0.0f, 0.0f, 1.0f},
				{0.0f, 0.0f, -1.0f},
			};

			const glm::vec3 defaultUp[6] =
			{
				-g_DefaultUp,
				-g_DefaultUp,
				-g_DefaultForward,
				g_DefaultForward,
				-g_DefaultUp,
				-g_DefaultUp,
			};

			constexpr uint32 PROJECTIONS = 6;
			constexpr float FOV = 90.f;
			constexpr float ASPECT_RATIO = 1.0f;
			pointLight.FarPlane = farPlane;

			glm::mat4 perspective = glm::perspective(glm::radians(FOV), ASPECT_RATIO, nearPlane, farPlane);
			// Create projection matrices for each face
			for (uint32 p = 0; p < PROJECTIONS; p++)
			{
				pointLight.ProjViews[p] = perspective;
				pointLight.ProjViews[p] *= glm::lookAt(position, position + directions[p], defaultUp[p]);
			}

			LightUpdateData lightTextureUpdate = {};
			lightTextureUpdate.PointLightIndex = index;
			lightTextureUpdate.TextureIndex = m_PointLights[index].TextureIndex;
			m_PointLightTextureUpdateQueue.PushBack(lightTextureUpdate);
		
			m_PointLightDirty = true;
		}
	}

	void RenderSystem::UpdateTransform(Entity entity, const glm::mat4& transform)
	{
		THashTable<GUID_Lambda, InstanceKey>::iterator instanceKeyIt = m_EntityIDsToInstanceKey.find(entity);
		if (instanceKeyIt == m_EntityIDsToInstanceKey.end())
		{
			LOG_ERROR("[RenderSystem]: Tried to update transform of an entity which is not registered");
			return;
		}

		MeshAndInstancesMap::iterator meshAndInstancesIt = m_MeshAndInstancesMap.find(instanceKeyIt->second.MeshKey);
		if (meshAndInstancesIt == m_MeshAndInstancesMap.end())
		{
			LOG_ERROR("[RenderSystem]: Tried to update transform of an entity which has no MeshAndInstancesMap entry");
			return;
		}

		if (m_RayTracingEnabled)
		{
			AccelerationStructureInstance* pASInstanceToUpdate = &meshAndInstancesIt->second.ASInstances[instanceKeyIt->second.InstanceIndex];
			pASInstanceToUpdate->Transform = glm::transpose(transform);
			m_DirtyASInstanceBuffers.insert(&meshAndInstancesIt->second);
			m_TLASDirty = true;
		}

		Instance* pRasterInstanceToUpdate = &meshAndInstancesIt->second.RasterInstances[instanceKeyIt->second.InstanceIndex];
		pRasterInstanceToUpdate->PrevTransform	= pRasterInstanceToUpdate->Transform;
		pRasterInstanceToUpdate->Transform		= transform;
		m_DirtyRasterInstanceBuffers.insert(&meshAndInstancesIt->second);
	}

	void RenderSystem::UpdateCamera(const glm::vec3& position, const glm::quat& rotation, const CameraComponent& camComp, const ViewProjectionMatricesComponent& viewProjComp)
	{
		m_PerFrameData.CamData.PrevView			= m_PerFrameData.CamData.View;
		m_PerFrameData.CamData.PrevProjection	= m_PerFrameData.CamData.Projection;
		m_PerFrameData.CamData.View				= viewProjComp.View;
		m_PerFrameData.CamData.Projection		= viewProjComp.Projection;
		m_PerFrameData.CamData.ViewInv			= camComp.ViewInv;
		m_PerFrameData.CamData.ProjectionInv	= camComp.ProjectionInv;
		m_PerFrameData.CamData.Position			= glm::vec4(position, 0.f);
		m_PerFrameData.CamData.Up				= glm::vec4(GetUp(rotation), 0.f);
		m_PerFrameData.CamData.Jitter			= camComp.Jitter;
	}

	void RenderSystem::CleanBuffers()
	{
		// Todo: Better solution for this, save some Staging Buffers maybe so they don't get recreated all the time?
		TArray<DeviceChild*>& resourcesToRemove = m_ResourcesToRemove[m_ModFrameIndex];
		for (DeviceChild* pResource : resourcesToRemove)
		{
			SAFERELEASE(pResource);
		}

		resourcesToRemove.Clear();
	}

	void RenderSystem::CreateDrawArgs(TArray<DrawArg>& drawArgs, uint32 mask) const
	{
		for (auto& meshEntryPair : m_MeshAndInstancesMap)
		{
			if ((meshEntryPair.second.DrawArgsMask & mask) > 0)
			{
				DrawArg drawArg = { };

				// Assume animated
				if (meshEntryPair.second.pAnimatedVertexBuffer)
				{
					drawArg.pVertexBuffer = meshEntryPair.second.pAnimatedVertexBuffer;
				}
				else
				{
					drawArg.pVertexBuffer = meshEntryPair.second.pVertexBuffer;
				}

				drawArg.pIndexBuffer = meshEntryPair.second.pIndexBuffer;
				drawArg.IndexCount = meshEntryPair.second.IndexCount;

				drawArg.pInstanceBuffer = meshEntryPair.second.pRasterInstanceBuffer;
				drawArg.InstanceCount = meshEntryPair.second.RasterInstances.GetSize();

				drawArg.pMeshletBuffer = meshEntryPair.second.pMeshlets;
				drawArg.MeshletCount = meshEntryPair.second.MeshletCount;
				drawArg.pUniqueIndicesBuffer = meshEntryPair.second.pUniqueIndices;
				drawArg.pPrimitiveIndices = meshEntryPair.second.pPrimitiveIndices;

				if (!meshEntryPair.second.ExtensionGroups.IsEmpty())
				{
					drawArg.ppExtensionGroups = meshEntryPair.second.ExtensionGroups.GetData();
					drawArg.HasExtensions = meshEntryPair.second.HasExtensions;
				}
				else
				{
					drawArg.HasExtensions = false;
				}

				drawArgs.PushBack(drawArg);
			}
		}
	}

	void RenderSystem::UpdateBuffers()
	{
		CommandList* pGraphicsCommandList	= m_pRenderGraph->AcquireGraphicsCopyCommandList();
		CommandList* pComputeCommandList	= m_pRenderGraph->AcquireComputeCopyCommandList();

		//Update Pending Buffer Updates
		{
			ExecutePendingBufferUpdates(pGraphicsCommandList);
		}

		//Update Per Frame Data
		{
			m_PerFrameData.FrameIndex = 0;
			m_PerFrameData.RandomSeed = uint32(Random::Int32(INT32_MIN, INT32_MAX));

			UpdatePerFrameBuffer(pGraphicsCommandList);
		}

		//Update Raster Instance Data
		{
			UpdateRasterInstanceBuffers(pGraphicsCommandList);
		}

		// Update Light Data
		{
			UpdateLightsBuffer(pGraphicsCommandList);
		}

		//Update Empty MaterialData
		{
			UpdateMaterialPropertiesBuffer(pGraphicsCommandList);
		}

		// Perform mesh skinning
		{
			PerformMeshSkinning(pComputeCommandList);
		}

		//Update Acceleration Structures
		if (m_RayTracingEnabled)
		{
			UpdateShaderRecords();
			BuildBLASs(pComputeCommandList);
			UpdateASInstanceBuffers(pComputeCommandList);
			BuildTLAS(pComputeCommandList);
		}
	}

	void RenderSystem::UpdateAnimationBuffers(AnimationComponent& animationComp, MeshEntry& meshEntry)
	{
		// If needed create new buffers
		const uint64 sizeInBytes = animationComp.Pose.GlobalTransforms.GetSize() * sizeof(glm::mat4);
		if (animationComp.Pose.GlobalTransforms.GetSize() > meshEntry.BoneMatrixCount)
		{
			if (meshEntry.pBoneMatrixBuffer)
			{
				m_ResourcesToRemove[m_ModFrameIndex].PushBack(meshEntry.pStagingMatrixBuffer);
				m_ResourcesToRemove[m_ModFrameIndex].PushBack(meshEntry.pBoneMatrixBuffer);
				m_ResourcesToRemove[m_ModFrameIndex].PushBack(meshEntry.pAnimationDescriptorSet);
			}

			BufferDesc matrixBufferDesc;
			matrixBufferDesc.DebugName		= "Matrix Staging Buffer";
			matrixBufferDesc.MemoryType		= EMemoryType::MEMORY_TYPE_CPU_VISIBLE;
			matrixBufferDesc.Flags			= FBufferFlag::BUFFER_FLAG_COPY_SRC;
			matrixBufferDesc.SizeInBytes	= sizeInBytes;

			meshEntry.pStagingMatrixBuffer = RenderAPI::GetDevice()->CreateBuffer(&matrixBufferDesc);

			matrixBufferDesc.DebugName	= "Matrix Buffer";
			matrixBufferDesc.MemoryType	= EMemoryType::MEMORY_TYPE_GPU;
			matrixBufferDesc.Flags		= FBufferFlag::BUFFER_FLAG_COPY_DST | FBufferFlag::BUFFER_FLAG_UNORDERED_ACCESS_BUFFER;

			meshEntry.pBoneMatrixBuffer			= RenderAPI::GetDevice()->CreateBuffer(&matrixBufferDesc);
			meshEntry.BoneMatrixCount			= animationComp.Pose.GlobalTransforms.GetSize();
			meshEntry.pAnimationDescriptorSet	= RenderAPI::GetDevice()->CreateDescriptorSet("Animation Descriptor Set", m_SkinningPipelineLayout.Get(), 0, m_AnimationDescriptorHeap.Get());

			const uint64 offset = 0;
			uint64 size = meshEntry.VertexCount * sizeof(Vertex);
			meshEntry.pAnimationDescriptorSet->WriteBufferDescriptors(&meshEntry.pVertexBuffer,			&offset, &size,			0, 1, EDescriptorType::DESCRIPTOR_TYPE_UNORDERED_ACCESS_BUFFER);
			meshEntry.pAnimationDescriptorSet->WriteBufferDescriptors(&meshEntry.pAnimatedVertexBuffer,	&offset, &size,			1, 1, EDescriptorType::DESCRIPTOR_TYPE_UNORDERED_ACCESS_BUFFER);
			meshEntry.pAnimationDescriptorSet->WriteBufferDescriptors(&meshEntry.pBoneMatrixBuffer,		&offset, &sizeInBytes,	2, 1, EDescriptorType::DESCRIPTOR_TYPE_UNORDERED_ACCESS_BUFFER);
			size = meshEntry.VertexCount * sizeof(VertexJointData);
			meshEntry.pAnimationDescriptorSet->WriteBufferDescriptors(&meshEntry.pVertexWeightsBuffer, &offset, &size, 3, 1, EDescriptorType::DESCRIPTOR_TYPE_UNORDERED_ACCESS_BUFFER);
		}

		// Copy data
		void* pMapped = meshEntry.pStagingMatrixBuffer->Map();
		memcpy(pMapped, animationComp.Pose.GlobalTransforms.GetData(), sizeInBytes);
		meshEntry.pStagingMatrixBuffer->Unmap();

		m_PendingBufferUpdates.PushBack({ meshEntry.pStagingMatrixBuffer, 0, meshEntry.pBoneMatrixBuffer, 0, sizeInBytes });
	}

	void RenderSystem::PerformMeshSkinning(CommandList* pCommandList)
	{
		// TODO: Investigate the best groupsize for us (THIS MUST MATCH THE SHADER-DEFINE)
		constexpr uint32 THREADS_PER_WORKGROUP = 32;

		PipelineState* pPipeline = PipelineStateManager::GetPipelineState(m_SkinningPipelineID);
		VALIDATE(pPipeline != nullptr);

		for (MeshEntry* pMeshEntry : m_AnimationsToUpdate)
		{
			pCommandList->BindDescriptorSetCompute(pMeshEntry->pAnimationDescriptorSet, m_SkinningPipelineLayout.Get(), 0);
			pCommandList->BindComputePipeline(pPipeline);

			const uint32 vertexCount = pMeshEntry->VertexCount;
			pCommandList->SetConstantRange(m_SkinningPipelineLayout.Get(), FShaderStageFlag::SHADER_STAGE_FLAG_COMPUTE_SHADER, &vertexCount, sizeof(uint32), 0);

			const uint32 workGroupCount = std::max<uint32>((uint32)AlignUp(vertexCount, THREADS_PER_WORKGROUP) / THREADS_PER_WORKGROUP, 1u);
			pCommandList->Dispatch(workGroupCount, 1, 1);
		}

		m_AnimationsToUpdate.clear();
	}

	void RenderSystem::ExecutePendingBufferUpdates(CommandList* pCommandList)
	{
		if (!m_PendingBufferUpdates.IsEmpty())
		{
			for (uint32 i = 0; i < m_PendingBufferUpdates.GetSize(); i++)
			{
				const PendingBufferUpdate& pendingUpdate = m_PendingBufferUpdates[i];
				pCommandList->CopyBuffer(pendingUpdate.pSrcBuffer, pendingUpdate.SrcOffset, pendingUpdate.pDstBuffer, pendingUpdate.DstOffset, pendingUpdate.SizeInBytes);
			}

			m_PendingBufferUpdates.Clear();
		}
	}

	void RenderSystem::UpdateRasterInstanceBuffers(CommandList* pCommandList)
	{
		for (MeshEntry* pDirtyInstanceBufferEntry : m_DirtyRasterInstanceBuffers)
		{
			//Raster Instances
			{
				uint32 requiredBufferSize = pDirtyInstanceBufferEntry->RasterInstances.GetSize() * sizeof(Instance);

				Buffer* pStagingBuffer = pDirtyInstanceBufferEntry->ppRasterInstanceStagingBuffers[m_ModFrameIndex];

				if (pStagingBuffer == nullptr || pStagingBuffer->GetDesc().SizeInBytes < requiredBufferSize)
				{
					if (pStagingBuffer != nullptr)
						m_ResourcesToRemove[m_ModFrameIndex].PushBack(pStagingBuffer);

					BufferDesc bufferDesc = {};
					bufferDesc.DebugName	= "Raster Instance Staging Buffer";
					bufferDesc.MemoryType	= EMemoryType::MEMORY_TYPE_CPU_VISIBLE;
					bufferDesc.Flags		= FBufferFlag::BUFFER_FLAG_COPY_SRC;
					bufferDesc.SizeInBytes	= requiredBufferSize;

					pStagingBuffer = RenderAPI::GetDevice()->CreateBuffer(&bufferDesc);
					pDirtyInstanceBufferEntry->ppRasterInstanceStagingBuffers[m_ModFrameIndex] = pStagingBuffer;
				}

				void* pMapped = pStagingBuffer->Map();
				memcpy(pMapped, pDirtyInstanceBufferEntry->RasterInstances.GetData(), requiredBufferSize);
				pStagingBuffer->Unmap();

				if (pDirtyInstanceBufferEntry->pRasterInstanceBuffer == nullptr || pDirtyInstanceBufferEntry->pRasterInstanceBuffer->GetDesc().SizeInBytes < requiredBufferSize)
				{
					if (pDirtyInstanceBufferEntry->pRasterInstanceBuffer != nullptr)
						m_ResourcesToRemove[m_ModFrameIndex].PushBack(pDirtyInstanceBufferEntry->pRasterInstanceBuffer);

					BufferDesc bufferDesc = {};
					bufferDesc.DebugName		= "Raster Instance Buffer";
					bufferDesc.MemoryType		= EMemoryType::MEMORY_TYPE_GPU;
					bufferDesc.Flags			= FBufferFlag::BUFFER_FLAG_COPY_DST | FBufferFlag::BUFFER_FLAG_UNORDERED_ACCESS_BUFFER | FBufferFlag::BUFFER_FLAG_CONSTANT_BUFFER;
					bufferDesc.SizeInBytes		= requiredBufferSize;

					pDirtyInstanceBufferEntry->pRasterInstanceBuffer = RenderAPI::GetDevice()->CreateBuffer(&bufferDesc);
				}

				pCommandList->CopyBuffer(pStagingBuffer, 0, pDirtyInstanceBufferEntry->pRasterInstanceBuffer, 0, requiredBufferSize);
			}
		}

		m_DirtyRasterInstanceBuffers.clear();
	}

	void RenderSystem::UpdatePerFrameBuffer(CommandList* pCommandList)
	{
		Buffer* pPerFrameStagingBuffer = m_ppPerFrameStagingBuffers[m_ModFrameIndex];

		void* pMapped = pPerFrameStagingBuffer->Map();
		memcpy(pMapped, &m_PerFrameData, sizeof(PerFrameBuffer));
		pPerFrameStagingBuffer->Unmap();

		pCommandList->CopyBuffer(pPerFrameStagingBuffer, 0, m_pPerFrameBuffer, 0, sizeof(PerFrameBuffer));
	}

	void RenderSystem::UpdateMaterialPropertiesBuffer(CommandList* pCommandList)
	{
		if (m_MaterialsPropertiesBufferDirty)
		{
			uint32 requiredBufferSize = m_MaterialProperties.GetSize() * sizeof(MaterialProperties);

			Buffer* pStagingBuffer = m_ppStaticStagingInstanceBuffers[m_ModFrameIndex];

			if (pStagingBuffer == nullptr || pStagingBuffer->GetDesc().SizeInBytes < requiredBufferSize)
			{
				if (pStagingBuffer != nullptr) m_ResourcesToRemove[m_ModFrameIndex].PushBack(pStagingBuffer);

				BufferDesc bufferDesc = {};
				bufferDesc.DebugName	= "Material Properties Staging Buffer";
				bufferDesc.MemoryType	= EMemoryType::MEMORY_TYPE_CPU_VISIBLE;
				bufferDesc.Flags		= FBufferFlag::BUFFER_FLAG_COPY_SRC;
				bufferDesc.SizeInBytes	= requiredBufferSize;

				pStagingBuffer = RenderAPI::GetDevice()->CreateBuffer(&bufferDesc);
				m_ppStaticStagingInstanceBuffers[m_ModFrameIndex] = pStagingBuffer;
			}

			void* pMapped = pStagingBuffer->Map();
			memcpy(pMapped, m_MaterialProperties.GetData(), requiredBufferSize);
			pStagingBuffer->Unmap();

			if (m_pMaterialParametersBuffer == nullptr || m_pMaterialParametersBuffer->GetDesc().SizeInBytes < requiredBufferSize)
			{
				if (m_pMaterialParametersBuffer != nullptr) m_ResourcesToRemove[m_ModFrameIndex].PushBack(m_pMaterialParametersBuffer);

				BufferDesc bufferDesc = {};
				bufferDesc.DebugName	= "Material Properties Buffer";
				bufferDesc.MemoryType	= EMemoryType::MEMORY_TYPE_GPU;
				bufferDesc.Flags		= FBufferFlag::BUFFER_FLAG_COPY_DST | FBufferFlag::BUFFER_FLAG_UNORDERED_ACCESS_BUFFER;
				bufferDesc.SizeInBytes	= requiredBufferSize;

				m_pMaterialParametersBuffer = RenderAPI::GetDevice()->CreateBuffer(&bufferDesc);
			}

			pCommandList->CopyBuffer(pStagingBuffer, 0, m_pMaterialParametersBuffer, 0, requiredBufferSize);

			m_MaterialsPropertiesBufferDirty = false;
		}
	}

	void RenderSystem::UpdateShaderRecords()
	{
		if (m_SBTRecordsDirty)
		{
			m_SBTRecords.Clear();

			for (MeshAndInstancesMap::iterator meshAndInstancesIt = m_MeshAndInstancesMap.begin(); meshAndInstancesIt != m_MeshAndInstancesMap.end(); meshAndInstancesIt++)
			{
				uint32 shaderRecordOffset = m_SBTRecords.GetSize();

				for (AccelerationStructureInstance& asInstance : meshAndInstancesIt->second.ASInstances)
				{
					asInstance.SBTRecordOffset = shaderRecordOffset;
				}

				m_SBTRecords.PushBack(meshAndInstancesIt->second.ShaderRecord);
				m_DirtyASInstanceBuffers.insert(&meshAndInstancesIt->second);
			}

			m_SBTRecordsDirty = false;
			m_TLASDirty = true;
			m_RenderGraphSBTRecordsDirty = true;
		}
	}

	void RenderSystem::BuildBLASs(CommandList* pCommandList)
	{
		if (!m_DirtyBLASs.empty())
		{
			for (MeshEntry* pDirtyBLAS : m_DirtyBLASs)
			{
				//We assume that VertexCount/PrimitiveCount does not change and thus do not check if we need to recreate them

				bool update = true;

				if (pDirtyBLAS->pBLAS == nullptr)
				{
					update = false;

					AccelerationStructureDesc blasCreateDesc = {};
					blasCreateDesc.DebugName		= "BLAS";
					blasCreateDesc.Type				= EAccelerationStructureType::ACCELERATION_STRUCTURE_TYPE_BOTTOM;
					blasCreateDesc.Flags			= FAccelerationStructureFlag::ACCELERATION_STRUCTURE_FLAG_ALLOW_UPDATE;
					blasCreateDesc.MaxTriangleCount = pDirtyBLAS->IndexCount / 3;
					blasCreateDesc.MaxVertexCount	= pDirtyBLAS->VertexCount;
					blasCreateDesc.AllowsTransform	= false;

					pDirtyBLAS->pBLAS = RenderAPI::GetDevice()->CreateAccelerationStructure(&blasCreateDesc);
				}

				BuildBottomLevelAccelerationStructureDesc blasBuildDesc = {};
				blasBuildDesc.pAccelerationStructure	= pDirtyBLAS->pBLAS;
				blasBuildDesc.Flags						= FAccelerationStructureFlag::ACCELERATION_STRUCTURE_FLAG_ALLOW_UPDATE;
				if (pDirtyBLAS->pAnimatedVertexBuffer)
				{
					blasBuildDesc.pVertexBuffer = pDirtyBLAS->pAnimatedVertexBuffer;
				}
				else
				{
					blasBuildDesc.pVertexBuffer = pDirtyBLAS->pVertexBuffer;
				}

				blasBuildDesc.FirstVertexIndex		= 0;
				blasBuildDesc.VertexStride			= sizeof(Vertex);
				blasBuildDesc.pIndexBuffer			= pDirtyBLAS->pIndexBuffer;
				blasBuildDesc.IndexBufferByteOffset	= 0;
				blasBuildDesc.TriangleCount			= pDirtyBLAS->IndexCount / 3;
				blasBuildDesc.pTransformBuffer		= nullptr;
				blasBuildDesc.TransformByteOffset	= 0;
				blasBuildDesc.Update				= update;

				pCommandList->BuildBottomLevelAccelerationStructure(&blasBuildDesc);

				uint64 blasAddress = pDirtyBLAS->pBLAS->GetDeviceAdress();
				for (AccelerationStructureInstance& asInstance : pDirtyBLAS->ASInstances)
				{
					asInstance.AccelerationStructureAddress = blasAddress;
				}

				m_DirtyASInstanceBuffers.insert(pDirtyBLAS);
			}

			//This is required to sync up BLAS building with TLAS building, to make sure that the BLAS is built before the TLAS
			PipelineMemoryBarrierDesc memoryBarrier = {};
			memoryBarrier.SrcMemoryAccessFlags = FMemoryAccessFlag::MEMORY_ACCESS_FLAG_MEMORY_WRITE;
			memoryBarrier.DstMemoryAccessFlags = FMemoryAccessFlag::MEMORY_ACCESS_FLAG_MEMORY_READ;
			pCommandList->PipelineMemoryBarriers(FPipelineStageFlag::PIPELINE_STAGE_FLAG_TOP, FPipelineStageFlag::PIPELINE_STAGE_FLAG_COPY, &memoryBarrier, 1);

			m_DirtyBLASs.clear();
		}
	}

	void RenderSystem::UpdateASInstanceBuffers(CommandList* pCommandList)
	{
		if (!m_DirtyASInstanceBuffers.empty())
		{
			//AS Instances
			for (MeshEntry* pDirtyInstanceBufferEntry : m_DirtyASInstanceBuffers)
			{
				uint32 requiredBufferSize = pDirtyInstanceBufferEntry->ASInstances.GetSize() * sizeof(AccelerationStructureInstance);

				Buffer* pStagingBuffer = pDirtyInstanceBufferEntry->ppASInstanceStagingBuffers[m_ModFrameIndex];

				if (pStagingBuffer == nullptr || pStagingBuffer->GetDesc().SizeInBytes < requiredBufferSize)
				{
					if (pStagingBuffer != nullptr) m_ResourcesToRemove[m_ModFrameIndex].PushBack(pStagingBuffer);

					BufferDesc bufferDesc = {};
					bufferDesc.DebugName = "AS Instance Staging Buffer";
					bufferDesc.MemoryType = EMemoryType::MEMORY_TYPE_CPU_VISIBLE;
					bufferDesc.Flags = FBufferFlag::BUFFER_FLAG_COPY_SRC;
					bufferDesc.SizeInBytes = requiredBufferSize;

					pStagingBuffer = RenderAPI::GetDevice()->CreateBuffer(&bufferDesc);
					pDirtyInstanceBufferEntry->ppASInstanceStagingBuffers[m_ModFrameIndex] = pStagingBuffer;
				}

				void* pMapped = pStagingBuffer->Map();
				memcpy(pMapped, pDirtyInstanceBufferEntry->ASInstances.GetData(), requiredBufferSize);
				pStagingBuffer->Unmap();

				if (pDirtyInstanceBufferEntry->pASInstanceBuffer == nullptr || pDirtyInstanceBufferEntry->pASInstanceBuffer->GetDesc().SizeInBytes < requiredBufferSize)
				{
					if (pDirtyInstanceBufferEntry->pASInstanceBuffer != nullptr) m_ResourcesToRemove[m_ModFrameIndex].PushBack(pDirtyInstanceBufferEntry->pASInstanceBuffer);

					BufferDesc bufferDesc = {};
					bufferDesc.DebugName = "AS Instance Buffer";
					bufferDesc.MemoryType = EMemoryType::MEMORY_TYPE_GPU;
					bufferDesc.Flags = FBufferFlag::BUFFER_FLAG_COPY_DST | FBufferFlag::BUFFER_FLAG_COPY_SRC;
					bufferDesc.SizeInBytes = requiredBufferSize;

					pDirtyInstanceBufferEntry->pASInstanceBuffer = RenderAPI::GetDevice()->CreateBuffer(&bufferDesc);
				}

				pCommandList->CopyBuffer(pStagingBuffer, 0, pDirtyInstanceBufferEntry->pASInstanceBuffer, 0, requiredBufferSize);
			}

			PipelineMemoryBarrierDesc memoryBarrier = {};
			memoryBarrier.SrcMemoryAccessFlags = FMemoryAccessFlag::MEMORY_ACCESS_FLAG_MEMORY_WRITE;
			memoryBarrier.DstMemoryAccessFlags = FMemoryAccessFlag::MEMORY_ACCESS_FLAG_MEMORY_READ;
			pCommandList->PipelineMemoryBarriers(FPipelineStageFlag::PIPELINE_STAGE_FLAG_COPY, FPipelineStageFlag::PIPELINE_STAGE_FLAG_ACCELERATION_STRUCTURE_BUILD, &memoryBarrier, 1);

			m_DirtyASInstanceBuffers.clear();
		}
	}

	void RenderSystem::BuildTLAS(CommandList* pCommandList)
	{
		if (m_TLASDirty)
		{
			m_TLASDirty = false;
			m_CompleteInstanceBufferPendingCopies.Clear();

			uint32 newInstanceCount = 0;

			for (MeshAndInstancesMap::const_iterator meshAndInstancesIt = m_MeshAndInstancesMap.begin(); meshAndInstancesIt != m_MeshAndInstancesMap.end(); meshAndInstancesIt++)
			{
				uint32 instanceCount = meshAndInstancesIt->second.ASInstances.GetSize();

				PendingBufferUpdate copyToCompleteInstanceBuffer = {};
				copyToCompleteInstanceBuffer.pSrcBuffer		= meshAndInstancesIt->second.pASInstanceBuffer;
				copyToCompleteInstanceBuffer.SrcOffset		= 0;
				copyToCompleteInstanceBuffer.DstOffset		= newInstanceCount * sizeof(AccelerationStructureInstance);
				copyToCompleteInstanceBuffer.SizeInBytes	= instanceCount * sizeof(AccelerationStructureInstance);
				m_CompleteInstanceBufferPendingCopies.PushBack(copyToCompleteInstanceBuffer);

				newInstanceCount += instanceCount;
			}

			if (newInstanceCount == 0)
				return;

			uint32 requiredCompleteInstancesBufferSize = newInstanceCount * sizeof(AccelerationStructureInstance);

			if (m_pCompleteInstanceBuffer == nullptr || m_pCompleteInstanceBuffer->GetDesc().SizeInBytes < requiredCompleteInstancesBufferSize)
			{
				if (m_pCompleteInstanceBuffer != nullptr) m_ResourcesToRemove[m_ModFrameIndex].PushBack(m_pCompleteInstanceBuffer);

				BufferDesc bufferDesc = {};
				bufferDesc.DebugName	= "Complete Instance Buffer";
				bufferDesc.MemoryType	= EMemoryType::MEMORY_TYPE_GPU;
				bufferDesc.Flags		= FBufferFlag::BUFFER_FLAG_COPY_DST | FBufferFlag::BUFFER_FLAG_RAY_TRACING;
				bufferDesc.SizeInBytes	= requiredCompleteInstancesBufferSize;

				m_pCompleteInstanceBuffer = RenderAPI::GetDevice()->CreateBuffer(&bufferDesc);
			}

			for (const PendingBufferUpdate& pendingUpdate : m_CompleteInstanceBufferPendingCopies)
			{
				pCommandList->CopyBuffer(pendingUpdate.pSrcBuffer, pendingUpdate.SrcOffset, m_pCompleteInstanceBuffer, pendingUpdate.DstOffset, pendingUpdate.SizeInBytes);
			}

			if (m_MeshAndInstancesMap.empty())
				return;

			bool update = true;

			//Recreate TLAS completely if oldInstanceCount != newInstanceCount
			if (m_MaxInstances < newInstanceCount)
			{
				if (m_pTLAS != nullptr) m_ResourcesToRemove[m_ModFrameIndex].PushBack(m_pTLAS);

				m_MaxInstances = newInstanceCount;

				AccelerationStructureDesc createTLASDesc = {};
				createTLASDesc.DebugName		= "TLAS";
				createTLASDesc.Type				= EAccelerationStructureType::ACCELERATION_STRUCTURE_TYPE_TOP;
				createTLASDesc.Flags			= FAccelerationStructureFlag::ACCELERATION_STRUCTURE_FLAG_ALLOW_UPDATE;
				createTLASDesc.InstanceCount	= m_MaxInstances;

				m_pTLAS = RenderAPI::GetDevice()->CreateAccelerationStructure(&createTLASDesc);

				update = false;

				m_TLASResourceDirty = true;
			}

			if (m_pTLAS != nullptr)
			{
				BuildTopLevelAccelerationStructureDesc buildTLASDesc = {};
				buildTLASDesc.pAccelerationStructure	= m_pTLAS;
				buildTLASDesc.Flags						= FAccelerationStructureFlag::ACCELERATION_STRUCTURE_FLAG_ALLOW_UPDATE;
				buildTLASDesc.Update					= update;
				buildTLASDesc.pInstanceBuffer			= m_pCompleteInstanceBuffer;
				buildTLASDesc.InstanceCount				= newInstanceCount;

				pCommandList->BuildTopLevelAccelerationStructure(&buildTLASDesc);
			}
		}
	}

	void RenderSystem::UpdatePointLightTextureResource()
	{
		uint32 pointLightCount = m_PointLights.GetSize();
		if (pointLightCount == m_CubeTextures.GetSize())
			return;

		bool needUpdate = m_RemoveTexturesOnDeletion;

		constexpr uint32 CUBE_FACE_COUNT = 6;
		if (pointLightCount > m_CubeTextures.GetSize())
		{
			GraphicsDevice* pGraphicsDevice = RenderAPI::GetDevice();
			uint32 diff = pointLightCount - m_CubeTextures.GetSize();

			// TODO: Create inteface for changing resolution
			const uint32 width = 512; 
			const uint32 height = 512;

			uint32 prevSubImageCount = m_CubeSubImageTextureViews.GetSize();
			m_CubeSubImageTextureViews.Resize(prevSubImageCount + CUBE_FACE_COUNT * diff);

			for (uint32 c = 0; c < diff; c++)
			{
				// Create cube texture
				TextureDesc cubeTexDesc = {};
				cubeTexDesc.DebugName = "PointLight Texture Cube " + std::to_string(c);
				cubeTexDesc.MemoryType = EMemoryType::MEMORY_TYPE_GPU;
				cubeTexDesc.Format = EFormat::FORMAT_D24_UNORM_S8_UINT;
				cubeTexDesc.Type = ETextureType::TEXTURE_TYPE_2D;
				cubeTexDesc.Flags = FTextureFlag::TEXTURE_FLAG_DEPTH_STENCIL | FTextureFlag::TEXTURE_FLAG_SHADER_RESOURCE | FTextureFlag::TEXTURE_FLAG_CUBE_COMPATIBLE;
				cubeTexDesc.Width = width;
				cubeTexDesc.Height = height;
				cubeTexDesc.Depth = 1U;
				cubeTexDesc.ArrayCount = 6;
				cubeTexDesc.Miplevels = 1;
				cubeTexDesc.SampleCount = 1;

				Texture* pCubeTexture = pGraphicsDevice->CreateTexture(&cubeTexDesc);
				m_CubeTextures.PushBack(pCubeTexture);

				// Create cube texture view
				TextureViewDesc cubeTexViewDesc = {};
				cubeTexViewDesc.DebugName = "PointLight Texture Cube View " + std::to_string(c);
				cubeTexViewDesc.pTexture = pCubeTexture;
				cubeTexViewDesc.Flags = FTextureViewFlag::TEXTURE_VIEW_FLAG_DEPTH_STENCIL | FTextureViewFlag::TEXTURE_VIEW_FLAG_SHADER_RESOURCE;
				cubeTexViewDesc.Format = cubeTexDesc.Format;
				cubeTexViewDesc.Type = ETextureViewType::TEXTURE_VIEW_TYPE_CUBE;
				cubeTexViewDesc.MiplevelCount = 1;
				cubeTexViewDesc.ArrayCount = 6;
				cubeTexViewDesc.Miplevel = 0U;
				cubeTexViewDesc.ArrayIndex = 0U;

				m_CubeTextureViews.PushBack(pGraphicsDevice->CreateTextureView(&cubeTexViewDesc)); // Used for reading from CubeTexture

				// Create per face texture views
				TextureViewDesc subImageTextureViewDesc = {};
				subImageTextureViewDesc.pTexture = pCubeTexture;
				subImageTextureViewDesc.Flags = FTextureViewFlag::TEXTURE_VIEW_FLAG_DEPTH_STENCIL;
				subImageTextureViewDesc.Format = cubeTexDesc.Format;
				subImageTextureViewDesc.Type = ETextureViewType::TEXTURE_VIEW_TYPE_2D;
				subImageTextureViewDesc.Miplevel = cubeTexViewDesc.Miplevel;
				subImageTextureViewDesc.MiplevelCount = cubeTexViewDesc.MiplevelCount;
				subImageTextureViewDesc.ArrayCount = 1;

				TextureView** ppSubImageView = &m_CubeSubImageTextureViews[prevSubImageCount + (CUBE_FACE_COUNT) * c];
				for (uint32 si = 0; si < CUBE_FACE_COUNT; si++)
				{
					subImageTextureViewDesc.DebugName = "PointLight Sub Image Texture View " + std::to_string(si);
					subImageTextureViewDesc.ArrayIndex = si;

					(*ppSubImageView) = pGraphicsDevice->CreateTextureView(&subImageTextureViewDesc); // Used for writing to CubeTexture
					ppSubImageView++;
				}

				needUpdate = true;
			}
		}
		else if (pointLightCount < m_CubeTextures.GetSize())
		{
			if (m_RemoveTexturesOnDeletion)
			{
				uint32 diff =  m_CubeTextures.GetSize() - pointLightCount;

				TArray<DeviceChild*>& resourcesToRemove = m_ResourcesToRemove[m_ModFrameIndex];

				// Remove Cube Texture Context for removed pointlights
				for (uint32 r = 0; r < diff; r++)
				{
					resourcesToRemove.PushBack(m_CubeTextures.GetBack());
					m_CubeTextures.PopBack();

					resourcesToRemove.PushBack(m_CubeTextureViews.GetBack());
					m_CubeTextureViews.PopBack();

					for (uint32 f = 0; f < CUBE_FACE_COUNT && !m_CubeSubImageTextureViews.IsEmpty(); f++)
					{
						resourcesToRemove.PushBack(m_CubeSubImageTextureViews.GetBack());
						m_CubeSubImageTextureViews.PopBack();
					}
				}
			}
		}

		/*
			If textures are not removed on pointlight deletion(m_RemoveTexturesOnDeletion == false), updates are only needed when new point light textures are added
		*/
		if (needUpdate)
		{
			uint32 texturesExisting = m_CubeTextures.GetSize();
			TArray<Sampler*> nearestSamplers(texturesExisting, Sampler::GetNearestSampler());
			ResourceUpdateDesc resourceUpdateDesc = {};
			resourceUpdateDesc.ResourceName = SCENE_POINT_SHADOWMAPS;
			resourceUpdateDesc.ExternalTextureUpdate.ppTextures							= m_CubeTextures.GetData();
			resourceUpdateDesc.ExternalTextureUpdate.ppTextureViews						= m_CubeTextureViews.GetData();
			resourceUpdateDesc.ExternalTextureUpdate.Count								= texturesExisting;
			resourceUpdateDesc.ExternalTextureUpdate.ppPerSubImageTextureViews			= m_CubeSubImageTextureViews.GetData();
			resourceUpdateDesc.ExternalTextureUpdate.PerImageSubImageTextureViewCount	= CUBE_FACE_COUNT;
			resourceUpdateDesc.ExternalTextureUpdate.ppSamplers							= nearestSamplers.GetData();
			m_pRenderGraph->UpdateResource(&resourceUpdateDesc);
		}
	}

	void RenderSystem::UpdateLightsBuffer(CommandList* pCommandList)
	{
		// Light Buffer Initilization
		if (m_LightsResourceDirty)
		{
			// Resource only needs to be updated if new buffers are allocated
			m_LightsResourceDirty = false;

			size_t pointLightCount			= m_PointLights.GetSize();
			size_t dirLightBufferSize		= sizeof(LightBuffer);
			size_t pointLightsBufferSize	= sizeof(PointLight) * pointLightCount;
			size_t lightBufferSize			= dirLightBufferSize + pointLightsBufferSize;

			// Set point light count
			m_LightBufferData.PointLightCount = float32(pointLightCount);

			Buffer* pCurrentStagingBuffer = m_ppLightsStagingBuffer[m_ModFrameIndex];

			if (pCurrentStagingBuffer == nullptr || pCurrentStagingBuffer->GetDesc().SizeInBytes < lightBufferSize)
			{
				if (pCurrentStagingBuffer != nullptr) m_ResourcesToRemove[m_ModFrameIndex].PushBack(pCurrentStagingBuffer);

				BufferDesc lightCopyBufferDesc = {};
				lightCopyBufferDesc.DebugName		= "Lights Copy Buffer";
				lightCopyBufferDesc.MemoryType		= EMemoryType::MEMORY_TYPE_CPU_VISIBLE;
				lightCopyBufferDesc.Flags			= FBufferFlag::BUFFER_FLAG_COPY_SRC;
				lightCopyBufferDesc.SizeInBytes		= lightBufferSize;

				pCurrentStagingBuffer = RenderAPI::GetDevice()->CreateBuffer(&lightCopyBufferDesc);
				m_ppLightsStagingBuffer[m_ModFrameIndex] = pCurrentStagingBuffer;
			}

			void* pMapped = pCurrentStagingBuffer->Map();
			memcpy(pMapped, &m_LightBufferData, dirLightBufferSize);
			if (pointLightsBufferSize > 0) memcpy((uint8*)pMapped + dirLightBufferSize, m_PointLights.GetData(), pointLightsBufferSize);
			pCurrentStagingBuffer->Unmap();

			if (m_pLightsBuffer == nullptr || m_pLightsBuffer->GetDesc().SizeInBytes < lightBufferSize)
			{
				if (m_pLightsBuffer != nullptr) m_ResourcesToRemove[m_ModFrameIndex].PushBack(m_pLightsBuffer);

				BufferDesc lightBufferDesc = {};
				lightBufferDesc.DebugName		= "Lights Buffer";
				lightBufferDesc.MemoryType		= EMemoryType::MEMORY_TYPE_GPU;
				lightBufferDesc.Flags			= FBufferFlag::BUFFER_FLAG_UNORDERED_ACCESS_BUFFER | FBufferFlag::BUFFER_FLAG_COPY_DST;
				lightBufferDesc.SizeInBytes		= lightBufferSize;

				m_pLightsBuffer = RenderAPI::GetDevice()->CreateBuffer(&lightBufferDesc);
				m_LightsResourceDirty = true;

			}

			pCommandList->CopyBuffer(pCurrentStagingBuffer, 0, m_pLightsBuffer, 0, lightBufferSize);
		}
	}

	void RenderSystem::UpdateRenderGraph()
	{
		//Should we check for Draw Args to be removed here?

		if (!m_DirtyDrawArgs.empty())
		{
			for (uint32 drawArgMask : m_DirtyDrawArgs)
			{
				TArray<DrawArg> drawArgs;
				CreateDrawArgs(drawArgs, drawArgMask);

				//Create Resource Update for RenderGraph
				ResourceUpdateDesc resourceUpdateDesc					= {};
				resourceUpdateDesc.ResourceName							= SCENE_DRAW_ARGS;
				resourceUpdateDesc.ExternalDrawArgsUpdate.DrawArgsMask	= drawArgMask;
				resourceUpdateDesc.ExternalDrawArgsUpdate.pDrawArgs		= drawArgs.GetData();
				resourceUpdateDesc.ExternalDrawArgsUpdate.Count			= drawArgs.GetSize();

				m_pRenderGraph->UpdateResource(&resourceUpdateDesc);
			}

			m_DirtyDrawArgs.clear();
		}

		if (m_RenderGraphSBTRecordsDirty)
		{
			if (!m_SBTRecords.IsEmpty())
			{
				m_pRenderGraph->UpdateGlobalSBT(m_SBTRecords);
			}

			m_RenderGraphSBTRecordsDirty = false;
		}

		if (m_PerFrameResourceDirty)
		{
			ResourceUpdateDesc resourceUpdateDesc				= {};
			resourceUpdateDesc.ResourceName						= PER_FRAME_BUFFER;
			resourceUpdateDesc.ExternalBufferUpdate.ppBuffer	= &m_pPerFrameBuffer;
			resourceUpdateDesc.ExternalBufferUpdate.Count		= 1;

			m_pRenderGraph->UpdateResource(&resourceUpdateDesc);

			m_PerFrameResourceDirty = false;
		}

		// Trigger LightRenderer
		if (!m_PointLightTextureUpdateQueue.IsEmpty())
		{
			m_pLightRenderer->PrepareTextureUpdates(m_PointLightTextureUpdateQueue);
			m_PointLightTextureUpdateQueue.Clear();
			m_pRenderGraph->TriggerRenderStage("RENDER_STAGE_LIGHT");
		}

		if (m_LightsResourceDirty || m_PointLightDirty)
		{
			ResourceUpdateDesc resourceUpdateDesc = {};
			resourceUpdateDesc.ResourceName						= SCENE_LIGHTS_BUFFER;
			resourceUpdateDesc.ExternalBufferUpdate.ppBuffer	= &m_pLightsBuffer;
			resourceUpdateDesc.ExternalBufferUpdate.Count		= 1;
			m_pRenderGraph->UpdateResource(&resourceUpdateDesc);

			if (m_PointLightDirty)
			{
				UpdatePointLightTextureResource();
				m_PointLightDirty = false;
			}

			m_LightsResourceDirty = false;
		}

		if (m_MaterialsResourceDirty)
		{
			ResourceUpdateDesc resourceUpdateDesc				= {};
			resourceUpdateDesc.ResourceName						= SCENE_MAT_PARAM_BUFFER;
			resourceUpdateDesc.ExternalBufferUpdate.ppBuffer	= &m_pMaterialParametersBuffer;
			resourceUpdateDesc.ExternalBufferUpdate.Count		= 1;

			m_pRenderGraph->UpdateResource(&resourceUpdateDesc);

			TArray<Sampler*> linearSamplers(m_AlbedoMaps.GetSize(), Sampler::GetLinearSampler());

			ResourceUpdateDesc albedoMapsUpdateDesc = {};
			albedoMapsUpdateDesc.ResourceName							= SCENE_ALBEDO_MAPS;
			albedoMapsUpdateDesc.ExternalTextureUpdate.ppTextures		= m_AlbedoMaps.GetData();
			albedoMapsUpdateDesc.ExternalTextureUpdate.ppTextureViews	= m_AlbedoMapViews.GetData();
			albedoMapsUpdateDesc.ExternalTextureUpdate.ppSamplers		= linearSamplers.GetData();
			albedoMapsUpdateDesc.ExternalTextureUpdate.Count			= m_AlbedoMaps.GetSize();

			ResourceUpdateDesc normalMapsUpdateDesc = {};
			normalMapsUpdateDesc.ResourceName							= SCENE_NORMAL_MAPS;
			normalMapsUpdateDesc.ExternalTextureUpdate.ppTextures		= m_NormalMaps.GetData();
			normalMapsUpdateDesc.ExternalTextureUpdate.ppTextureViews	= m_NormalMapViews.GetData();
			normalMapsUpdateDesc.ExternalTextureUpdate.ppSamplers		= linearSamplers.GetData();
			normalMapsUpdateDesc.ExternalTextureUpdate.Count			= m_NormalMapViews.GetSize();

			ResourceUpdateDesc combinedMaterialMapsUpdateDesc = {};
			combinedMaterialMapsUpdateDesc.ResourceName								= SCENE_COMBINED_MATERIAL_MAPS;
			combinedMaterialMapsUpdateDesc.ExternalTextureUpdate.ppTextures			= m_CombinedMaterialMaps.GetData();
			combinedMaterialMapsUpdateDesc.ExternalTextureUpdate.ppTextureViews		= m_CombinedMaterialMapViews.GetData();
			combinedMaterialMapsUpdateDesc.ExternalTextureUpdate.ppSamplers			= linearSamplers.GetData();
			combinedMaterialMapsUpdateDesc.ExternalTextureUpdate.Count				= m_CombinedMaterialMaps.GetSize();

			m_pRenderGraph->UpdateResource(&albedoMapsUpdateDesc);
			m_pRenderGraph->UpdateResource(&normalMapsUpdateDesc);
			m_pRenderGraph->UpdateResource(&combinedMaterialMapsUpdateDesc);

			m_MaterialsResourceDirty = false;
		}

		if (m_RayTracingEnabled)
		{
			if (m_TLASResourceDirty)
			{
				//Create Resource Update for RenderGraph
				ResourceUpdateDesc resourceUpdateDesc					= {};
				resourceUpdateDesc.ResourceName							= SCENE_TLAS;
				resourceUpdateDesc.ExternalAccelerationStructure.pTLAS	= m_pTLAS;

				m_pRenderGraph->UpdateResource(&resourceUpdateDesc);

				m_TLASResourceDirty = false;
			}
		}
	}
}<|MERGE_RESOLUTION|>--- conflicted
+++ resolved
@@ -196,7 +196,6 @@
 				renderGraphDesc.CustomRenderers.PushBack(m_pLineRenderer);
 			}
 
-<<<<<<< HEAD
 			// Add paint mask renderer to the custom renderers inside the render graph.
 			{
 				m_pPaintMaskRenderer = DBG_NEW PaintMaskRenderer();
@@ -205,7 +204,6 @@
 				renderGraphDesc.CustomRenderers.PushBack(m_pPaintMaskRenderer);
 			}
 			
-=======
 			// Light Renderer
 			{
 				m_pLightRenderer = DBG_NEW LightRenderer();
@@ -215,7 +213,6 @@
 			}
 
 
->>>>>>> 1b6b95e4
 			//GUI Renderer
 			{
 				ICustomRenderer* pGUIRenderer = GUIApplication::GetRenderer();
@@ -353,11 +350,8 @@
 			}
 		}
 
-<<<<<<< HEAD
 		SAFEDELETE(m_pLineRenderer);
 		SAFEDELETE(m_pPaintMaskRenderer);
-=======
-		SAFEDELETE(m_pLineRenderer); 
 		SAFEDELETE(m_pLightRenderer);
 
 		// Remove Pointlight Texture and Texture Views
@@ -371,7 +365,6 @@
 		{
 			SAFERELEASE(m_CubeSubImageTextureViews[f]);
 		}
->>>>>>> 1b6b95e4
 
 		SAFERELEASE(m_pTLAS);
 		SAFERELEASE(m_pCompleteInstanceBuffer);
