#include "Game/ECS/Systems/Rendering/RenderSystem.h"

#include "Rendering/Core/API/GraphicsDevice.h"
#include "Rendering/Core/API/CommandAllocator.h"
#include "Rendering/Core/API/CommandQueue.h"
#include "Rendering/Core/API/CommandList.h"
#include "Rendering/Core/API/SwapChain.h"
#include "Rendering/Core/API/Texture.h"
#include "Rendering/Core/API/TextureView.h"
#include "Rendering/Core/API/AccelerationStructure.h"
#include "Rendering/RenderAPI.h"
#include "Rendering/RenderGraph.h"
#include "Rendering/RenderGraphSerializer.h"
#include "Rendering/ImGuiRenderer.h"
#include "Rendering/EntityMaskManager.h"
#include "Rendering/LineRenderer.h"
#include "Rendering/PaintMaskRenderer.h"
#include "Rendering/StagingBufferCache.h"

#include "Application/API/Window.h"
#include "Application/API/CommonApplication.h"

#include "ECS/ECSCore.h"

#include "Game/ECS/Components/Rendering/CameraComponent.h"
#include "Game/ECS/Components/Rendering/PointLightComponent.h"
#include "Game/ECS/Components/Rendering/DirectionalLightComponent.h"
#include "Game/ECS/Components/Player/PlayerComponent.h"

#include "GUI/Core/GUIApplication.h"
#include "GUI/Core/GUIRenderer.h"

#include "Engine/EngineConfig.h"

namespace LambdaEngine
{
	RenderSystem RenderSystem::s_Instance;

	bool RenderSystem::Init()
	{
		GraphicsDeviceFeatureDesc deviceFeatures;
		RenderAPI::GetDevice()->QueryDeviceFeatures(&deviceFeatures);
		m_RayTracingEnabled		= deviceFeatures.RayTracing && EngineConfig::GetBoolProperty("RayTracingEnabled");
		m_MeshShadersEnabled	= deviceFeatures.MeshShaders && EngineConfig::GetBoolProperty("MeshShadersEnabled");

		// Subscribe on Static Entities & Dynamic Entities
		{
			TransformGroup transformGroup;
			transformGroup.Position.Permissions	= R;
			transformGroup.Scale.Permissions	= R;
			transformGroup.Rotation.Permissions	= R;

			SystemRegistration systemReg = {};
			systemReg.Phase = g_LastPhase;
			systemReg.SubscriberRegistration.EntitySubscriptionRegistrations =
			{
				{
					.pSubscriber = &m_StaticMeshEntities,
					.ComponentAccesses =
					{
						{ R, MeshComponent::Type() }
					},
					.ComponentGroups =
					{
						&transformGroup
					},
					.ExcludedComponentTypes =
					{
						AnimationComponent::Type(),
						PlayerBaseComponent::Type(),
					},
					.OnEntityAdded = std::bind(&RenderSystem::OnStaticMeshEntityAdded, this, std::placeholders::_1),
					.OnEntityRemoval = std::bind(&RenderSystem::RemoveRenderableEntity, this, std::placeholders::_1)
				},
				{
					.pSubscriber = &m_AnimatedEntities,
					.ComponentAccesses =
					{
						{ R, AnimationComponent::Type() },
						{ R, MeshComponent::Type() }
					},
					.ComponentGroups =
					{
						&transformComponents
					},
					.ExcludedComponentTypes =
					{
						PlayerBaseComponent::Type(),
					},
					.OnEntityAdded = std::bind(&RenderSystem::OnAnimatedEntityAdded, this, std::placeholders::_1),
					.OnEntityRemoval = std::bind(&RenderSystem::RemoveRenderableEntity, this, std::placeholders::_1)
				},
				{
					.pSubscriber = &m_PlayerEntities,
					.ComponentAccesses =
					{
						{ NDA, PlayerBaseComponent::Type() },
						{ R, AnimationComponent::Type() },
						{ R, MeshComponent::Type() }
					},
					.ComponentGroups =
					{
						&transformComponents
					},
					.OnEntityAdded = std::bind(&RenderSystem::OnPlayerEntityAdded, this, std::placeholders::_1),
					.OnEntityRemoval = std::bind(&RenderSystem::RemoveRenderableEntity, this, std::placeholders::_1)
				},
				{
					.pSubscriber = &m_DirectionalLightEntities,
					.ComponentAccesses =
					{
						{ R, DirectionalLightComponent::Type() },
						{ R, PositionComponent::Type() },
						{ R, RotationComponent::Type() }
					},
					.OnEntityAdded = std::bind(&RenderSystem::OnDirectionalEntityAdded, this, std::placeholders::_1),
					.OnEntityRemoval = std::bind(&RenderSystem::OnDirectionalEntityRemoved, this, std::placeholders::_1)
				},
				{
					.pSubscriber = &m_PointLightEntities,
					.ComponentAccesses =
					{
						{ R, PointLightComponent::Type() },
						{ R, PositionComponent::Type() }
					},
					.OnEntityAdded = std::bind(&RenderSystem::OnPointLightEntityAdded, this, std::placeholders::_1),
					.OnEntityRemoval = std::bind(&RenderSystem::OnPointLightEntityRemoved, this, std::placeholders::_1)
				},
				{
					.pSubscriber = &m_CameraEntities,
					.ComponentAccesses =
					{
						{ R, ViewProjectionMatricesComponent::Type() },
						{ R, CameraComponent::Type() }
					},
					.ComponentGroups =
					{
						&transformGroup
					}
<<<<<<< HEAD
=======
				},
				{
					.pSubscriber = &m_AnimatedEntities,
					.ComponentAccesses =
					{
						{ R, MeshComponent::Type() },
						{ R, AnimationComponent::Type() },
					},
					.ComponentGroups =
					{
						&transformGroup
					},
					.OnEntityAdded = std::bind(&RenderSystem::OnAnimatedEntityAdded, this, std::placeholders::_1),
					.OnEntityRemoval = std::bind(&RenderSystem::OnAnimatedEntityRemoved, this, std::placeholders::_1)
>>>>>>> 428c6187
				}
			};

			RegisterSystem(systemReg);
		}

		//Create Swapchain
		{
			SwapChainDesc swapChainDesc = {};
			swapChainDesc.DebugName		= "Renderer Swap Chain";
			swapChainDesc.pWindow		= CommonApplication::Get()->GetActiveWindow().Get();
			swapChainDesc.pQueue		= RenderAPI::GetGraphicsQueue();
			swapChainDesc.Format		= EFormat::FORMAT_B8G8R8A8_UNORM;
			swapChainDesc.Width			= 0;
			swapChainDesc.Height		= 0;
			swapChainDesc.BufferCount	= BACK_BUFFER_COUNT;
			swapChainDesc.SampleCount	= 1;
			swapChainDesc.VerticalSync	= false;

			m_SwapChain = RenderAPI::GetDevice()->CreateSwapChain(&swapChainDesc);
			if (!m_SwapChain)
			{
				LOG_ERROR("[Renderer]: SwapChain is nullptr after initializaiton");
				return false;
			}

			m_ppBackBuffers		= DBG_NEW Texture*[BACK_BUFFER_COUNT];
			m_ppBackBufferViews	= DBG_NEW TextureView*[BACK_BUFFER_COUNT];

			m_FrameIndex++;
			m_ModFrameIndex = m_FrameIndex % uint64(BACK_BUFFER_COUNT);
		}

		//Create RenderGraph
		{
			RenderGraphStructureDesc renderGraphStructure = {};

			String renderGraphName = EngineConfig::GetStringProperty("RenderGraphName");
			if (renderGraphName != "")
			{
				String prefix	= m_RayTracingEnabled ? "RT_" : "";
				String postfix	= m_MeshShadersEnabled ? "_MESH" : "";
				size_t pos		= renderGraphName.find_first_of(".lrg");
				if (pos != String::npos)
				{
					renderGraphName.insert(pos, postfix);
				}
				else
				{
					renderGraphName += postfix + ".lrg";
				}

				renderGraphName = prefix + renderGraphName;
			}

			if (!RenderGraphSerializer::LoadAndParse(&renderGraphStructure, renderGraphName, IMGUI_ENABLED))
			{
				LOG_ERROR("[RenderSystem]: Failed to Load RenderGraph, loading Default...");

				renderGraphStructure = {};
				RenderGraphSerializer::LoadAndParse(&renderGraphStructure, "", true);
			}

			RenderGraphDesc renderGraphDesc = {};
			renderGraphDesc.Name						= "Default Rendergraph";
			renderGraphDesc.pRenderGraphStructureDesc	= &renderGraphStructure;
			renderGraphDesc.BackBufferCount				= BACK_BUFFER_COUNT;
			renderGraphDesc.CustomRenderers				= { };

			if (EngineConfig::GetBoolProperty("EnableLineRenderer"))
			{
				m_pLineRenderer = DBG_NEW LineRenderer();
				m_pLineRenderer->init(RenderAPI::GetDevice(), MEGA_BYTE(1), BACK_BUFFER_COUNT);

				renderGraphDesc.CustomRenderers.PushBack(m_pLineRenderer);
			}

			// Add paint mask renderer to the custom renderers inside the render graph.
			{
				m_pPaintMaskRenderer = DBG_NEW PaintMaskRenderer();
				m_pPaintMaskRenderer->init(RenderAPI::GetDevice(), BACK_BUFFER_COUNT);

				renderGraphDesc.CustomRenderers.PushBack(m_pPaintMaskRenderer);
			}

			// Light Renderer
			{
				m_pLightRenderer = DBG_NEW LightRenderer();
				m_pLightRenderer->Init();

				renderGraphDesc.CustomRenderers.PushBack(m_pLightRenderer);
			}

			//GUI Renderer
			{
				ICustomRenderer* pGUIRenderer = GUIApplication::GetRenderer();
				renderGraphDesc.CustomRenderers.PushBack(pGUIRenderer);
			}

			m_pRenderGraph = DBG_NEW RenderGraph(RenderAPI::GetDevice());
			if (!m_pRenderGraph->Init(&renderGraphDesc, m_RequiredDrawArgs))
			{
				LOG_ERROR("[RenderSystem]: Failed to initialize RenderGraph");
				return false;
			}
		}

		//Update RenderGraph with Back Buffer
		{
			for (uint32 v = 0; v < BACK_BUFFER_COUNT; v++)
			{
				m_ppBackBuffers[v]		= m_SwapChain->GetBuffer(v);
				m_ppBackBufferViews[v]	= m_SwapChain->GetBufferView(v);
			}

			ResourceUpdateDesc resourceUpdateDesc = {};
			resourceUpdateDesc.ResourceName							= RENDER_GRAPH_BACK_BUFFER_ATTACHMENT;
			resourceUpdateDesc.ExternalTextureUpdate.ppTextures		= m_ppBackBuffers;
			resourceUpdateDesc.ExternalTextureUpdate.ppTextureViews = m_ppBackBufferViews;

			m_pRenderGraph->UpdateResource(&resourceUpdateDesc);
		}

		// Per Frame Buffer
		{
			for (uint32 b = 0; b < BACK_BUFFER_COUNT; b++)
			{
				BufferDesc perFrameCopyBufferDesc = {};
				perFrameCopyBufferDesc.DebugName		= "Scene Per Frame Staging Buffer " + std::to_string(b);
				perFrameCopyBufferDesc.MemoryType		= EMemoryType::MEMORY_TYPE_CPU_VISIBLE;
				perFrameCopyBufferDesc.Flags			= FBufferFlag::BUFFER_FLAG_COPY_SRC;
				perFrameCopyBufferDesc.SizeInBytes		= sizeof(PerFrameBuffer);

				m_ppPerFrameStagingBuffers[b] = RenderAPI::GetDevice()->CreateBuffer(&perFrameCopyBufferDesc);
			}

			BufferDesc perFrameBufferDesc = {};
			perFrameBufferDesc.DebugName			= "Scene Per Frame Buffer";
			perFrameBufferDesc.MemoryType			= EMemoryType::MEMORY_TYPE_GPU;
			perFrameBufferDesc.Flags				= FBufferFlag::BUFFER_FLAG_CONSTANT_BUFFER | FBufferFlag::BUFFER_FLAG_COPY_DST;
			perFrameBufferDesc.SizeInBytes			= sizeof(PerFrameBuffer);

			m_pPerFrameBuffer = RenderAPI::GetDevice()->CreateBuffer(&perFrameBufferDesc);
		}

		// Create animation resources
		{
			DescriptorHeapDesc descriptorHeap;
			descriptorHeap.DebugName											= "Animation DescriptorHeao";
			descriptorHeap.DescriptorSetCount									= 1024;
			descriptorHeap.DescriptorCount.UnorderedAccessBufferDescriptorCount	= 4;

			m_AnimationDescriptorHeap = RenderAPI::GetDevice()->CreateDescriptorHeap(&descriptorHeap);
			if (!m_AnimationDescriptorHeap)
			{
				return false;
			}

			DescriptorSetLayoutDesc descriptorSetLayoutDesc;
			descriptorSetLayoutDesc.DescriptorSetLayoutFlags = 0;
			descriptorSetLayoutDesc.DescriptorBindings =
			{
				{ EDescriptorType::DESCRIPTOR_TYPE_UNORDERED_ACCESS_BUFFER, 1, 0, FShaderStageFlag::SHADER_STAGE_FLAG_COMPUTE_SHADER },
				{ EDescriptorType::DESCRIPTOR_TYPE_UNORDERED_ACCESS_BUFFER, 1, 1, FShaderStageFlag::SHADER_STAGE_FLAG_COMPUTE_SHADER },
				{ EDescriptorType::DESCRIPTOR_TYPE_UNORDERED_ACCESS_BUFFER, 1, 2, FShaderStageFlag::SHADER_STAGE_FLAG_COMPUTE_SHADER },
				{ EDescriptorType::DESCRIPTOR_TYPE_UNORDERED_ACCESS_BUFFER, 1, 3, FShaderStageFlag::SHADER_STAGE_FLAG_COMPUTE_SHADER }
			};

			PipelineLayoutDesc pipelineLayoutDesc;
			pipelineLayoutDesc.DebugName			= "Skinning pipeline";
			pipelineLayoutDesc.DescriptorSetLayouts	= { descriptorSetLayoutDesc };
			pipelineLayoutDesc.ConstantRanges		=
			{
				{
					FShaderStageFlag::SHADER_STAGE_FLAG_COMPUTE_SHADER,
					4,
					0
				}
			};

			m_SkinningPipelineLayout = RenderAPI::GetDevice()->CreatePipelineLayout(&pipelineLayoutDesc);
			if (!m_SkinningPipelineLayout)
			{
				return false;
			}

			ManagedComputePipelineStateDesc pipelineDesc;
			pipelineDesc.DebugName			= "Skinning pipeline";
			pipelineDesc.PipelineLayout		= m_SkinningPipelineLayout;
			pipelineDesc.Shader.ShaderGUID	= ResourceManager::LoadShaderFromFile("Animation/Skinning.comp", FShaderStageFlag::SHADER_STAGE_FLAG_COMPUTE_SHADER, EShaderLang::SHADER_LANG_GLSL);

			m_SkinningPipelineID = PipelineStateManager::CreateComputePipelineState(&pipelineDesc);
			if (m_SkinningPipelineID == 0)
			{
				return false;
			}
		}

<<<<<<< HEAD
=======

>>>>>>> 428c6187
		UpdateBuffers();
		UpdateRenderGraph();

		return true;
	}

	bool RenderSystem::Release()
	{
		for (auto& meshAndInstancesIt : m_MeshAndInstancesMap)
		{
			SAFERELEASE(meshAndInstancesIt.second.pBLAS);
			SAFERELEASE(meshAndInstancesIt.second.pPrimitiveIndices);
			SAFERELEASE(meshAndInstancesIt.second.pUniqueIndices);
			SAFERELEASE(meshAndInstancesIt.second.pMeshlets);
			SAFERELEASE(meshAndInstancesIt.second.pVertexBuffer);
			SAFERELEASE(meshAndInstancesIt.second.pAnimatedVertexBuffer);
			SAFERELEASE(meshAndInstancesIt.second.pVertexWeightsBuffer);
			SAFERELEASE(meshAndInstancesIt.second.pAnimationDescriptorSet);
			SAFERELEASE(meshAndInstancesIt.second.pBoneMatrixBuffer);
			SAFERELEASE(meshAndInstancesIt.second.pStagingMatrixBuffer);
			SAFERELEASE(meshAndInstancesIt.second.pIndexBuffer);
			SAFERELEASE(meshAndInstancesIt.second.pRasterInstanceBuffer);
			SAFERELEASE(meshAndInstancesIt.second.pASInstanceBuffer);

			for (uint32 b = 0; b < BACK_BUFFER_COUNT; b++)
			{
				SAFERELEASE(meshAndInstancesIt.second.ppASInstanceStagingBuffers[b]);
				SAFERELEASE(meshAndInstancesIt.second.ppRasterInstanceStagingBuffers[b]);
			}
		}

		SAFEDELETE(m_pLineRenderer);
		SAFEDELETE(m_pPaintMaskRenderer);
		SAFEDELETE(m_pLightRenderer);

		// Remove Pointlight Texture and Texture Views
		for (uint32 c = 0; c < m_CubeTextures.GetSize(); c++)
		{
			SAFERELEASE(m_CubeTextures[c]);
			SAFERELEASE(m_CubeTextureViews[c]);
		}

		for (uint32 f = 0; f < m_CubeSubImageTextureViews.GetSize(); f++)
		{
			SAFERELEASE(m_CubeSubImageTextureViews[f]);
		}

		SAFERELEASE(m_pTLAS);
		SAFERELEASE(m_pCompleteInstanceBuffer);

		for (uint32 b = 0; b < BACK_BUFFER_COUNT; b++)
		{
			TArray<DeviceChild*>& resourcesToRemove = m_ResourcesToRemove[b];
			for (DeviceChild* pResource : resourcesToRemove)
			{
				SAFERELEASE(pResource);
			}

			resourcesToRemove.Clear();

			SAFERELEASE(m_ppMaterialParametersStagingBuffers[b]);
			SAFERELEASE(m_ppPerFrameStagingBuffers[b]);
			SAFERELEASE(m_ppStaticStagingInstanceBuffers[b]);
			SAFERELEASE(m_ppLightsStagingBuffer[b]);
		}

		SAFERELEASE(m_pMaterialParametersBuffer);
		SAFERELEASE(m_pPerFrameBuffer);
		SAFERELEASE(m_pLightsBuffer);

		SAFEDELETE(m_pRenderGraph);

		if (m_SwapChain)
		{
			for (uint32 i = 0; i < BACK_BUFFER_COUNT; i++)
			{
				SAFERELEASE(m_ppBackBuffers[i]);
				SAFERELEASE(m_ppBackBufferViews[i]);
			}

			SAFEDELETE_ARRAY(m_ppBackBuffers);
			SAFEDELETE_ARRAY(m_ppBackBufferViews);
			m_SwapChain.Reset();
		}

		m_AnimationDescriptorHeap.Reset();
		m_SkinningPipelineLayout.Reset();
		return true;
	}

	void RenderSystem::Tick(Timestamp deltaTime)
	{
		UNREFERENCED_VARIABLE(deltaTime);

		ECSCore* pECSCore = ECSCore::GetInstance();

		const ComponentArray<PositionComponent>*	pPositionComponents = pECSCore->GetComponentArray<PositionComponent>();
		const ComponentArray<RotationComponent>*	pRotationComponents = pECSCore->GetComponentArray<RotationComponent>();
		const ComponentArray<ScaleComponent>*		pScaleComponents	= pECSCore->GetComponentArray<ScaleComponent>();

		const ComponentArray<PointLightComponent>* pPointLightComponents = pECSCore->GetComponentArray<PointLightComponent>();
		for (Entity entity : m_PointLightEntities.GetIDs())
		{
			const auto& pointLight 	= pPointLightComponents->GetData(entity);
			const auto& position 	= pPositionComponents->GetData(entity);
			if (pointLight.Dirty || position.Dirty)
			{
				UpdatePointLight(entity, position.Position, pointLight.ColorIntensity, pointLight.NearPlane, pointLight.FarPlane);
			}
		}

		ComponentArray<DirectionalLightComponent>* pDirLightComponents = pECSCore->GetComponentArray<DirectionalLightComponent>();
		for (Entity entity : m_DirectionalLightEntities.GetIDs())
		{
			const auto& dirLight = pDirLightComponents->GetData(entity);
			const auto& position = pPositionComponents->GetData(entity);
			const auto& rotation = pRotationComponents->GetData(entity);
			if (dirLight.Dirty || rotation.Dirty || position.Dirty)
			{
				UpdateDirectionalLight(
					dirLight.ColorIntensity,
					position.Position,
					rotation.Quaternion,
					dirLight.FrustumWidth,
					dirLight.FrustumHeight,
					dirLight.FrustumZNear,
					dirLight.FrustumZFar
				);
			}
		}

		const ComponentArray<CameraComponent>*					pCameraComponents 	= pECSCore->GetComponentArray<CameraComponent>();
		const ComponentArray<ViewProjectionMatricesComponent>* 	pViewProjComponents	= pECSCore->GetComponentArray<ViewProjectionMatricesComponent>();
		for (Entity entity : m_CameraEntities.GetIDs())
		{
			const auto& cameraComp = pCameraComponents->GetData(entity);
			if (cameraComp.IsActive)
			{
				const auto& positionComp = pPositionComponents->GetData(entity);
				const auto& rotationComp = pRotationComponents->GetData(entity);
				const auto& viewProjComp = pViewProjComponents->GetData(entity);
				UpdateCamera(positionComp.Position, rotationComp.Quaternion, cameraComp, viewProjComp);
			}
		}

		ComponentArray<MeshComponent>*		pMeshComponents			= pECSCore->GetComponentArray<MeshComponent>();
		ComponentArray<AnimationComponent>*	pAnimationComponents	= pECSCore->GetComponentArray<AnimationComponent>();
		{
			for (Entity entity : m_PlayerEntities)
			{
<<<<<<< HEAD
				MeshComponent&		meshComp		= pMeshComponents->GetData(entity);
				AnimationComponent&	animationComp	= pAnimationComponents->GetData(entity);
				const auto&			positionComp	= pPositionComponents->GetData(entity);
				const auto&			rotationComp	= pRotationComponents->GetData(entity);
				const auto&			scaleComp		= pScaleComponents->GetData(entity);

				UpdateAnimation(entity, meshComp, animationComp);
				UpdateTransform(entity, positionComp, rotationComp, scaleComp, glm::bvec3(false, true, false));
=======
				MeshKey key(meshComp.MeshGUID, entity, true, EntityMaskManager::FetchEntityMask(entity));

				auto meshEntryIt = m_MeshAndInstancesMap.find(key);
				if (meshEntryIt != m_MeshAndInstancesMap.end())
				{
					UpdateAnimationBuffers(animationComp, meshEntryIt->second);

					MeshEntry* pMeshEntry = &meshEntryIt->second;
					m_AnimationsToUpdate.insert(pMeshEntry);
					m_DirtyBLASs.insert(pMeshEntry);
					m_TLASDirty = true;
				}
>>>>>>> 428c6187
			}

			for (Entity entity : m_AnimatedEntities)
			{
				MeshComponent&		meshComp		= pMeshComponents->GetData(entity);
				AnimationComponent&	animationComp	= pAnimationComponents->GetData(entity);
				const auto&			positionComp	= pPositionComponents->GetData(entity);
				const auto&			rotationComp	= pRotationComponents->GetData(entity);
				const auto&			scaleComp		= pScaleComponents->GetData(entity);

				UpdateAnimation(entity, meshComp, animationComp);
				UpdateTransform(entity, positionComp, rotationComp, scaleComp, glm::bvec3(true));
			}
		}

		for (Entity entity : m_StaticMeshEntities)
		{
			const auto& positionComp	= pPositionComponents->GetData(entity);
			const auto& rotationComp	= pRotationComponents->GetData(entity);
			const auto& scaleComp		= pScaleComponents->GetData(entity);

			UpdateTransform(entity, positionComp, rotationComp, scaleComp, glm::bvec3(true));
		}
	}

	bool RenderSystem::Render(Timestamp delta)
	{
		m_BackBufferIndex = uint32(m_SwapChain->GetCurrentBackBufferIndex());

		m_FrameIndex++;
		m_ModFrameIndex = m_FrameIndex % uint64(BACK_BUFFER_COUNT);

		StagingBufferCache::Tick();
		CleanBuffers();

		UpdateBuffers();
		UpdateRenderGraph();

		m_pRenderGraph->Update(delta, m_ModFrameIndex, m_BackBufferIndex);

		m_pRenderGraph->Render(m_ModFrameIndex, m_BackBufferIndex);

		m_SwapChain->Present();

		return true;
	}

	void RenderSystem::SetRenderGraph(const String& name, RenderGraphStructureDesc* pRenderGraphStructureDesc)
	{
		RenderGraphDesc renderGraphDesc = {};
		renderGraphDesc.Name						= name;
		renderGraphDesc.pRenderGraphStructureDesc	= pRenderGraphStructureDesc;
		renderGraphDesc.BackBufferCount				= BACK_BUFFER_COUNT;

		if (EngineConfig::GetBoolProperty("EnableLineRenderer"))
		{
			m_pLineRenderer = DBG_NEW LineRenderer();
			m_pLineRenderer->init(RenderAPI::GetDevice(), MEGA_BYTE(1), BACK_BUFFER_COUNT);

			renderGraphDesc.CustomRenderers.PushBack(m_pLineRenderer);
		}

		// Light Renderer
		{
			renderGraphDesc.CustomRenderers.PushBack(m_pLightRenderer);
		}

		//GUI Renderer
		{
			ICustomRenderer* pGUIRenderer = GUIApplication::GetRenderer();
			renderGraphDesc.CustomRenderers.PushBack(pGUIRenderer);
		}

		{
			m_pPaintMaskRenderer = DBG_NEW PaintMaskRenderer();
			m_pPaintMaskRenderer->init(RenderAPI::GetDevice(), BACK_BUFFER_COUNT);

			renderGraphDesc.CustomRenderers.PushBack(m_pPaintMaskRenderer);
		}

		m_RequiredDrawArgs.clear();
		if (!m_pRenderGraph->Recreate(&renderGraphDesc, m_RequiredDrawArgs))
		{
			LOG_ERROR("[Renderer]: Failed to set new RenderGraph %s", name.c_str());
		}

		m_DirtyDrawArgs						= m_RequiredDrawArgs;
		m_PerFrameResourceDirty				= true;
		m_MaterialsResourceDirty			= true;
		m_MaterialsPropertiesBufferDirty	= true;
		m_RenderGraphSBTRecordsDirty		= true;
		m_LightsResourceDirty				= true;

		if (m_RayTracingEnabled)
		{
			m_TLASResourceDirty = true;
		}

		UpdateRenderGraph();
	}

	void RenderSystem::SetRenderStageSleeping(const String& renderStageName, bool sleeping)
	{
		if (m_pRenderGraph != nullptr)
		{
			m_pRenderGraph->SetRenderStageSleeping(renderStageName, sleeping);
		}
		else
		{
			LOG_WARNING("[RenderSystem]: SetRenderStageSleeping failed - Rendergraph not initilised");
		}

	}

	glm::mat4 RenderSystem::CreateEntityTransform(Entity entity, const glm::bvec3& rotationalAxes)
	{
		ECSCore* pECSCore	= ECSCore::GetInstance();
		auto& positionComp	= pECSCore->GetComponent<PositionComponent>(entity);
		auto& rotationComp	= pECSCore->GetComponent<RotationComponent>(entity);
		auto& scaleComp		= pECSCore->GetComponent<ScaleComponent>(entity);

		return CreateEntityTransform(positionComp, rotationComp, scaleComp, rotationalAxes);
	}

	glm::mat4 RenderSystem::CreateEntityTransform(const PositionComponent& positionComp, const RotationComponent& rotationComp, const ScaleComponent& scaleComp, const glm::bvec3& rotationalAxes)
	{
		glm::mat4 transform	= glm::translate(glm::identity<glm::mat4>(), positionComp.Position);

		if (rotationalAxes.x && rotationalAxes.y && rotationalAxes.z)
		{
			transform = transform * glm::toMat4(rotationComp.Quaternion);
		}
		else if (rotationalAxes.x || rotationalAxes.y || rotationalAxes.z)
		{
			glm::quat rotation	= rotationComp.Quaternion;
			rotation.x			*= rotationalAxes.x;
			rotation.y			*= rotationalAxes.y;
			rotation.z			*= rotationalAxes.z;
			rotation			= glm::normalize(rotation);
			transform			= transform * glm::toMat4(rotation);
		}

		transform			= glm::scale(transform, scaleComp.Scale);
		return transform;
	}

	void RenderSystem::OnStaticMeshEntityAdded(Entity entity)
	{
		ECSCore* pECSCore = ECSCore::GetInstance();
		auto& meshComp = pECSCore->GetComponent<MeshComponent>(entity);

		glm::mat4 transform = CreateEntityTransform(entity, glm::bvec3(true));
		AddRenderableEntity(entity, meshComp.MeshGUID, meshComp.MaterialGUID, transform, false);
	}

	void RenderSystem::OnAnimatedEntityAdded(Entity entity)
	{
		ECSCore* pECSCore = ECSCore::GetInstance();
		auto& meshComp = pECSCore->GetComponent<MeshComponent>(entity);

		glm::mat4 transform = CreateEntityTransform(entity, glm::bvec3(true));
		AddRenderableEntity(entity, meshComp.MeshGUID, meshComp.MaterialGUID, transform, true);
	}

	void RenderSystem::OnPlayerEntityAdded(Entity entity)
	{
		ECSCore* pECSCore = ECSCore::GetInstance();
		auto& meshComp = pECSCore->GetComponent<MeshComponent>(entity);

		glm::mat4 transform = CreateEntityTransform(entity, glm::bvec3(false, true, false));
		AddRenderableEntity(entity, meshComp.MeshGUID, meshComp.MaterialGUID, transform, true);
	}

	void RenderSystem::OnDirectionalEntityAdded(Entity entity)
	{
		if (!m_DirectionalExist)
		{
			ECSCore* pECSCore = ECSCore::GetInstance();

			const auto& dirLight = pECSCore->GetComponent<DirectionalLightComponent>(entity);
			const auto& position = pECSCore->GetComponent<PositionComponent>(entity);
			const auto& rotation = pECSCore->GetComponent<RotationComponent>(entity);

			UpdateDirectionalLight(
				dirLight.ColorIntensity,
				position.Position,
				rotation.Quaternion,
				dirLight.FrustumWidth,
				dirLight.FrustumHeight,
				dirLight.FrustumZNear,
				dirLight.FrustumZFar
			);

			m_DirectionalExist = true;
			m_LightsResourceDirty = true;
		}
		else
		{
			LOG_WARNING("Multiple directional lights not supported!");
		}
	}

	void RenderSystem::OnPointLightEntityAdded(Entity entity)
	{
		const ECSCore* pECSCore = ECSCore::GetInstance();

		const auto& pointLight = pECSCore->GetComponent<PointLightComponent>(entity);
		const auto& position = pECSCore->GetComponent<PositionComponent>(entity);

		uint32 pointLightIndex = m_PointLights.GetSize();
		m_EntityToPointLight[entity] = pointLightIndex;
		m_PointLightToEntity[pointLightIndex] = entity;

		m_PointLights.PushBack(PointLight{.ColorIntensity = pointLight.ColorIntensity, .Position = position.Position});

		if (m_RemoveTexturesOnDeletion || m_FreeTextureIndices.IsEmpty())
		{
			m_PointLights.GetBack().TextureIndex = pointLightIndex;
		}
		else
		{
			// Check for free texture index instead of creating new index
			uint32 textureIndex = m_FreeTextureIndices.GetBack();
			m_FreeTextureIndices.PopBack();

			m_PointLights.GetBack().TextureIndex = textureIndex;
		}
	}

	void RenderSystem::OnDirectionalEntityRemoved(Entity entity)
	{
		UNREFERENCED_VARIABLE(entity);

		m_LightBufferData.DirL_ColorIntensity = glm::vec4(0.f);
		m_DirectionalExist = false;
		m_LightsResourceDirty = true;
	}

	void RenderSystem::OnPointLightEntityRemoved(Entity entity)
	{
		if (m_PointLights.IsEmpty())
			return;

		uint32 lastIndex = m_PointLights.GetSize() - 1U;
		uint32 lastEntity = m_PointLightToEntity[lastIndex];
		uint32 currentIndex = m_EntityToPointLight[entity];

		uint32 freeTexIndex = m_PointLights[currentIndex].TextureIndex;
		m_PointLights[currentIndex] = m_PointLights[lastIndex];

		m_EntityToPointLight[lastEntity] = currentIndex;
		m_PointLightToEntity[currentIndex] = lastEntity;

		m_PointLightToEntity.erase(lastIndex);
		m_EntityToPointLight.erase(entity);
		m_PointLights.PopBack();

		if (!m_RemoveTexturesOnDeletion)
		{
			// Free Texture for new point lights
			m_FreeTextureIndices.PushBack(freeTexIndex);
		}
		else
		{
			// Update all point lights shadowmaps to handle removal of texture
			for (uint32 i = 0; i < m_PointLights.GetSize(); i++)
			{
					LightUpdateData lightUpdateData = {};
					lightUpdateData.PointLightIndex = i;
					lightUpdateData.TextureIndex = m_PointLights[i].TextureIndex;
					m_PointLightTextureUpdateQueue.PushBack(lightUpdateData);
			}

			m_PointLightDirty = true;
		}

		m_LightsResourceDirty = true;
	}

	void RenderSystem::AddRenderableEntity(Entity entity, GUID_Lambda meshGUID, GUID_Lambda materialGUID, const glm::mat4& transform, bool isAnimated)
	{
		//auto& component = ECSCore::GetInstance().GetComponent<StaticMeshComponent>(Entity);

		uint32 extensionIndex = 0;
		uint32 materialIndex = UINT32_MAX;
		MeshAndInstancesMap::iterator meshAndInstancesIt;

		MeshKey meshKey;
		meshKey.MeshGUID	= meshGUID;
		meshKey.IsAnimated	= isAnimated;
		meshKey.EntityID	= entity;
		meshKey.EntityMask	= EntityMaskManager::FetchEntityMask(entity);

		//Get meshAndInstancesIterator
		{
			meshAndInstancesIt = m_MeshAndInstancesMap.find(meshKey);
			if (meshAndInstancesIt == m_MeshAndInstancesMap.end())
			{
				const Mesh* pMesh = ResourceManager::GetMesh(meshGUID);
				VALIDATE(pMesh != nullptr);

				MeshEntry meshEntry = {};

				// Vertices
				{
					BufferDesc vertexStagingBufferDesc = {};
					vertexStagingBufferDesc.DebugName	= "Vertex Staging Buffer";
					vertexStagingBufferDesc.MemoryType	= EMemoryType::MEMORY_TYPE_CPU_VISIBLE;
					vertexStagingBufferDesc.Flags		= FBufferFlag::BUFFER_FLAG_COPY_SRC;
					vertexStagingBufferDesc.SizeInBytes = pMesh->Vertices.GetSize() * sizeof(Vertex);

					Buffer* pVertexStagingBuffer = RenderAPI::GetDevice()->CreateBuffer(&vertexStagingBufferDesc);
					VALIDATE(pVertexStagingBuffer != nullptr);

					void* pMapped = pVertexStagingBuffer->Map();
					memcpy(pMapped, pMesh->Vertices.GetData(), vertexStagingBufferDesc.SizeInBytes);
					pVertexStagingBuffer->Unmap();

					BufferDesc vertexBufferDesc = {};
					vertexBufferDesc.DebugName		= "Vertex Buffer";
					vertexBufferDesc.MemoryType		= EMemoryType::MEMORY_TYPE_GPU;
					vertexBufferDesc.Flags			= FBufferFlag::BUFFER_FLAG_COPY_DST | FBufferFlag::BUFFER_FLAG_UNORDERED_ACCESS_BUFFER | FBufferFlag::BUFFER_FLAG_RAY_TRACING;
					vertexBufferDesc.SizeInBytes	= vertexStagingBufferDesc.SizeInBytes;

					meshEntry.pVertexBuffer = RenderAPI::GetDevice()->CreateBuffer(&vertexBufferDesc);
					meshEntry.VertexCount	= pMesh->Vertices.GetSize();
					VALIDATE(meshEntry.pVertexBuffer != nullptr);

					if (isAnimated)
					{
						vertexBufferDesc.DebugName		= "Animated Vertices Buffer";
						meshEntry.pAnimatedVertexBuffer = RenderAPI::GetDevice()->CreateBuffer(&vertexBufferDesc);
						VALIDATE(meshEntry.pAnimatedVertexBuffer != nullptr);

						BufferDesc vertexWeightBufferDesc = {};
						vertexWeightBufferDesc.DebugName	= "Vertex Weight Staging Buffer";
						vertexWeightBufferDesc.MemoryType	= EMemoryType::MEMORY_TYPE_CPU_VISIBLE;
						vertexWeightBufferDesc.Flags		= FBufferFlag::BUFFER_FLAG_COPY_SRC;
						vertexWeightBufferDesc.SizeInBytes	= pMesh->VertexJointData.GetSize() * sizeof(VertexJointData);

						VALIDATE(pMesh->VertexJointData.GetSize() == pMesh->Vertices.GetSize());

						Buffer* pVertexWeightStagingBuffer = RenderAPI::GetDevice()->CreateBuffer(&vertexWeightBufferDesc);
						VALIDATE(pVertexWeightStagingBuffer != nullptr);

						void* pMappedWeights = pVertexWeightStagingBuffer->Map();
						memcpy(pMappedWeights, pMesh->VertexJointData.GetData(), vertexWeightBufferDesc.SizeInBytes);
						pVertexWeightStagingBuffer->Unmap();

						vertexWeightBufferDesc.DebugName	= "Vertex Weight Buffer";
						vertexWeightBufferDesc.MemoryType	= EMemoryType::MEMORY_TYPE_GPU;
						vertexWeightBufferDesc.Flags		= FBufferFlag::BUFFER_FLAG_COPY_DST | FBufferFlag::BUFFER_FLAG_UNORDERED_ACCESS_BUFFER | FBufferFlag::BUFFER_FLAG_RAY_TRACING;

						meshEntry.pVertexWeightsBuffer = RenderAPI::GetDevice()->CreateBuffer(&vertexWeightBufferDesc);
						VALIDATE(meshEntry.pVertexWeightsBuffer != nullptr);

						m_PendingBufferUpdates.PushBack({ pVertexWeightStagingBuffer, 0, meshEntry.pVertexWeightsBuffer, 0, vertexWeightBufferDesc.SizeInBytes });
						DeleteDeviceResource(pVertexWeightStagingBuffer);
					}

					m_PendingBufferUpdates.PushBack({ pVertexStagingBuffer, 0, meshEntry.pVertexBuffer, 0, vertexBufferDesc.SizeInBytes });
					DeleteDeviceResource(pVertexStagingBuffer);
				}

				// Indices
				{
					BufferDesc indexStagingBufferDesc = {};
					indexStagingBufferDesc.DebugName	= "Index Staging Buffer";
					indexStagingBufferDesc.MemoryType	= EMemoryType::MEMORY_TYPE_CPU_VISIBLE;
					indexStagingBufferDesc.Flags		= FBufferFlag::BUFFER_FLAG_COPY_SRC;
					indexStagingBufferDesc.SizeInBytes	= pMesh->Indices.GetSize() * sizeof(MeshIndexType);

					Buffer* pIndexStagingBuffer = RenderAPI::GetDevice()->CreateBuffer(&indexStagingBufferDesc);
					VALIDATE(pIndexStagingBuffer != nullptr);

					void* pMapped = pIndexStagingBuffer->Map();
					memcpy(pMapped, pMesh->Indices.GetData(), indexStagingBufferDesc.SizeInBytes);
					pIndexStagingBuffer->Unmap();

					BufferDesc indexBufferDesc = {};
					indexBufferDesc.DebugName	= "Index Buffer";
					indexBufferDesc.MemoryType	= EMemoryType::MEMORY_TYPE_GPU;
					indexBufferDesc.Flags		= FBufferFlag::BUFFER_FLAG_COPY_DST | FBufferFlag::BUFFER_FLAG_INDEX_BUFFER | FBufferFlag::BUFFER_FLAG_RAY_TRACING;
					indexBufferDesc.SizeInBytes	= indexStagingBufferDesc.SizeInBytes;

					meshEntry.pIndexBuffer	= RenderAPI::GetDevice()->CreateBuffer(&indexBufferDesc);
					meshEntry.IndexCount	= pMesh->Indices.GetSize();
					VALIDATE(meshEntry.pIndexBuffer != nullptr);

					m_PendingBufferUpdates.PushBack({ pIndexStagingBuffer, 0, meshEntry.pIndexBuffer, 0, indexBufferDesc.SizeInBytes });
					DeleteDeviceResource(pIndexStagingBuffer);
				}

				if (m_MeshShadersEnabled)
				{
					// Meshlet
					{
						BufferDesc meshletStagingBufferDesc = {};
						meshletStagingBufferDesc.DebugName		= "Meshlet Staging Buffer";
						meshletStagingBufferDesc.MemoryType		= EMemoryType::MEMORY_TYPE_CPU_VISIBLE;
						meshletStagingBufferDesc.Flags			= FBufferFlag::BUFFER_FLAG_COPY_SRC;
						meshletStagingBufferDesc.SizeInBytes	= pMesh->Meshlets.GetSize() * sizeof(Meshlet);

						Buffer* pMeshletStagingBuffer = RenderAPI::GetDevice()->CreateBuffer(&meshletStagingBufferDesc);
						VALIDATE(pMeshletStagingBuffer != nullptr);

						void* pMapped = pMeshletStagingBuffer->Map();
						memcpy(pMapped, pMesh->Meshlets.GetData(), meshletStagingBufferDesc.SizeInBytes);
						pMeshletStagingBuffer->Unmap();

						BufferDesc meshletBufferDesc = {};
						meshletBufferDesc.DebugName		= "Meshlet Buffer";
						meshletBufferDesc.MemoryType	= EMemoryType::MEMORY_TYPE_GPU;
						meshletBufferDesc.Flags			= FBufferFlag::BUFFER_FLAG_COPY_DST | FBufferFlag::BUFFER_FLAG_UNORDERED_ACCESS_BUFFER;
						meshletBufferDesc.SizeInBytes	= meshletStagingBufferDesc.SizeInBytes;

						meshEntry.pMeshlets = RenderAPI::GetDevice()->CreateBuffer(&meshletBufferDesc);
						meshEntry.MeshletCount = pMesh->Meshlets.GetSize();
						VALIDATE(meshEntry.pMeshlets != nullptr);

						m_PendingBufferUpdates.PushBack({ pMeshletStagingBuffer, 0, meshEntry.pMeshlets, 0, meshletBufferDesc.SizeInBytes });
						DeleteDeviceResource(pMeshletStagingBuffer);
					}

					// Unique Indices
					{
						BufferDesc uniqueIndicesStagingBufferDesc = {};
						uniqueIndicesStagingBufferDesc.DebugName	= "Unique Indices Staging Buffer";
						uniqueIndicesStagingBufferDesc.MemoryType	= EMemoryType::MEMORY_TYPE_CPU_VISIBLE;
						uniqueIndicesStagingBufferDesc.Flags		= FBufferFlag::BUFFER_FLAG_COPY_SRC;
						uniqueIndicesStagingBufferDesc.SizeInBytes	= pMesh->UniqueIndices.GetSize() * sizeof(MeshIndexType);

						Buffer* pUniqueIndicesStagingBuffer = RenderAPI::GetDevice()->CreateBuffer(&uniqueIndicesStagingBufferDesc);
						VALIDATE(pUniqueIndicesStagingBuffer != nullptr);

						void* pMapped = pUniqueIndicesStagingBuffer->Map();
						memcpy(pMapped, pMesh->UniqueIndices.GetData(), uniqueIndicesStagingBufferDesc.SizeInBytes);
						pUniqueIndicesStagingBuffer->Unmap();

						BufferDesc uniqueIndicesBufferDesc = {};
						uniqueIndicesBufferDesc.DebugName	= "Unique Indices Buffer";
						uniqueIndicesBufferDesc.MemoryType	= EMemoryType::MEMORY_TYPE_GPU;
						uniqueIndicesBufferDesc.Flags		= FBufferFlag::BUFFER_FLAG_COPY_DST | FBufferFlag::BUFFER_FLAG_UNORDERED_ACCESS_BUFFER | FBufferFlag::BUFFER_FLAG_RAY_TRACING;
						uniqueIndicesBufferDesc.SizeInBytes	= uniqueIndicesStagingBufferDesc.SizeInBytes;

						meshEntry.pUniqueIndices = RenderAPI::GetDevice()->CreateBuffer(&uniqueIndicesBufferDesc);
						meshEntry.UniqueIndexCount = pMesh->UniqueIndices.GetSize();
						VALIDATE(meshEntry.pUniqueIndices != nullptr);

						m_PendingBufferUpdates.PushBack({ pUniqueIndicesStagingBuffer, 0, meshEntry.pUniqueIndices, 0, uniqueIndicesBufferDesc.SizeInBytes });
						DeleteDeviceResource(pUniqueIndicesStagingBuffer);
					}

					// Primitive indicies
					{
						BufferDesc primitiveIndicesStagingBufferDesc = {};
						primitiveIndicesStagingBufferDesc.DebugName		= "Primitive Indices Staging Buffer";
						primitiveIndicesStagingBufferDesc.MemoryType	= EMemoryType::MEMORY_TYPE_CPU_VISIBLE;
						primitiveIndicesStagingBufferDesc.Flags			= FBufferFlag::BUFFER_FLAG_COPY_SRC;
						primitiveIndicesStagingBufferDesc.SizeInBytes	= pMesh->PrimitiveIndices.GetSize() * sizeof(PackedTriangle);

						Buffer* pPrimitiveIndicesStagingBuffer = RenderAPI::GetDevice()->CreateBuffer(&primitiveIndicesStagingBufferDesc);
						VALIDATE(pPrimitiveIndicesStagingBuffer != nullptr);

						void* pMapped = pPrimitiveIndicesStagingBuffer->Map();
						memcpy(pMapped, pMesh->PrimitiveIndices.GetData(), primitiveIndicesStagingBufferDesc.SizeInBytes);
						pPrimitiveIndicesStagingBuffer->Unmap();

						BufferDesc primitiveIndicesBufferDesc = {};
						primitiveIndicesBufferDesc.DebugName	= "Primitive Indices Buffer";
						primitiveIndicesBufferDesc.MemoryType	= EMemoryType::MEMORY_TYPE_GPU;
						primitiveIndicesBufferDesc.Flags		= FBufferFlag::BUFFER_FLAG_COPY_DST | FBufferFlag::BUFFER_FLAG_UNORDERED_ACCESS_BUFFER | FBufferFlag::BUFFER_FLAG_RAY_TRACING;
						primitiveIndicesBufferDesc.SizeInBytes	= primitiveIndicesStagingBufferDesc.SizeInBytes;

						meshEntry.pPrimitiveIndices = RenderAPI::GetDevice()->CreateBuffer(&primitiveIndicesBufferDesc);
						meshEntry.PrimtiveIndexCount = pMesh->PrimitiveIndices.GetSize();
						VALIDATE(meshEntry.pPrimitiveIndices != nullptr);

						m_PendingBufferUpdates.PushBack({ pPrimitiveIndicesStagingBuffer, 0, meshEntry.pPrimitiveIndices, 0, primitiveIndicesBufferDesc.SizeInBytes });
						DeleteDeviceResource(pPrimitiveIndicesStagingBuffer);
					}
				}

				meshAndInstancesIt = m_MeshAndInstancesMap.insert({ meshKey, meshEntry }).first;

				if (m_RayTracingEnabled)
				{
					meshAndInstancesIt->second.ShaderRecord.VertexBufferAddress = meshEntry.pVertexBuffer->GetDeviceAdress();
					meshAndInstancesIt->second.ShaderRecord.IndexBufferAddress = meshEntry.pIndexBuffer->GetDeviceAdress();
					m_DirtyBLASs.insert(&meshAndInstancesIt->second);
					m_SBTRecordsDirty = true;
				}

			}

			// Add Draw Arg Extensions.
			{
				MeshEntry& meshEntry = m_MeshAndInstancesMap[meshKey];
				uint32 entityMask = EntityMaskManager::FetchEntityMask(entity);
				if (entityMask > 1) // If the entity has extensions add them to the entry.
				{
					DrawArgExtensionGroup& extensionGroup = EntityMaskManager::GetExtensionGroup(entity);
					meshEntry.ExtensionGroups.PushBack(&extensionGroup);
					extensionIndex = meshEntry.ExtensionGroups.GetSize();
					meshEntry.HasExtensions = true;
				}
				else
				{
					meshEntry.ExtensionGroups.PushBack(nullptr);
					extensionIndex = 0;
				}
			}
		}

		//Get Material Slot
		{
			THashTable<uint32, uint32>::iterator materialIndexIt = m_MaterialMap.find(materialGUID);

			//Push new Material if the Material is yet to be registered
			if (materialIndexIt == m_MaterialMap.end())
			{
				const Material* pMaterial = ResourceManager::GetMaterial(materialGUID);
				VALIDATE(pMaterial != nullptr);

				if (!m_ReleasedMaterialIndices.IsEmpty())
				{
					materialIndex = m_ReleasedMaterialIndices.GetBack();
					m_ReleasedMaterialIndices.PopBack();

					m_AlbedoMaps[materialIndex]					= pMaterial->pAlbedoMap;
					m_NormalMaps[materialIndex]					= pMaterial->pNormalMap;
					m_CombinedMaterialMaps[materialIndex]		= pMaterial->pAOMetallicRoughnessMap;

					m_AlbedoMapViews[materialIndex]				= pMaterial->pAlbedoMapView;
					m_NormalMapViews[materialIndex]				= pMaterial->pNormalMapView;
					m_CombinedMaterialMapViews[materialIndex]	= pMaterial->pAOMetallicRoughnessMapView;

					m_MaterialProperties[materialIndex]			= pMaterial->Properties;

					m_MaterialInstanceCounts[materialIndex]		= 0;

					m_MaterialMap.insert({ materialGUID, materialIndex });
				}
				else
				{
					materialIndex = m_AlbedoMaps.GetSize();

					m_AlbedoMaps.PushBack(pMaterial->pAlbedoMap);
					m_NormalMaps.PushBack(pMaterial->pNormalMap);
					m_CombinedMaterialMaps.PushBack(pMaterial->pAOMetallicRoughnessMap);

					m_AlbedoMapViews.PushBack(pMaterial->pAlbedoMapView);
					m_NormalMapViews.PushBack(pMaterial->pNormalMapView);
					m_CombinedMaterialMapViews.PushBack(pMaterial->pAOMetallicRoughnessMapView);

					m_MaterialProperties.PushBack(pMaterial->Properties);

					m_MaterialInstanceCounts.PushBack(0);

					m_MaterialMap.insert({ materialGUID, materialIndex });
				}

				m_MaterialsResourceDirty = true;
				m_MaterialsPropertiesBufferDirty = true;
			}
			else
			{
				materialIndex = materialIndexIt->second;
			}

			m_MaterialInstanceCounts[materialIndex]++;
		}

		InstanceKey instanceKey = {};
		instanceKey.MeshKey			= meshKey;
		instanceKey.InstanceIndex	= meshAndInstancesIt->second.RasterInstances.GetSize();
		m_EntityIDsToInstanceKey[entity] = instanceKey;

		if (m_RayTracingEnabled)
		{
			AccelerationStructureInstance asInstance = {};
			asInstance.Transform		= glm::transpose(transform);
			asInstance.CustomIndex		= materialIndex;
			asInstance.Mask				= 0xFF;
			asInstance.SBTRecordOffset	= 0;
			asInstance.Flags			= RAY_TRACING_INSTANCE_FLAG_FORCE_OPAQUE;

			meshAndInstancesIt->second.ASInstances.PushBack(asInstance);
			m_DirtyASInstanceBuffers.insert(&meshAndInstancesIt->second);
			m_TLASDirty = true;
		}

		Instance instance = {};
		instance.Transform		= transform;
		instance.PrevTransform	= transform;
		instance.ExtensionIndex = extensionIndex;
		instance.MaterialIndex	= materialIndex;
		instance.MeshletCount	= meshAndInstancesIt->second.MeshletCount;
		meshAndInstancesIt->second.RasterInstances.PushBack(instance);

		meshAndInstancesIt->second.EntityIDs.PushBack(entity);

		m_DirtyRasterInstanceBuffers.insert(&meshAndInstancesIt->second);

		uint32 drawArgMask = EntityMaskManager::FetchEntityMask(entity);
		MeshEntry& meshEntry = m_MeshAndInstancesMap[meshKey];
		meshEntry.DrawArgsMask = drawArgMask;
		for (uint32 mask : m_RequiredDrawArgs)
		{
			if ((mask & drawArgMask) > 0)
			{
				m_DirtyDrawArgs.insert(mask);
			}
		}
	}

	void RenderSystem::RemoveRenderableEntity(Entity entity)
	{
		THashTable<GUID_Lambda, InstanceKey>::iterator instanceKeyIt = m_EntityIDsToInstanceKey.find(entity);
		if (instanceKeyIt == m_EntityIDsToInstanceKey.end())
		{
			LOG_ERROR("[RenderSystem]: Tried to remove entity which does not exist");
			return;
		}

		MeshAndInstancesMap::iterator meshAndInstancesIt = m_MeshAndInstancesMap.find(instanceKeyIt->second.MeshKey);
		if (meshAndInstancesIt == m_MeshAndInstancesMap.end())
		{
			LOG_ERROR("[RenderSystem]: Tried to remove entity which has no MeshAndInstancesMap entry");
			return;
		}

		const uint32 instanceIndex = instanceKeyIt->second.InstanceIndex;
		TArray<RenderSystem::Instance>& rasterInstances = meshAndInstancesIt->second.RasterInstances;
		const Instance& rasterInstance = rasterInstances[instanceIndex];

		//Update Material Instance Counts
		{
			uint32& materialInstanceCount = m_MaterialInstanceCounts[rasterInstance.MaterialIndex];
			materialInstanceCount--;

			if (materialInstanceCount == 0)
			{
				//Mark material as empty
				m_ReleasedMaterialIndices.PushBack(rasterInstance.MaterialIndex);
				auto materialToRemoveIt = std::find_if(m_MaterialMap.begin(), m_MaterialMap.end(), [rasterInstance](const std::pair<GUID_Lambda, uint32>& pair) {return rasterInstance.MaterialIndex == pair.second; });

				if (materialToRemoveIt != m_MaterialMap.end())
				{
					m_MaterialMap.erase(materialToRemoveIt);
				}
			}
		}

		if (m_RayTracingEnabled)
		{
			TArray<AccelerationStructureInstance>& asInstances = meshAndInstancesIt->second.ASInstances;
			asInstances[instanceIndex] = asInstances.GetBack();
			asInstances.PopBack();
			m_DirtyASInstanceBuffers.insert(&meshAndInstancesIt->second);
			m_TLASDirty = true;
		}

		// Remove extension
		{
			// Fetch the current instance and its extension index.
			const Instance& currentInstance = rasterInstances[instanceIndex];
			uint32 extensionIndex = currentInstance.ExtensionIndex;

			// Set the last entity to use the extension group at the previous removed entity position.
			Entity swappedEntityID = meshAndInstancesIt->second.EntityIDs.GetBack();
			const InstanceKey& instanceKey = m_EntityIDsToInstanceKey[swappedEntityID];
			Instance& instance = rasterInstances[instanceKey.InstanceIndex];
			instance.ExtensionIndex = extensionIndex;

			// Remove the group in the list and replace it with the last group.
			TArray<DrawArgExtensionGroup*>& extensionGroups = meshAndInstancesIt->second.ExtensionGroups;
			extensionGroups[instanceIndex] = extensionGroups.GetBack();
			extensionGroups.PopBack();

			// Remove data from the storage.
			EntityMaskManager::RemoveAllExtensionsFromEntity(entity);
		}

		rasterInstances[instanceIndex] = rasterInstances.GetBack();
		rasterInstances.PopBack();
		m_DirtyRasterInstanceBuffers.insert(&meshAndInstancesIt->second);

		Entity swappedEntityID = meshAndInstancesIt->second.EntityIDs.GetBack();
		meshAndInstancesIt->second.EntityIDs[instanceIndex] = swappedEntityID;
		meshAndInstancesIt->second.EntityIDs.PopBack();

		auto swappedInstanceKeyIt = m_EntityIDsToInstanceKey.find(swappedEntityID);
		swappedInstanceKeyIt->second.InstanceIndex = instanceKeyIt->second.InstanceIndex;
		m_EntityIDsToInstanceKey.erase(instanceKeyIt);

		m_DirtyDrawArgs = m_RequiredDrawArgs;

		// Unload Mesh, Todo: Should we always do this?
		if (meshAndInstancesIt->second.EntityIDs.IsEmpty())
		{
			DeleteDeviceResource(meshAndInstancesIt->second.pBLAS);
			DeleteDeviceResource(meshAndInstancesIt->second.pVertexBuffer);
			DeleteDeviceResource(meshAndInstancesIt->second.pIndexBuffer);
			DeleteDeviceResource(meshAndInstancesIt->second.pUniqueIndices);
			DeleteDeviceResource(meshAndInstancesIt->second.pPrimitiveIndices);
			DeleteDeviceResource(meshAndInstancesIt->second.pMeshlets);
			DeleteDeviceResource(meshAndInstancesIt->second.pRasterInstanceBuffer);
			DeleteDeviceResource(meshAndInstancesIt->second.pASInstanceBuffer);

			if (meshAndInstancesIt->second.pAnimatedVertexBuffer)
			{
				DeleteDeviceResource(meshAndInstancesIt->second.pAnimatedVertexBuffer);

<<<<<<< HEAD
				if (meshAndInstancesIt->second.pAnimationDescriptorSet != nullptr)
					m_ResourcesToRemove[m_ModFrameIndex].PushBack(meshAndInstancesIt->second.pAnimationDescriptorSet);

				if (meshAndInstancesIt->second.pBoneMatrixBuffer != nullptr)
					m_ResourcesToRemove[m_ModFrameIndex].PushBack(meshAndInstancesIt->second.pBoneMatrixBuffer);

				if (meshAndInstancesIt->second.pVertexWeightsBuffer != nullptr)
					m_ResourcesToRemove[m_ModFrameIndex].PushBack(meshAndInstancesIt->second.pVertexWeightsBuffer);
=======
				VALIDATE(meshAndInstancesIt->second.pAnimationDescriptorSet);
				DeleteDeviceResource(meshAndInstancesIt->second.pAnimationDescriptorSet);

				VALIDATE(meshAndInstancesIt->second.pBoneMatrixBuffer);
				DeleteDeviceResource(meshAndInstancesIt->second.pBoneMatrixBuffer);

				VALIDATE(meshAndInstancesIt->second.pVertexWeightsBuffer);
				DeleteDeviceResource(meshAndInstancesIt->second.pVertexWeightsBuffer);

				VALIDATE(meshAndInstancesIt->second.pStagingMatrixBuffer);
				DeleteDeviceResource(meshAndInstancesIt->second.pStagingMatrixBuffer);
>>>>>>> 428c6187
			}

			for (uint32 b = 0; b < BACK_BUFFER_COUNT; b++)
			{
				DeleteDeviceResource(meshAndInstancesIt->second.ppASInstanceStagingBuffers[b]);
				DeleteDeviceResource(meshAndInstancesIt->second.ppRasterInstanceStagingBuffers[b]);
			}

			m_SBTRecordsDirty = true;

			auto dirtyASInstanceToRemove = std::find_if(m_DirtyASInstanceBuffers.begin(), m_DirtyASInstanceBuffers.end(), [meshAndInstancesIt](const MeshEntry* pMeshEntry)
				{
					return pMeshEntry == &meshAndInstancesIt->second;
				});
			auto dirtyRasterInstanceToRemove = std::find_if(m_DirtyRasterInstanceBuffers.begin(), m_DirtyRasterInstanceBuffers.end(), [meshAndInstancesIt](const MeshEntry* pMeshEntry)
				{
					return pMeshEntry == &meshAndInstancesIt->second;
				});
			auto dirtyBLASToRemove = std::find_if(m_DirtyBLASs.begin(), m_DirtyBLASs.end(), [meshAndInstancesIt](const MeshEntry* pMeshEntry)
				{
					return pMeshEntry == &meshAndInstancesIt->second;
				});

			if (dirtyASInstanceToRemove != m_DirtyASInstanceBuffers.end())
				m_DirtyASInstanceBuffers.erase(dirtyASInstanceToRemove);
			if (dirtyRasterInstanceToRemove != m_DirtyRasterInstanceBuffers.end())
				m_DirtyRasterInstanceBuffers.erase(dirtyRasterInstanceToRemove);
			if (dirtyBLASToRemove != m_DirtyBLASs.end())
				m_DirtyBLASs.erase(dirtyBLASToRemove);

			m_MeshAndInstancesMap.erase(meshAndInstancesIt);
		}
	}

	void RenderSystem::UpdateDirectionalLight(const glm::vec4& colorIntensity, const glm::vec3& position, const glm::quat& direction, float frustumWidth, float frustumHeight, float zNear, float zFar)
	{
		m_LightBufferData.DirL_ColorIntensity	= colorIntensity;
		m_LightBufferData.DirL_Direction = -GetForward(direction);

		m_LightBufferData.DirL_ProjViews = glm::ortho(-frustumWidth, frustumWidth, -frustumHeight, frustumHeight, zNear, zFar);
		m_LightBufferData.DirL_ProjViews *= glm::lookAt(position, position - m_LightBufferData.DirL_Direction, g_DefaultUp);

		m_pRenderGraph->TriggerRenderStage("DIRL_SHADOWMAP");
		m_LightsResourceDirty = true;
	}

	void RenderSystem::UpdatePointLight(Entity entity, const glm::vec3& position, const glm::vec4& colorIntensity, float nearPlane, float farPlane)
	{
		if (m_EntityToPointLight.find(entity) == m_EntityToPointLight.end())
		{
			LOG_ERROR("Entity non-existing in PointLight map!");
			return;
		}
		uint32 index = m_EntityToPointLight[entity];
		PointLight& pointLight = m_PointLights[index];
		pointLight.ColorIntensity = colorIntensity;

		m_LightsResourceDirty = true;

		if (pointLight.Position != position
			|| pointLight.FarPlane != farPlane
			|| pointLight.NearPlane != nearPlane)
		{
			pointLight.Position = position;

			const glm::vec3 directions[6] =
			{
				{1.0f, 0.0f, 0.0f},
				{-1.0f, 0.0f, 0.0f},
				{0.0f, 1.0f, 0.0f},
				{0.0f, -1.0f, 0.0f},
				{0.0f, 0.0f, 1.0f},
				{0.0f, 0.0f, -1.0f},
			};

			const glm::vec3 defaultUp[6] =
			{
				-g_DefaultUp,
				-g_DefaultUp,
				-g_DefaultForward,
				g_DefaultForward,
				-g_DefaultUp,
				-g_DefaultUp,
			};

			constexpr uint32 PROJECTIONS = 6;
			constexpr float FOV = 90.f;
			constexpr float ASPECT_RATIO = 1.0f;
			pointLight.FarPlane = farPlane;

			glm::mat4 perspective = glm::perspective(glm::radians(FOV), ASPECT_RATIO, nearPlane, farPlane);
			// Create projection matrices for each face
			for (uint32 p = 0; p < PROJECTIONS; p++)
			{
				pointLight.ProjViews[p] = perspective;
				pointLight.ProjViews[p] *= glm::lookAt(position, position + directions[p], defaultUp[p]);
			}

			LightUpdateData lightTextureUpdate = {};
			lightTextureUpdate.PointLightIndex = index;
			lightTextureUpdate.TextureIndex = m_PointLights[index].TextureIndex;
			m_PointLightTextureUpdateQueue.PushBack(lightTextureUpdate);

			m_PointLightDirty = true;
		}
	}

	void RenderSystem::UpdateAnimation(Entity entity, MeshComponent& meshComp, AnimationComponent& animationComp)
	{
		if (animationComp.IsPaused)
			return;

		MeshKey key(meshComp.MeshGUID, entity, true, EntityMaskManager::FetchEntityMask(entity));

		auto meshEntryIt = m_MeshAndInstancesMap.find(key);
		if (meshEntryIt != m_MeshAndInstancesMap.end())
		{
			UpdateAnimationBuffers(animationComp, meshEntryIt->second);

			MeshEntry* pMeshEntry = &meshEntryIt->second;
			m_AnimationsToUpdate.insert(pMeshEntry);
			m_DirtyBLASs.insert(pMeshEntry);
			m_TLASDirty = true;
		}
	}

	void RenderSystem::UpdateTransform(Entity entity, const PositionComponent& positionComp, const RotationComponent& rotationComp, const ScaleComponent& scaleComp, const glm::bvec3& rotationalAxes)
	{
		if (!positionComp.Dirty && !rotationComp.Dirty && !scaleComp.Dirty)
			return;

		glm::mat4 transform = CreateEntityTransform(positionComp, rotationComp, scaleComp, rotationalAxes);

		THashTable<GUID_Lambda, InstanceKey>::iterator instanceKeyIt = m_EntityIDsToInstanceKey.find(entity);
		if (instanceKeyIt == m_EntityIDsToInstanceKey.end())
		{
			LOG_ERROR("[RenderSystem]: Tried to update transform of an entity which is not registered");
			return;
		}

		MeshAndInstancesMap::iterator meshAndInstancesIt = m_MeshAndInstancesMap.find(instanceKeyIt->second.MeshKey);
		if (meshAndInstancesIt == m_MeshAndInstancesMap.end())
		{
			LOG_ERROR("[RenderSystem]: Tried to update transform of an entity which has no MeshAndInstancesMap entry");
			return;
		}

		if (m_RayTracingEnabled)
		{
			AccelerationStructureInstance* pASInstanceToUpdate = &meshAndInstancesIt->second.ASInstances[instanceKeyIt->second.InstanceIndex];
			pASInstanceToUpdate->Transform = glm::transpose(transform);
			m_DirtyASInstanceBuffers.insert(&meshAndInstancesIt->second);
			m_TLASDirty = true;
		}

		Instance* pRasterInstanceToUpdate = &meshAndInstancesIt->second.RasterInstances[instanceKeyIt->second.InstanceIndex];
		pRasterInstanceToUpdate->PrevTransform	= pRasterInstanceToUpdate->Transform;
		pRasterInstanceToUpdate->Transform		= transform;
		m_DirtyRasterInstanceBuffers.insert(&meshAndInstancesIt->second);
	}

	void RenderSystem::UpdateCamera(const glm::vec3& position, const glm::quat& rotation, const CameraComponent& camComp, const ViewProjectionMatricesComponent& viewProjComp)
	{
		m_PerFrameData.CamData.PrevView			= m_PerFrameData.CamData.View;
		m_PerFrameData.CamData.PrevProjection	= m_PerFrameData.CamData.Projection;
		m_PerFrameData.CamData.View				= viewProjComp.View;
		m_PerFrameData.CamData.Projection		= viewProjComp.Projection;
		m_PerFrameData.CamData.ViewInv			= camComp.ViewInv;
		m_PerFrameData.CamData.ProjectionInv	= camComp.ProjectionInv;
		m_PerFrameData.CamData.Position			= glm::vec4(position, 0.f);
		m_PerFrameData.CamData.Up				= glm::vec4(GetUp(rotation), 0.f);
		m_PerFrameData.CamData.Jitter			= camComp.Jitter;
	}

	void RenderSystem::DeleteDeviceResource(DeviceChild* pDeviceResource)
	{
		m_ResourcesToRemove[m_ModFrameIndex].PushBack(pDeviceResource);
	}

	void RenderSystem::CleanBuffers()
	{
		// Todo: Better solution for this, save some Staging Buffers maybe so they don't get recreated all the time?
		TArray<DeviceChild*>& resourcesToRemove = m_ResourcesToRemove[m_ModFrameIndex];
		for (uint32 i = 0; i < resourcesToRemove.GetSize(); i++)
		{
			DeviceChild* pResource = resourcesToRemove[i];
			SAFERELEASE(pResource);
		}

		resourcesToRemove.Clear();
	}

	void RenderSystem::CreateDrawArgs(TArray<DrawArg>& drawArgs, uint32 requestedMask) const
	{
		for (auto& meshEntryPair : m_MeshAndInstancesMap)
		{
			uint32 mask = meshEntryPair.second.DrawArgsMask;
			if ((mask & requestedMask) == requestedMask)
			{
				DrawArg drawArg = { };

				// Assume animated
				if (meshEntryPair.second.pAnimatedVertexBuffer)
				{
					drawArg.pVertexBuffer = meshEntryPair.second.pAnimatedVertexBuffer;
				}
				else
				{
					drawArg.pVertexBuffer = meshEntryPair.second.pVertexBuffer;
				}

				drawArg.pIndexBuffer = meshEntryPair.second.pIndexBuffer;
				drawArg.IndexCount = meshEntryPair.second.IndexCount;

				drawArg.pInstanceBuffer = meshEntryPair.second.pRasterInstanceBuffer;
				drawArg.InstanceCount = meshEntryPair.second.RasterInstances.GetSize();

				drawArg.pMeshletBuffer = meshEntryPair.second.pMeshlets;
				drawArg.MeshletCount = meshEntryPair.second.MeshletCount;
				drawArg.pUniqueIndicesBuffer = meshEntryPair.second.pUniqueIndices;
				drawArg.pPrimitiveIndices = meshEntryPair.second.pPrimitiveIndices;

				if (!meshEntryPair.second.ExtensionGroups.IsEmpty())
				{
					drawArg.ppExtensionGroups = meshEntryPair.second.ExtensionGroups.GetData();
					drawArg.HasExtensions = meshEntryPair.second.HasExtensions;
				}
				else
				{
					drawArg.HasExtensions = false;
				}

				drawArgs.PushBack(drawArg);
			}
		}
	}

	void RenderSystem::UpdateBuffers()
	{
		CommandList* pGraphicsCommandList	= m_pRenderGraph->AcquireGraphicsCopyCommandList();
		CommandList* pComputeCommandList	= m_pRenderGraph->AcquireComputeCopyCommandList();

		//Update Pending Buffer Updates
		{
			ExecutePendingBufferUpdates(pGraphicsCommandList);
		}

		//Update Per Frame Data
		{
			m_PerFrameData.FrameIndex = 0;
			m_PerFrameData.RandomSeed = uint32(Random::Int32(INT32_MIN, INT32_MAX));

			UpdatePerFrameBuffer(pGraphicsCommandList);
		}

		//Update Raster Instance Data
		{
			UpdateRasterInstanceBuffers(pGraphicsCommandList);
		}

		// Update Light Data
		{
			UpdateLightsBuffer(pGraphicsCommandList);
		}

		//Update Empty MaterialData
		{
			UpdateMaterialPropertiesBuffer(pGraphicsCommandList);
		}

		// Perform mesh skinning
		{
			PerformMeshSkinning(pComputeCommandList);
		}

		//Update Acceleration Structures
		if (m_RayTracingEnabled)
		{
			UpdateShaderRecords();
			BuildBLASs(pComputeCommandList);
			UpdateASInstanceBuffers(pComputeCommandList);
			BuildTLAS(pComputeCommandList);
		}
	}

	void RenderSystem::UpdateAnimationBuffers(AnimationComponent& animationComp, MeshEntry& meshEntry)
	{
		// If needed create new buffers
		const uint64 sizeInBytes = animationComp.Pose.GlobalTransforms.GetSize() * sizeof(glm::mat4);
		if (animationComp.Pose.GlobalTransforms.GetSize() > meshEntry.BoneMatrixCount)
		{
			if (meshEntry.pBoneMatrixBuffer)
			{
				DeleteDeviceResource(meshEntry.pStagingMatrixBuffer);
				DeleteDeviceResource(meshEntry.pBoneMatrixBuffer);
				DeleteDeviceResource(meshEntry.pAnimationDescriptorSet);
			}

			BufferDesc matrixBufferDesc;
			matrixBufferDesc.DebugName		= "Matrix Staging Buffer";
			matrixBufferDesc.MemoryType		= EMemoryType::MEMORY_TYPE_CPU_VISIBLE;
			matrixBufferDesc.Flags			= FBufferFlag::BUFFER_FLAG_COPY_SRC;
			matrixBufferDesc.SizeInBytes	= sizeInBytes;

			meshEntry.pStagingMatrixBuffer = RenderAPI::GetDevice()->CreateBuffer(&matrixBufferDesc);

			matrixBufferDesc.DebugName	= "Matrix Buffer";
			matrixBufferDesc.MemoryType	= EMemoryType::MEMORY_TYPE_GPU;
			matrixBufferDesc.Flags		= FBufferFlag::BUFFER_FLAG_COPY_DST | FBufferFlag::BUFFER_FLAG_UNORDERED_ACCESS_BUFFER;

			meshEntry.pBoneMatrixBuffer			= RenderAPI::GetDevice()->CreateBuffer(&matrixBufferDesc);
			meshEntry.BoneMatrixCount			= animationComp.Pose.GlobalTransforms.GetSize();
			meshEntry.pAnimationDescriptorSet	= RenderAPI::GetDevice()->CreateDescriptorSet("Animation Descriptor Set", m_SkinningPipelineLayout.Get(), 0, m_AnimationDescriptorHeap.Get());

			const uint64 offset = 0;
			uint64 size = meshEntry.VertexCount * sizeof(Vertex);
			meshEntry.pAnimationDescriptorSet->WriteBufferDescriptors(&meshEntry.pVertexBuffer,			&offset, &size,			0, 1, EDescriptorType::DESCRIPTOR_TYPE_UNORDERED_ACCESS_BUFFER);
			meshEntry.pAnimationDescriptorSet->WriteBufferDescriptors(&meshEntry.pAnimatedVertexBuffer,	&offset, &size,			1, 1, EDescriptorType::DESCRIPTOR_TYPE_UNORDERED_ACCESS_BUFFER);
			meshEntry.pAnimationDescriptorSet->WriteBufferDescriptors(&meshEntry.pBoneMatrixBuffer,		&offset, &sizeInBytes,	2, 1, EDescriptorType::DESCRIPTOR_TYPE_UNORDERED_ACCESS_BUFFER);
			size = meshEntry.VertexCount * sizeof(VertexJointData);
			meshEntry.pAnimationDescriptorSet->WriteBufferDescriptors(&meshEntry.pVertexWeightsBuffer, &offset, &size, 3, 1, EDescriptorType::DESCRIPTOR_TYPE_UNORDERED_ACCESS_BUFFER);
		}

		// Copy data
		void* pMapped = meshEntry.pStagingMatrixBuffer->Map();
		memcpy(pMapped, animationComp.Pose.GlobalTransforms.GetData(), sizeInBytes);
		meshEntry.pStagingMatrixBuffer->Unmap();

		m_PendingBufferUpdates.PushBack({ meshEntry.pStagingMatrixBuffer, 0, meshEntry.pBoneMatrixBuffer, 0, sizeInBytes });
	}

	void RenderSystem::PerformMeshSkinning(CommandList* pCommandList)
	{
		// TODO: Investigate the best groupsize for us (THIS MUST MATCH THE SHADER-DEFINE)
		constexpr uint32 THREADS_PER_WORKGROUP = 32;

		PipelineState* pPipeline = PipelineStateManager::GetPipelineState(m_SkinningPipelineID);
		VALIDATE(pPipeline != nullptr);

		for (MeshEntry* pMeshEntry : m_AnimationsToUpdate)
		{
			pCommandList->BindDescriptorSetCompute(pMeshEntry->pAnimationDescriptorSet, m_SkinningPipelineLayout.Get(), 0);
			pCommandList->BindComputePipeline(pPipeline);

			const uint32 vertexCount = pMeshEntry->VertexCount;
			pCommandList->SetConstantRange(m_SkinningPipelineLayout.Get(), FShaderStageFlag::SHADER_STAGE_FLAG_COMPUTE_SHADER, &vertexCount, sizeof(uint32), 0);

			const uint32 workGroupCount = std::max<uint32>((uint32)AlignUp(vertexCount, THREADS_PER_WORKGROUP) / THREADS_PER_WORKGROUP, 1u);
			pCommandList->Dispatch(workGroupCount, 1, 1);
		}

		m_AnimationsToUpdate.clear();
	}

	void RenderSystem::ExecutePendingBufferUpdates(CommandList* pCommandList)
	{
		if (!m_PendingBufferUpdates.IsEmpty())
		{
			for (uint32 i = 0; i < m_PendingBufferUpdates.GetSize(); i++)
			{
				const PendingBufferUpdate& pendingUpdate = m_PendingBufferUpdates[i];
				pCommandList->CopyBuffer(pendingUpdate.pSrcBuffer, pendingUpdate.SrcOffset, pendingUpdate.pDstBuffer, pendingUpdate.DstOffset, pendingUpdate.SizeInBytes);
			}

			m_PendingBufferUpdates.Clear();
		}
	}

	void RenderSystem::UpdateRasterInstanceBuffers(CommandList* pCommandList)
	{
		for (MeshEntry* pDirtyInstanceBufferEntry : m_DirtyRasterInstanceBuffers)
		{
			//Raster Instances
			{
				uint32 requiredBufferSize = pDirtyInstanceBufferEntry->RasterInstances.GetSize() * sizeof(Instance);

				Buffer* pStagingBuffer = pDirtyInstanceBufferEntry->ppRasterInstanceStagingBuffers[m_ModFrameIndex];

				if (pStagingBuffer == nullptr || pStagingBuffer->GetDesc().SizeInBytes < requiredBufferSize)
				{
					if (pStagingBuffer != nullptr)
						DeleteDeviceResource(pStagingBuffer);

					BufferDesc bufferDesc = {};
					bufferDesc.DebugName	= "Raster Instance Staging Buffer";
					bufferDesc.MemoryType	= EMemoryType::MEMORY_TYPE_CPU_VISIBLE;
					bufferDesc.Flags		= FBufferFlag::BUFFER_FLAG_COPY_SRC;
					bufferDesc.SizeInBytes	= requiredBufferSize;

					pStagingBuffer = RenderAPI::GetDevice()->CreateBuffer(&bufferDesc);
					pDirtyInstanceBufferEntry->ppRasterInstanceStagingBuffers[m_ModFrameIndex] = pStagingBuffer;
				}

				void* pMapped = pStagingBuffer->Map();
				memcpy(pMapped, pDirtyInstanceBufferEntry->RasterInstances.GetData(), requiredBufferSize);
				pStagingBuffer->Unmap();

				if (pDirtyInstanceBufferEntry->pRasterInstanceBuffer == nullptr || pDirtyInstanceBufferEntry->pRasterInstanceBuffer->GetDesc().SizeInBytes < requiredBufferSize)
				{
					if (pDirtyInstanceBufferEntry->pRasterInstanceBuffer != nullptr)
						DeleteDeviceResource(pDirtyInstanceBufferEntry->pRasterInstanceBuffer);

					BufferDesc bufferDesc = {};
					bufferDesc.DebugName		= "Raster Instance Buffer";
					bufferDesc.MemoryType		= EMemoryType::MEMORY_TYPE_GPU;
					bufferDesc.Flags			= FBufferFlag::BUFFER_FLAG_COPY_DST | FBufferFlag::BUFFER_FLAG_UNORDERED_ACCESS_BUFFER | FBufferFlag::BUFFER_FLAG_CONSTANT_BUFFER;
					bufferDesc.SizeInBytes		= requiredBufferSize;

					pDirtyInstanceBufferEntry->pRasterInstanceBuffer = RenderAPI::GetDevice()->CreateBuffer(&bufferDesc);
				}

				pCommandList->CopyBuffer(pStagingBuffer, 0, pDirtyInstanceBufferEntry->pRasterInstanceBuffer, 0, requiredBufferSize);
			}
		}

		m_DirtyRasterInstanceBuffers.clear();
	}

	void RenderSystem::UpdatePerFrameBuffer(CommandList* pCommandList)
	{
		Buffer* pPerFrameStagingBuffer = m_ppPerFrameStagingBuffers[m_ModFrameIndex];

		void* pMapped = pPerFrameStagingBuffer->Map();
		memcpy(pMapped, &m_PerFrameData, sizeof(PerFrameBuffer));
		pPerFrameStagingBuffer->Unmap();

		pCommandList->CopyBuffer(pPerFrameStagingBuffer, 0, m_pPerFrameBuffer, 0, sizeof(PerFrameBuffer));
	}

	void RenderSystem::UpdateMaterialPropertiesBuffer(CommandList* pCommandList)
	{
		if (m_MaterialsPropertiesBufferDirty)
		{
			uint32 requiredBufferSize = m_MaterialProperties.GetSize() * sizeof(MaterialProperties);

			Buffer* pStagingBuffer = m_ppStaticStagingInstanceBuffers[m_ModFrameIndex];

			if (pStagingBuffer == nullptr || pStagingBuffer->GetDesc().SizeInBytes < requiredBufferSize)
			{
				if (pStagingBuffer != nullptr) DeleteDeviceResource(pStagingBuffer);

				BufferDesc bufferDesc = {};
				bufferDesc.DebugName	= "Material Properties Staging Buffer";
				bufferDesc.MemoryType	= EMemoryType::MEMORY_TYPE_CPU_VISIBLE;
				bufferDesc.Flags		= FBufferFlag::BUFFER_FLAG_COPY_SRC;
				bufferDesc.SizeInBytes	= requiredBufferSize;

				pStagingBuffer = RenderAPI::GetDevice()->CreateBuffer(&bufferDesc);
				m_ppStaticStagingInstanceBuffers[m_ModFrameIndex] = pStagingBuffer;
			}

			void* pMapped = pStagingBuffer->Map();
			memcpy(pMapped, m_MaterialProperties.GetData(), requiredBufferSize);
			pStagingBuffer->Unmap();

			if (m_pMaterialParametersBuffer == nullptr || m_pMaterialParametersBuffer->GetDesc().SizeInBytes < requiredBufferSize)
			{
				if (m_pMaterialParametersBuffer != nullptr) DeleteDeviceResource(m_pMaterialParametersBuffer);

				BufferDesc bufferDesc = {};
				bufferDesc.DebugName	= "Material Properties Buffer";
				bufferDesc.MemoryType	= EMemoryType::MEMORY_TYPE_GPU;
				bufferDesc.Flags		= FBufferFlag::BUFFER_FLAG_COPY_DST | FBufferFlag::BUFFER_FLAG_UNORDERED_ACCESS_BUFFER;
				bufferDesc.SizeInBytes	= requiredBufferSize;

				m_pMaterialParametersBuffer = RenderAPI::GetDevice()->CreateBuffer(&bufferDesc);
			}

			pCommandList->CopyBuffer(pStagingBuffer, 0, m_pMaterialParametersBuffer, 0, requiredBufferSize);

			m_MaterialsPropertiesBufferDirty = false;
		}
	}

	void RenderSystem::UpdateShaderRecords()
	{
		if (m_SBTRecordsDirty)
		{
			m_SBTRecords.Clear();

			for (MeshAndInstancesMap::iterator meshAndInstancesIt = m_MeshAndInstancesMap.begin(); meshAndInstancesIt != m_MeshAndInstancesMap.end(); meshAndInstancesIt++)
			{
				uint32 shaderRecordOffset = m_SBTRecords.GetSize();

				for (AccelerationStructureInstance& asInstance : meshAndInstancesIt->second.ASInstances)
				{
					asInstance.SBTRecordOffset = shaderRecordOffset;
				}

				m_SBTRecords.PushBack(meshAndInstancesIt->second.ShaderRecord);
				m_DirtyASInstanceBuffers.insert(&meshAndInstancesIt->second);
			}

			m_SBTRecordsDirty = false;
			m_TLASDirty = true;
			m_RenderGraphSBTRecordsDirty = true;
		}
	}

	void RenderSystem::BuildBLASs(CommandList* pCommandList)
	{
		if (!m_DirtyBLASs.empty())
		{
			for (MeshEntry* pDirtyBLAS : m_DirtyBLASs)
			{
				//We assume that VertexCount/PrimitiveCount does not change and thus do not check if we need to recreate them

				bool update = true;

				if (pDirtyBLAS->pBLAS == nullptr)
				{
					update = false;

					AccelerationStructureDesc blasCreateDesc = {};
					blasCreateDesc.DebugName		= "BLAS";
					blasCreateDesc.Type				= EAccelerationStructureType::ACCELERATION_STRUCTURE_TYPE_BOTTOM;
					blasCreateDesc.Flags			= FAccelerationStructureFlag::ACCELERATION_STRUCTURE_FLAG_ALLOW_UPDATE;
					blasCreateDesc.MaxTriangleCount = pDirtyBLAS->IndexCount / 3;
					blasCreateDesc.MaxVertexCount	= pDirtyBLAS->VertexCount;
					blasCreateDesc.AllowsTransform	= false;

					pDirtyBLAS->pBLAS = RenderAPI::GetDevice()->CreateAccelerationStructure(&blasCreateDesc);
				}

				BuildBottomLevelAccelerationStructureDesc blasBuildDesc = {};
				blasBuildDesc.pAccelerationStructure	= pDirtyBLAS->pBLAS;
				blasBuildDesc.Flags						= FAccelerationStructureFlag::ACCELERATION_STRUCTURE_FLAG_ALLOW_UPDATE;
				if (pDirtyBLAS->pAnimatedVertexBuffer)
				{
					blasBuildDesc.pVertexBuffer = pDirtyBLAS->pAnimatedVertexBuffer;
				}
				else
				{
					blasBuildDesc.pVertexBuffer = pDirtyBLAS->pVertexBuffer;
				}

				blasBuildDesc.FirstVertexIndex		= 0;
				blasBuildDesc.VertexStride			= sizeof(Vertex);
				blasBuildDesc.pIndexBuffer			= pDirtyBLAS->pIndexBuffer;
				blasBuildDesc.IndexBufferByteOffset	= 0;
				blasBuildDesc.TriangleCount			= pDirtyBLAS->IndexCount / 3;
				blasBuildDesc.pTransformBuffer		= nullptr;
				blasBuildDesc.TransformByteOffset	= 0;
				blasBuildDesc.Update				= update;

				pCommandList->BuildBottomLevelAccelerationStructure(&blasBuildDesc);

				uint64 blasAddress = pDirtyBLAS->pBLAS->GetDeviceAdress();
				for (AccelerationStructureInstance& asInstance : pDirtyBLAS->ASInstances)
				{
					asInstance.AccelerationStructureAddress = blasAddress;
				}

				m_DirtyASInstanceBuffers.insert(pDirtyBLAS);
			}

			//This is required to sync up BLAS building with TLAS building, to make sure that the BLAS is built before the TLAS
			PipelineMemoryBarrierDesc memoryBarrier = {};
			memoryBarrier.SrcMemoryAccessFlags = FMemoryAccessFlag::MEMORY_ACCESS_FLAG_MEMORY_WRITE;
			memoryBarrier.DstMemoryAccessFlags = FMemoryAccessFlag::MEMORY_ACCESS_FLAG_MEMORY_READ;
			pCommandList->PipelineMemoryBarriers(FPipelineStageFlag::PIPELINE_STAGE_FLAG_TOP, FPipelineStageFlag::PIPELINE_STAGE_FLAG_COPY, &memoryBarrier, 1);

			m_DirtyBLASs.clear();
		}
	}

	void RenderSystem::UpdateASInstanceBuffers(CommandList* pCommandList)
	{
		if (!m_DirtyASInstanceBuffers.empty())
		{
			//AS Instances
			for (MeshEntry* pDirtyInstanceBufferEntry : m_DirtyASInstanceBuffers)
			{
				uint32 requiredBufferSize = pDirtyInstanceBufferEntry->ASInstances.GetSize() * sizeof(AccelerationStructureInstance);

				Buffer* pStagingBuffer = pDirtyInstanceBufferEntry->ppASInstanceStagingBuffers[m_ModFrameIndex];

				if (pStagingBuffer == nullptr || pStagingBuffer->GetDesc().SizeInBytes < requiredBufferSize)
				{
					if (pStagingBuffer != nullptr) DeleteDeviceResource(pStagingBuffer);

					BufferDesc bufferDesc = {};
					bufferDesc.DebugName = "AS Instance Staging Buffer";
					bufferDesc.MemoryType = EMemoryType::MEMORY_TYPE_CPU_VISIBLE;
					bufferDesc.Flags = FBufferFlag::BUFFER_FLAG_COPY_SRC;
					bufferDesc.SizeInBytes = requiredBufferSize;

					pStagingBuffer = RenderAPI::GetDevice()->CreateBuffer(&bufferDesc);
					pDirtyInstanceBufferEntry->ppASInstanceStagingBuffers[m_ModFrameIndex] = pStagingBuffer;
				}

				void* pMapped = pStagingBuffer->Map();
				memcpy(pMapped, pDirtyInstanceBufferEntry->ASInstances.GetData(), requiredBufferSize);
				pStagingBuffer->Unmap();

				if (pDirtyInstanceBufferEntry->pASInstanceBuffer == nullptr || pDirtyInstanceBufferEntry->pASInstanceBuffer->GetDesc().SizeInBytes < requiredBufferSize)
				{
					if (pDirtyInstanceBufferEntry->pASInstanceBuffer != nullptr) DeleteDeviceResource(pDirtyInstanceBufferEntry->pASInstanceBuffer);

					BufferDesc bufferDesc = {};
					bufferDesc.DebugName = "AS Instance Buffer";
					bufferDesc.MemoryType = EMemoryType::MEMORY_TYPE_GPU;
					bufferDesc.Flags = FBufferFlag::BUFFER_FLAG_COPY_DST | FBufferFlag::BUFFER_FLAG_COPY_SRC;
					bufferDesc.SizeInBytes = requiredBufferSize;

					pDirtyInstanceBufferEntry->pASInstanceBuffer = RenderAPI::GetDevice()->CreateBuffer(&bufferDesc);
				}

				pCommandList->CopyBuffer(pStagingBuffer, 0, pDirtyInstanceBufferEntry->pASInstanceBuffer, 0, requiredBufferSize);
			}

			PipelineMemoryBarrierDesc memoryBarrier = {};
			memoryBarrier.SrcMemoryAccessFlags = FMemoryAccessFlag::MEMORY_ACCESS_FLAG_MEMORY_WRITE;
			memoryBarrier.DstMemoryAccessFlags = FMemoryAccessFlag::MEMORY_ACCESS_FLAG_MEMORY_READ;
			pCommandList->PipelineMemoryBarriers(FPipelineStageFlag::PIPELINE_STAGE_FLAG_COPY, FPipelineStageFlag::PIPELINE_STAGE_FLAG_ACCELERATION_STRUCTURE_BUILD, &memoryBarrier, 1);

			m_DirtyASInstanceBuffers.clear();
		}
	}

	void RenderSystem::BuildTLAS(CommandList* pCommandList)
	{
		if (m_TLASDirty)
		{
			m_TLASDirty = false;
			m_CompleteInstanceBufferPendingCopies.Clear();

			uint32 newInstanceCount = 0;

			for (MeshAndInstancesMap::const_iterator meshAndInstancesIt = m_MeshAndInstancesMap.begin(); meshAndInstancesIt != m_MeshAndInstancesMap.end(); meshAndInstancesIt++)
			{
				uint32 instanceCount = meshAndInstancesIt->second.ASInstances.GetSize();

				PendingBufferUpdate copyToCompleteInstanceBuffer = {};
				copyToCompleteInstanceBuffer.pSrcBuffer		= meshAndInstancesIt->second.pASInstanceBuffer;
				copyToCompleteInstanceBuffer.SrcOffset		= 0;
				copyToCompleteInstanceBuffer.DstOffset		= newInstanceCount * sizeof(AccelerationStructureInstance);
				copyToCompleteInstanceBuffer.SizeInBytes	= instanceCount * sizeof(AccelerationStructureInstance);
				m_CompleteInstanceBufferPendingCopies.PushBack(copyToCompleteInstanceBuffer);

				newInstanceCount += instanceCount;
			}

			if (newInstanceCount == 0)
				return;

			uint32 requiredCompleteInstancesBufferSize = newInstanceCount * sizeof(AccelerationStructureInstance);

			if (m_pCompleteInstanceBuffer == nullptr || m_pCompleteInstanceBuffer->GetDesc().SizeInBytes < requiredCompleteInstancesBufferSize)
			{
				if (m_pCompleteInstanceBuffer != nullptr) DeleteDeviceResource(m_pCompleteInstanceBuffer);

				BufferDesc bufferDesc = {};
				bufferDesc.DebugName	= "Complete Instance Buffer";
				bufferDesc.MemoryType	= EMemoryType::MEMORY_TYPE_GPU;
				bufferDesc.Flags		= FBufferFlag::BUFFER_FLAG_COPY_DST | FBufferFlag::BUFFER_FLAG_RAY_TRACING;
				bufferDesc.SizeInBytes	= requiredCompleteInstancesBufferSize;

				m_pCompleteInstanceBuffer = RenderAPI::GetDevice()->CreateBuffer(&bufferDesc);
			}

			for (const PendingBufferUpdate& pendingUpdate : m_CompleteInstanceBufferPendingCopies)
			{
				pCommandList->CopyBuffer(pendingUpdate.pSrcBuffer, pendingUpdate.SrcOffset, m_pCompleteInstanceBuffer, pendingUpdate.DstOffset, pendingUpdate.SizeInBytes);
			}

			if (m_MeshAndInstancesMap.empty())
				return;

			bool update = true;

			//Recreate TLAS completely if oldInstanceCount != newInstanceCount
			if (m_MaxInstances < newInstanceCount)
			{
				if (m_pTLAS != nullptr) DeleteDeviceResource(m_pTLAS);

				m_MaxInstances = newInstanceCount;

				AccelerationStructureDesc createTLASDesc = {};
				createTLASDesc.DebugName		= "TLAS";
				createTLASDesc.Type				= EAccelerationStructureType::ACCELERATION_STRUCTURE_TYPE_TOP;
				createTLASDesc.Flags			= FAccelerationStructureFlag::ACCELERATION_STRUCTURE_FLAG_ALLOW_UPDATE;
				createTLASDesc.InstanceCount	= m_MaxInstances;

				m_pTLAS = RenderAPI::GetDevice()->CreateAccelerationStructure(&createTLASDesc);

				update = false;

				m_TLASResourceDirty = true;
			}

			if (m_pTLAS != nullptr)
			{
				BuildTopLevelAccelerationStructureDesc buildTLASDesc = {};
				buildTLASDesc.pAccelerationStructure	= m_pTLAS;
				buildTLASDesc.Flags						= FAccelerationStructureFlag::ACCELERATION_STRUCTURE_FLAG_ALLOW_UPDATE;
				buildTLASDesc.Update					= update;
				buildTLASDesc.pInstanceBuffer			= m_pCompleteInstanceBuffer;
				buildTLASDesc.InstanceCount				= newInstanceCount;

				pCommandList->BuildTopLevelAccelerationStructure(&buildTLASDesc);
			}
		}
	}

	void RenderSystem::UpdatePointLightTextureResource()
	{
		uint32 pointLightCount = m_PointLights.GetSize();
		if (pointLightCount == m_CubeTextures.GetSize())
			return;

		bool needUpdate = m_RemoveTexturesOnDeletion;

		constexpr uint32 CUBE_FACE_COUNT = 6;
		if (pointLightCount > m_CubeTextures.GetSize())
		{
			GraphicsDevice* pGraphicsDevice = RenderAPI::GetDevice();
			uint32 diff = pointLightCount - m_CubeTextures.GetSize();

			// TODO: Create inteface for changing resolution
			const uint32 width = 512;
			const uint32 height = 512;

			uint32 prevSubImageCount = m_CubeSubImageTextureViews.GetSize();
			m_CubeSubImageTextureViews.Resize(prevSubImageCount + CUBE_FACE_COUNT * diff);

			for (uint32 c = 0; c < diff; c++)
			{
				// Create cube texture
				TextureDesc cubeTexDesc = {};
				cubeTexDesc.DebugName = "PointLight Texture Cube " + std::to_string(c);
				cubeTexDesc.MemoryType = EMemoryType::MEMORY_TYPE_GPU;
				cubeTexDesc.Format = EFormat::FORMAT_D24_UNORM_S8_UINT;
				cubeTexDesc.Type = ETextureType::TEXTURE_TYPE_2D;
				cubeTexDesc.Flags = FTextureFlag::TEXTURE_FLAG_DEPTH_STENCIL | FTextureFlag::TEXTURE_FLAG_SHADER_RESOURCE | FTextureFlag::TEXTURE_FLAG_CUBE_COMPATIBLE;
				cubeTexDesc.Width = width;
				cubeTexDesc.Height = height;
				cubeTexDesc.Depth = 1U;
				cubeTexDesc.ArrayCount = 6;
				cubeTexDesc.Miplevels = 1;
				cubeTexDesc.SampleCount = 1;

				Texture* pCubeTexture = pGraphicsDevice->CreateTexture(&cubeTexDesc);
				m_CubeTextures.PushBack(pCubeTexture);

				// Create cube texture view
				TextureViewDesc cubeTexViewDesc = {};
				cubeTexViewDesc.DebugName = "PointLight Texture Cube View " + std::to_string(c);
				cubeTexViewDesc.pTexture = pCubeTexture;
				cubeTexViewDesc.Flags = FTextureViewFlag::TEXTURE_VIEW_FLAG_DEPTH_STENCIL | FTextureViewFlag::TEXTURE_VIEW_FLAG_SHADER_RESOURCE;
				cubeTexViewDesc.Format = cubeTexDesc.Format;
				cubeTexViewDesc.Type = ETextureViewType::TEXTURE_VIEW_TYPE_CUBE;
				cubeTexViewDesc.MiplevelCount = 1;
				cubeTexViewDesc.ArrayCount = 6;
				cubeTexViewDesc.Miplevel = 0U;
				cubeTexViewDesc.ArrayIndex = 0U;

				m_CubeTextureViews.PushBack(pGraphicsDevice->CreateTextureView(&cubeTexViewDesc)); // Used for reading from CubeTexture

				// Create per face texture views
				TextureViewDesc subImageTextureViewDesc = {};
				subImageTextureViewDesc.pTexture = pCubeTexture;
				subImageTextureViewDesc.Flags = FTextureViewFlag::TEXTURE_VIEW_FLAG_DEPTH_STENCIL;
				subImageTextureViewDesc.Format = cubeTexDesc.Format;
				subImageTextureViewDesc.Type = ETextureViewType::TEXTURE_VIEW_TYPE_2D;
				subImageTextureViewDesc.Miplevel = cubeTexViewDesc.Miplevel;
				subImageTextureViewDesc.MiplevelCount = cubeTexViewDesc.MiplevelCount;
				subImageTextureViewDesc.ArrayCount = 1;

				TextureView** ppSubImageView = &m_CubeSubImageTextureViews[prevSubImageCount + (CUBE_FACE_COUNT) * c];
				for (uint32 si = 0; si < CUBE_FACE_COUNT; si++)
				{
					subImageTextureViewDesc.DebugName = "PointLight Sub Image Texture View " + std::to_string(si);
					subImageTextureViewDesc.ArrayIndex = si;

					(*ppSubImageView) = pGraphicsDevice->CreateTextureView(&subImageTextureViewDesc); // Used for writing to CubeTexture
					ppSubImageView++;
				}

				needUpdate = true;
			}
		}
		else if (pointLightCount < m_CubeTextures.GetSize())
		{
			if (m_RemoveTexturesOnDeletion)
			{
				uint32 diff =  m_CubeTextures.GetSize() - pointLightCount;

				// Remove Cube Texture Context for removed pointlights
				for (uint32 r = 0; r < diff; r++)
				{
					DeleteDeviceResource(m_CubeTextures.GetBack());
					m_CubeTextures.PopBack();

					DeleteDeviceResource(m_CubeTextureViews.GetBack());
					m_CubeTextureViews.PopBack();

					for (uint32 f = 0; f < CUBE_FACE_COUNT && !m_CubeSubImageTextureViews.IsEmpty(); f++)
					{
						DeleteDeviceResource(m_CubeSubImageTextureViews.GetBack());
						m_CubeSubImageTextureViews.PopBack();
					}
				}
			}
		}

		/*
			If textures are not removed on pointlight deletion(m_RemoveTexturesOnDeletion == false), updates are only needed when new point light textures are added
		*/
		if (needUpdate)
		{
			uint32 texturesExisting = m_CubeTextures.GetSize();
			TArray<Sampler*> nearestSamplers(texturesExisting, Sampler::GetNearestSampler());
			ResourceUpdateDesc resourceUpdateDesc = {};
			resourceUpdateDesc.ResourceName = SCENE_POINT_SHADOWMAPS;
			resourceUpdateDesc.ExternalTextureUpdate.ppTextures							= m_CubeTextures.GetData();
			resourceUpdateDesc.ExternalTextureUpdate.ppTextureViews						= m_CubeTextureViews.GetData();
			resourceUpdateDesc.ExternalTextureUpdate.Count								= texturesExisting;
			resourceUpdateDesc.ExternalTextureUpdate.ppPerSubImageTextureViews			= m_CubeSubImageTextureViews.GetData();
			resourceUpdateDesc.ExternalTextureUpdate.PerImageSubImageTextureViewCount	= CUBE_FACE_COUNT;
			resourceUpdateDesc.ExternalTextureUpdate.ppSamplers							= nearestSamplers.GetData();
			m_pRenderGraph->UpdateResource(&resourceUpdateDesc);
		}
	}

	void RenderSystem::UpdateLightsBuffer(CommandList* pCommandList)
	{
		// Light Buffer Initilization
		if (m_LightsResourceDirty)
		{
			// Resource only needs to be updated if new buffers are allocated
			m_LightsResourceDirty = false;

			size_t pointLightCount			= m_PointLights.GetSize();
			size_t dirLightBufferSize		= sizeof(LightBuffer);
			size_t pointLightsBufferSize	= sizeof(PointLight) * pointLightCount;
			size_t lightBufferSize			= dirLightBufferSize + pointLightsBufferSize;

			// Set point light count
			m_LightBufferData.PointLightCount = float32(pointLightCount);

			Buffer* pCurrentStagingBuffer = m_ppLightsStagingBuffer[m_ModFrameIndex];

			if (pCurrentStagingBuffer == nullptr || pCurrentStagingBuffer->GetDesc().SizeInBytes < lightBufferSize)
			{
				if (pCurrentStagingBuffer != nullptr) DeleteDeviceResource(pCurrentStagingBuffer);

				BufferDesc lightCopyBufferDesc = {};
				lightCopyBufferDesc.DebugName		= "Lights Copy Buffer";
				lightCopyBufferDesc.MemoryType		= EMemoryType::MEMORY_TYPE_CPU_VISIBLE;
				lightCopyBufferDesc.Flags			= FBufferFlag::BUFFER_FLAG_COPY_SRC;
				lightCopyBufferDesc.SizeInBytes		= lightBufferSize;

				pCurrentStagingBuffer = RenderAPI::GetDevice()->CreateBuffer(&lightCopyBufferDesc);
				m_ppLightsStagingBuffer[m_ModFrameIndex] = pCurrentStagingBuffer;
			}

			void* pMapped = pCurrentStagingBuffer->Map();
			memcpy(pMapped, &m_LightBufferData, dirLightBufferSize);
			if (pointLightsBufferSize > 0) memcpy((uint8*)pMapped + dirLightBufferSize, m_PointLights.GetData(), pointLightsBufferSize);
			pCurrentStagingBuffer->Unmap();

			if (m_pLightsBuffer == nullptr || m_pLightsBuffer->GetDesc().SizeInBytes < lightBufferSize)
			{
				if (m_pLightsBuffer != nullptr) DeleteDeviceResource(m_pLightsBuffer);

				BufferDesc lightBufferDesc = {};
				lightBufferDesc.DebugName		= "Lights Buffer";
				lightBufferDesc.MemoryType		= EMemoryType::MEMORY_TYPE_GPU;
				lightBufferDesc.Flags			= FBufferFlag::BUFFER_FLAG_UNORDERED_ACCESS_BUFFER | FBufferFlag::BUFFER_FLAG_COPY_DST;
				lightBufferDesc.SizeInBytes		= lightBufferSize;

				m_pLightsBuffer = RenderAPI::GetDevice()->CreateBuffer(&lightBufferDesc);
				m_LightsResourceDirty = true;

			}

			pCommandList->CopyBuffer(pCurrentStagingBuffer, 0, m_pLightsBuffer, 0, lightBufferSize);
		}
	}

	void RenderSystem::UpdateRenderGraph()
	{
		//Should we check for Draw Args to be removed here?

		if (!m_DirtyDrawArgs.empty())
		{
			for (uint32 drawArgMask : m_DirtyDrawArgs)
			{
				TArray<DrawArg> drawArgs;
				CreateDrawArgs(drawArgs, drawArgMask);

				//Create Resource Update for RenderGraph
				ResourceUpdateDesc resourceUpdateDesc					= {};
				resourceUpdateDesc.ResourceName							= SCENE_DRAW_ARGS;
				resourceUpdateDesc.ExternalDrawArgsUpdate.DrawArgsMask	= drawArgMask;
				resourceUpdateDesc.ExternalDrawArgsUpdate.pDrawArgs		= drawArgs.GetData();
				resourceUpdateDesc.ExternalDrawArgsUpdate.Count			= drawArgs.GetSize();

				m_pRenderGraph->UpdateResource(&resourceUpdateDesc);
			}

			m_DirtyDrawArgs.clear();
		}

		if (m_RenderGraphSBTRecordsDirty)
		{
			if (!m_SBTRecords.IsEmpty())
			{
				m_pRenderGraph->UpdateGlobalSBT(m_SBTRecords);
			}

			m_RenderGraphSBTRecordsDirty = false;
		}

		if (m_PerFrameResourceDirty)
		{
			ResourceUpdateDesc resourceUpdateDesc				= {};
			resourceUpdateDesc.ResourceName						= PER_FRAME_BUFFER;
			resourceUpdateDesc.ExternalBufferUpdate.ppBuffer	= &m_pPerFrameBuffer;
			resourceUpdateDesc.ExternalBufferUpdate.Count		= 1;

			m_pRenderGraph->UpdateResource(&resourceUpdateDesc);

			m_PerFrameResourceDirty = false;
		}

		// Trigger LightRenderer
		if (!m_PointLightTextureUpdateQueue.IsEmpty())
		{
			m_pLightRenderer->PrepareTextureUpdates(m_PointLightTextureUpdateQueue);
			m_PointLightTextureUpdateQueue.Clear();
			m_pRenderGraph->TriggerRenderStage("RENDER_STAGE_LIGHT");
		}

		if (m_LightsResourceDirty || m_PointLightDirty)
		{
			ResourceUpdateDesc resourceUpdateDesc = {};
			resourceUpdateDesc.ResourceName						= SCENE_LIGHTS_BUFFER;
			resourceUpdateDesc.ExternalBufferUpdate.ppBuffer	= &m_pLightsBuffer;
			resourceUpdateDesc.ExternalBufferUpdate.Count		= 1;
			m_pRenderGraph->UpdateResource(&resourceUpdateDesc);

			if (m_PointLightDirty)
			{
				UpdatePointLightTextureResource();
				m_PointLightDirty = false;
			}

			m_LightsResourceDirty = false;
		}

		if (m_MaterialsResourceDirty)
		{
			ResourceUpdateDesc resourceUpdateDesc				= {};
			resourceUpdateDesc.ResourceName						= SCENE_MAT_PARAM_BUFFER;
			resourceUpdateDesc.ExternalBufferUpdate.ppBuffer	= &m_pMaterialParametersBuffer;
			resourceUpdateDesc.ExternalBufferUpdate.Count		= 1;

			m_pRenderGraph->UpdateResource(&resourceUpdateDesc);

			TArray<Sampler*> linearSamplers(m_AlbedoMaps.GetSize(), Sampler::GetLinearSampler());

			ResourceUpdateDesc albedoMapsUpdateDesc = {};
			albedoMapsUpdateDesc.ResourceName							= SCENE_ALBEDO_MAPS;
			albedoMapsUpdateDesc.ExternalTextureUpdate.ppTextures		= m_AlbedoMaps.GetData();
			albedoMapsUpdateDesc.ExternalTextureUpdate.ppTextureViews	= m_AlbedoMapViews.GetData();
			albedoMapsUpdateDesc.ExternalTextureUpdate.ppSamplers		= linearSamplers.GetData();
			albedoMapsUpdateDesc.ExternalTextureUpdate.Count			= m_AlbedoMaps.GetSize();

			ResourceUpdateDesc normalMapsUpdateDesc = {};
			normalMapsUpdateDesc.ResourceName							= SCENE_NORMAL_MAPS;
			normalMapsUpdateDesc.ExternalTextureUpdate.ppTextures		= m_NormalMaps.GetData();
			normalMapsUpdateDesc.ExternalTextureUpdate.ppTextureViews	= m_NormalMapViews.GetData();
			normalMapsUpdateDesc.ExternalTextureUpdate.ppSamplers		= linearSamplers.GetData();
			normalMapsUpdateDesc.ExternalTextureUpdate.Count			= m_NormalMapViews.GetSize();

			ResourceUpdateDesc combinedMaterialMapsUpdateDesc = {};
			combinedMaterialMapsUpdateDesc.ResourceName								= SCENE_COMBINED_MATERIAL_MAPS;
			combinedMaterialMapsUpdateDesc.ExternalTextureUpdate.ppTextures			= m_CombinedMaterialMaps.GetData();
			combinedMaterialMapsUpdateDesc.ExternalTextureUpdate.ppTextureViews		= m_CombinedMaterialMapViews.GetData();
			combinedMaterialMapsUpdateDesc.ExternalTextureUpdate.ppSamplers			= linearSamplers.GetData();
			combinedMaterialMapsUpdateDesc.ExternalTextureUpdate.Count				= m_CombinedMaterialMaps.GetSize();

			m_pRenderGraph->UpdateResource(&albedoMapsUpdateDesc);
			m_pRenderGraph->UpdateResource(&normalMapsUpdateDesc);
			m_pRenderGraph->UpdateResource(&combinedMaterialMapsUpdateDesc);

			m_MaterialsResourceDirty = false;
		}

		if (m_RayTracingEnabled)
		{
			if (m_TLASResourceDirty)
			{
				//Create Resource Update for RenderGraph
				ResourceUpdateDesc resourceUpdateDesc					= {};
				resourceUpdateDesc.ResourceName							= SCENE_TLAS;
				resourceUpdateDesc.ExternalAccelerationStructure.pTLAS	= m_pTLAS;

				m_pRenderGraph->UpdateResource(&resourceUpdateDesc);

				m_TLASResourceDirty = false;
			}
		}
	}
}<|MERGE_RESOLUTION|>--- conflicted
+++ resolved
@@ -137,23 +137,6 @@
 					{
 						&transformGroup
 					}
-<<<<<<< HEAD
-=======
-				},
-				{
-					.pSubscriber = &m_AnimatedEntities,
-					.ComponentAccesses =
-					{
-						{ R, MeshComponent::Type() },
-						{ R, AnimationComponent::Type() },
-					},
-					.ComponentGroups =
-					{
-						&transformGroup
-					},
-					.OnEntityAdded = std::bind(&RenderSystem::OnAnimatedEntityAdded, this, std::placeholders::_1),
-					.OnEntityRemoval = std::bind(&RenderSystem::OnAnimatedEntityRemoved, this, std::placeholders::_1)
->>>>>>> 428c6187
 				}
 			};
 
@@ -352,10 +335,6 @@
 			}
 		}
 
-<<<<<<< HEAD
-=======
-
->>>>>>> 428c6187
 		UpdateBuffers();
 		UpdateRenderGraph();
 
@@ -506,7 +485,6 @@
 		{
 			for (Entity entity : m_PlayerEntities)
 			{
-<<<<<<< HEAD
 				MeshComponent&		meshComp		= pMeshComponents->GetData(entity);
 				AnimationComponent&	animationComp	= pAnimationComponents->GetData(entity);
 				const auto&			positionComp	= pPositionComponents->GetData(entity);
@@ -515,20 +493,6 @@
 
 				UpdateAnimation(entity, meshComp, animationComp);
 				UpdateTransform(entity, positionComp, rotationComp, scaleComp, glm::bvec3(false, true, false));
-=======
-				MeshKey key(meshComp.MeshGUID, entity, true, EntityMaskManager::FetchEntityMask(entity));
-
-				auto meshEntryIt = m_MeshAndInstancesMap.find(key);
-				if (meshEntryIt != m_MeshAndInstancesMap.end())
-				{
-					UpdateAnimationBuffers(animationComp, meshEntryIt->second);
-
-					MeshEntry* pMeshEntry = &meshEntryIt->second;
-					m_AnimationsToUpdate.insert(pMeshEntry);
-					m_DirtyBLASs.insert(pMeshEntry);
-					m_TLASDirty = true;
-				}
->>>>>>> 428c6187
 			}
 
 			for (Entity entity : m_AnimatedEntities)
@@ -1243,16 +1207,6 @@
 			{
 				DeleteDeviceResource(meshAndInstancesIt->second.pAnimatedVertexBuffer);
 
-<<<<<<< HEAD
-				if (meshAndInstancesIt->second.pAnimationDescriptorSet != nullptr)
-					m_ResourcesToRemove[m_ModFrameIndex].PushBack(meshAndInstancesIt->second.pAnimationDescriptorSet);
-
-				if (meshAndInstancesIt->second.pBoneMatrixBuffer != nullptr)
-					m_ResourcesToRemove[m_ModFrameIndex].PushBack(meshAndInstancesIt->second.pBoneMatrixBuffer);
-
-				if (meshAndInstancesIt->second.pVertexWeightsBuffer != nullptr)
-					m_ResourcesToRemove[m_ModFrameIndex].PushBack(meshAndInstancesIt->second.pVertexWeightsBuffer);
-=======
 				VALIDATE(meshAndInstancesIt->second.pAnimationDescriptorSet);
 				DeleteDeviceResource(meshAndInstancesIt->second.pAnimationDescriptorSet);
 
@@ -1264,7 +1218,6 @@
 
 				VALIDATE(meshAndInstancesIt->second.pStagingMatrixBuffer);
 				DeleteDeviceResource(meshAndInstancesIt->second.pStagingMatrixBuffer);
->>>>>>> 428c6187
 			}
 
 			for (uint32 b = 0; b < BACK_BUFFER_COUNT; b++)
