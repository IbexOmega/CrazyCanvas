--- conflicted
+++ resolved
@@ -77,12 +77,8 @@
 					.pSubscriber = &m_DirectionalLightEntities,
 					.ComponentAccesses =
 					{
-<<<<<<< HEAD
 						{ R, DirectionalLightComponent::Type() }, 
 						{ R, PositionComponent::Type() },
-=======
-						{ R, DirectionalLightComponent::Type() },
->>>>>>> 5afc84fe
 						{ R, RotationComponent::Type() }
 					},
 					.OnEntityAdded = std::bind(&RenderSystem::OnDirectionalEntityAdded, this, std::placeholders::_1),
