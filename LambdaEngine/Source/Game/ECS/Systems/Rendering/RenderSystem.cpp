--- conflicted
+++ resolved
@@ -926,7 +926,6 @@
 					m_AlbedoMaps.PushBack(pMaterial->pAlbedoMap);
 					m_NormalMaps.PushBack(pMaterial->pNormalMap);
 					m_CombinedMaterialMaps.PushBack(pMaterial->pAOMetallicRoughnessMap);
-<<<<<<< HEAD
 
 					m_AlbedoMapViews.PushBack(pMaterial->pAlbedoMapView);
 					m_NormalMapViews.PushBack(pMaterial->pNormalMapView);
@@ -936,17 +935,6 @@
 
 					m_MaterialInstanceCounts.PushBack(0);
 
-=======
-
-					m_AlbedoMapViews.PushBack(pMaterial->pAlbedoMapView);
-					m_NormalMapViews.PushBack(pMaterial->pNormalMapView);
-					m_CombinedMaterialMapViews.PushBack(pMaterial->pAOMetallicRoughnessMapView);
-
-					m_MaterialProperties.PushBack(pMaterial->Properties);
-
-					m_MaterialInstanceCounts.PushBack(0);
-
->>>>>>> 52e6468c
 					m_MaterialMap.insert({ materialGUID, materialIndex });
 				}
 
