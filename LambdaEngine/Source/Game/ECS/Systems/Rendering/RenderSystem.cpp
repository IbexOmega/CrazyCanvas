#include "Game/ECS/Systems/Rendering/RenderSystem.h"

#include "Rendering/Core/API/GraphicsDevice.h"
#include "Rendering/Core/API/CommandAllocator.h"
#include "Rendering/Core/API/CommandQueue.h"
#include "Rendering/Core/API/CommandList.h"
#include "Rendering/Core/API/SwapChain.h"
#include "Rendering/Core/API/Texture.h"
#include "Rendering/Core/API/TextureView.h"
#include "Rendering/Core/API/AccelerationStructure.h"
#include "Rendering/RenderAPI.h"
#include "Rendering/RenderGraph.h"
#include "Rendering/RenderGraphSerializer.h"
#include "Rendering/ImGuiRenderer.h"
#include "Rendering/EntityMaskManager.h"
#include "Rendering/LineRenderer.h"
#include "Rendering/StagingBufferCache.h"

#include "Application/API/Window.h"
#include "Application/API/CommonApplication.h"

#include "ECS/ECSCore.h"

#include "Game/ECS/Components/Rendering/CameraComponent.h"
#include "Game/ECS/Components/Rendering/PointLightComponent.h"
#include "Game/ECS/Components/Rendering/DirectionalLightComponent.h"
#include "Game/ECS/Components/Rendering/ParticleEmitter.h"
#include "Game/ECS/Components/Rendering/MeshPaintComponent.h"
#include "Game/ECS/Components/Rendering/RayTracedComponent.h"
#include "Game/ECS/Components/Player/PlayerComponent.h"
#include "Game/ECS/Components/Team/TeamComponent.h"
#include "Game/Multiplayer/MultiplayerUtils.h"

#include "Rendering/ParticleRenderer.h"
#include "Rendering/ParticleUpdater.h"
#include "Rendering/ParticleCollider.h"
#include "Rendering/LightProbeRenderer.h"
#include "Rendering/RT/ASBuilder.h"

#include "GUI/Core/GUIApplication.h"
#include "GUI/Core/GUIRenderer.h"

#include "Engine/EngineConfig.h"

#include "Game/Multiplayer/MultiplayerUtils.h"
#include "Game/PlayerIndexHelper.h"

namespace LambdaEngine
{
	RenderSystem RenderSystem::s_Instance;

	bool RenderSystem::Init()
	{
		// Fullscreen
		if (EngineConfig::GetBoolProperty(EConfigOption::CONFIG_OPTION_FULLSCREEN))
			CommonApplication::Get()->GetMainWindow()->ToggleFullscreen();

		GraphicsDeviceFeatureDesc deviceFeatures;
		RenderAPI::GetDevice()->QueryDeviceFeatures(&deviceFeatures);
		m_RayTracingEnabled			= deviceFeatures.RayTracing && EngineConfig::GetBoolProperty(EConfigOption::CONFIG_OPTION_RAY_TRACING);
		m_MeshShadersEnabled		= deviceFeatures.MeshShaders && EngineConfig::GetBoolProperty(EConfigOption::CONFIG_OPTION_MESH_SHADER);
		m_InlineRayTracingEnabled	= deviceFeatures.InlineRayTracing && EngineConfig::GetBoolProperty(EConfigOption::CONFIG_OPTION_INLINE_RAY_TRACING);

		// Subscribe on Static Entities & Dynamic Entities
		{
			TransformGroup transformGroup;
			transformGroup.Position.Permissions	= R;
			transformGroup.Scale.Permissions	= R;
			transformGroup.Rotation.Permissions	= R;

			SystemRegistration systemReg = {};
			systemReg.Phase = LAST_PHASE;
			systemReg.SubscriberRegistration.EntitySubscriptionRegistrations =
			{
				{
					.pSubscriber = &m_StaticMeshEntities,
					.ComponentAccesses =
					{
						{ R, MeshComponent::Type() }
					},
					.ComponentGroups =
					{
						&transformGroup
					},
					.ExcludedComponentTypes =
					{
						PlayerBaseComponent::Type(),
						AnimationComponent::Type(),
						AnimationAttachedComponent::Type(),
					},
					.OnEntityAdded = std::bind_front(&RenderSystem::OnStaticMeshEntityAdded, this),
					.OnEntityRemoval = std::bind_front(&RenderSystem::RemoveRenderableEntity, this)
				},
				{
					.pSubscriber = &m_AnimatedEntities,
					.ComponentAccesses =
					{
						{ R, AnimationComponent::Type() },
						{ R, MeshComponent::Type() }
					},
					.ComponentGroups =
					{
						&transformGroup
					},
					.ExcludedComponentTypes =
					{
						PlayerBaseComponent::Type(),
						AnimationAttachedComponent::Type(),
					},
					.OnEntityAdded = std::bind_front(&RenderSystem::OnAnimatedEntityAdded, this),
					.OnEntityRemoval = std::bind_front(&RenderSystem::RemoveRenderableEntity, this)
				},
				{
					.pSubscriber = &m_AnimationAttachedEntities,
					.ComponentAccesses =
					{
						{ R, AnimationAttachedComponent::Type() },
						{ R, MeshComponent::Type() }
					},
					.ComponentGroups =
					{
						&transformGroup
					},
					.ExcludedComponentTypes =
					{
						PlayerBaseComponent::Type(),
					},
					.OnEntityAdded = std::bind_front(&RenderSystem::OnAnimationAttachedEntityAdded, this),
					.OnEntityRemoval = std::bind_front(&RenderSystem::RemoveRenderableEntity, this)
				},
				{
					.pSubscriber = &m_LocalPlayerEntities,
					.ComponentAccesses =
					{
						{ NDA,	PlayerBaseComponent::Type() },
						{ R,	AnimationComponent::Type() },
						{ R,	MeshComponent::Type() }
					},
					.ComponentGroups =
					{
						&transformGroup
					},
					.OnEntityAdded = std::bind_front(&RenderSystem::OnPlayerEntityAdded, this),
					.OnEntityRemoval = std::bind_front(&RenderSystem::RemoveRenderableEntity, this)
				},
				{
					.pSubscriber = &m_DirectionalLightEntities,
					.ComponentAccesses =
					{
						{ R, DirectionalLightComponent::Type() },
						{ R, PositionComponent::Type() },
						{ R, RotationComponent::Type() }
					},
					.OnEntityAdded = std::bind_front(&RenderSystem::OnDirectionalEntityAdded, this),
					.OnEntityRemoval = std::bind_front(&RenderSystem::OnDirectionalEntityRemoved, this)
				},
				{
					.pSubscriber = &m_PointLightEntities,
					.ComponentAccesses =
					{
						{ R, PointLightComponent::Type() },
						{ R, PositionComponent::Type() }
					},
					.OnEntityAdded = std::bind_front(&RenderSystem::OnPointLightEntityAdded, this),
					.OnEntityRemoval = std::bind_front(&RenderSystem::OnPointLightEntityRemoved, this)
				},
				{
					.pSubscriber = &m_GlobalLightProbeEntities,
					.ComponentAccesses =
					{
						{ R, GlobalLightProbeComponent::Type() },
					},
					.OnEntityAdded		= std::bind_front(&RenderSystem::OnGlobalLightProbeEntityAdded, this),
					.OnEntityRemoval	= std::bind_front(&RenderSystem::OnGlobalLightProbeEntityRemoved, this)
				},
				{
					.pSubscriber = &m_CameraEntities,
					.ComponentAccesses =
					{
						{ R, ViewProjectionMatricesComponent::Type() },
						{ R, CameraComponent::Type() }
					},
					.ComponentGroups =
					{
						&transformGroup
					}
				},
				{
					.pSubscriber = &m_ParticleEmitters,
					.ComponentAccesses =
					{
						{ RW, ParticleEmitterComponent::Type() },
						{ RW, PositionComponent::Type() },
						{ RW, RotationComponent::Type() }
					},
					.OnEntityRemoval = std::bind(&RenderSystem::OnEmitterEntityRemoved, this, std::placeholders::_1)
				}
			};

			systemReg.SubscriberRegistration.AdditionalAccesses =
			{
				{ R, MeshPaintComponent::Type() },
				{ R, TeamComponent::Type() }
			};

			RegisterSystem(TYPE_NAME(RenderSystem), systemReg);
		}

		Window* pActiveWindow = CommonApplication::Get()->GetActiveWindow().Get();
		//Create Swapchain
		{
			SwapChainDesc swapChainDesc = {};
			swapChainDesc.DebugName		= "Renderer Swap Chain";
			swapChainDesc.pWindow		= pActiveWindow;
			swapChainDesc.pQueue		= RenderAPI::GetGraphicsQueue();
			swapChainDesc.Format		= EFormat::FORMAT_B8G8R8A8_UNORM;
			swapChainDesc.Width			= pActiveWindow->GetWidth();
			swapChainDesc.Height		= pActiveWindow->GetHeight();
			swapChainDesc.BufferCount	= BACK_BUFFER_COUNT;
			swapChainDesc.SampleCount	= 1;
			swapChainDesc.VerticalSync	= false;

			m_SwapChain = RenderAPI::GetDevice()->CreateSwapChain(&swapChainDesc);
			if (!m_SwapChain)
			{
				LOG_ERROR("SwapChain is nullptr after initializaiton");
				return false;
			}

			m_ppBackBuffers			= DBG_NEW Texture*[BACK_BUFFER_COUNT];
			m_ppBackBufferViews		= DBG_NEW TextureView * [BACK_BUFFER_COUNT];

			m_FrameIndex++;
			m_ModFrameIndex = m_FrameIndex % uint64(BACK_BUFFER_COUNT);
		}

		// Per Frame Buffer
		{
			for (uint32 b = 0; b < BACK_BUFFER_COUNT; b++)
			{
				BufferDesc perFrameCopyBufferDesc = {};
				perFrameCopyBufferDesc.DebugName	= "Scene Per Frame Staging Buffer " + std::to_string(b);
				perFrameCopyBufferDesc.MemoryType	= EMemoryType::MEMORY_TYPE_CPU_VISIBLE;
				perFrameCopyBufferDesc.Flags		= FBufferFlag::BUFFER_FLAG_COPY_SRC;
				perFrameCopyBufferDesc.SizeInBytes	= sizeof(PerFrameBuffer);

				m_ppPerFrameStagingBuffers[b] = RenderAPI::GetDevice()->CreateBuffer(&perFrameCopyBufferDesc);
			}

			BufferDesc perFrameBufferDesc = {};
			perFrameBufferDesc.DebugName	= "Scene Per Frame Buffer";
			perFrameBufferDesc.MemoryType	= EMemoryType::MEMORY_TYPE_GPU;
			perFrameBufferDesc.Flags		= FBufferFlag::BUFFER_FLAG_CONSTANT_BUFFER | FBufferFlag::BUFFER_FLAG_COPY_DST;
			perFrameBufferDesc.SizeInBytes	= sizeof(PerFrameBuffer);

			m_pPerFrameBuffer = RenderAPI::GetDevice()->CreateBuffer(&perFrameBufferDesc);
		}

		// Create animation resources
		{
			DescriptorHeapDesc descriptorHeap;
			descriptorHeap.DebugName											= "Animation DescriptorHeap";
			descriptorHeap.DescriptorSetCount									= 1024;
			descriptorHeap.DescriptorCount.UnorderedAccessBufferDescriptorCount	= 4;

			m_AnimationDescriptorHeap = RenderAPI::GetDevice()->CreateDescriptorHeap(&descriptorHeap);
			if (!m_AnimationDescriptorHeap)
			{
				return false;
			}

			DescriptorSetLayoutDesc descriptorSetLayoutDesc;
			descriptorSetLayoutDesc.DescriptorSetLayoutFlags = 0;
			descriptorSetLayoutDesc.DescriptorBindings =
			{
				{ EDescriptorType::DESCRIPTOR_TYPE_UNORDERED_ACCESS_BUFFER, 1, 0, FShaderStageFlag::SHADER_STAGE_FLAG_COMPUTE_SHADER },
				{ EDescriptorType::DESCRIPTOR_TYPE_UNORDERED_ACCESS_BUFFER, 1, 1, FShaderStageFlag::SHADER_STAGE_FLAG_COMPUTE_SHADER },
				{ EDescriptorType::DESCRIPTOR_TYPE_UNORDERED_ACCESS_BUFFER, 1, 2, FShaderStageFlag::SHADER_STAGE_FLAG_COMPUTE_SHADER },
				{ EDescriptorType::DESCRIPTOR_TYPE_UNORDERED_ACCESS_BUFFER, 1, 3, FShaderStageFlag::SHADER_STAGE_FLAG_COMPUTE_SHADER }
			};

			PipelineLayoutDesc pipelineLayoutDesc;
			pipelineLayoutDesc.DebugName			= "Skinning pipeline";
			pipelineLayoutDesc.DescriptorSetLayouts	= { descriptorSetLayoutDesc };
			pipelineLayoutDesc.ConstantRanges		=
			{
				{
					FShaderStageFlag::SHADER_STAGE_FLAG_COMPUTE_SHADER,
					4,
					0
				}
			};

			m_SkinningPipelineLayout = RenderAPI::GetDevice()->CreatePipelineLayout(&pipelineLayoutDesc);
			if (!m_SkinningPipelineLayout)
			{
				return false;
			}

			ManagedComputePipelineStateDesc pipelineDesc;
			pipelineDesc.DebugName			= "Skinning pipeline";
			pipelineDesc.PipelineLayout		= m_SkinningPipelineLayout;
			pipelineDesc.Shader.ShaderGUID	= ResourceManager::LoadShaderFromFile("Animation/Skinning.comp", FShaderStageFlag::SHADER_STAGE_FLAG_COMPUTE_SHADER, EShaderLang::SHADER_LANG_GLSL);

			m_SkinningPipelineID = PipelineStateManager::CreateComputePipelineState(&pipelineDesc);
			if (m_SkinningPipelineID == 0)
			{
				return false;
			}

			// Set colors for the teams
			{
				// First is default and should always be 0
				m_PaintMaskColors.PushBack({ 0.0, 0.0, 0.0, 1.0 });

				// Team 1 (default red)
				m_PaintMaskColors.PushBack({ 214.f/255.f, 0.f/255.f, 0.f/255.f, 1.0 });

				// Team 2 (default blue)
				m_PaintMaskColors.PushBack({ 0.f/255.f, 29.f/255.f, 214.f/255.f, 1.0 });

				m_PaintMaskColorsResourceDirty = true;
			}
		}

		return true;
	}

	bool RenderSystem::InitRenderGraphs()
	{
		Window* pActiveWindow = CommonApplication::Get()->GetActiveWindow().Get();
		const bool isServer = MultiplayerUtils::IsServer();

		//Create RenderGraph
		{
			RenderGraphStructureDesc renderGraphStructure = {};

			String renderGraphName = EngineConfig::GetStringProperty(EConfigOption::CONFIG_OPTION_RENDER_GRAPH_NAME);
			if (renderGraphName != "")
			{
				String prefix	= m_RayTracingEnabled	&& !isServer ? "RT_" : "";
				String postfix	= m_MeshShadersEnabled	&& !isServer ? "_MESH" : "";
				size_t pos = renderGraphName.find_first_of(".lrg");
				if (pos != String::npos)
				{
					renderGraphName.insert(pos, postfix);
				}
				else
				{
					renderGraphName += postfix + ".lrg";
				}

				renderGraphName = prefix + renderGraphName;
			}

			if (!RenderGraphSerializer::LoadAndParse(&renderGraphStructure, renderGraphName, IMGUI_ENABLED, EngineConfig::GetBoolProperty(EConfigOption::CONFIG_OPTION_LINE_RENDERER)))
			{

				LOG_ERROR("Failed to Load RenderGraph, loading Default...");

				renderGraphStructure = {};
				RenderGraphSerializer::LoadAndParse(&renderGraphStructure, "", true, EngineConfig::GetBoolProperty(EConfigOption::CONFIG_OPTION_LINE_RENDERER));
			}

			RenderGraphDesc renderGraphDesc = {};
			renderGraphDesc.Name						= "Default Rendergraph";
			renderGraphDesc.pRenderGraphStructureDesc	= &renderGraphStructure;
			renderGraphDesc.BackBufferCount				= BACK_BUFFER_COUNT;
			renderGraphDesc.BackBufferWidth				= pActiveWindow->GetWidth();
			renderGraphDesc.BackBufferHeight			= pActiveWindow->GetHeight();
			renderGraphDesc.CustomRenderers				= { };

			// AS Builder
			if (m_RayTracingEnabled)
			{
				m_pASBuilder = DBG_NEW ASBuilder();
				m_pASBuilder->Init();

				renderGraphDesc.CustomRenderers.PushBack(m_pASBuilder);
			}

			// Light Renderer
			if (!isServer)
			{
				m_pLightRenderer = DBG_NEW LightRenderer();
				m_pLightRenderer->Init();

				renderGraphDesc.CustomRenderers.PushBack(m_pLightRenderer);

				// Particle Renderer & Manager
				constexpr uint32 MAX_PARTICLE_COUNT = 30000U;
				m_ParticleManager.Init(MAX_PARTICLE_COUNT, m_pASBuilder);

				m_pParticleRenderer = DBG_NEW ParticleRenderer();
				m_pParticleRenderer->Init();
				renderGraphDesc.CustomRenderers.PushBack(m_pParticleRenderer);

				m_pParticleUpdater = DBG_NEW ParticleUpdater();
				m_pParticleUpdater->Init();
				renderGraphDesc.CustomRenderers.PushBack(m_pParticleUpdater);

				m_pParticleCollider = DBG_NEW ParticleCollider();
				m_pParticleCollider->Init();
				renderGraphDesc.CustomRenderers.PushBack(m_pParticleCollider);

				// LightProbeRenderer
				m_pLightProbeRenderer = DBG_NEW LightProbeRenderer();
				m_pLightProbeRenderer->Init();
				renderGraphDesc.CustomRenderers.PushBack(m_pLightProbeRenderer);
			}

			//GUI Renderer
			{
				CustomRenderer* pGUIRenderer = GUIApplication::GetRenderer();
				renderGraphDesc.CustomRenderers.PushBack(pGUIRenderer);
			}

			// Other Custom Renderers constructed in game
			for (auto* pCustomRenderer : m_GameSpecificCustomRenderers)
			{
				if (pCustomRenderer)
				{
					pCustomRenderer->Init();
					renderGraphDesc.CustomRenderers.PushBack(pCustomRenderer);
				}
			}

			m_pRenderGraph = DBG_NEW RenderGraph(RenderAPI::GetDevice());
			if (!m_pRenderGraph->Init(&renderGraphDesc, m_RequiredDrawArgs))
			{
				LOG_ERROR("Failed to initialize RenderGraph");
				return false;
			}
		}

		//Update RenderGraph with Back Buffer
		{
			for (uint32 v = 0; v < BACK_BUFFER_COUNT; v++)
			{
				m_ppBackBuffers[v]		= m_SwapChain->GetBuffer(v);
				m_ppBackBufferViews[v]	= m_SwapChain->GetBufferView(v);
			}

			ResourceUpdateDesc resourceUpdateDesc = {};
			resourceUpdateDesc.ResourceName							= RENDER_GRAPH_BACK_BUFFER_ATTACHMENT;
			resourceUpdateDesc.ExternalTextureUpdate.ppTextures		= m_ppBackBuffers;
			resourceUpdateDesc.ExternalTextureUpdate.ppTextureViews	= m_ppBackBufferViews;
			m_pRenderGraph->UpdateResource(&resourceUpdateDesc);

			if (!isServer)
			{
				// Load Integration LUT
				if (InitIntegrationLUT())
				{
					resourceUpdateDesc.ResourceName							= "INTEGRATION_LUT";
					resourceUpdateDesc.ExternalTextureUpdate.ppTextures		= m_IntegrationLUT.GetAddressOf();
					resourceUpdateDesc.ExternalTextureUpdate.ppTextureViews	= m_IntegrationLUTView.GetAddressOf();
					resourceUpdateDesc.ExternalTextureUpdate.TextureCount	= 1;
					resourceUpdateDesc.ExternalTextureUpdate.ppSamplers		= Sampler::GetNearestSamplerToBind();
					resourceUpdateDesc.ExternalTextureUpdate.SamplerCount	= 1;
					m_pRenderGraph->UpdateResource(&resourceUpdateDesc);
				}
			}
		}

		UpdateBuffers();
		UpdateRenderGraph();

		return true;
	}

	bool RenderSystem::Release()
	{
		for (auto& meshAndInstancesIt : m_MeshAndInstancesMap)
		{
			m_pRenderGraph->DrawArgDescriptorSetQueueForRelease(meshAndInstancesIt.second.pDrawArgDescriptorSet);
			m_pRenderGraph->DrawArgDescriptorSetQueueForRelease(meshAndInstancesIt.second.pDrawArgDescriptorExtensionsSet);

			SAFERELEASE(meshAndInstancesIt.second.pPrimitiveIndices);
			SAFERELEASE(meshAndInstancesIt.second.pUniqueIndices);
			SAFERELEASE(meshAndInstancesIt.second.pMeshlets);
			SAFERELEASE(meshAndInstancesIt.second.pVertexBuffer);
			SAFERELEASE(meshAndInstancesIt.second.pAnimatedVertexBuffer);
			SAFERELEASE(meshAndInstancesIt.second.pVertexWeightsBuffer);
			SAFERELEASE(meshAndInstancesIt.second.pAnimationDescriptorSet);
			SAFERELEASE(meshAndInstancesIt.second.pBoneMatrixBuffer);
			SAFERELEASE(meshAndInstancesIt.second.pStagingMatrixBuffer);
			SAFERELEASE(meshAndInstancesIt.second.pIndexBuffer);
			SAFERELEASE(meshAndInstancesIt.second.pRasterInstanceBuffer);

			for (uint32 b = 0; b < BACK_BUFFER_COUNT; b++)
			{
				SAFERELEASE(meshAndInstancesIt.second.ppRasterInstanceStagingBuffers[b]);
			}
		}

		SAFEDELETE(m_pLineRenderer);
		SAFEDELETE(m_pLightRenderer);
		SAFEDELETE(m_pLightProbeRenderer);
		SAFEDELETE(m_pParticleRenderer);
		SAFEDELETE(m_pParticleUpdater);
		SAFEDELETE(m_pParticleCollider);
		SAFEDELETE(m_pASBuilder);

		// Delete Custom Renderers
		for (uint32 c = 0; c < m_GameSpecificCustomRenderers.GetSize(); c++)
		{
			SAFEDELETE(m_GameSpecificCustomRenderers[c]);
		}

		// Remove Pointlight Texture and Texture Views
		for (uint32 c = 0; c < m_CubeTextures.GetSize(); c++)
		{
			SAFERELEASE(m_CubeTextures[c]);
			SAFERELEASE(m_CubeTextureViews[c]);
		}

		for (uint32 f = 0; f < m_CubeSubImageTextureViews.GetSize(); f++)
		{
			SAFERELEASE(m_CubeSubImageTextureViews[f]);
		}

		// Remove lightprobes
		m_GlobalLightProbe.Release();

		// Integration LUT
		m_IntegrationLUT.Reset();
		m_IntegrationLUTView.Reset();

		for (uint32 b = 0; b < BACK_BUFFER_COUNT; b++)
		{
			TArray<DeviceChild*>& resourcesToRemove = m_ResourcesToRemove[b];
			for (DeviceChild* pResource : resourcesToRemove)
			{
				SAFERELEASE(pResource);
			}

			resourcesToRemove.Clear();

			SAFERELEASE(m_ppMaterialParametersStagingBuffers[b]);
			SAFERELEASE(m_ppPerFrameStagingBuffers[b]);
			SAFERELEASE(m_ppLightsStagingBuffer[b]);
			SAFERELEASE(m_ppPaintMaskColorStagingBuffers[b]);
		}

		SAFERELEASE(m_pMaterialParametersBuffer);
		SAFERELEASE(m_pPerFrameBuffer);
		SAFERELEASE(m_pLightsBuffer);
		SAFERELEASE(m_pPaintMaskColorBuffer);

		m_ParticleManager.Release();

		SAFEDELETE(m_pRenderGraph);

		if (m_SwapChain)
		{
			for (uint32 i = 0; i < BACK_BUFFER_COUNT; i++)
			{
				SAFERELEASE(m_ppBackBuffers[i]);
				SAFERELEASE(m_ppBackBufferViews[i]);
			}

			SAFEDELETE_ARRAY(m_ppBackBuffers);
			SAFEDELETE_ARRAY(m_ppBackBufferViews);
			m_SwapChain.Reset();
		}

		m_AnimationDescriptorHeap.Reset();
		m_SkinningPipelineLayout.Reset();
		return true;
	}

	void RenderSystem::Tick(Timestamp deltaTime)
	{
		UNREFERENCED_VARIABLE(deltaTime);

		ECSCore* pECSCore = ECSCore::GetInstance();

		const ComponentArray<PositionComponent>*	pPositionComponents = pECSCore->GetComponentArray<PositionComponent>();
		const ComponentArray<RotationComponent>*	pRotationComponents = pECSCore->GetComponentArray<RotationComponent>();
		const ComponentArray<ScaleComponent>*		pScaleComponents	= pECSCore->GetComponentArray<ScaleComponent>();

		const ComponentArray<PointLightComponent>* pPointLightComponents = pECSCore->GetComponentArray<PointLightComponent>();
		for (Entity entity : m_PointLightEntities.GetIDs())
		{
			const auto& pointLight 	= pPointLightComponents->GetConstData(entity);
			const auto& position 	= pPositionComponents->GetConstData(entity);
			if (pointLight.Dirty || position.Dirty)
			{
				UpdatePointLight(entity, position.Position, pointLight.ColorIntensity, pointLight.NearPlane, pointLight.FarPlane);
			}
		}

		ComponentArray<DirectionalLightComponent>* pDirLightComponents = pECSCore->GetComponentArray<DirectionalLightComponent>();
		for (Entity entity : m_DirectionalLightEntities.GetIDs())
		{
			const auto& dirLight = pDirLightComponents->GetConstData(entity);
			const auto& position = pPositionComponents->GetConstData(entity);
			const auto& rotation = pRotationComponents->GetConstData(entity);

			const glm::vec3 playerDirection = GetForward(rotation.Quaternion);
			if (dirLight.Dirty || rotation.Dirty || position.Dirty)
			{
				UpdateDirectionalLight(
					dirLight.ColorIntensity,
					// Specific settings for map, I know its ugly
					glm::vec3(position.Position.x * 0.2, 0.0f, position.Position.z) + glm::normalize(glm::vec3(playerDirection.x * 0.3f, 0.0f, playerDirection.z* 0.7)) * dirLight.FrustumHeight*0.85f,
					dirLight.Rotation,
					dirLight.FrustumWidth,
					dirLight.FrustumHeight,
					dirLight.FrustumZNear,
					dirLight.FrustumZFar
				);
			}
		}

		const ComponentArray<CameraComponent>*					pCameraComponents 	= pECSCore->GetComponentArray<CameraComponent>();
		const ComponentArray<ViewProjectionMatricesComponent>* 	pViewProjComponents	= pECSCore->GetComponentArray<ViewProjectionMatricesComponent>();
		for (Entity entity : m_CameraEntities.GetIDs())
		{
			const auto& cameraComp = pCameraComponents->GetConstData(entity);
			if (cameraComp.IsActive)
			{
				const auto& positionComp = pPositionComponents->GetConstData(entity);
				const auto& rotationComp = pRotationComponents->GetConstData(entity);
				const auto& viewProjComp = pViewProjComponents->GetConstData(entity);
				UpdateCamera(positionComp.Position, rotationComp.Quaternion, cameraComp, viewProjComp);
			}
		}

		ComponentArray<MeshComponent>*				pMeshComponents					= pECSCore->GetComponentArray<MeshComponent>();
		ComponentArray<AnimationComponent>*			pAnimationComponents			= pECSCore->GetComponentArray<AnimationComponent>();
		ComponentArray<AnimationAttachedComponent>*	pAnimationAttachedComponents	= pECSCore->GetComponentArray<AnimationAttachedComponent>();
		{
			for (Entity entity : m_LocalPlayerEntities)
			{
				MeshComponent& meshComp				= pMeshComponents->GetData(entity);
				AnimationComponent& animationComp	= pAnimationComponents->GetData(entity);
				const auto& positionComp	= pPositionComponents->GetConstData(entity);
				const auto& rotationComp	= pRotationComponents->GetConstData(entity);
				const auto& scaleComp		= pScaleComponents->GetConstData(entity);

				UpdateAnimation(entity, meshComp, animationComp);
				UpdateTransform(entity, positionComp, rotationComp, scaleComp, glm::bvec3(false, true, false));
			}

			for (Entity entity : m_AnimatedEntities)
			{
				MeshComponent&		meshComp		= pMeshComponents->GetData(entity);
				AnimationComponent&	animationComp	= pAnimationComponents->GetData(entity);
				const auto&			positionComp	= pPositionComponents->GetConstData(entity);
				const auto&			rotationComp	= pRotationComponents->GetConstData(entity);
				const auto&			scaleComp		= pScaleComponents->GetConstData(entity);

				UpdateAnimation(entity, meshComp, animationComp);
				UpdateTransform(entity, positionComp, rotationComp, scaleComp, glm::bvec3(true));
			}

			for (Entity entity : m_AnimationAttachedEntities)
			{
				const auto&	animationAttachedComponent	= pAnimationAttachedComponents->GetConstData(entity);
				const auto&	positionComp				= pPositionComponents->GetConstData(entity);
				const auto&	rotationComp				= pRotationComponents->GetConstData(entity);
				const auto&	scaleComp					= pScaleComponents->GetConstData(entity);

				UpdateTransform(entity, animationAttachedComponent.Transform, positionComp, rotationComp, scaleComp, glm::bvec3(false, true, false));
			}
		}

		for (Entity entity : m_StaticMeshEntities)
		{
			const auto& positionComp	= pPositionComponents->GetConstData(entity);
			const auto& rotationComp	= pRotationComponents->GetConstData(entity);
			const auto& scaleComp		= pScaleComponents->GetConstData(entity);

			UpdateTransform(entity, positionComp, rotationComp, scaleComp, glm::bvec3(true));
		}

		if (m_GlobalLightProbeNeedsUpdate)
		{
			ComponentArray<GlobalLightProbeComponent>* pGlobalLightProbeComponent = pECSCore->GetComponentArray<GlobalLightProbeComponent>();
			for (Entity entity : m_GlobalLightProbeEntities)
			{
				const GlobalLightProbeComponent& lightProbeComp = pGlobalLightProbeComponent->GetConstData(entity);
				if (m_GlobalLightProbe.DiffuseResolution != lightProbeComp.Data.DiffuseResolution)
				{
					m_GlobalLightProbe.DiffuseResolution = lightProbeComp.Data.DiffuseResolution;
					m_GlobalLightProbeDirty = true;
				}

				if (m_GlobalLightProbe.SpecularResolution != lightProbeComp.Data.SpecularResolution)
				{
					m_GlobalLightProbe.SpecularResolution = lightProbeComp.Data.SpecularResolution;
					m_GlobalLightProbeDirty = true;
				}
			}

			m_GlobalLightProbeNeedsUpdate = false;
		}

		ComponentArray<ParticleEmitterComponent>* pEmitterComponents = pECSCore->GetComponentArray<ParticleEmitterComponent>();
		for (Entity entity : m_ParticleEmitters)
		{
			const auto& positionComp = pPositionComponents->GetConstData(entity);
			const auto& rotationComp = pRotationComponents->GetConstData(entity);
			const auto& emitterComp = pEmitterComponents->GetConstData(entity);

			if (positionComp.Dirty || rotationComp.Dirty || emitterComp.Dirty)
				UpdateParticleEmitter(entity, positionComp, rotationComp, emitterComp);

			// If onetime emitter we want to reset active
			if (emitterComp.OneTime && emitterComp.Active)
			{
				auto& emitterCompNonConst = pEmitterComponents->GetData(entity);
				emitterCompNonConst.Active = false;
			}
		}

		// Tick Particle Manager
		if (m_ParticleManager.IsInitilized())
		{
			m_ParticleManager.Tick(deltaTime, m_ModFrameIndex);

			// Particle Updates
			uint32 particleCount = m_ParticleManager.GetParticleCount();
			uint32 activeEmitterCount = m_ParticleManager.GetActiveEmitterCount();
			m_pParticleRenderer->SetCurrentParticleCount(particleCount, activeEmitterCount);
			m_pParticleUpdater->SetCurrentParticleCount(particleCount, activeEmitterCount);
			m_pParticleCollider->SetCurrentParticleCount(particleCount, activeEmitterCount);
		}
	}

	bool RenderSystem::Render(Timestamp delta)
	{
		m_BackBufferIndex = uint32(m_SwapChain->GetCurrentBackBufferIndex());

		m_FrameIndex++;
		m_ModFrameIndex = m_FrameIndex % uint64(BACK_BUFFER_COUNT);

		StagingBufferCache::Tick();
		CleanBuffers();

		UpdateBuffers();
		UpdateRenderGraph();

		m_pRenderGraph->Update(delta, (uint32)m_ModFrameIndex, m_BackBufferIndex);

		m_pRenderGraph->Render(m_ModFrameIndex, m_BackBufferIndex);

		m_SwapChain->Present();

		return true;
	}

	void RenderSystem::SetRenderGraph(const String& name, RenderGraphStructureDesc* pRenderGraphStructureDesc)
	{
		Window* pActiveWindow = CommonApplication::Get()->GetActiveWindow().Get();

		RenderGraphDesc renderGraphDesc = {};
		renderGraphDesc.Name						= name;
		renderGraphDesc.pRenderGraphStructureDesc	= pRenderGraphStructureDesc;
		renderGraphDesc.BackBufferCount				= BACK_BUFFER_COUNT;
		renderGraphDesc.BackBufferWidth				= pActiveWindow->GetWidth();
		renderGraphDesc.BackBufferHeight			= pActiveWindow->GetHeight();

		if (EngineConfig::GetBoolProperty(EConfigOption::CONFIG_OPTION_LINE_RENDERER))
		{
			m_pLineRenderer = DBG_NEW LineRenderer(RenderAPI::GetDevice(), MEGA_BYTE(1), BACK_BUFFER_COUNT);
			m_pLineRenderer->Init();

			renderGraphDesc.CustomRenderers.PushBack(m_pLineRenderer);
		}

		const bool isServer = MultiplayerUtils::IsServer();
		if (!isServer)
		{
			// Light Renderer
			renderGraphDesc.CustomRenderers.PushBack(m_pLightRenderer);
			// Particles
			renderGraphDesc.CustomRenderers.PushBack(m_pParticleRenderer);
			renderGraphDesc.CustomRenderers.PushBack(m_pParticleUpdater);
			renderGraphDesc.CustomRenderers.PushBack(m_pParticleCollider);
			// LightProbe Renderer
			renderGraphDesc.CustomRenderers.PushBack(m_pLightProbeRenderer);

			// AS Builder
			if (m_RayTracingEnabled)
			{
				renderGraphDesc.CustomRenderers.PushBack(m_pASBuilder);
			}
		}

		// GUI Renderer
		{
			CustomRenderer* pGUIRenderer = GUIApplication::GetRenderer();
			renderGraphDesc.CustomRenderers.PushBack(pGUIRenderer);
		}

		// TODO: Add the game specific custom renderers!

		m_RequiredDrawArgs.clear();
		if (!m_pRenderGraph->Recreate(&renderGraphDesc, m_RequiredDrawArgs))
		{
			LOG_ERROR("Failed to set new RenderGraph %s", name.c_str());
		}

		m_DirtyDrawArgs						= m_RequiredDrawArgs;
		m_PerFrameResourceDirty				= true;
		m_MaterialsResourceDirty			= true;
		m_MaterialsPropertiesBufferDirty	= true;
		m_LightsBufferDirty					= true;
		m_PointLightsDirty					= true;

		UpdateRenderGraph();
	}

	void RenderSystem::AddCustomRenderer(CustomRenderer* pCustomRenderer)
	{
		if (!pCustomRenderer)
		{
			LOG_WARNING("AddCustomRenderer failed - CustomRenderer not constructed");
			return;
		}
		m_GameSpecificCustomRenderers.PushBack(pCustomRenderer);
	}

	void RenderSystem::SetRenderStageSleeping(const String& renderStageName, bool sleeping)
	{
		if (m_pRenderGraph != nullptr)
		{
			m_pRenderGraph->SetRenderStageSleeping(renderStageName, sleeping);
		}
		else
		{
			LOG_WARNING("SetRenderStageSleeping failed - Rendergraph not initilised");
		}

	}

	void RenderSystem::SetPaintMaskColor(uint32 index, const glm::vec3& color)
	{
		if (index < m_PaintMaskColors.GetSize())
		{
			m_PaintMaskColors[index] = glm::vec4(color, 1.0f);
			m_PaintMaskColorsResourceDirty = true;
		}
		else
		{
			LOG_WARNING("SetPaintMaskColor index out of range, colors unchanged");
		}
	}

bool RenderSystem::InitIntegrationLUT()
	{
		if (m_IntegrationLUT)
		{
			return true;
		}

		TSharedRef<CommandAllocator> commandAllocator = RenderAPI::GetDevice()->CreateCommandAllocator(
			"GenIntegrationLUT CommandAllocator",
			ECommandQueueType::COMMAND_QUEUE_TYPE_COMPUTE);
		if (!commandAllocator)
		{
			LOG_ERROR("Could not create GenIntegrationLUT CommandAllocator");
			DEBUGBREAK();
			return false;
		}

		CommandListDesc commandListDesc = {};
		commandListDesc.DebugName		= "GenIntegrationLUT CommandList";
		commandListDesc.CommandListType	= ECommandListType::COMMAND_LIST_TYPE_PRIMARY;
		commandListDesc.Flags			= FCommandListFlag::COMMAND_LIST_FLAG_ONE_TIME_SUBMIT;

		TSharedRef<CommandList> commandList = RenderAPI::GetDevice()->CreateCommandList(commandAllocator.Get(), &commandListDesc);
		if (!commandList)
		{
			LOG_ERROR("Could not create GenIntegrationLUT CommandList");
			DEBUGBREAK();
			return false;
		}

		DescriptorHeapDesc descriptorHeapDesc;
		descriptorHeapDesc.DebugName												= "GenIntegrationLUT DescriptorHeap";
		descriptorHeapDesc.DescriptorSetCount										= 1;
		descriptorHeapDesc.DescriptorCount.UnorderedAccessTextureDescriptorCount	= 1;

		TSharedRef<DescriptorHeap> descriptorHeap = RenderAPI::GetDevice()->CreateDescriptorHeap(&descriptorHeapDesc);
		if (!descriptorHeap)
		{
			LOG_ERROR("Failed to create GenIntegrationLUT DescriptorHeap");
			DEBUGBREAK();
			return false;
		}

		DescriptorSetLayoutDesc descriptorSetLayoutDesc;
		descriptorSetLayoutDesc.DescriptorSetLayoutFlags = 0;
		descriptorSetLayoutDesc.DescriptorBindings =
		{
			{ EDescriptorType::DESCRIPTOR_TYPE_UNORDERED_ACCESS_TEXTURE, 1, 0, FShaderStageFlag::SHADER_STAGE_FLAG_COMPUTE_SHADER },
		};

		ConstantRangeDesc constantRange;
		constantRange.OffsetInBytes		= 0;
		constantRange.ShaderStageFlags	= FShaderStageFlag::SHADER_STAGE_FLAG_COMPUTE_SHADER;
		constantRange.SizeInBytes		= 4;

		PipelineLayoutDesc pipelineLayoutDesc;
		pipelineLayoutDesc.DebugName		= "GenIntegrationLUT PipelineLayout";
		pipelineLayoutDesc.ConstantRanges =
		{
			constantRange
		};
		pipelineLayoutDesc.DescriptorSetLayouts	=
		{
			descriptorSetLayoutDesc
		};

		TSharedRef<PipelineLayout> pipelineLayout = RenderAPI::GetDevice()->CreatePipelineLayout(&pipelineLayoutDesc);
		if (!pipelineLayout)
		{
			LOG_ERROR("Failed to create GenIntegrationLUT PipelineLayout");
			DEBUGBREAK();
			return false;
		}

		TSharedRef<DescriptorSet> descriptorSet = RenderAPI::GetDevice()->CreateDescriptorSet(
		 "GenIntegrationLUT DescriptorSet",
			pipelineLayout.Get(),
			0,
			descriptorHeap.Get());
		if (!pipelineLayout)
		{
			LOG_ERROR("Failed to create GenIntegrationLUT PipelineLayout");
			DEBUGBREAK();
			return false;
		}

		TSharedRef<Shader> shader = ResourceLoader::LoadShaderFromFile(
			"../Assets/Shaders/Skybox/IntegrationLUTGen.comp",
			FShaderStageFlag::SHADER_STAGE_FLAG_COMPUTE_SHADER,
			EShaderLang::SHADER_LANG_GLSL,
			"main");
		if (!shader)
		{
			LOG_ERROR("Failed to create GenIntegrationLUT Shader");
			DEBUGBREAK();
			return false;
		}

		ComputePipelineStateDesc pipelineDesc;
		pipelineDesc.DebugName			= "GenIntegrationLUT PipelineState";
		pipelineDesc.pPipelineLayout	= pipelineLayout.Get();
		pipelineDesc.Shader.pShader		= shader.Get();

		TSharedRef<PipelineState> pipelineState = RenderAPI::GetDevice()->CreateComputePipelineState(&pipelineDesc);
		if (!pipelineState)
		{
			LOG_ERROR("Failed to create GenIntegrationLUT PipelineState");
			DEBUGBREAK();
			return false;
		}

		// Create textureresources
		constexpr uint32 INTEGRATION_LUT_SIZE = 512;

		TextureDesc textureDesc;
		textureDesc.DebugName	= "IntegrationLUT";
		textureDesc.Type		= ETextureType::TEXTURE_TYPE_2D;
		textureDesc.ArrayCount	= 1;
		textureDesc.Depth		= 1;
		textureDesc.Flags		=
			FTextureFlag::TEXTURE_FLAG_UNORDERED_ACCESS |
			FTextureFlag::TEXTURE_FLAG_SHADER_RESOURCE;
		textureDesc.Width		= INTEGRATION_LUT_SIZE;
		textureDesc.Height		= INTEGRATION_LUT_SIZE;
		textureDesc.Format		= EFormat::FORMAT_R16G16_SFLOAT;
		textureDesc.MemoryType	= EMemoryType::MEMORY_TYPE_GPU;
		textureDesc.Miplevels	= 1;
		textureDesc.SampleCount = 1;

		m_IntegrationLUT = RenderAPI::GetDevice()->CreateTexture(&textureDesc);
		if (!m_IntegrationLUT)
		{
			LOG_ERROR("Failed to create IntegrationLUT");
			DEBUGBREAK();
			return false;
		}

		TextureViewDesc textureViewDesc;
		textureViewDesc.DebugName	= "IntegrationLUT View";
		textureViewDesc.ArrayCount	= 1;
		textureViewDesc.Format		= textureDesc.Format;
		textureViewDesc.ArrayIndex	= 0;
		textureViewDesc.Flags		=
			FTextureViewFlag::TEXTURE_VIEW_FLAG_SHADER_RESOURCE |
			FTextureViewFlag::TEXTURE_VIEW_FLAG_UNORDERED_ACCESS;
		textureViewDesc.Miplevel		= 0;
		textureViewDesc.MiplevelCount	= 1;
		textureViewDesc.pTexture		= m_IntegrationLUT.Get();
		textureViewDesc.Type			= ETextureViewType::TEXTURE_VIEW_TYPE_2D;

		m_IntegrationLUTView = RenderAPI::GetDevice()->CreateTextureView(&textureViewDesc);
		if (!m_IntegrationLUTView)
		{
			LOG_ERROR("Failed to create IntegrationLUT View");
			DEBUGBREAK();
			return false;
		}

		descriptorSet->WriteTextureDescriptors(
			m_IntegrationLUTView.GetAddressOf(),
			Sampler::GetNearestSamplerToBind(),
			ETextureState::TEXTURE_STATE_GENERAL,
			0, 1,
			EDescriptorType::DESCRIPTOR_TYPE_UNORDERED_ACCESS_TEXTURE,
			false);

		commandAllocator->Reset();
		commandList->Begin(nullptr);

		commandList->TransitionBarrier(
			m_IntegrationLUT.Get(),
			FPipelineStageFlag::PIPELINE_STAGE_FLAG_TOP,
			FPipelineStageFlag::PIPELINE_STAGE_FLAG_COMPUTE_SHADER,
			0,
			FMemoryAccessFlag::MEMORY_ACCESS_FLAG_MEMORY_WRITE,
			ETextureState::TEXTURE_STATE_UNKNOWN,
			ETextureState::TEXTURE_STATE_GENERAL);

		const uint32 size = INTEGRATION_LUT_SIZE;
		commandList->SetConstantRange(
			pipelineLayout.Get(),
			FShaderStageFlag::SHADER_STAGE_FLAG_COMPUTE_SHADER,
			&size, 4, 0);

		commandList->BindDescriptorSetCompute(descriptorSet.Get(), pipelineLayout.Get(), 0);

		commandList->BindComputePipeline(pipelineState.Get());

		commandList->Dispatch(size, size, 1);

		commandList->TransitionBarrier(
			m_IntegrationLUT.Get(),
			FPipelineStageFlag::PIPELINE_STAGE_FLAG_COMPUTE_SHADER,
			FPipelineStageFlag::PIPELINE_STAGE_FLAG_BOTTOM,
			FMemoryAccessFlag::MEMORY_ACCESS_FLAG_MEMORY_READ,
			0,
			ETextureState::TEXTURE_STATE_GENERAL,
			ETextureState::TEXTURE_STATE_SHADER_READ_ONLY);

		commandList->End();

		if (!RenderAPI::GetComputeQueue()->ExecuteCommandLists(
			commandList.GetAddressOf(), 1,
			FPipelineStageFlag::PIPELINE_STAGE_FLAG_COMPUTE_SHADER,
			nullptr, 0, nullptr, 0))
		{
			LOG_ERROR("Failed to execute commandlist");
			DEBUGBREAK();
			return false;
		}

		RenderAPI::GetComputeQueue()->Flush();

		return true;
	}

	glm::mat4 RenderSystem::CreateEntityTransform(Entity entity, const glm::bvec3& rotationalAxes)
	{
		const ECSCore* pECSCore	= ECSCore::GetInstance();
		const PositionComponent& positionComp	= pECSCore->GetConstComponent<PositionComponent>(entity);
		const RotationComponent& rotationComp	= pECSCore->GetConstComponent<RotationComponent>(entity);
		const ScaleComponent& scaleComp			= pECSCore->GetConstComponent<ScaleComponent>(entity);

		return CreateEntityTransform(positionComp, rotationComp, scaleComp, rotationalAxes);
	}

	glm::mat4 RenderSystem::CreateEntityTransform(const PositionComponent& positionComp, const RotationComponent& rotationComp, const ScaleComponent& scaleComp, const glm::bvec3& rotationalAxes)
	{
		glm::mat4 transform	= glm::translate(glm::identity<glm::mat4>(), positionComp.Position);

		if (rotationalAxes.x && rotationalAxes.y && rotationalAxes.z)
		{
			transform = transform * glm::toMat4(rotationComp.Quaternion);
		}
		else if (rotationalAxes.x || rotationalAxes.y || rotationalAxes.z)
		{
			glm::quat rotation	= rotationComp.Quaternion;
			rotation.x			*= rotationalAxes.x;
			rotation.y			*= rotationalAxes.y;
			rotation.z			*= rotationalAxes.z;
			rotation			= glm::normalize(rotation);
			transform			= transform * glm::toMat4(rotation);
		}

		transform			= glm::scale(transform, scaleComp.Scale);
		return transform;
	}

<<<<<<< HEAD
=======
	void RenderSystem::OnStaticMeshEntityAdded(Entity entity)
	{
		ECSCore* pECSCore = ECSCore::GetInstance();
		auto& meshComp = pECSCore->GetComponent<MeshComponent>(entity);

		glm::mat4 transform = CreateEntityTransform(entity, glm::bvec3(true));
		AddRenderableEntity(entity, meshComp.MeshGUID, meshComp.MaterialGUID, transform, false, false);
	}

	void RenderSystem::OnAnimatedEntityAdded(Entity entity)
	{
		ECSCore* pECSCore = ECSCore::GetInstance();
		auto& meshComp = pECSCore->GetComponent<MeshComponent>(entity);

		glm::mat4 transform = CreateEntityTransform(entity, glm::bvec3(true));
		AddRenderableEntity(entity, meshComp.MeshGUID, meshComp.MaterialGUID, transform, true, false);
	}

	void RenderSystem::OnAnimationAttachedEntityAdded(Entity entity)
	{
		ECSCore* pECSCore = ECSCore::GetInstance();
		auto& meshComp = pECSCore->GetComponent<MeshComponent>(entity);
		auto& animationAttachedComponent = pECSCore->GetComponent<AnimationAttachedComponent>(entity);

		glm::mat4 transform = CreateEntityTransform(entity, glm::bvec3(false, true, false));
		transform = transform * animationAttachedComponent.Transform;

		AddRenderableEntity(entity, meshComp.MeshGUID, meshComp.MaterialGUID, transform, false, false);
	}

	void RenderSystem::OnPlayerEntityAdded(Entity entity)
	{
		ECSCore* pECSCore = ECSCore::GetInstance();
		auto& meshComp = pECSCore->GetComponent<MeshComponent>(entity);
		auto* pAnimationComponents = pECSCore->GetComponentArray<AnimationComponent>();

		PlayerIndexHelper::AddPlayerEntity(entity);

		bool forceUniqueResources = false;
		if (MultiplayerUtils::IsServer())
		{
			forceUniqueResources = true;
		}

		glm::mat4 transform = CreateEntityTransform(entity, glm::bvec3(false, true, false));
		AddRenderableEntity(
			entity,
			meshComp.MeshGUID,
			meshComp.MaterialGUID,
			transform,
			pAnimationComponents->HasComponent(entity),
			forceUniqueResources);
	}

	void RenderSystem::OnDirectionalEntityAdded(Entity entity)
	{
		if (!m_DirectionalExist)
		{
			ECSCore* pECSCore = ECSCore::GetInstance();

			const auto& dirLight = pECSCore->GetConstComponent<DirectionalLightComponent>(entity);
			const auto& position = pECSCore->GetConstComponent<PositionComponent>(entity);
			const auto& rotation = pECSCore->GetConstComponent<RotationComponent>(entity);

			UpdateDirectionalLight(
				dirLight.ColorIntensity,
				position.Position,
				rotation.Quaternion,
				dirLight.FrustumWidth,
				dirLight.FrustumHeight,
				dirLight.FrustumZNear,
				dirLight.FrustumZFar
			);

			m_DirectionalExist = true;
			m_LightsBufferDirty = true;
		}
		else
		{
			LOG_WARNING("Multiple directional lights not supported!");
		}
	}

	void RenderSystem::OnPointLightEntityAdded(Entity entity)
	{
		const ECSCore* pECSCore = ECSCore::GetInstance();
		const auto& pointLight	= pECSCore->GetConstComponent<PointLightComponent>(entity);
		const auto& position	= pECSCore->GetConstComponent<PositionComponent>(entity);

		const uint32 pointLightIndex = m_PointLights.GetSize();
		m_EntityToPointLight[entity] = pointLightIndex;
		m_PointLightToEntity[pointLightIndex] = entity;

		m_PointLights.PushBack(PointLight{.ColorIntensity = pointLight.ColorIntensity, .Position = position.Position});

		if (m_RemoveTexturesOnDeletion || m_FreeTextureIndices.IsEmpty())
		{
			m_PointLights.GetBack().TextureIndex = pointLightIndex;
		}
		else
		{
			// Check for free texture index instead of creating new index
			const uint32 textureIndex = m_FreeTextureIndices.GetBack();
			m_FreeTextureIndices.PopBack();

			m_PointLights.GetBack().TextureIndex = textureIndex;
		}
	}

	void RenderSystem::OnDirectionalEntityRemoved(Entity entity)
	{
		UNREFERENCED_VARIABLE(entity);

		m_LightBufferData.DirL_ColorIntensity = glm::vec4(0.f);
		m_DirectionalExist = false;
		m_LightsResourceDirty = true;
	}

	void RenderSystem::OnPointLightEntityRemoved(Entity entity)
	{
		if (m_PointLights.IsEmpty())
			return;

		const uint32 lastIndex		= m_PointLights.GetSize() - 1U;
		const uint32 lastEntity		= m_PointLightToEntity[lastIndex];
		const uint32 currentIndex	= m_EntityToPointLight[entity];

		const uint32 freeTexIndex	= m_PointLights[currentIndex].TextureIndex;
		m_PointLights[currentIndex] = m_PointLights[lastIndex];

		m_EntityToPointLight[lastEntity]	= currentIndex;
		m_PointLightToEntity[currentIndex]	= lastEntity;

		m_PointLightToEntity.erase(lastIndex);
		m_EntityToPointLight.erase(entity);
		m_PointLights.PopBack();

		if (!m_RemoveTexturesOnDeletion)
		{
			// Free Texture for new point lights
			m_FreeTextureIndices.PushBack(freeTexIndex);
		}
		else
		{
			// Update all point lights shadowmaps to handle removal of texture
			for (uint32 i = 0; i < m_PointLights.GetSize(); i++)
			{
					LightUpdateData lightUpdateData = {};
					lightUpdateData.PointLightIndex = i;
					lightUpdateData.TextureIndex = m_PointLights[i].TextureIndex;
					m_PointLightTextureUpdateQueue.PushBack(lightUpdateData);
			}

			m_PointLightsDirty = true;
		}

		m_LightsBufferDirty = true;
	}

	void RenderSystem::OnGlobalLightProbeEntityAdded(Entity entity)
	{
		UNREFERENCED_VARIABLE(entity);
		m_GlobalLightProbeNeedsUpdate = true;
	}

	void RenderSystem::OnGlobalLightProbeEntityRemoved(Entity entity)
	{
		UNREFERENCED_VARIABLE(entity);
		m_GlobalLightProbeNeedsUpdate = true;
	}

	void RenderSystem::OnEmitterEntityRemoved(Entity entity)
	{
		m_ParticleManager.OnEmitterEntityRemoved(entity);
	}

>>>>>>> 47fc098d
	void RenderSystem::AddRenderableEntity(
		Entity entity,
		GUID_Lambda meshGUID,
		GUID_Lambda materialGUID,
		const glm::mat4& transform,
		bool isAnimated,
<<<<<<< HEAD
		bool isMorphable,
		bool forceUniqueResource,
		bool manualResourceDeletion)
=======
		bool forceUniqueResource)
>>>>>>> 47fc098d
	{
#ifdef RENDER_SYSTEM_DEBUG
		if (!m_RenderableEntities.insert(entity).second)
		{
			LOG_ERROR("Renderable Entity added without being removed %u", entity);
			CheckWhereEntityAlreadyRegistered(entity);
		}
#endif

		uint32 extensionGroupIndex = 0;
		uint32 materialIndex = UINT32_MAX;
		MeshAndInstancesMap::iterator meshAndInstancesIt;

		const uint32 entityMask = EntityMaskManager::FetchEntityMask(entity);
		MeshKey meshKey = MeshKey(meshGUID, entity, isAnimated, entityMask, forceUniqueResource, manualResourceDeletion);

		static uint64 drawArgBufferOffset = 0;

		bool hasExtensionData = false;
		DrawArgExtensionGroup* pExtensionGroup = nullptr;

		uint32 teamIndex = 0;
		const ECSCore* pECSCore = ECSCore::GetInstance();
		const ComponentArray<TeamComponent>* pTeamComponents = pECSCore->GetComponentArray<TeamComponent>();
		if (pTeamComponents->HasComponent(entity))
		{
			LOG_WARNING("[RenderSystem] TODO: Change TeamComponent to use 0 as \"No Team\"! For now just add 1 to the team index before sending it to shaders");
			// TODO: Fix team index
			teamIndex = static_cast<uint32>(pTeamComponents->GetConstData(entity).TeamIndex);
			teamIndex = (teamIndex == 0) ? 2 : 1;
		}

		if (meshKey.EntityMask & ~EntityMaskManager::FetchDefaultEntityMask())
		{
			pExtensionGroup		= EntityMaskManager::GetExtensionGroup(entity);

			if (pExtensionGroup != nullptr)
				hasExtensionData	= pExtensionGroup->TotalTextureCount > 0;
		}

		//Get meshAndInstancesIterator
		{
			meshAndInstancesIt = m_MeshAndInstancesMap.find(meshKey);
			if (meshAndInstancesIt == m_MeshAndInstancesMap.end())
			{
				const Mesh* pMesh = ResourceManager::GetMesh(meshGUID);
				VALIDATE(pMesh != nullptr);

				MeshEntry meshEntry = {};
				meshEntry.pDrawArgDescriptorSet = m_pRenderGraph->CreateDrawArgDescriptorSet(nullptr);

				// Vertices
				{
					BufferDesc vertexStagingBufferDesc = {};
					vertexStagingBufferDesc.DebugName	= "Vertex Staging Buffer";
					vertexStagingBufferDesc.MemoryType	= EMemoryType::MEMORY_TYPE_CPU_VISIBLE;
					vertexStagingBufferDesc.Flags		= FBufferFlag::BUFFER_FLAG_COPY_SRC;
					vertexStagingBufferDesc.SizeInBytes = pMesh->Vertices.GetSize() * sizeof(Vertex);

					Buffer* pVertexStagingBuffer = RenderAPI::GetDevice()->CreateBuffer(&vertexStagingBufferDesc);
					VALIDATE(pVertexStagingBuffer != nullptr);

					void* pMapped = pVertexStagingBuffer->Map();
					memcpy(pMapped, pMesh->Vertices.GetData(), vertexStagingBufferDesc.SizeInBytes);
					pVertexStagingBuffer->Unmap();

					BufferDesc vertexBufferDesc = {};
					vertexBufferDesc.DebugName		= "Vertex Buffer";
					vertexBufferDesc.MemoryType		= EMemoryType::MEMORY_TYPE_GPU;
					vertexBufferDesc.Flags			= FBufferFlag::BUFFER_FLAG_COPY_DST | FBufferFlag::BUFFER_FLAG_UNORDERED_ACCESS_BUFFER | FBufferFlag::BUFFER_FLAG_RAY_TRACING;
					vertexBufferDesc.SizeInBytes	= vertexStagingBufferDesc.SizeInBytes;

					meshEntry.pVertexBuffer = RenderAPI::GetDevice()->CreateBuffer(&vertexBufferDesc);
					meshEntry.VertexCount	= pMesh->Vertices.GetSize();
					VALIDATE(meshEntry.pVertexBuffer != nullptr);

					m_PendingBufferUpdates.PushBack({ pVertexStagingBuffer, 0, meshEntry.pVertexBuffer, 0, vertexBufferDesc.SizeInBytes });
					DeleteDeviceResource(pVertexStagingBuffer);

					if (!isAnimated)
					{
						meshEntry.pDrawArgDescriptorSet->WriteBufferDescriptors(
							&meshEntry.pVertexBuffer,
							&drawArgBufferOffset,
							&vertexBufferDesc.SizeInBytes,
							DRAW_ARG_VERTEX_BUFFER_BINDING,
							1,
							EDescriptorType::DESCRIPTOR_TYPE_UNORDERED_ACCESS_BUFFER);
					}
					else
					{
						vertexBufferDesc.DebugName		= "Animated Vertices Buffer";
						meshEntry.pAnimatedVertexBuffer = RenderAPI::GetDevice()->CreateBuffer(&vertexBufferDesc);
						VALIDATE(meshEntry.pAnimatedVertexBuffer != nullptr);

						BufferDesc vertexWeightBufferDesc = {};
						vertexWeightBufferDesc.DebugName	= "Vertex Weight Staging Buffer";
						vertexWeightBufferDesc.MemoryType	= EMemoryType::MEMORY_TYPE_CPU_VISIBLE;
						vertexWeightBufferDesc.Flags		= FBufferFlag::BUFFER_FLAG_COPY_SRC;
						vertexWeightBufferDesc.SizeInBytes	= pMesh->VertexJointData.GetSize() * sizeof(VertexJointData);

						VALIDATE(pMesh->VertexJointData.GetSize() == pMesh->Vertices.GetSize());

						Buffer* pVertexWeightStagingBuffer = RenderAPI::GetDevice()->CreateBuffer(&vertexWeightBufferDesc);
						VALIDATE(pVertexWeightStagingBuffer != nullptr);

						void* pMappedWeights = pVertexWeightStagingBuffer->Map();
						memcpy(pMappedWeights, pMesh->VertexJointData.GetData(), vertexWeightBufferDesc.SizeInBytes);
						pVertexWeightStagingBuffer->Unmap();

						vertexWeightBufferDesc.DebugName	= "Vertex Weight Buffer";
						vertexWeightBufferDesc.MemoryType	= EMemoryType::MEMORY_TYPE_GPU;
						vertexWeightBufferDesc.Flags		= FBufferFlag::BUFFER_FLAG_COPY_DST | FBufferFlag::BUFFER_FLAG_UNORDERED_ACCESS_BUFFER | FBufferFlag::BUFFER_FLAG_RAY_TRACING;

						meshEntry.pVertexWeightsBuffer = RenderAPI::GetDevice()->CreateBuffer(&vertexWeightBufferDesc);
						VALIDATE(meshEntry.pVertexWeightsBuffer != nullptr);

						m_PendingBufferUpdates.PushBack({ pVertexWeightStagingBuffer, 0, meshEntry.pVertexWeightsBuffer, 0, vertexWeightBufferDesc.SizeInBytes });
						DeleteDeviceResource(pVertexWeightStagingBuffer);

						meshEntry.pDrawArgDescriptorSet->WriteBufferDescriptors(
							&meshEntry.pAnimatedVertexBuffer,
							&drawArgBufferOffset,
							&vertexBufferDesc.SizeInBytes,
							DRAW_ARG_VERTEX_BUFFER_BINDING,
							1,
							EDescriptorType::DESCRIPTOR_TYPE_UNORDERED_ACCESS_BUFFER);
					}
				}

				// Indices
				{
					BufferDesc indexStagingBufferDesc = {};
					indexStagingBufferDesc.DebugName	= "Index Staging Buffer";
					indexStagingBufferDesc.MemoryType	= EMemoryType::MEMORY_TYPE_CPU_VISIBLE;
					indexStagingBufferDesc.Flags		= FBufferFlag::BUFFER_FLAG_COPY_SRC;
					indexStagingBufferDesc.SizeInBytes	= pMesh->Indices.GetSize() * sizeof(MeshIndexType);

					Buffer* pIndexStagingBuffer = RenderAPI::GetDevice()->CreateBuffer(&indexStagingBufferDesc);
					VALIDATE(pIndexStagingBuffer != nullptr);

					void* pMapped = pIndexStagingBuffer->Map();
					memcpy(pMapped, pMesh->Indices.GetData(), indexStagingBufferDesc.SizeInBytes);
					pIndexStagingBuffer->Unmap();

					BufferDesc indexBufferDesc = {};
					indexBufferDesc.DebugName	= "Index Buffer";
					indexBufferDesc.MemoryType	= EMemoryType::MEMORY_TYPE_GPU;
					indexBufferDesc.Flags		= FBufferFlag::BUFFER_FLAG_COPY_DST | FBufferFlag::BUFFER_FLAG_INDEX_BUFFER | FBufferFlag::BUFFER_FLAG_RAY_TRACING;
					indexBufferDesc.SizeInBytes	= indexStagingBufferDesc.SizeInBytes;

					meshEntry.pIndexBuffer	= RenderAPI::GetDevice()->CreateBuffer(&indexBufferDesc);
					meshEntry.IndexCount	= pMesh->Indices.GetSize();
					VALIDATE(meshEntry.pIndexBuffer != nullptr);

					m_PendingBufferUpdates.PushBack({ pIndexStagingBuffer, 0, meshEntry.pIndexBuffer, 0, indexBufferDesc.SizeInBytes });
					DeleteDeviceResource(pIndexStagingBuffer);
				}

				if (m_MeshShadersEnabled)
				{
					// Meshlet
					{
						BufferDesc meshletStagingBufferDesc = {};
						meshletStagingBufferDesc.DebugName		= "Meshlet Staging Buffer";
						meshletStagingBufferDesc.MemoryType		= EMemoryType::MEMORY_TYPE_CPU_VISIBLE;
						meshletStagingBufferDesc.Flags			= FBufferFlag::BUFFER_FLAG_COPY_SRC;
						meshletStagingBufferDesc.SizeInBytes	= pMesh->Meshlets.GetSize() * sizeof(Meshlet);

						Buffer* pMeshletStagingBuffer = RenderAPI::GetDevice()->CreateBuffer(&meshletStagingBufferDesc);
						VALIDATE(pMeshletStagingBuffer != nullptr);

						void* pMapped = pMeshletStagingBuffer->Map();
						memcpy(pMapped, pMesh->Meshlets.GetData(), meshletStagingBufferDesc.SizeInBytes);
						pMeshletStagingBuffer->Unmap();

						BufferDesc meshletBufferDesc = {};
						meshletBufferDesc.DebugName		= "Meshlet Buffer";
						meshletBufferDesc.MemoryType	= EMemoryType::MEMORY_TYPE_GPU;
						meshletBufferDesc.Flags			= FBufferFlag::BUFFER_FLAG_COPY_DST | FBufferFlag::BUFFER_FLAG_UNORDERED_ACCESS_BUFFER;
						meshletBufferDesc.SizeInBytes	= meshletStagingBufferDesc.SizeInBytes;

						meshEntry.pMeshlets = RenderAPI::GetDevice()->CreateBuffer(&meshletBufferDesc);
						meshEntry.MeshletCount = pMesh->Meshlets.GetSize();
						VALIDATE(meshEntry.pMeshlets != nullptr);

						m_PendingBufferUpdates.PushBack({ pMeshletStagingBuffer, 0, meshEntry.pMeshlets, 0, meshletBufferDesc.SizeInBytes });
						DeleteDeviceResource(pMeshletStagingBuffer);

						meshEntry.pDrawArgDescriptorSet->WriteBufferDescriptors(
							&meshEntry.pMeshlets,
							&drawArgBufferOffset,
							&meshletBufferDesc.SizeInBytes,
							DRAW_ARG_MESHLET_BUFFER_BINDING,
							1,
							EDescriptorType::DESCRIPTOR_TYPE_UNORDERED_ACCESS_BUFFER);
					}

					// Unique Indices
					{
						BufferDesc uniqueIndicesStagingBufferDesc = {};
						uniqueIndicesStagingBufferDesc.DebugName	= "Unique Indices Staging Buffer";
						uniqueIndicesStagingBufferDesc.MemoryType	= EMemoryType::MEMORY_TYPE_CPU_VISIBLE;
						uniqueIndicesStagingBufferDesc.Flags		= FBufferFlag::BUFFER_FLAG_COPY_SRC;
						uniqueIndicesStagingBufferDesc.SizeInBytes	= pMesh->UniqueIndices.GetSize() * sizeof(MeshIndexType);

						Buffer* pUniqueIndicesStagingBuffer = RenderAPI::GetDevice()->CreateBuffer(&uniqueIndicesStagingBufferDesc);
						VALIDATE(pUniqueIndicesStagingBuffer != nullptr);

						void* pMapped = pUniqueIndicesStagingBuffer->Map();
						memcpy(pMapped, pMesh->UniqueIndices.GetData(), uniqueIndicesStagingBufferDesc.SizeInBytes);
						pUniqueIndicesStagingBuffer->Unmap();

						BufferDesc uniqueIndicesBufferDesc = {};
						uniqueIndicesBufferDesc.DebugName	= "Unique Indices Buffer";
						uniqueIndicesBufferDesc.MemoryType	= EMemoryType::MEMORY_TYPE_GPU;
						uniqueIndicesBufferDesc.Flags		= FBufferFlag::BUFFER_FLAG_COPY_DST | FBufferFlag::BUFFER_FLAG_UNORDERED_ACCESS_BUFFER | FBufferFlag::BUFFER_FLAG_RAY_TRACING;
						uniqueIndicesBufferDesc.SizeInBytes	= uniqueIndicesStagingBufferDesc.SizeInBytes;

						meshEntry.pUniqueIndices = RenderAPI::GetDevice()->CreateBuffer(&uniqueIndicesBufferDesc);
						meshEntry.UniqueIndexCount = pMesh->UniqueIndices.GetSize();
						VALIDATE(meshEntry.pUniqueIndices != nullptr);

						m_PendingBufferUpdates.PushBack({ pUniqueIndicesStagingBuffer, 0, meshEntry.pUniqueIndices, 0, uniqueIndicesBufferDesc.SizeInBytes });
						DeleteDeviceResource(pUniqueIndicesStagingBuffer);

						meshEntry.pDrawArgDescriptorSet->WriteBufferDescriptors(
							&meshEntry.pUniqueIndices,
							&drawArgBufferOffset,
							&uniqueIndicesBufferDesc.SizeInBytes,
							DRAW_ARG_UNIQUE_INDICES_BUFFER_BINDING,
							1,
							EDescriptorType::DESCRIPTOR_TYPE_UNORDERED_ACCESS_BUFFER);
					}

					// Primitive indicies
					{
						BufferDesc primitiveIndicesStagingBufferDesc = {};
						primitiveIndicesStagingBufferDesc.DebugName		= "Primitive Indices Staging Buffer";
						primitiveIndicesStagingBufferDesc.MemoryType	= EMemoryType::MEMORY_TYPE_CPU_VISIBLE;
						primitiveIndicesStagingBufferDesc.Flags			= FBufferFlag::BUFFER_FLAG_COPY_SRC;
						primitiveIndicesStagingBufferDesc.SizeInBytes	= pMesh->PrimitiveIndices.GetSize() * sizeof(PackedTriangle);

						Buffer* pPrimitiveIndicesStagingBuffer = RenderAPI::GetDevice()->CreateBuffer(&primitiveIndicesStagingBufferDesc);
						VALIDATE(pPrimitiveIndicesStagingBuffer != nullptr);

						void* pMapped = pPrimitiveIndicesStagingBuffer->Map();
						memcpy(pMapped, pMesh->PrimitiveIndices.GetData(), primitiveIndicesStagingBufferDesc.SizeInBytes);
						pPrimitiveIndicesStagingBuffer->Unmap();

						BufferDesc primitiveIndicesBufferDesc = {};
						primitiveIndicesBufferDesc.DebugName	= "Primitive Indices Buffer";
						primitiveIndicesBufferDesc.MemoryType	= EMemoryType::MEMORY_TYPE_GPU;
						primitiveIndicesBufferDesc.Flags		= FBufferFlag::BUFFER_FLAG_COPY_DST | FBufferFlag::BUFFER_FLAG_UNORDERED_ACCESS_BUFFER | FBufferFlag::BUFFER_FLAG_RAY_TRACING;
						primitiveIndicesBufferDesc.SizeInBytes	= primitiveIndicesStagingBufferDesc.SizeInBytes;

						meshEntry.pPrimitiveIndices = RenderAPI::GetDevice()->CreateBuffer(&primitiveIndicesBufferDesc);
						meshEntry.PrimtiveIndexCount = pMesh->PrimitiveIndices.GetSize();
						VALIDATE(meshEntry.pPrimitiveIndices != nullptr);

						m_PendingBufferUpdates.PushBack({ pPrimitiveIndicesStagingBuffer, 0, meshEntry.pPrimitiveIndices, 0, primitiveIndicesBufferDesc.SizeInBytes });
						DeleteDeviceResource(pPrimitiveIndicesStagingBuffer);

						meshEntry.pDrawArgDescriptorSet->WriteBufferDescriptors(
							&meshEntry.pPrimitiveIndices,
							&drawArgBufferOffset,
							&primitiveIndicesBufferDesc.SizeInBytes,
							DRAW_ARG_PRIMITIVE_INDICES_BUFFER_BINDING,
							1,
							EDescriptorType::DESCRIPTOR_TYPE_UNORDERED_ACCESS_BUFFER);
					}
				}

				// Add Draw Arg Extensions.
				{
					meshEntry.DrawArgsMask = meshKey.EntityMask;

					if (hasExtensionData)
					{
						meshEntry.HasExtensionData = true;
						meshEntry.pDrawArgDescriptorExtensionsSet = m_pRenderGraph->CreateDrawArgExtensionDataDescriptorSet(nullptr);
					}
				}

				if (m_RayTracingEnabled)
				{
					m_pASBuilder->BuildTriBLAS(
						meshEntry.BLASIndex,
						0U,
						isAnimated ? meshEntry.pAnimatedVertexBuffer : meshEntry.pVertexBuffer,
						meshEntry.pIndexBuffer,
						meshEntry.VertexCount,
						sizeof(Vertex),
						meshEntry.IndexCount,
						isAnimated || isMorphable);
				}

				meshAndInstancesIt = m_MeshAndInstancesMap.insert(std::make_pair(meshKey, meshEntry)).first;
			}
		}

		//Get Material Slot
		{
			THashTable<uint32, uint32>::iterator materialIndexIt = m_MaterialMap.find(materialGUID);

			//Push new Material if the Material is yet to be registered
			if (materialIndexIt == m_MaterialMap.end())
			{
				const Material* pMaterial = ResourceManager::GetMaterial(materialGUID);
				VALIDATE(pMaterial != nullptr);

				if (!m_ReleasedMaterialIndices.IsEmpty())
				{
					materialIndex = m_ReleasedMaterialIndices.GetBack();
					m_ReleasedMaterialIndices.PopBack();

					m_AlbedoMaps[materialIndex]					= pMaterial->pAlbedoMap;
					m_NormalMaps[materialIndex]					= pMaterial->pNormalMap;
					m_CombinedMaterialMaps[materialIndex]		= pMaterial->pAOMetallicRoughnessMap;

					m_AlbedoMapViews[materialIndex]				= pMaterial->pAlbedoMapView;
					m_NormalMapViews[materialIndex]				= pMaterial->pNormalMapView;
					m_CombinedMaterialMapViews[materialIndex]	= pMaterial->pAOMetallicRoughnessMapView;

					m_MaterialProperties[materialIndex]			= pMaterial->Properties;

					m_MaterialInstanceCounts[materialIndex]		= 0;

					m_MaterialMap.insert({ materialGUID, materialIndex });
				}
				else
				{
					materialIndex = m_AlbedoMaps.GetSize();

					m_AlbedoMaps.PushBack(pMaterial->pAlbedoMap);
					m_NormalMaps.PushBack(pMaterial->pNormalMap);
					m_CombinedMaterialMaps.PushBack(pMaterial->pAOMetallicRoughnessMap);

					m_AlbedoMapViews.PushBack(pMaterial->pAlbedoMapView);
					m_NormalMapViews.PushBack(pMaterial->pNormalMapView);
					m_CombinedMaterialMapViews.PushBack(pMaterial->pAOMetallicRoughnessMapView);

					m_MaterialProperties.PushBack(pMaterial->Properties);

					m_MaterialInstanceCounts.PushBack(0);

					m_MaterialMap.insert({ materialGUID, materialIndex });
				}

				m_MaterialsResourceDirty = true;
				m_MaterialsPropertiesBufferDirty = true;
			}
			else
			{
				materialIndex = materialIndexIt->second;
			}

			m_MaterialInstanceCounts[materialIndex]++;
		}

		meshAndInstancesIt->second.EntityIDs.PushBack(entity);

		//Add Extension Group
		if (hasExtensionData)
		{
			//Check that this extension group has the same number of total textures as the ones already registered in this MeshEntry
			if (meshAndInstancesIt->second.TexturesPerExtensionGroup > 0)
			{
				VALIDATE(meshAndInstancesIt->second.TexturesPerExtensionGroup == pExtensionGroup->TotalTextureCount);
			}

			extensionGroupIndex										= meshAndInstancesIt->second.ExtensionGroupCount++;
			meshAndInstancesIt->second.TexturesPerExtensionGroup	= pExtensionGroup->TotalTextureCount;

			WriteDrawArgExtensionData(meshAndInstancesIt->second);
		}

		InstanceKey instanceKey = {};
		instanceKey.MeshKey			= meshKey;
		instanceKey.InstanceIndex	= meshAndInstancesIt->second.RasterInstances.GetSize();
		m_EntityIDsToInstanceKey[entity] = instanceKey;

		if (m_RayTracingEnabled)
		{
			RayTracedComponent rayTracedComponent = {};
			ECSCore::GetInstance()->GetComponentArray<RayTracedComponent>()->GetConstIf(entity, rayTracedComponent);

			uint32 customIndex = materialIndex & 0xFF;
			FAccelerationStructureFlags asFlags	= RAY_TRACING_INSTANCE_FLAG_FORCE_OPAQUE | RAY_TRACING_INSTANCE_FLAG_FRONT_CCW;

			ASInstanceDesc asInstanceDesc =
			{
				.BlasIndex		= meshAndInstancesIt->second.BLASIndex,
				.Transform		= transform,
				.CustomIndex	= customIndex,
				.HitMask		= rayTracedComponent.HitMask,
				.Flags			= asFlags
			};

			uint32 asInstanceIndex = m_pASBuilder->AddInstance(asInstanceDesc);

			meshAndInstancesIt->second.ASInstanceIndices.PushBack(asInstanceIndex);
		}

		Instance instance = {};
		instance.Transform					= transform;
		instance.PrevTransform				= transform;
		instance.MaterialIndex				= materialIndex;
		instance.ExtensionGroupIndex		= extensionGroupIndex;
		instance.TexturesPerExtensionGroup	= meshAndInstancesIt->second.TexturesPerExtensionGroup;
		instance.MeshletCount				= meshAndInstancesIt->second.MeshletCount;
		instance.TeamIndex					= teamIndex;
		meshAndInstancesIt->second.RasterInstances.PushBack(instance);

		m_DirtyRasterInstanceBuffers.insert(&meshAndInstancesIt->second);

		//Update Dirty Draw Args
		for (const DrawArgMaskDesc& requiredDrawArgMask : m_RequiredDrawArgs)
		{
			if (DrawArgSubscribed(meshAndInstancesIt->second.DrawArgsMask, requiredDrawArgMask))
			{
				m_DirtyDrawArgs.insert(requiredDrawArgMask);
			}
		}
	}

	void RenderSystem::RemoveRenderableEntity(Entity entity)
	{
#ifdef RENDER_SYSTEM_DEBUG
		m_RenderableEntities.erase(entity);
#endif

		THashTable<GUID_Lambda, InstanceKey>::iterator instanceKeyIt = m_EntityIDsToInstanceKey.find(entity);
		if (instanceKeyIt == m_EntityIDsToInstanceKey.end())
		{
			LOG_ERROR("Tried to remove entity which does not exist");
			return;
		}

		MeshAndInstancesMap::iterator meshAndInstancesIt = m_MeshAndInstancesMap.find(instanceKeyIt->second.MeshKey);
		if (meshAndInstancesIt == m_MeshAndInstancesMap.end())
		{
			LOG_ERROR("Tried to remove entity which has no MeshAndInstancesMap entry");
			return;
		}

		const uint32 instanceIndex = instanceKeyIt->second.InstanceIndex;
		TArray<RenderSystem::Instance>& rasterInstances = meshAndInstancesIt->second.RasterInstances;
		const Instance& rasterInstance = rasterInstances[instanceIndex];

		//Update Material Instance Counts
		{
			uint32& materialInstanceCount = m_MaterialInstanceCounts[rasterInstance.MaterialIndex];
			materialInstanceCount--;

			if (materialInstanceCount == 0)
			{
				//Mark material as empty
				m_ReleasedMaterialIndices.PushBack(rasterInstance.MaterialIndex);
				auto materialToRemoveIt = std::find_if(m_MaterialMap.begin(), m_MaterialMap.end(), [rasterInstance](const std::pair<GUID_Lambda, uint32>& pair) {return rasterInstance.MaterialIndex == pair.second; });

				if (materialToRemoveIt != m_MaterialMap.end())
				{
					m_MaterialMap.erase(materialToRemoveIt);
				}
			}
		}

		if (m_RayTracingEnabled)
		{
			//Extract Paint Texture Data (stored in CustomIndex) before removing the ASInstance
			uint32 asInstanceIndex = meshAndInstancesIt->second.ASInstanceIndices[instanceIndex];
			const uint32 textureIndex = m_pASBuilder->GetInstance(asInstanceIndex).CustomIndex & 0xFF;

			// Remove ASInstance
			m_pASBuilder->RemoveInstance(asInstanceIndex);

			//Swap Removed with Back
			meshAndInstancesIt->second.ASInstanceIndices[instanceIndex] = meshAndInstancesIt->second.ASInstanceIndices.GetBack();
			meshAndInstancesIt->second.ASInstanceIndices.PopBack();

			// Remove and reorder the paint mask textures (if needed) and set new indicies for ASInstances
			if (auto meshPaintInstancesIt = m_PaintMaskASInstanceIndices.find(textureIndex); meshPaintInstancesIt != m_PaintMaskASInstanceIndices.end())
			{
				if (auto removedMeshPaintInstanceIt = std::find(meshPaintInstancesIt->second.Begin(), meshPaintInstancesIt->second.End(), asInstanceIndex);
					removedMeshPaintInstanceIt != meshPaintInstancesIt->second.End())
				{
					uint32 changedIndex = m_PaintMaskTextures.GetSize() - 1;
					m_PaintMaskTextures[textureIndex] = m_PaintMaskTextures.GetBack();
					m_PaintMaskTextures.PopBack();
					m_PaintMaskTextureViews[textureIndex] = m_PaintMaskTextureViews.GetBack();
					m_PaintMaskTextureViews.PopBack();

					meshPaintInstancesIt->second.Erase(removedMeshPaintInstanceIt);

					TArray<uint32>& asInstancesToBeUpdated = m_PaintMaskASInstanceIndices[changedIndex];
					for (uint32 asInstanceIndexToBeUpdated : asInstancesToBeUpdated)
					{
						m_pASBuilder->UpdateInstance(
							asInstanceIndexToBeUpdated,
							[textureIndex](AccelerationStructureInstance& asInstance)
							{
								asInstance.CustomIndex &= 0xFFFF00;
								asInstance.CustomIndex |= textureIndex;
							});

						meshPaintInstancesIt->second.PushBack(asInstanceIndexToBeUpdated);
					}
					asInstancesToBeUpdated.Clear();

					if (meshPaintInstancesIt->second.IsEmpty())
					{
						m_PaintMaskASInstanceIndices.erase(meshPaintInstancesIt);
					}

					m_RayTracingPaintMaskTexturesResourceDirty = true;
				}
			}
		}

		// Remove extension
		{
			// Fetch the current instance and its extension index.
			const Instance& currentInstance = rasterInstances[instanceIndex];
			uint32 extensionGroupIndex = currentInstance.ExtensionGroupIndex;

			// extensionGroupIndex == 0 means the mesh instance does not have an extension
			if (extensionGroupIndex != 0)
			{
				extensionGroupIndex--;

				meshAndInstancesIt->second.ExtensionGroupCount--;

				// Set the last entity to use the extension group at the previous removed entity position.
				Entity swappedEntityID = meshAndInstancesIt->second.EntityIDs.GetBack();
				const InstanceKey& instanceKey = m_EntityIDsToInstanceKey[swappedEntityID];
				Instance& instance = rasterInstances[instanceKey.InstanceIndex];
				instance.ExtensionGroupIndex = extensionGroupIndex;

				WriteDrawArgExtensionData(meshAndInstancesIt->second);
			}
		}

		rasterInstances[instanceIndex] = rasterInstances.GetBack();
		rasterInstances.PopBack();
		m_DirtyRasterInstanceBuffers.insert(&meshAndInstancesIt->second);

		Entity swappedEntityID = meshAndInstancesIt->second.EntityIDs.GetBack();
		meshAndInstancesIt->second.EntityIDs[instanceIndex] = swappedEntityID;
		meshAndInstancesIt->second.EntityIDs.PopBack();

		auto swappedInstanceKeyIt = m_EntityIDsToInstanceKey.find(swappedEntityID);
		swappedInstanceKeyIt->second.InstanceIndex = instanceKeyIt->second.InstanceIndex;
		m_EntityIDsToInstanceKey.erase(instanceKeyIt);

		//Update Dirty Draw Args
		for (const DrawArgMaskDesc& requiredDrawArgMask : m_RequiredDrawArgs)
		{
			if (DrawArgSubscribed(meshAndInstancesIt->second.DrawArgsMask, requiredDrawArgMask))
			{
				m_DirtyDrawArgs.insert(requiredDrawArgMask);
			}
		}

		// Unload Mesh, Todo: Should we always do this?
		if (meshAndInstancesIt->second.EntityIDs.IsEmpty() && !meshAndInstancesIt->first.ManualResourceDeletion)
		{
			DeleteMeshResources(meshAndInstancesIt);
		}
	}

	void RenderSystem::UpdateTransform(Entity entity, const PositionComponent& positionComp, const RotationComponent& rotationComp, const ScaleComponent& scaleComp, const glm::bvec3& rotationalAxes)
	{
		if (!positionComp.Dirty && !rotationComp.Dirty && !scaleComp.Dirty)
			return;

		const glm::mat4 transform = CreateEntityTransform(positionComp, rotationComp, scaleComp, rotationalAxes);

		UpdateTransformData(entity, transform);
	}

	void RenderSystem::UpdateTransform(Entity entity, const glm::mat4& additionalTransform, const PositionComponent& positionComp, const RotationComponent& rotationComp, const ScaleComponent& scaleComp, const glm::bvec3& rotationalAxes)
	{
		if (!positionComp.Dirty && !rotationComp.Dirty && !scaleComp.Dirty)
			return;

		glm::mat4 transform = CreateEntityTransform(positionComp, rotationComp, scaleComp, rotationalAxes);
		transform = transform * additionalTransform;

		UpdateTransformData(entity, transform);
	}

	void RenderSystem::UpdateTransformData(Entity entity, const glm::mat4& transform)
	{
		THashTable<GUID_Lambda, InstanceKey>::iterator instanceKeyIt = m_EntityIDsToInstanceKey.find(entity);
		if (instanceKeyIt == m_EntityIDsToInstanceKey.end())
		{
			LOG_ERROR("[RenderSystem]: Tried to update transform of an entity which is not registered");
			return;
		}

		MeshAndInstancesMap::iterator meshAndInstancesIt = m_MeshAndInstancesMap.find(instanceKeyIt->second.MeshKey);
		if (meshAndInstancesIt == m_MeshAndInstancesMap.end())
		{
			LOG_ERROR("[RenderSystem]: Tried to update transform of an entity which has no MeshAndInstancesMap entry");
			return;
		}

		if (m_RayTracingEnabled)
		{
			uint32 asInstanceIndex = meshAndInstancesIt->second.ASInstanceIndices[instanceKeyIt->second.InstanceIndex];
			m_pASBuilder->UpdateInstanceTransform(asInstanceIndex, transform);
		}

		Instance* pRasterInstanceToUpdate = &meshAndInstancesIt->second.RasterInstances[instanceKeyIt->second.InstanceIndex];
		pRasterInstanceToUpdate->PrevTransform	= pRasterInstanceToUpdate->Transform;
		pRasterInstanceToUpdate->Transform		= transform;
		m_DirtyRasterInstanceBuffers.insert(&meshAndInstancesIt->second);
	}

	void RenderSystem::RebuildBLAS(Entity entity, GUID_Lambda meshGUID, bool isAnimated, bool forceUniqueResources, bool manualResourceDeletion)
	{
		if (m_RayTracingEnabled)
		{

			MeshKey key(meshGUID, entity, isAnimated, EntityMaskManager::FetchEntityMask(entity), forceUniqueResources, manualResourceDeletion);
			auto meshEntryIt = m_MeshAndInstancesMap.find(key);
			if (meshEntryIt != m_MeshAndInstancesMap.end())
			{
				MeshEntry* pMeshEntry = &meshEntryIt->second;

				m_pASBuilder->BuildTriBLAS(
					pMeshEntry->BLASIndex,
					0U,
					pMeshEntry->pVertexBuffer,
					pMeshEntry->pIndexBuffer,
					pMeshEntry->VertexCount,
					sizeof(Vertex),
					pMeshEntry->IndexCount,
					true);
			}
		}
	}

	void RenderSystem::DeleteMeshResources(MeshAndInstancesMap::iterator meshAndInstancesIt)
	{
		m_pRenderGraph->DrawArgDescriptorSetQueueForRelease(meshAndInstancesIt->second.pDrawArgDescriptorSet);
		m_pRenderGraph->DrawArgDescriptorSetQueueForRelease(meshAndInstancesIt->second.pDrawArgDescriptorExtensionsSet);

		DeleteDeviceResource(meshAndInstancesIt->second.pVertexBuffer);
		DeleteDeviceResource(meshAndInstancesIt->second.pIndexBuffer);
		DeleteDeviceResource(meshAndInstancesIt->second.pUniqueIndices);
		DeleteDeviceResource(meshAndInstancesIt->second.pPrimitiveIndices);
		DeleteDeviceResource(meshAndInstancesIt->second.pMeshlets);
		DeleteDeviceResource(meshAndInstancesIt->second.pRasterInstanceBuffer);

		if (meshAndInstancesIt->second.pAnimatedVertexBuffer)
		{
			VALIDATE(meshAndInstancesIt->second.pAnimatedVertexBuffer);
			DeleteDeviceResource(meshAndInstancesIt->second.pAnimatedVertexBuffer);

			VALIDATE(meshAndInstancesIt->second.pAnimationDescriptorSet);
			DeleteDeviceResource(meshAndInstancesIt->second.pAnimationDescriptorSet);

			VALIDATE(meshAndInstancesIt->second.pBoneMatrixBuffer);
			DeleteDeviceResource(meshAndInstancesIt->second.pBoneMatrixBuffer);

			VALIDATE(meshAndInstancesIt->second.pVertexWeightsBuffer);
			DeleteDeviceResource(meshAndInstancesIt->second.pVertexWeightsBuffer);

			VALIDATE(meshAndInstancesIt->second.pStagingMatrixBuffer);
			DeleteDeviceResource(meshAndInstancesIt->second.pStagingMatrixBuffer);
		}

		for (uint32 b = 0; b < BACK_BUFFER_COUNT; b++)
		{
			DeleteDeviceResource(meshAndInstancesIt->second.ppRasterInstanceStagingBuffers[b]);
		}

		auto dirtyRasterInstanceToRemove = std::find_if(m_DirtyRasterInstanceBuffers.begin(), m_DirtyRasterInstanceBuffers.end(), [meshAndInstancesIt](const MeshEntry* pMeshEntry)
			{
				return pMeshEntry == &meshAndInstancesIt->second;
			});

		if (dirtyRasterInstanceToRemove != m_DirtyRasterInstanceBuffers.end())
			m_DirtyRasterInstanceBuffers.erase(dirtyRasterInstanceToRemove);

		if (m_RayTracingEnabled)
		{
			m_pASBuilder->ReleaseBLAS(meshAndInstancesIt->second.BLASIndex);
		}

		m_MeshAndInstancesMap.erase(meshAndInstancesIt);
	}

	void RenderSystem::OnStaticMeshEntityAdded(Entity entity)
	{
#ifdef RENDER_SYSTEM_DEBUG
		if (!m_RenderableEntities.insert(entity).second)
		{
			LOG_ERROR("Static Mesh Renderable Entity added without being removed %u", entity);
			CheckWhereEntityAlreadyRegistered(entity);
		}
#endif

		ECSCore* pECSCore = ECSCore::GetInstance();
		auto& meshComp = pECSCore->GetComponent<MeshComponent>(entity);

		const glm::mat4 transform = CreateEntityTransform(entity, glm::bvec3(true));
		constexpr const bool isAnimated = false;
		constexpr const bool isMorphable = false;
		constexpr const bool forceUniqueResource = false;
		constexpr const bool manualResourceDeletion = false;
		AddRenderableEntity(
			entity,
			meshComp.MeshGUID,
			meshComp.MaterialGUID,
			transform,
			isAnimated,
			isMorphable,
			forceUniqueResource,
			manualResourceDeletion);
	}

	void RenderSystem::OnAnimatedEntityAdded(Entity entity)
	{
#ifdef RENDER_SYSTEM_DEBUG
		if (!m_RenderableEntities.insert(entity).second)
		{
			LOG_ERROR("Animated Renderable Entity added without being removed %u", entity);
			CheckWhereEntityAlreadyRegistered(entity);
		}
#endif

		ECSCore* pECSCore = ECSCore::GetInstance();
		auto& meshComp = pECSCore->GetComponent<MeshComponent>(entity);

		const glm::mat4 transform = CreateEntityTransform(entity, glm::bvec3(true));
		constexpr const bool isAnimated = true;
		constexpr const bool isMorphable = false;
		constexpr const bool forceUniqueResource = false;
		constexpr const bool manualResourceDeletion = false;
		AddRenderableEntity(
			entity,
			meshComp.MeshGUID,
			meshComp.MaterialGUID,
			transform,
			isAnimated,
			isMorphable,
			forceUniqueResource,
			manualResourceDeletion);
	}

	void RenderSystem::OnAnimationAttachedEntityAdded(Entity entity)
	{
#ifdef RENDER_SYSTEM_DEBUG
		if (!m_RenderableEntities.insert(entity).second)
		{
			LOG_ERROR("Animation Attached Renderable Entity added without being removed %u", entity);
			CheckWhereEntityAlreadyRegistered(entity);
		}
#endif

		ECSCore* pECSCore = ECSCore::GetInstance();
		auto& meshComp = pECSCore->GetComponent<MeshComponent>(entity);
		auto& animationAttachedComponent = pECSCore->GetComponent<AnimationAttachedComponent>(entity);

		glm::mat4 transform = CreateEntityTransform(entity, glm::bvec3(false, true, false));
		transform = transform * animationAttachedComponent.Transform;

		constexpr const bool isAnimated = false;
		constexpr const bool isMorphable = false;
		constexpr const bool forceUniqueResource = false;
		constexpr const bool manualResourceDeletion = false;
		AddRenderableEntity(
			entity,
			meshComp.MeshGUID,
			meshComp.MaterialGUID,
			transform,
			isAnimated,
			isMorphable,
			forceUniqueResource,
			manualResourceDeletion);
	}

	void RenderSystem::OnPlayerEntityAdded(Entity entity)
	{
#ifdef RENDER_SYSTEM_DEBUG
		if (!m_RenderableEntities.insert(entity).second)
		{
			LOG_ERROR("[RenderSystem]: Player Renderable Entity added without being removed %u", entity);
			CheckWhereEntityAlreadyRegistered(entity);
		}
#endif

		ECSCore* pECSCore = ECSCore::GetInstance();
		auto& meshComp = pECSCore->GetComponent<MeshComponent>(entity);
		auto* pAnimationComponents = pECSCore->GetComponentArray<AnimationComponent>();

		bool forceUniqueResources = false;
		if (MultiplayerUtils::IsServer())
		{
			forceUniqueResources = true;
		}

		const glm::mat4 transform = CreateEntityTransform(entity, glm::bvec3(false, true, false));
		constexpr const bool isMorphable = false;
		constexpr const bool manualResourceDeletion = false;
		AddRenderableEntity(
			entity,
			meshComp.MeshGUID,
			meshComp.MaterialGUID,
			transform,
			pAnimationComponents->HasComponent(entity),
			isMorphable,
			forceUniqueResources,
			manualResourceDeletion);
	}

	void RenderSystem::OnDirectionalEntityAdded(Entity entity)
	{
		if (!m_DirectionalExist)
		{
			ECSCore* pECSCore = ECSCore::GetInstance();

			const auto& dirLight = pECSCore->GetConstComponent<DirectionalLightComponent>(entity);
			const auto& position = pECSCore->GetConstComponent<PositionComponent>(entity);
			const auto& rotation = pECSCore->GetConstComponent<RotationComponent>(entity);

			UpdateDirectionalLight(
				dirLight.ColorIntensity,
				position.Position,
				rotation.Quaternion,
				dirLight.FrustumWidth,
				dirLight.FrustumHeight,
				dirLight.FrustumZNear,
				dirLight.FrustumZFar
			);

			m_DirectionalExist = true;
			m_LightsBufferDirty = true;
		}
		else
		{
			LOG_WARNING("Multiple directional lights not supported!");
		}
	}

	void RenderSystem::OnDirectionalEntityRemoved(Entity entity)
	{
		UNREFERENCED_VARIABLE(entity);

		m_LightBufferData.DirL_ColorIntensity = glm::vec4(0.f);
		m_DirectionalExist = false;
		m_LightsResourceDirty = true;
	}

	void RenderSystem::OnPointLightEntityAdded(Entity entity)
	{
		const ECSCore* pECSCore = ECSCore::GetInstance();
		const auto& pointLight	= pECSCore->GetConstComponent<PointLightComponent>(entity);
		const auto& position	= pECSCore->GetConstComponent<PositionComponent>(entity);

		const uint32 pointLightIndex = m_PointLights.GetSize();
		m_EntityToPointLight[entity] = pointLightIndex;
		m_PointLightToEntity[pointLightIndex] = entity;

		m_PointLights.PushBack(PointLight{.ColorIntensity = pointLight.ColorIntensity, .Position = position.Position});

		if (m_RemoveTexturesOnDeletion || m_FreeTextureIndices.IsEmpty())
		{
			m_PointLights.GetBack().TextureIndex = pointLightIndex;
		}
		else
		{
			// Check for free texture index instead of creating new index
			const uint32 textureIndex = m_FreeTextureIndices.GetBack();
			m_FreeTextureIndices.PopBack();

			m_PointLights.GetBack().TextureIndex = textureIndex;
		}
	}

	void RenderSystem::OnPointLightEntityRemoved(Entity entity)
	{
		if (m_PointLights.IsEmpty())
			return;

		const uint32 lastIndex		= m_PointLights.GetSize() - 1U;
		const uint32 lastEntity		= m_PointLightToEntity[lastIndex];
		const uint32 currentIndex	= m_EntityToPointLight[entity];

		const uint32 freeTexIndex	= m_PointLights[currentIndex].TextureIndex;
		m_PointLights[currentIndex] = m_PointLights[lastIndex];

		m_EntityToPointLight[lastEntity]	= currentIndex;
		m_PointLightToEntity[currentIndex]	= lastEntity;

		m_PointLightToEntity.erase(lastIndex);
		m_EntityToPointLight.erase(entity);
		m_PointLights.PopBack();

		if (!m_RemoveTexturesOnDeletion)
		{
			// Free Texture for new point lights
			m_FreeTextureIndices.PushBack(freeTexIndex);
		}
		else
		{
			// Update all point lights shadowmaps to handle removal of texture
			for (uint32 i = 0; i < m_PointLights.GetSize(); i++)
			{
					LightUpdateData lightUpdateData = {};
					lightUpdateData.PointLightIndex = i;
					lightUpdateData.TextureIndex = m_PointLights[i].TextureIndex;
					m_PointLightTextureUpdateQueue.PushBack(lightUpdateData);
			}

			m_PointLightsDirty = true;
		}

		m_LightsBufferDirty = true;
	}

	void RenderSystem::OnGlobalLightProbeEntityAdded(Entity entity)
	{
		UNREFERENCED_VARIABLE(entity);
		m_GlobalLightProbeNeedsUpdate = true;
	}

	void RenderSystem::OnGlobalLightProbeEntityRemoved(Entity entity)
	{
		UNREFERENCED_VARIABLE(entity);
		m_GlobalLightProbeNeedsUpdate = true;
	}

	void RenderSystem::OnEmitterEntityRemoved(Entity entity)
	{
		m_ParticleManager.OnEmitterEntityRemoved(entity);
	}

	void RenderSystem::UpdateParticleEmitter(
		Entity entity,
		const PositionComponent& positionComp,
		const RotationComponent& rotationComp,
		const ParticleEmitterComponent& emitterComp)
	{
		m_ParticleManager.UpdateParticleEmitter(entity, positionComp, rotationComp, emitterComp);
	}

	void RenderSystem::UpdateDirectionalLight(
		const glm::vec4& colorIntensity,
		const glm::vec3& position,
		const glm::quat& direction,
		float frustumWidth,
		float frustumHeight,
		float zNear,
		float zFar)
	{
		m_LightBufferData.DirL_ColorIntensity	= colorIntensity;
		m_LightBufferData.DirL_Direction = -GetForward(direction);

		glm::mat4 lightView = glm::lookAt(position, position - m_LightBufferData.DirL_Direction, g_DefaultUp);
		glm::mat4 lightProj = glm::ortho(-frustumWidth, frustumWidth, -frustumHeight, frustumHeight, zNear, zFar);
		m_LightBufferData.DirL_ProjViews = lightProj * lightView;

		m_LightsBufferDirty = true;
	}

	void RenderSystem::UpdateLightProbeResources(CommandList* pCommandList)
	{
		const uint64 modFrameIndex = GetModFrameIndex();
		if (m_GlobalLightProbeDirty)
		{
			// Update diffuse
			if (m_GlobalLightProbe.Diffuse)
			{
				m_ResourcesToRemove[modFrameIndex].EmplaceBack(m_GlobalLightProbe.Diffuse.GetAndAddRef());
				m_ResourcesToRemove[modFrameIndex].EmplaceBack(m_GlobalLightProbe.DiffuseView.GetAndAddRef());
			}

			{
				TextureDesc textureDesc;
				textureDesc.DebugName	= "LightProbe Diffuse";
				textureDesc.Type		= ETextureType::TEXTURE_TYPE_2D;
				textureDesc.ArrayCount	= 6;
				textureDesc.Depth		= 1;
				textureDesc.Flags		=
					FTextureFlag::TEXTURE_FLAG_CUBE_COMPATIBLE	|
					FTextureFlag::TEXTURE_FLAG_UNORDERED_ACCESS	|
					FTextureFlag::TEXTURE_FLAG_SHADER_RESOURCE;
				textureDesc.Width		= m_GlobalLightProbe.DiffuseResolution;
				textureDesc.Height		= m_GlobalLightProbe.DiffuseResolution;
				textureDesc.Format		= EFormat::FORMAT_R16G16B16A16_SFLOAT;
				textureDesc.MemoryType	= EMemoryType::MEMORY_TYPE_GPU;
				textureDesc.Miplevels	= 1;
				textureDesc.SampleCount	= 1;

				m_GlobalLightProbe.Diffuse = RenderAPI::GetDevice()->CreateTexture(&textureDesc);
				if (!m_GlobalLightProbe.Diffuse)
				{
					LOG_WARNING("Failed to create diffuse lightprobe");
				}

				pCommandList->TransitionBarrier(
					m_GlobalLightProbe.Diffuse.Get(),
					FPipelineStageFlag::PIPELINE_STAGE_FLAG_TOP,
					FPipelineStageFlag::PIPELINE_STAGE_FLAG_BOTTOM,
					0,
					FMemoryAccessFlag::MEMORY_ACCESS_FLAG_MEMORY_READ,
					ETextureState::TEXTURE_STATE_UNKNOWN,
					ETextureState::TEXTURE_STATE_SHADER_READ_ONLY);

				TextureViewDesc textureViewDesc;
				textureViewDesc.DebugName	= "LightProbe Diffuse View";
				textureViewDesc.ArrayCount	= 6;
				textureViewDesc.Format		= textureDesc.Format;
				textureViewDesc.ArrayIndex	= 0;
				textureViewDesc.Flags		=
					FTextureViewFlag::TEXTURE_VIEW_FLAG_SHADER_RESOURCE |
					FTextureViewFlag::TEXTURE_VIEW_FLAG_UNORDERED_ACCESS;
				textureViewDesc.Miplevel		= 0;
				textureViewDesc.MiplevelCount	= 1;
				textureViewDesc.pTexture		= m_GlobalLightProbe.Diffuse.Get();
				textureViewDesc.Type			= ETextureViewType::TEXTURE_VIEW_TYPE_CUBE;

				m_GlobalLightProbe.DiffuseView = RenderAPI::GetDevice()->CreateTextureView(&textureViewDesc);
				if (!m_GlobalLightProbe.DiffuseView)
				{
					LOG_WARNING("Failed to create Diffuse lightprobe View");
				}
			}

			// Update specular
			if (m_GlobalLightProbe.Specular)
			{
				m_ResourcesToRemove[modFrameIndex].EmplaceBack(m_GlobalLightProbe.Specular.GetAndAddRef());
				m_ResourcesToRemove[modFrameIndex].EmplaceBack(m_GlobalLightProbe.SpecularView.GetAndAddRef());
			}

			{
				const uint32 mipLevels = std::max<uint32>(uint32(std::log2(m_GlobalLightProbe.SpecularResolution)), 1u);

				TextureDesc textureDesc;
				textureDesc.DebugName	= "LightProbe Specular";
				textureDesc.Type		= ETextureType::TEXTURE_TYPE_2D;
				textureDesc.ArrayCount	= 6;
				textureDesc.Depth		= 1;
				textureDesc.Flags		=
					FTextureFlag::TEXTURE_FLAG_CUBE_COMPATIBLE	|
					FTextureFlag::TEXTURE_FLAG_UNORDERED_ACCESS	|
					FTextureFlag::TEXTURE_FLAG_SHADER_RESOURCE;
				textureDesc.Width			= m_GlobalLightProbe.SpecularResolution;
				textureDesc.Height			= m_GlobalLightProbe.SpecularResolution;
				textureDesc.Format			= EFormat::FORMAT_R16G16B16A16_SFLOAT;
				textureDesc.MemoryType		= EMemoryType::MEMORY_TYPE_GPU;
				textureDesc.Miplevels		= mipLevels;
				textureDesc.SampleCount		= 1;

				m_GlobalLightProbe.Specular = RenderAPI::GetDevice()->CreateTexture(&textureDesc);
				if (!m_GlobalLightProbe.Specular)
				{
					LOG_WARNING("Failed to create Specular lightprobe");
				}

				pCommandList->TransitionBarrier(
					m_GlobalLightProbe.Specular.Get(),
					FPipelineStageFlag::PIPELINE_STAGE_FLAG_TOP,
					FPipelineStageFlag::PIPELINE_STAGE_FLAG_BOTTOM,
					0,
					FMemoryAccessFlag::MEMORY_ACCESS_FLAG_MEMORY_READ,
					ETextureState::TEXTURE_STATE_UNKNOWN,
					ETextureState::TEXTURE_STATE_SHADER_READ_ONLY);

				TextureViewDesc textureViewDesc;
				textureViewDesc.DebugName	= "LightProbe Specular View";
				textureViewDesc.ArrayCount	= 6;
				textureViewDesc.ArrayIndex	= 0;
				textureViewDesc.Flags =
					FTextureViewFlag::TEXTURE_VIEW_FLAG_SHADER_RESOURCE;
				textureViewDesc.Miplevel		= 0;
				textureViewDesc.MiplevelCount	= mipLevels;
				textureViewDesc.Format			= textureDesc.Format;
				textureViewDesc.pTexture		= m_GlobalLightProbe.Specular.Get();
				textureViewDesc.Type			= ETextureViewType::TEXTURE_VIEW_TYPE_CUBE;

				m_GlobalLightProbe.SpecularView = RenderAPI::GetDevice()->CreateTextureView(&textureViewDesc);
				if (!m_GlobalLightProbe.SpecularView)
				{
					LOG_WARNING("Failed to create specular lightprobe view");
				}

				for (uint32 i = 0; i < mipLevels; i++)
				{
					textureViewDesc.DebugName = "LightProbe Specular View Write[" + std::to_string(i) + "]";
					textureViewDesc.Flags =
						FTextureViewFlag::TEXTURE_VIEW_FLAG_UNORDERED_ACCESS;
					textureViewDesc.Miplevel		= i;
					textureViewDesc.MiplevelCount	= 1;

					TSharedRef<TextureView> view = RenderAPI::GetDevice()->CreateTextureView(&textureViewDesc);
					if (!view)
					{
						LOG_WARNING("Failed to create '%s'", textureViewDesc.DebugName.c_str());
					}
					else
					{
						m_GlobalLightProbe.SpecularWriteViews.EmplaceBack(view);
						m_GlobalLightProbe.RawSpecularWriteViews.EmplaceBack(view.Get());
					}
				}

				pCommandList->FlushDeferredBarriers();
			}
		}
	}

	void RenderSystem::UpdatePointLight(Entity entity, const glm::vec3& position, const glm::vec4& colorIntensity, float nearPlane, float farPlane)
	{
		if (m_EntityToPointLight.find(entity) == m_EntityToPointLight.end())
		{
			LOG_ERROR("Entity non-existing in PointLight map!");
			return;
		}
		uint32 index = m_EntityToPointLight[entity];
		PointLight& pointLight = m_PointLights[index];
		pointLight.ColorIntensity = colorIntensity;

		m_LightsBufferDirty = true;
		m_PointLightsDirty = true;

		if (pointLight.Position != position
			|| pointLight.FarPlane != farPlane
			|| pointLight.NearPlane != nearPlane)
		{
			pointLight.Position = position;

			const glm::vec3 directions[6] =
			{
				{1.0f, 0.0f, 0.0f},
				{-1.0f, 0.0f, 0.0f},
				{0.0f, 1.0f, 0.0f},
				{0.0f, -1.0f, 0.0f},
				{0.0f, 0.0f, 1.0f},
				{0.0f, 0.0f, -1.0f},
			};

			const glm::vec3 defaultUp[6] =
			{
				-g_DefaultUp,
				-g_DefaultUp,
				-g_DefaultForward,
				g_DefaultForward,
				-g_DefaultUp,
				-g_DefaultUp,
			};

			constexpr uint32 PROJECTIONS = 6;
			constexpr float FOV = 90.f;
			constexpr float ASPECT_RATIO = 1.0f;
			pointLight.FarPlane = farPlane;

			glm::mat4 perspective = glm::perspective(glm::radians(FOV), ASPECT_RATIO, nearPlane, farPlane);
			// Create projection matrices for each face
			for (uint32 p = 0; p < PROJECTIONS; p++)
			{
				pointLight.ProjViews[p] = perspective;
				pointLight.ProjViews[p] *= glm::lookAt(position, position + directions[p], defaultUp[p]);
			}

			LightUpdateData lightTextureUpdate = {};
			lightTextureUpdate.PointLightIndex	= index;
			lightTextureUpdate.TextureIndex		= m_PointLights[index].TextureIndex;
			m_PointLightTextureUpdateQueue.PushBack(lightTextureUpdate);

			m_PointLightsDirty = true;
		}
	}

	void RenderSystem::UpdateAnimation(Entity entity, MeshComponent& meshComp, AnimationComponent& animationComp)
	{
		if (animationComp.IsPaused)
			return;

		constexpr const bool forceUniqueResources = false;
		constexpr const bool manualResourceDeletion = false;
		MeshKey key(meshComp.MeshGUID, entity, true, EntityMaskManager::FetchEntityMask(entity), forceUniqueResources, manualResourceDeletion);

		auto meshEntryIt = m_MeshAndInstancesMap.find(key);
		if (meshEntryIt != m_MeshAndInstancesMap.end())
		{
			UpdateAnimationBuffers(animationComp, meshEntryIt->second);

			MeshEntry* pMeshEntry = &meshEntryIt->second;
			m_AnimationsToUpdate.insert(pMeshEntry);

			if (m_RayTracingEnabled)
			{
				m_pASBuilder->BuildTriBLAS(
					pMeshEntry->BLASIndex,
					0U,
					pMeshEntry->pAnimatedVertexBuffer,
					pMeshEntry->pIndexBuffer,
					pMeshEntry->VertexCount,
					sizeof(Vertex),
					pMeshEntry->IndexCount,
					true);
			}
		}
	}

<<<<<<< HEAD
=======
	void RenderSystem::UpdateTransform(Entity entity, const PositionComponent& positionComp, const RotationComponent& rotationComp, const ScaleComponent& scaleComp, const glm::bvec3& rotationalAxes)
	{
		if (!positionComp.Dirty && !rotationComp.Dirty && !scaleComp.Dirty)
			return;

		glm::mat4 transform = CreateEntityTransform(positionComp, rotationComp, scaleComp, rotationalAxes);

		UpdateTransformData(entity, transform);
	}

	void RenderSystem::UpdateTransform(Entity entity, const glm::mat4& additionalTransform, const PositionComponent& positionComp, const RotationComponent& rotationComp, const ScaleComponent& scaleComp, const glm::bvec3& rotationalAxes)
	{
		if (!positionComp.Dirty && !rotationComp.Dirty && !scaleComp.Dirty)
			return;

		glm::mat4 transform = CreateEntityTransform(positionComp, rotationComp, scaleComp, rotationalAxes);
		transform = transform * additionalTransform;

		UpdateTransformData(entity, transform);
	}

	void RenderSystem::UpdateTransformData(Entity entity, const glm::mat4& transform)
	{
		THashTable<GUID_Lambda, InstanceKey>::iterator instanceKeyIt = m_EntityIDsToInstanceKey.find(entity);
		if (instanceKeyIt == m_EntityIDsToInstanceKey.end())
		{
			LOG_ERROR("Tried to update transform of an entity which is not registered");
			return;
		}

		MeshAndInstancesMap::iterator meshAndInstancesIt = m_MeshAndInstancesMap.find(instanceKeyIt->second.MeshKey);
		if (meshAndInstancesIt == m_MeshAndInstancesMap.end())
		{
			LOG_ERROR("Tried to update transform of an entity which has no MeshAndInstancesMap entry");
			return;
		}

		if (m_RayTracingEnabled)
		{
			uint32 asInstanceIndex = meshAndInstancesIt->second.ASInstanceIndices[instanceKeyIt->second.InstanceIndex];
			m_pASBuilder->UpdateInstanceTransform(asInstanceIndex, transform);
		}

		Instance* pRasterInstanceToUpdate = &meshAndInstancesIt->second.RasterInstances[instanceKeyIt->second.InstanceIndex];
		pRasterInstanceToUpdate->PrevTransform	= pRasterInstanceToUpdate->Transform;
		pRasterInstanceToUpdate->Transform		= transform;
		m_DirtyRasterInstanceBuffers.insert(&meshAndInstancesIt->second);
	}

>>>>>>> 47fc098d
	void RenderSystem::UpdateCamera(const glm::vec3& position, const glm::quat& rotation, const CameraComponent& camComp, const ViewProjectionMatricesComponent& viewProjComp)
	{
		m_PerFrameData.CamData.PrevView			= m_PerFrameData.CamData.View;
		m_PerFrameData.CamData.PrevProjection	= m_PerFrameData.CamData.Projection;
		m_PerFrameData.CamData.View				= viewProjComp.View;
		m_PerFrameData.CamData.Projection		= viewProjComp.Projection;
		m_PerFrameData.CamData.ViewInv			= camComp.ViewInv;
		m_PerFrameData.CamData.ProjectionInv	= camComp.ProjectionInv;
		m_PerFrameData.CamData.Position			= glm::vec4(position, 0.f);
		m_PerFrameData.CamData.Up				= glm::vec4(GetUp(rotation), 0.f);
		m_PerFrameData.CamData.Jitter			= camComp.Jitter;
	}

	void RenderSystem::DeleteDeviceResource(DeviceChild* pDeviceResource)
	{
		m_ResourcesToRemove[m_ModFrameIndex].PushBack(pDeviceResource);
	}

	void RenderSystem::CleanBuffers()
	{
		// Todo: Better solution for this, save some Staging Buffers maybe so they don't get recreated all the time?
		TArray<DeviceChild*>& resourcesToRemove = m_ResourcesToRemove[m_ModFrameIndex];
		for (uint32 i = 0; i < resourcesToRemove.GetSize(); i++)
		{
			DeviceChild* pResource = resourcesToRemove[i];
			SAFERELEASE(pResource);
		}

		resourcesToRemove.Clear();
	}

	void RenderSystem::CreateDrawArgs(TArray<DrawArg>& drawArgs, const DrawArgMaskDesc& requestedMaskDesc) const
	{
		for (auto& meshEntryPair : m_MeshAndInstancesMap)
		{
			uint32 mask = meshEntryPair.second.DrawArgsMask;
			if ((mask & requestedMaskDesc.IncludeMask) == requestedMaskDesc.IncludeMask && (mask & requestedMaskDesc.ExcludeMask) == 0)
			{
				DrawArg drawArg = { };

				// Get all entites that are using this mesh
				drawArg.EntityIDs = meshEntryPair.second.EntityIDs;

				// Assume animated
				if (meshEntryPair.second.pAnimatedVertexBuffer)
				{
					drawArg.pVertexBuffer = meshEntryPair.second.pAnimatedVertexBuffer;
				}
				else
				{
					drawArg.pVertexBuffer = meshEntryPair.second.pVertexBuffer;
				}

				drawArg.pIndexBuffer			= meshEntryPair.second.pIndexBuffer;
				drawArg.IndexCount				= meshEntryPair.second.IndexCount;

				drawArg.pInstanceBuffer			= meshEntryPair.second.pRasterInstanceBuffer;
				drawArg.InstanceCount			= meshEntryPair.second.RasterInstances.GetSize();

				drawArg.pMeshletBuffer			= meshEntryPair.second.pMeshlets;
				drawArg.MeshletCount			= meshEntryPair.second.MeshletCount;
				drawArg.pUniqueIndicesBuffer	= meshEntryPair.second.pUniqueIndices;
				drawArg.pPrimitiveIndices		= meshEntryPair.second.pPrimitiveIndices;

				drawArg.HasExtensions			= meshEntryPair.second.HasExtensionData;

				drawArg.pDescriptorSet				= meshEntryPair.second.pDrawArgDescriptorSet;
				drawArg.pExtensionDataDescriptorSet	= meshEntryPair.second.pDrawArgDescriptorExtensionsSet;

				drawArgs.PushBack(drawArg);
			}
		}
	}

	void RenderSystem::WriteDrawArgExtensionData(MeshEntry& meshEntry)
	{
		static TArray<TextureView*> extensionTextureViews;
		static TArray<Sampler*> extensionSamplers;

		extensionTextureViews.Clear();
		extensionSamplers.Clear();

		TextureView* pDefaultExtensionTexture = ResourceManager::GetTextureView(GUID_TEXTURE_DEFAULT_MASK_MAP);
		for (uint32 t = 0; t < meshEntry.TexturesPerExtensionGroup; t++)
		{
			extensionTextureViews.PushBack(pDefaultExtensionTexture);
			extensionSamplers.PushBack(Sampler::GetNearestSampler());
		}

		for (Entity entity : meshEntry.EntityIDs)
		{
			DrawArgExtensionGroup* pExtensionGroup = EntityMaskManager::GetExtensionGroup(entity);

			if (pExtensionGroup != nullptr)
			{
				for (uint32 e = 0; e < pExtensionGroup->ExtensionCount; e++)
				{
					const DrawArgExtensionData& extensionData = pExtensionGroup->pExtensions[e];

					for (uint32 t = 0; t < extensionData.TextureCount; t++)
					{
						extensionTextureViews.PushBack(extensionData.ppTextureViews[t]);
						extensionSamplers.PushBack(extensionData.ppSamplers[t]);
					}
				}
			}
		}

		if (meshEntry.pDrawArgDescriptorExtensionsSet != nullptr)
		{
			m_pRenderGraph->DrawArgDescriptorSetQueueForRelease(meshEntry.pDrawArgDescriptorExtensionsSet);
		}

		meshEntry.pDrawArgDescriptorExtensionsSet = m_pRenderGraph->CreateDrawArgExtensionDataDescriptorSet(nullptr);
		meshEntry.pDrawArgDescriptorExtensionsSet->WriteTextureDescriptors(
			extensionTextureViews.GetData(),
			extensionSamplers.GetData(),
			ETextureState::TEXTURE_STATE_SHADER_READ_ONLY,
			DRAW_ARG_EXTENSION_DATA_BINDING,
			extensionTextureViews.GetSize(),
			EDescriptorType::DESCRIPTOR_TYPE_SHADER_RESOURCE_COMBINED_SAMPLER,
			true);
	}

	void RenderSystem::UpdateBuffers()
	{
		CommandList* pGraphicsCommandList	= m_pRenderGraph->AcquireGraphicsCopyCommandList();
		CommandList* pComputeCommandList	= m_pRenderGraph->AcquireComputeCopyCommandList();

		//Update Pending Buffer Updates
		{
			ExecutePendingBufferUpdates(pGraphicsCommandList);
		}

		//Update Per Frame Data
		{
			m_PerFrameData.FrameIndex = 0;
			m_PerFrameData.RandomSeed = uint32(Random::Int32(INT32_MIN, INT32_MAX));

			UpdatePerFrameBuffer(pGraphicsCommandList);
		}

		//Update Raster Instance Data
		{
			UpdateRasterInstanceBuffers(pGraphicsCommandList);
		}

		// Update Light Data
		{
			UpdateLightsBuffer(pGraphicsCommandList);
			UpdatePointLightTextureResource(pGraphicsCommandList);
		}

		// Update Global LightProbe resources
		{
			UpdateLightProbeResources(pComputeCommandList);
		}

		// Update Paint Mask Color Data
		{
			UpdatePaintMaskColorBuffer(pGraphicsCommandList);
		}

		//Update Empty MaterialData
		{
			UpdateMaterialPropertiesBuffer(pGraphicsCommandList);
		}

		// Update particles
		{
			m_ParticleManager.UpdateBuffers(pGraphicsCommandList);
		}

		// Perform mesh skinning
		{
			PerformMeshSkinning(pComputeCommandList);
		}
	}

	void RenderSystem::UpdateAnimationBuffers(AnimationComponent& animationComp, MeshEntry& meshEntry)
	{
		// If needed create new buffers
		const uint64 sizeInBytes = animationComp.Pose.GlobalTransforms.GetSize() * sizeof(glm::mat4);
		if (animationComp.Pose.GlobalTransforms.GetSize() > meshEntry.BoneMatrixCount)
		{
			if (meshEntry.pBoneMatrixBuffer)
			{
				DeleteDeviceResource(meshEntry.pStagingMatrixBuffer);
				DeleteDeviceResource(meshEntry.pBoneMatrixBuffer);
				DeleteDeviceResource(meshEntry.pAnimationDescriptorSet);
			}

			BufferDesc matrixBufferDesc;
			matrixBufferDesc.DebugName		= "Matrix Staging Buffer";
			matrixBufferDesc.MemoryType		= EMemoryType::MEMORY_TYPE_CPU_VISIBLE;
			matrixBufferDesc.Flags			= FBufferFlag::BUFFER_FLAG_COPY_SRC;
			matrixBufferDesc.SizeInBytes	= sizeInBytes;

			meshEntry.pStagingMatrixBuffer = RenderAPI::GetDevice()->CreateBuffer(&matrixBufferDesc);

			matrixBufferDesc.DebugName	= "Matrix Buffer";
			matrixBufferDesc.MemoryType	= EMemoryType::MEMORY_TYPE_GPU;
			matrixBufferDesc.Flags		= FBufferFlag::BUFFER_FLAG_COPY_DST | FBufferFlag::BUFFER_FLAG_UNORDERED_ACCESS_BUFFER;

			meshEntry.pBoneMatrixBuffer			= RenderAPI::GetDevice()->CreateBuffer(&matrixBufferDesc);
			meshEntry.BoneMatrixCount			= animationComp.Pose.GlobalTransforms.GetSize();
			meshEntry.pAnimationDescriptorSet	= RenderAPI::GetDevice()->CreateDescriptorSet("Animation Descriptor Set", m_SkinningPipelineLayout.Get(), 0, m_AnimationDescriptorHeap.Get());

			const uint64 offset = 0;
			uint64 size = meshEntry.VertexCount * sizeof(Vertex);
			meshEntry.pAnimationDescriptorSet->WriteBufferDescriptors(&meshEntry.pVertexBuffer,			&offset, &size,			0, 1, EDescriptorType::DESCRIPTOR_TYPE_UNORDERED_ACCESS_BUFFER);
			meshEntry.pAnimationDescriptorSet->WriteBufferDescriptors(&meshEntry.pAnimatedVertexBuffer,	&offset, &size,			1, 1, EDescriptorType::DESCRIPTOR_TYPE_UNORDERED_ACCESS_BUFFER);
			meshEntry.pAnimationDescriptorSet->WriteBufferDescriptors(&meshEntry.pBoneMatrixBuffer,		&offset, &sizeInBytes,	2, 1, EDescriptorType::DESCRIPTOR_TYPE_UNORDERED_ACCESS_BUFFER);
			size = meshEntry.VertexCount * sizeof(VertexJointData);
			meshEntry.pAnimationDescriptorSet->WriteBufferDescriptors(&meshEntry.pVertexWeightsBuffer, &offset, &size, 3, 1, EDescriptorType::DESCRIPTOR_TYPE_UNORDERED_ACCESS_BUFFER);
		}

		// Copy data
		void* pMapped = meshEntry.pStagingMatrixBuffer->Map();
		memcpy(pMapped, animationComp.Pose.GlobalTransforms.GetData(), sizeInBytes);
		meshEntry.pStagingMatrixBuffer->Unmap();

		m_PendingBufferUpdates.PushBack({ meshEntry.pStagingMatrixBuffer, 0, meshEntry.pBoneMatrixBuffer, 0, sizeInBytes });
	}

	void RenderSystem::PerformMeshSkinning(CommandList* pCommandList)
	{
		// TODO: Investigate the best groupsize for us (THIS MUST MATCH THE SHADER-DEFINE)
		constexpr uint32 THREADS_PER_WORKGROUP = 32;

		PipelineState* pPipeline = PipelineStateManager::GetPipelineState(m_SkinningPipelineID);
		VALIDATE(pPipeline != nullptr);

		for (MeshEntry* pMeshEntry : m_AnimationsToUpdate)
		{
			pCommandList->BindDescriptorSetCompute(pMeshEntry->pAnimationDescriptorSet, m_SkinningPipelineLayout.Get(), 0);
			pCommandList->BindComputePipeline(pPipeline);

			const uint32 vertexCount = pMeshEntry->VertexCount;
			pCommandList->SetConstantRange(m_SkinningPipelineLayout.Get(), FShaderStageFlag::SHADER_STAGE_FLAG_COMPUTE_SHADER, &vertexCount, sizeof(uint32), 0);

			const uint32 workGroupCount = std::max<uint32>((uint32)AlignUp(vertexCount, THREADS_PER_WORKGROUP) / THREADS_PER_WORKGROUP, 1u);
			pCommandList->Dispatch(workGroupCount, 1, 1);
		}

		static constexpr const PipelineMemoryBarrierDesc INSTANCE_BUFFER_MEMORY_BARRIER
		{
			.SrcMemoryAccessFlags = FMemoryAccessFlag::MEMORY_ACCESS_FLAG_MEMORY_WRITE | FMemoryAccessFlag::MEMORY_ACCESS_FLAG_MEMORY_READ,
			.DstMemoryAccessFlags = FMemoryAccessFlag::MEMORY_ACCESS_FLAG_MEMORY_WRITE | FMemoryAccessFlag::MEMORY_ACCESS_FLAG_MEMORY_READ,
		};

		pCommandList->PipelineMemoryBarriers(
			FPipelineStageFlag::PIPELINE_STAGE_FLAG_COMPUTE_SHADER,
			FPipelineStageFlag::PIPELINE_STAGE_FLAG_COMPUTE_SHADER,
			&INSTANCE_BUFFER_MEMORY_BARRIER,
			1);

		m_AnimationsToUpdate.clear();
	}

	void RenderSystem::ExecutePendingBufferUpdates(CommandList* pCommandList)
	{
		if (!m_PendingBufferUpdates.IsEmpty())
		{
			for (uint32 i = 0; i < m_PendingBufferUpdates.GetSize(); i++)
			{
				const PendingBufferUpdate& pendingUpdate = m_PendingBufferUpdates[i];
				pCommandList->CopyBuffer(pendingUpdate.pSrcBuffer, pendingUpdate.SrcOffset, pendingUpdate.pDstBuffer, pendingUpdate.DstOffset, pendingUpdate.SizeInBytes);
			}

			m_PendingBufferUpdates.Clear();
		}
	}

	void RenderSystem::UpdateRasterInstanceBuffers(CommandList* pCommandList)
	{
		for (MeshEntry* pDirtyInstanceBufferEntry : m_DirtyRasterInstanceBuffers)
		{
			//Raster Instances
			{
				uint32 requiredBufferSize = glm::max<uint32>(pDirtyInstanceBufferEntry->RasterInstances.GetSize() * sizeof(Instance), 1);

				Buffer* pStagingBuffer = pDirtyInstanceBufferEntry->ppRasterInstanceStagingBuffers[m_ModFrameIndex];

				if (pStagingBuffer == nullptr || pStagingBuffer->GetDesc().SizeInBytes < requiredBufferSize)
				{
					if (pStagingBuffer != nullptr)
						DeleteDeviceResource(pStagingBuffer);

					BufferDesc bufferDesc = {};
					bufferDesc.DebugName	= "Raster Instance Staging Buffer";
					bufferDesc.MemoryType	= EMemoryType::MEMORY_TYPE_CPU_VISIBLE;
					bufferDesc.Flags		= FBufferFlag::BUFFER_FLAG_COPY_SRC;
					bufferDesc.SizeInBytes	= requiredBufferSize;

					pStagingBuffer = RenderAPI::GetDevice()->CreateBuffer(&bufferDesc);
					pDirtyInstanceBufferEntry->ppRasterInstanceStagingBuffers[m_ModFrameIndex] = pStagingBuffer;
				}

				if (pDirtyInstanceBufferEntry->pRasterInstanceBuffer == nullptr || pDirtyInstanceBufferEntry->pRasterInstanceBuffer->GetDesc().SizeInBytes < requiredBufferSize)
				{
					if (pDirtyInstanceBufferEntry->pRasterInstanceBuffer != nullptr)
						DeleteDeviceResource(pDirtyInstanceBufferEntry->pRasterInstanceBuffer);

					BufferDesc bufferDesc = {};
					bufferDesc.DebugName		= "Raster Instance Buffer";
					bufferDesc.MemoryType		= EMemoryType::MEMORY_TYPE_GPU;
					bufferDesc.Flags			= FBufferFlag::BUFFER_FLAG_COPY_DST | FBufferFlag::BUFFER_FLAG_UNORDERED_ACCESS_BUFFER | FBufferFlag::BUFFER_FLAG_CONSTANT_BUFFER;
					bufferDesc.SizeInBytes		= requiredBufferSize;

					pDirtyInstanceBufferEntry->pRasterInstanceBuffer = RenderAPI::GetDevice()->CreateBuffer(&bufferDesc);

					m_pRenderGraph->DrawArgDescriptorSetQueueForRelease(pDirtyInstanceBufferEntry->pDrawArgDescriptorSet);
					pDirtyInstanceBufferEntry->pDrawArgDescriptorSet = m_pRenderGraph->CreateDrawArgDescriptorSet(pDirtyInstanceBufferEntry->pDrawArgDescriptorSet);

					static uint64 bufferOffset = 0;
					pDirtyInstanceBufferEntry->pDrawArgDescriptorSet->WriteBufferDescriptors(
						&pDirtyInstanceBufferEntry->pRasterInstanceBuffer,
						&bufferOffset,
						&bufferDesc.SizeInBytes,
						DRAW_ARG_INSTANCE_BUFFER_BINDING,
						1,
						EDescriptorType::DESCRIPTOR_TYPE_UNORDERED_ACCESS_BUFFER);
				}

				if (!pDirtyInstanceBufferEntry->RasterInstances.IsEmpty())
				{
					void* pMapped = pStagingBuffer->Map();
					memcpy(pMapped, pDirtyInstanceBufferEntry->RasterInstances.GetData(), requiredBufferSize);
					pStagingBuffer->Unmap();

					pCommandList->CopyBuffer(pStagingBuffer, 0, pDirtyInstanceBufferEntry->pRasterInstanceBuffer, 0, requiredBufferSize);
				}
			}
		}

		m_DirtyRasterInstanceBuffers.clear();
	}

	void RenderSystem::UpdatePerFrameBuffer(CommandList* pCommandList)
	{
		Buffer* pPerFrameStagingBuffer = m_ppPerFrameStagingBuffers[m_ModFrameIndex];

		void* pMapped = pPerFrameStagingBuffer->Map();
		memcpy(pMapped, &m_PerFrameData, sizeof(PerFrameBuffer));
		pPerFrameStagingBuffer->Unmap();

		pCommandList->CopyBuffer(pPerFrameStagingBuffer, 0, m_pPerFrameBuffer, 0, sizeof(PerFrameBuffer));
	}

	void RenderSystem::UpdateMaterialPropertiesBuffer(CommandList* pCommandList)
	{
		if (m_MaterialsPropertiesBufferDirty)
		{
			uint32 requiredBufferSize = m_MaterialProperties.GetSize() * sizeof(MaterialProperties);

			if (requiredBufferSize > 0)
			{
				Buffer* pStagingBuffer = m_ppMaterialParametersStagingBuffers[m_ModFrameIndex];

				if (pStagingBuffer == nullptr || pStagingBuffer->GetDesc().SizeInBytes < requiredBufferSize)
				{
					if (pStagingBuffer != nullptr) DeleteDeviceResource(pStagingBuffer);

					BufferDesc bufferDesc = {};
					bufferDesc.DebugName = "Material Properties Staging Buffer";
					bufferDesc.MemoryType = EMemoryType::MEMORY_TYPE_CPU_VISIBLE;
					bufferDesc.Flags = FBufferFlag::BUFFER_FLAG_COPY_SRC;
					bufferDesc.SizeInBytes = requiredBufferSize;

					pStagingBuffer = RenderAPI::GetDevice()->CreateBuffer(&bufferDesc);
					m_ppMaterialParametersStagingBuffers[m_ModFrameIndex] = pStagingBuffer;
				}

				void* pMapped = pStagingBuffer->Map();
				memcpy(pMapped, m_MaterialProperties.GetData(), requiredBufferSize);
				pStagingBuffer->Unmap();

				if (m_pMaterialParametersBuffer == nullptr || m_pMaterialParametersBuffer->GetDesc().SizeInBytes < requiredBufferSize)
				{
					if (m_pMaterialParametersBuffer != nullptr) DeleteDeviceResource(m_pMaterialParametersBuffer);

					BufferDesc bufferDesc = {};
					bufferDesc.DebugName = "Material Properties Buffer";
					bufferDesc.MemoryType = EMemoryType::MEMORY_TYPE_GPU;
					bufferDesc.Flags = FBufferFlag::BUFFER_FLAG_COPY_DST | FBufferFlag::BUFFER_FLAG_UNORDERED_ACCESS_BUFFER;
					bufferDesc.SizeInBytes = requiredBufferSize;

					m_pMaterialParametersBuffer = RenderAPI::GetDevice()->CreateBuffer(&bufferDesc);
				}

				pCommandList->CopyBuffer(pStagingBuffer, 0, m_pMaterialParametersBuffer, 0, requiredBufferSize);
			}
			else if (m_pMaterialParametersBuffer == nullptr)
			{
				//Create Dummy Buffer
				BufferDesc bufferDesc = {};
				bufferDesc.DebugName = "Material Properties Dummy Buffer";
				bufferDesc.MemoryType = EMemoryType::MEMORY_TYPE_GPU;
				bufferDesc.Flags = FBufferFlag::BUFFER_FLAG_COPY_DST | FBufferFlag::BUFFER_FLAG_UNORDERED_ACCESS_BUFFER;
				bufferDesc.SizeInBytes = 1;

				m_pMaterialParametersBuffer = RenderAPI::GetDevice()->CreateBuffer(&bufferDesc);
			}

			m_MaterialsPropertiesBufferDirty = false;
		}
	}

	void RenderSystem::UpdatePointLightTextureResource(CommandList* pCommandList)
	{
		if (m_PointLightsDirty)
		{
			m_PointLightsDirty = false;
			m_LightsResourceDirty = true;

			uint32 pointLightCount = m_PointLights.GetSize();
			if (pointLightCount == m_CubeTextures.GetSize())
				return;

			bool needUpdate = m_RemoveTexturesOnDeletion;

			constexpr uint32 CUBE_FACE_COUNT = 6;
			if (pointLightCount > m_CubeTextures.GetSize())
			{
				GraphicsDevice* pGraphicsDevice = RenderAPI::GetDevice();
				uint32 diff = pointLightCount - m_CubeTextures.GetSize();

				// TODO: Create inteface for changing resolution
				const uint32 width = 512;
				const uint32 height = 512;

				uint32 prevSubImageCount = m_CubeSubImageTextureViews.GetSize();
				m_CubeSubImageTextureViews.Resize(prevSubImageCount + CUBE_FACE_COUNT * diff);

				for (uint32 c = 0; c < diff; c++)
				{
					// Create cube texture
					TextureDesc cubeTexDesc = {};
					cubeTexDesc.DebugName = "PointLight Texture Cube " + std::to_string(c);
					cubeTexDesc.MemoryType = EMemoryType::MEMORY_TYPE_GPU;
					cubeTexDesc.Format = EFormat::FORMAT_D24_UNORM_S8_UINT;
					cubeTexDesc.Type = ETextureType::TEXTURE_TYPE_2D;
					cubeTexDesc.Flags = FTextureFlag::TEXTURE_FLAG_DEPTH_STENCIL | FTextureFlag::TEXTURE_FLAG_SHADER_RESOURCE | FTextureFlag::TEXTURE_FLAG_CUBE_COMPATIBLE;
					cubeTexDesc.Width = width;
					cubeTexDesc.Height = height;
					cubeTexDesc.Depth = 1U;
					cubeTexDesc.ArrayCount = 6;
					cubeTexDesc.Miplevels = 1;
					cubeTexDesc.SampleCount = 1;

					Texture* pCubeTexture = pGraphicsDevice->CreateTexture(&cubeTexDesc);
					m_CubeTextures.PushBack(pCubeTexture);

					// Create cube texture view
					TextureViewDesc cubeTexViewDesc = {};
					cubeTexViewDesc.DebugName = "PointLight Texture Cube View " + std::to_string(c);
					cubeTexViewDesc.pTexture = pCubeTexture;
					cubeTexViewDesc.Flags = FTextureViewFlag::TEXTURE_VIEW_FLAG_DEPTH_STENCIL | FTextureViewFlag::TEXTURE_VIEW_FLAG_SHADER_RESOURCE;
					cubeTexViewDesc.Format = cubeTexDesc.Format;
					cubeTexViewDesc.Type = ETextureViewType::TEXTURE_VIEW_TYPE_CUBE;
					cubeTexViewDesc.MiplevelCount = 1;
					cubeTexViewDesc.ArrayCount = 6;
					cubeTexViewDesc.Miplevel = 0U;
					cubeTexViewDesc.ArrayIndex = 0U;

					m_CubeTextureViews.PushBack(pGraphicsDevice->CreateTextureView(&cubeTexViewDesc)); // Used for reading from CubeTexture

					// Create per face texture views
					TextureViewDesc subImageTextureViewDesc = {};
					subImageTextureViewDesc.pTexture = pCubeTexture;
					subImageTextureViewDesc.Flags = FTextureViewFlag::TEXTURE_VIEW_FLAG_DEPTH_STENCIL;
					subImageTextureViewDesc.Format = cubeTexDesc.Format;
					subImageTextureViewDesc.Type = ETextureViewType::TEXTURE_VIEW_TYPE_2D;
					subImageTextureViewDesc.Miplevel = cubeTexViewDesc.Miplevel;
					subImageTextureViewDesc.MiplevelCount = cubeTexViewDesc.MiplevelCount;
					subImageTextureViewDesc.ArrayCount = 1;

					TextureView** ppSubImageView = &m_CubeSubImageTextureViews[prevSubImageCount + (CUBE_FACE_COUNT) * c];
					for (uint32 si = 0; si < CUBE_FACE_COUNT; si++)
					{
						subImageTextureViewDesc.DebugName = "PointLight Sub Image Texture View " + std::to_string(si);
						subImageTextureViewDesc.ArrayIndex = si;

						(*ppSubImageView) = pGraphicsDevice->CreateTextureView(&subImageTextureViewDesc); // Used for writing to CubeTexture
						ppSubImageView++;
					}

					PipelineTextureBarrierDesc transitionToReadOnlyBarrier = { };
					transitionToReadOnlyBarrier.pTexture				= pCubeTexture;
					transitionToReadOnlyBarrier.StateBefore				= ETextureState::TEXTURE_STATE_UNKNOWN;
					transitionToReadOnlyBarrier.StateAfter				= ETextureState::TEXTURE_STATE_SHADER_READ_ONLY;
					transitionToReadOnlyBarrier.QueueBefore				= ECommandQueueType::COMMAND_QUEUE_TYPE_GRAPHICS;
					transitionToReadOnlyBarrier.QueueAfter				= ECommandQueueType::COMMAND_QUEUE_TYPE_GRAPHICS;
					transitionToReadOnlyBarrier.SrcMemoryAccessFlags	= 0;
					transitionToReadOnlyBarrier.DstMemoryAccessFlags	= FMemoryAccessFlag::MEMORY_ACCESS_FLAG_MEMORY_READ;
					transitionToReadOnlyBarrier.TextureFlags			= cubeTexDesc.Flags;
					transitionToReadOnlyBarrier.Miplevel				= 0;
					transitionToReadOnlyBarrier.MiplevelCount			= cubeTexDesc.Miplevels;
					transitionToReadOnlyBarrier.ArrayIndex				= 0;
					transitionToReadOnlyBarrier.ArrayCount				= cubeTexDesc.ArrayCount;

					pCommandList->PipelineTextureBarriers(FPipelineStageFlag::PIPELINE_STAGE_FLAG_TOP, FPipelineStageFlag::PIPELINE_STAGE_FLAG_BOTTOM, &transitionToReadOnlyBarrier, 1);

					needUpdate = true;
				}
			}
			else if (pointLightCount < m_CubeTextures.GetSize())
			{
				if (m_RemoveTexturesOnDeletion)
				{
					uint32 diff =  m_CubeTextures.GetSize() - pointLightCount;

					// Remove Cube Texture Context for removed pointlights
					for (uint32 r = 0; r < diff; r++)
					{
						DeleteDeviceResource(m_CubeTextures.GetBack());
						m_CubeTextures.PopBack();

						DeleteDeviceResource(m_CubeTextureViews.GetBack());
						m_CubeTextureViews.PopBack();

						for (uint32 f = 0; f < CUBE_FACE_COUNT && !m_CubeSubImageTextureViews.IsEmpty(); f++)
						{
							DeleteDeviceResource(m_CubeSubImageTextureViews.GetBack());
							m_CubeSubImageTextureViews.PopBack();
						}
					}
				}
			}

			/*
				If textures are not removed on pointlight deletion(m_RemoveTexturesOnDeletion == false), updates are only needed when new point light textures are added
			*/
			if (needUpdate)
			{
				uint32 texturesExisting = m_CubeTextures.GetSize();
				Sampler* pNearestSampler = Sampler::GetNearestSampler();
				ResourceUpdateDesc resourceUpdateDesc = {};
				resourceUpdateDesc.ResourceName = SCENE_POINT_SHADOWMAPS;
				resourceUpdateDesc.ExternalTextureUpdate.ppTextures							= m_CubeTextures.GetData();
				resourceUpdateDesc.ExternalTextureUpdate.ppTextureViews						= m_CubeTextureViews.GetData();
				resourceUpdateDesc.ExternalTextureUpdate.TextureCount						= texturesExisting;
				resourceUpdateDesc.ExternalTextureUpdate.ppPerSubImageTextureViews			= m_CubeSubImageTextureViews.GetData();
				resourceUpdateDesc.ExternalTextureUpdate.PerImageSubImageTextureViewCount	= CUBE_FACE_COUNT;
				resourceUpdateDesc.ExternalTextureUpdate.ppSamplers							= &pNearestSampler;
				resourceUpdateDesc.ExternalTextureUpdate.SamplerCount						= 1;
				m_pRenderGraph->UpdateResource(&resourceUpdateDesc);
			}
		}
	}

	void RenderSystem::UpdateLightsBuffer(CommandList* pCommandList)
	{
		// Light Buffer Initilization
		if (m_LightsBufferDirty)
		{
			m_LightsBufferDirty = false;

			size_t pointLightCount			= m_PointLights.GetSize();
			size_t dirLightBufferSize		= sizeof(LightBuffer);
			size_t pointLightsBufferSize	= sizeof(PointLight) * pointLightCount;
			size_t lightBufferSize			= dirLightBufferSize + pointLightsBufferSize;

			// Set point light count
			m_LightBufferData.PointLightCount = float32(pointLightCount);

			Buffer* pCurrentStagingBuffer = m_ppLightsStagingBuffer[m_ModFrameIndex];

			if (pCurrentStagingBuffer == nullptr || pCurrentStagingBuffer->GetDesc().SizeInBytes < lightBufferSize)
			{
				if (pCurrentStagingBuffer != nullptr) DeleteDeviceResource(pCurrentStagingBuffer);

				BufferDesc lightCopyBufferDesc = {};
				lightCopyBufferDesc.DebugName		= "Lights Copy Buffer";
				lightCopyBufferDesc.MemoryType		= EMemoryType::MEMORY_TYPE_CPU_VISIBLE;
				lightCopyBufferDesc.Flags			= FBufferFlag::BUFFER_FLAG_COPY_SRC;
				lightCopyBufferDesc.SizeInBytes		= lightBufferSize;

				pCurrentStagingBuffer = RenderAPI::GetDevice()->CreateBuffer(&lightCopyBufferDesc);
				m_ppLightsStagingBuffer[m_ModFrameIndex] = pCurrentStagingBuffer;
			}

			void* pMapped = pCurrentStagingBuffer->Map();
			memcpy(pMapped, &m_LightBufferData, dirLightBufferSize);
			if (pointLightsBufferSize > 0) memcpy((uint8*)pMapped + dirLightBufferSize, m_PointLights.GetData(), pointLightsBufferSize);
			pCurrentStagingBuffer->Unmap();

			if (m_pLightsBuffer == nullptr || m_pLightsBuffer->GetDesc().SizeInBytes < lightBufferSize)
			{
				if (m_pLightsBuffer != nullptr) DeleteDeviceResource(m_pLightsBuffer);

				BufferDesc lightBufferDesc = {};
				lightBufferDesc.DebugName		= "Lights Buffer";
				lightBufferDesc.MemoryType		= EMemoryType::MEMORY_TYPE_GPU;
				lightBufferDesc.Flags			= FBufferFlag::BUFFER_FLAG_UNORDERED_ACCESS_BUFFER | FBufferFlag::BUFFER_FLAG_COPY_DST;
				lightBufferDesc.SizeInBytes		= lightBufferSize;

				m_pLightsBuffer = RenderAPI::GetDevice()->CreateBuffer(&lightBufferDesc);
				m_LightsResourceDirty = true;
			}

			pCommandList->CopyBuffer(pCurrentStagingBuffer, 0, m_pLightsBuffer, 0, lightBufferSize);
		}
	}

	void RenderSystem::UpdatePaintMaskColorBuffer(CommandList* pCommandList)
	{
		if (m_PaintMaskColorsResourceDirty)
		{
			uint32 bufferSize = m_PaintMaskColors.GetSize() * sizeof(glm::vec4);

			// Create or update staging buffer if needed
			Buffer* pStagingBuffer = m_ppPaintMaskColorStagingBuffers[m_ModFrameIndex];
			if (pStagingBuffer == nullptr || pStagingBuffer->GetDesc().SizeInBytes < bufferSize)
			{
				if (pStagingBuffer != nullptr) DeleteDeviceResource(pStagingBuffer);

				BufferDesc copyBufferDesc = {};
				copyBufferDesc.DebugName		= "Paint Mask Color Copy Buffer";
				copyBufferDesc.MemoryType		= EMemoryType::MEMORY_TYPE_CPU_VISIBLE;
				copyBufferDesc.Flags			= FBufferFlag::BUFFER_FLAG_COPY_SRC;
				copyBufferDesc.SizeInBytes		= bufferSize;

				pStagingBuffer = RenderAPI::GetDevice()->CreateBuffer(&copyBufferDesc);
				m_ppPaintMaskColorStagingBuffers[m_ModFrameIndex] = pStagingBuffer;
			}

			// Transfer data to staging buffer
			void* pMapped = pStagingBuffer->Map();
			memcpy(pMapped, m_PaintMaskColors.GetData(), bufferSize);
			pStagingBuffer->Unmap();

			// Create or update actual GPU buffer if needed
			if (m_pPaintMaskColorBuffer == nullptr || m_pPaintMaskColorBuffer->GetDesc().SizeInBytes < bufferSize)
			{
				if (m_pPaintMaskColorBuffer != nullptr) DeleteDeviceResource(m_pPaintMaskColorBuffer);

				BufferDesc bufferDesc = {};
				bufferDesc.DebugName		= "Paint Mask Color Buffer";
				bufferDesc.MemoryType		= EMemoryType::MEMORY_TYPE_GPU;
				bufferDesc.Flags			= FBufferFlag::BUFFER_FLAG_UNORDERED_ACCESS_BUFFER | FBufferFlag::BUFFER_FLAG_COPY_DST;
				bufferDesc.SizeInBytes		= bufferSize;

				m_pPaintMaskColorBuffer = RenderAPI::GetDevice()->CreateBuffer(&bufferDesc);
			}

			// Finally copy over the data to the buffer
			pCommandList->CopyBuffer(pStagingBuffer, 0, m_pPaintMaskColorBuffer, 0, bufferSize);
		}
	}

	void RenderSystem::UpdateRenderGraph()
	{
		if (!m_DirtyDrawArgs.empty())
		{
			for (const DrawArgMaskDesc& maskDesc : m_DirtyDrawArgs)
			{
				TArray<DrawArg> drawArgs;
				CreateDrawArgs(drawArgs, maskDesc);

				//Create Resource Update for RenderGraph
				ResourceUpdateDesc resourceUpdateDesc						= {};
				resourceUpdateDesc.ResourceName								= SCENE_DRAW_ARGS;
				resourceUpdateDesc.ExternalDrawArgsUpdate.DrawArgsMaskDesc	= maskDesc;
				resourceUpdateDesc.ExternalDrawArgsUpdate.pDrawArgs			= drawArgs.GetData();
				resourceUpdateDesc.ExternalDrawArgsUpdate.Count				= drawArgs.GetSize();

				m_pRenderGraph->UpdateResource(&resourceUpdateDesc);
			}

			m_DirtyDrawArgs.clear();
		}

		if (m_PerFrameResourceDirty)
		{
			ResourceUpdateDesc resourceUpdateDesc				= {};
			resourceUpdateDesc.ResourceName						= PER_FRAME_BUFFER;
			resourceUpdateDesc.ExternalBufferUpdate.ppBuffer	= &m_pPerFrameBuffer;
			resourceUpdateDesc.ExternalBufferUpdate.Count		= 1;

			m_pRenderGraph->UpdateResource(&resourceUpdateDesc);

			m_PerFrameResourceDirty = false;
		}

		// Trigger LightRenderer
		if (!m_PointLightTextureUpdateQueue.IsEmpty())
		{
			m_pLightRenderer->PrepareTextureUpdates(m_PointLightTextureUpdateQueue);
			m_PointLightTextureUpdateQueue.Clear();
			m_pRenderGraph->TriggerRenderStage("RENDER_STAGE_LIGHT");
		}

		if (m_LightsResourceDirty)
		{
			ResourceUpdateDesc resourceUpdateDesc = {};
			resourceUpdateDesc.ResourceName						= SCENE_LIGHTS_BUFFER;
			resourceUpdateDesc.ExternalBufferUpdate.ppBuffer	= &m_pLightsBuffer;
			resourceUpdateDesc.ExternalBufferUpdate.Count		= 1;
			m_pRenderGraph->UpdateResource(&resourceUpdateDesc);

			m_LightsResourceDirty = false;
		}

		if (m_PaintMaskColorsResourceDirty)
		{
			ResourceUpdateDesc resourceUpdateDesc				= {};
			resourceUpdateDesc.ResourceName						= PAINT_MASK_COLORS;
			resourceUpdateDesc.ExternalBufferUpdate.ppBuffer	= &m_pPaintMaskColorBuffer;
			resourceUpdateDesc.ExternalBufferUpdate.Count		= 1;
			m_pRenderGraph->UpdateResource(&resourceUpdateDesc);

			m_PaintMaskColorsResourceDirty = false;
		}

		if (m_RayTracingPaintMaskTexturesResourceDirty)
		{
			ResourceUpdateDesc unwrappedTextureUpdate = {};
			unwrappedTextureUpdate.ResourceName												= "PAINT_MASK_TEXTURES";
			unwrappedTextureUpdate.ExternalTextureUpdate.ppTextures							= m_PaintMaskTextures.GetData();
			unwrappedTextureUpdate.ExternalTextureUpdate.ppTextureViews						= m_PaintMaskTextureViews.GetData();
			unwrappedTextureUpdate.ExternalTextureUpdate.ppPerSubImageTextureViews			= nullptr;
			unwrappedTextureUpdate.ExternalTextureUpdate.PerImageSubImageTextureViewCount	= 0;
			unwrappedTextureUpdate.ExternalTextureUpdate.ppSamplers							= Sampler::GetNearestSamplerToBind();
			unwrappedTextureUpdate.ExternalTextureUpdate.TextureCount						= m_PaintMaskTextures.GetSize();
			unwrappedTextureUpdate.ExternalTextureUpdate.SamplerCount						= 1;

			m_pRenderGraph->UpdateResource(&unwrappedTextureUpdate);

			m_RayTracingPaintMaskTexturesResourceDirty = false;
		}

		// Update Particle Resources
		{
			m_ParticleManager.UpdateResources(m_pRenderGraph);
		}

		// Update global light probe
		if (m_GlobalLightProbeDirty)
		{
			ResourceUpdateDesc globalSpecularProbeUpdateDesc = {};
			globalSpecularProbeUpdateDesc.ResourceName							= "GLOBAL_SPECULAR_PROBE";
			globalSpecularProbeUpdateDesc.ExternalTextureUpdate.ppTextures		= m_GlobalLightProbe.Specular.GetAddressOf();
			globalSpecularProbeUpdateDesc.ExternalTextureUpdate.ppTextureViews	= m_GlobalLightProbe.SpecularView.GetAddressOf();
			globalSpecularProbeUpdateDesc.ExternalTextureUpdate.ppPerSubImageTextureViews			= m_GlobalLightProbe.RawSpecularWriteViews.GetData();
			globalSpecularProbeUpdateDesc.ExternalTextureUpdate.PerImageSubImageTextureViewCount	= m_GlobalLightProbe.RawSpecularWriteViews.GetSize();
			globalSpecularProbeUpdateDesc.ExternalTextureUpdate.TextureCount	= 1;
			globalSpecularProbeUpdateDesc.ExternalTextureUpdate.ppSamplers		= Sampler::GetLinearSamplerToBind();
			globalSpecularProbeUpdateDesc.ExternalTextureUpdate.SamplerCount	= 1;
			m_pRenderGraph->UpdateResource(&globalSpecularProbeUpdateDesc);

			ResourceUpdateDesc globalDiffuseProbeMapsUpdateDesc = {};
			globalDiffuseProbeMapsUpdateDesc.ResourceName							= "GLOBAL_DIFFUSE_PROBE";
			globalDiffuseProbeMapsUpdateDesc.ExternalTextureUpdate.ppTextures		= m_GlobalLightProbe.Diffuse.GetAddressOf();
			globalDiffuseProbeMapsUpdateDesc.ExternalTextureUpdate.ppTextureViews	= m_GlobalLightProbe.DiffuseView.GetAddressOf();
			globalDiffuseProbeMapsUpdateDesc.ExternalTextureUpdate.TextureCount		= 1;
			globalDiffuseProbeMapsUpdateDesc.ExternalTextureUpdate.ppSamplers		= Sampler::GetLinearSamplerToBind();
			globalDiffuseProbeMapsUpdateDesc.ExternalTextureUpdate.SamplerCount		= 1;
			m_pRenderGraph->UpdateResource(&globalDiffuseProbeMapsUpdateDesc);

			m_GlobalLightProbeDirty = false;
		}

		if (m_MaterialsResourceDirty)
		{
			ResourceUpdateDesc resourceUpdateDesc				= {};
			resourceUpdateDesc.ResourceName						= SCENE_MAT_PARAM_BUFFER;
			resourceUpdateDesc.ExternalBufferUpdate.ppBuffer	= &m_pMaterialParametersBuffer;
			resourceUpdateDesc.ExternalBufferUpdate.Count		= 1;

			m_pRenderGraph->UpdateResource(&resourceUpdateDesc);

			if (m_AlbedoMaps.GetSize() > 0)
			{
				Sampler* pLinearSamplers = Sampler::GetLinearSampler();

				ResourceUpdateDesc albedoMapsUpdateDesc = {};
				albedoMapsUpdateDesc.ResourceName							= SCENE_ALBEDO_MAPS;
				albedoMapsUpdateDesc.ExternalTextureUpdate.ppTextures		= m_AlbedoMaps.GetData();
				albedoMapsUpdateDesc.ExternalTextureUpdate.ppTextureViews	= m_AlbedoMapViews.GetData();
				albedoMapsUpdateDesc.ExternalTextureUpdate.ppSamplers		= &pLinearSamplers;
				albedoMapsUpdateDesc.ExternalTextureUpdate.TextureCount		= m_AlbedoMaps.GetSize();
				albedoMapsUpdateDesc.ExternalTextureUpdate.SamplerCount		= 1;

				ResourceUpdateDesc normalMapsUpdateDesc = {};
				normalMapsUpdateDesc.ResourceName							= SCENE_NORMAL_MAPS;
				normalMapsUpdateDesc.ExternalTextureUpdate.ppTextures		= m_NormalMaps.GetData();
				normalMapsUpdateDesc.ExternalTextureUpdate.ppTextureViews	= m_NormalMapViews.GetData();
				normalMapsUpdateDesc.ExternalTextureUpdate.ppSamplers		= &pLinearSamplers;
				normalMapsUpdateDesc.ExternalTextureUpdate.TextureCount		= m_NormalMapViews.GetSize();
				normalMapsUpdateDesc.ExternalTextureUpdate.SamplerCount		= 1;

				ResourceUpdateDesc combinedMaterialMapsUpdateDesc = {};
				combinedMaterialMapsUpdateDesc.ResourceName							= SCENE_COMBINED_MATERIAL_MAPS;
				combinedMaterialMapsUpdateDesc.ExternalTextureUpdate.ppTextures		= m_CombinedMaterialMaps.GetData();
				combinedMaterialMapsUpdateDesc.ExternalTextureUpdate.ppTextureViews	= m_CombinedMaterialMapViews.GetData();
				combinedMaterialMapsUpdateDesc.ExternalTextureUpdate.ppSamplers		= &pLinearSamplers;
				combinedMaterialMapsUpdateDesc.ExternalTextureUpdate.TextureCount	= m_CombinedMaterialMaps.GetSize();
				combinedMaterialMapsUpdateDesc.ExternalTextureUpdate.SamplerCount	= 1;

				m_pRenderGraph->UpdateResource(&albedoMapsUpdateDesc);
				m_pRenderGraph->UpdateResource(&normalMapsUpdateDesc);
				m_pRenderGraph->UpdateResource(&combinedMaterialMapsUpdateDesc);
			}

			m_MaterialsResourceDirty = false;
		}
	}

#ifdef RENDER_SYSTEM_DEBUG
	void RenderSystem::CheckWhereEntityAlreadyRegistered(Entity entity)
	{
		bool foundEntity = false;

		for (Entity e : m_StaticMeshEntities)
		{
			if (entity == e)
			{
				foundEntity = true;
				LOG_ERROR("Previously was Static Mesh Entity", entity);
			}
		}

		for (Entity e : m_AnimatedEntities)
		{
			if (entity == e)
			{
				foundEntity = true;
				LOG_ERROR("Previously was Animated Entity", entity);
			}
		}

		for (Entity e : m_AnimationAttachedEntities)
		{
			if (entity == e)
			{
				foundEntity = true;
				LOG_ERROR("Previously was Animation Attached Entity", entity);
			}
		}

		for (Entity e : m_LocalPlayerEntities)
		{
			if (entity == e)
			{
				foundEntity = true;
				LOG_ERROR("Previously was Local Player Entity", entity);
			}
		}

		if (!foundEntity)
		{
			LOG_ERROR("This really isn't good...", entity);
		}
	}
#endif
}<|MERGE_RESOLUTION|>--- conflicted
+++ resolved
@@ -1098,198 +1098,15 @@
 		return transform;
 	}
 
-<<<<<<< HEAD
-=======
-	void RenderSystem::OnStaticMeshEntityAdded(Entity entity)
-	{
-		ECSCore* pECSCore = ECSCore::GetInstance();
-		auto& meshComp = pECSCore->GetComponent<MeshComponent>(entity);
-
-		glm::mat4 transform = CreateEntityTransform(entity, glm::bvec3(true));
-		AddRenderableEntity(entity, meshComp.MeshGUID, meshComp.MaterialGUID, transform, false, false);
-	}
-
-	void RenderSystem::OnAnimatedEntityAdded(Entity entity)
-	{
-		ECSCore* pECSCore = ECSCore::GetInstance();
-		auto& meshComp = pECSCore->GetComponent<MeshComponent>(entity);
-
-		glm::mat4 transform = CreateEntityTransform(entity, glm::bvec3(true));
-		AddRenderableEntity(entity, meshComp.MeshGUID, meshComp.MaterialGUID, transform, true, false);
-	}
-
-	void RenderSystem::OnAnimationAttachedEntityAdded(Entity entity)
-	{
-		ECSCore* pECSCore = ECSCore::GetInstance();
-		auto& meshComp = pECSCore->GetComponent<MeshComponent>(entity);
-		auto& animationAttachedComponent = pECSCore->GetComponent<AnimationAttachedComponent>(entity);
-
-		glm::mat4 transform = CreateEntityTransform(entity, glm::bvec3(false, true, false));
-		transform = transform * animationAttachedComponent.Transform;
-
-		AddRenderableEntity(entity, meshComp.MeshGUID, meshComp.MaterialGUID, transform, false, false);
-	}
-
-	void RenderSystem::OnPlayerEntityAdded(Entity entity)
-	{
-		ECSCore* pECSCore = ECSCore::GetInstance();
-		auto& meshComp = pECSCore->GetComponent<MeshComponent>(entity);
-		auto* pAnimationComponents = pECSCore->GetComponentArray<AnimationComponent>();
-
-		PlayerIndexHelper::AddPlayerEntity(entity);
-
-		bool forceUniqueResources = false;
-		if (MultiplayerUtils::IsServer())
-		{
-			forceUniqueResources = true;
-		}
-
-		glm::mat4 transform = CreateEntityTransform(entity, glm::bvec3(false, true, false));
-		AddRenderableEntity(
-			entity,
-			meshComp.MeshGUID,
-			meshComp.MaterialGUID,
-			transform,
-			pAnimationComponents->HasComponent(entity),
-			forceUniqueResources);
-	}
-
-	void RenderSystem::OnDirectionalEntityAdded(Entity entity)
-	{
-		if (!m_DirectionalExist)
-		{
-			ECSCore* pECSCore = ECSCore::GetInstance();
-
-			const auto& dirLight = pECSCore->GetConstComponent<DirectionalLightComponent>(entity);
-			const auto& position = pECSCore->GetConstComponent<PositionComponent>(entity);
-			const auto& rotation = pECSCore->GetConstComponent<RotationComponent>(entity);
-
-			UpdateDirectionalLight(
-				dirLight.ColorIntensity,
-				position.Position,
-				rotation.Quaternion,
-				dirLight.FrustumWidth,
-				dirLight.FrustumHeight,
-				dirLight.FrustumZNear,
-				dirLight.FrustumZFar
-			);
-
-			m_DirectionalExist = true;
-			m_LightsBufferDirty = true;
-		}
-		else
-		{
-			LOG_WARNING("Multiple directional lights not supported!");
-		}
-	}
-
-	void RenderSystem::OnPointLightEntityAdded(Entity entity)
-	{
-		const ECSCore* pECSCore = ECSCore::GetInstance();
-		const auto& pointLight	= pECSCore->GetConstComponent<PointLightComponent>(entity);
-		const auto& position	= pECSCore->GetConstComponent<PositionComponent>(entity);
-
-		const uint32 pointLightIndex = m_PointLights.GetSize();
-		m_EntityToPointLight[entity] = pointLightIndex;
-		m_PointLightToEntity[pointLightIndex] = entity;
-
-		m_PointLights.PushBack(PointLight{.ColorIntensity = pointLight.ColorIntensity, .Position = position.Position});
-
-		if (m_RemoveTexturesOnDeletion || m_FreeTextureIndices.IsEmpty())
-		{
-			m_PointLights.GetBack().TextureIndex = pointLightIndex;
-		}
-		else
-		{
-			// Check for free texture index instead of creating new index
-			const uint32 textureIndex = m_FreeTextureIndices.GetBack();
-			m_FreeTextureIndices.PopBack();
-
-			m_PointLights.GetBack().TextureIndex = textureIndex;
-		}
-	}
-
-	void RenderSystem::OnDirectionalEntityRemoved(Entity entity)
-	{
-		UNREFERENCED_VARIABLE(entity);
-
-		m_LightBufferData.DirL_ColorIntensity = glm::vec4(0.f);
-		m_DirectionalExist = false;
-		m_LightsResourceDirty = true;
-	}
-
-	void RenderSystem::OnPointLightEntityRemoved(Entity entity)
-	{
-		if (m_PointLights.IsEmpty())
-			return;
-
-		const uint32 lastIndex		= m_PointLights.GetSize() - 1U;
-		const uint32 lastEntity		= m_PointLightToEntity[lastIndex];
-		const uint32 currentIndex	= m_EntityToPointLight[entity];
-
-		const uint32 freeTexIndex	= m_PointLights[currentIndex].TextureIndex;
-		m_PointLights[currentIndex] = m_PointLights[lastIndex];
-
-		m_EntityToPointLight[lastEntity]	= currentIndex;
-		m_PointLightToEntity[currentIndex]	= lastEntity;
-
-		m_PointLightToEntity.erase(lastIndex);
-		m_EntityToPointLight.erase(entity);
-		m_PointLights.PopBack();
-
-		if (!m_RemoveTexturesOnDeletion)
-		{
-			// Free Texture for new point lights
-			m_FreeTextureIndices.PushBack(freeTexIndex);
-		}
-		else
-		{
-			// Update all point lights shadowmaps to handle removal of texture
-			for (uint32 i = 0; i < m_PointLights.GetSize(); i++)
-			{
-					LightUpdateData lightUpdateData = {};
-					lightUpdateData.PointLightIndex = i;
-					lightUpdateData.TextureIndex = m_PointLights[i].TextureIndex;
-					m_PointLightTextureUpdateQueue.PushBack(lightUpdateData);
-			}
-
-			m_PointLightsDirty = true;
-		}
-
-		m_LightsBufferDirty = true;
-	}
-
-	void RenderSystem::OnGlobalLightProbeEntityAdded(Entity entity)
-	{
-		UNREFERENCED_VARIABLE(entity);
-		m_GlobalLightProbeNeedsUpdate = true;
-	}
-
-	void RenderSystem::OnGlobalLightProbeEntityRemoved(Entity entity)
-	{
-		UNREFERENCED_VARIABLE(entity);
-		m_GlobalLightProbeNeedsUpdate = true;
-	}
-
-	void RenderSystem::OnEmitterEntityRemoved(Entity entity)
-	{
-		m_ParticleManager.OnEmitterEntityRemoved(entity);
-	}
-
->>>>>>> 47fc098d
 	void RenderSystem::AddRenderableEntity(
 		Entity entity,
 		GUID_Lambda meshGUID,
 		GUID_Lambda materialGUID,
 		const glm::mat4& transform,
 		bool isAnimated,
-<<<<<<< HEAD
 		bool isMorphable,
 		bool forceUniqueResource,
 		bool manualResourceDeletion)
-=======
-		bool forceUniqueResource)
->>>>>>> 47fc098d
 	{
 #ifdef RENDER_SYSTEM_DEBUG
 		if (!m_RenderableEntities.insert(entity).second)
@@ -1887,14 +1704,14 @@
 		THashTable<GUID_Lambda, InstanceKey>::iterator instanceKeyIt = m_EntityIDsToInstanceKey.find(entity);
 		if (instanceKeyIt == m_EntityIDsToInstanceKey.end())
 		{
-			LOG_ERROR("[RenderSystem]: Tried to update transform of an entity which is not registered");
+			LOG_ERROR("Tried to update transform of an entity which is not registered");
 			return;
 		}
 
 		MeshAndInstancesMap::iterator meshAndInstancesIt = m_MeshAndInstancesMap.find(instanceKeyIt->second.MeshKey);
 		if (meshAndInstancesIt == m_MeshAndInstancesMap.end())
 		{
-			LOG_ERROR("[RenderSystem]: Tried to update transform of an entity which has no MeshAndInstancesMap entry");
+			LOG_ERROR("Tried to update transform of an entity which has no MeshAndInstancesMap entry");
 			return;
 		}
 
@@ -1987,14 +1804,6 @@
 
 	void RenderSystem::OnStaticMeshEntityAdded(Entity entity)
 	{
-#ifdef RENDER_SYSTEM_DEBUG
-		if (!m_RenderableEntities.insert(entity).second)
-		{
-			LOG_ERROR("Static Mesh Renderable Entity added without being removed %u", entity);
-			CheckWhereEntityAlreadyRegistered(entity);
-		}
-#endif
-
 		ECSCore* pECSCore = ECSCore::GetInstance();
 		auto& meshComp = pECSCore->GetComponent<MeshComponent>(entity);
 
@@ -2016,14 +1825,6 @@
 
 	void RenderSystem::OnAnimatedEntityAdded(Entity entity)
 	{
-#ifdef RENDER_SYSTEM_DEBUG
-		if (!m_RenderableEntities.insert(entity).second)
-		{
-			LOG_ERROR("Animated Renderable Entity added without being removed %u", entity);
-			CheckWhereEntityAlreadyRegistered(entity);
-		}
-#endif
-
 		ECSCore* pECSCore = ECSCore::GetInstance();
 		auto& meshComp = pECSCore->GetComponent<MeshComponent>(entity);
 
@@ -2045,14 +1846,6 @@
 
 	void RenderSystem::OnAnimationAttachedEntityAdded(Entity entity)
 	{
-#ifdef RENDER_SYSTEM_DEBUG
-		if (!m_RenderableEntities.insert(entity).second)
-		{
-			LOG_ERROR("Animation Attached Renderable Entity added without being removed %u", entity);
-			CheckWhereEntityAlreadyRegistered(entity);
-		}
-#endif
-
 		ECSCore* pECSCore = ECSCore::GetInstance();
 		auto& meshComp = pECSCore->GetComponent<MeshComponent>(entity);
 		auto& animationAttachedComponent = pECSCore->GetComponent<AnimationAttachedComponent>(entity);
@@ -2077,14 +1870,6 @@
 
 	void RenderSystem::OnPlayerEntityAdded(Entity entity)
 	{
-#ifdef RENDER_SYSTEM_DEBUG
-		if (!m_RenderableEntities.insert(entity).second)
-		{
-			LOG_ERROR("[RenderSystem]: Player Renderable Entity added without being removed %u", entity);
-			CheckWhereEntityAlreadyRegistered(entity);
-		}
-#endif
-
 		ECSCore* pECSCore = ECSCore::GetInstance();
 		auto& meshComp = pECSCore->GetComponent<MeshComponent>(entity);
 		auto* pAnimationComponents = pECSCore->GetComponentArray<AnimationComponent>();
@@ -2501,58 +2286,6 @@
 		}
 	}
 
-<<<<<<< HEAD
-=======
-	void RenderSystem::UpdateTransform(Entity entity, const PositionComponent& positionComp, const RotationComponent& rotationComp, const ScaleComponent& scaleComp, const glm::bvec3& rotationalAxes)
-	{
-		if (!positionComp.Dirty && !rotationComp.Dirty && !scaleComp.Dirty)
-			return;
-
-		glm::mat4 transform = CreateEntityTransform(positionComp, rotationComp, scaleComp, rotationalAxes);
-
-		UpdateTransformData(entity, transform);
-	}
-
-	void RenderSystem::UpdateTransform(Entity entity, const glm::mat4& additionalTransform, const PositionComponent& positionComp, const RotationComponent& rotationComp, const ScaleComponent& scaleComp, const glm::bvec3& rotationalAxes)
-	{
-		if (!positionComp.Dirty && !rotationComp.Dirty && !scaleComp.Dirty)
-			return;
-
-		glm::mat4 transform = CreateEntityTransform(positionComp, rotationComp, scaleComp, rotationalAxes);
-		transform = transform * additionalTransform;
-
-		UpdateTransformData(entity, transform);
-	}
-
-	void RenderSystem::UpdateTransformData(Entity entity, const glm::mat4& transform)
-	{
-		THashTable<GUID_Lambda, InstanceKey>::iterator instanceKeyIt = m_EntityIDsToInstanceKey.find(entity);
-		if (instanceKeyIt == m_EntityIDsToInstanceKey.end())
-		{
-			LOG_ERROR("Tried to update transform of an entity which is not registered");
-			return;
-		}
-
-		MeshAndInstancesMap::iterator meshAndInstancesIt = m_MeshAndInstancesMap.find(instanceKeyIt->second.MeshKey);
-		if (meshAndInstancesIt == m_MeshAndInstancesMap.end())
-		{
-			LOG_ERROR("Tried to update transform of an entity which has no MeshAndInstancesMap entry");
-			return;
-		}
-
-		if (m_RayTracingEnabled)
-		{
-			uint32 asInstanceIndex = meshAndInstancesIt->second.ASInstanceIndices[instanceKeyIt->second.InstanceIndex];
-			m_pASBuilder->UpdateInstanceTransform(asInstanceIndex, transform);
-		}
-
-		Instance* pRasterInstanceToUpdate = &meshAndInstancesIt->second.RasterInstances[instanceKeyIt->second.InstanceIndex];
-		pRasterInstanceToUpdate->PrevTransform	= pRasterInstanceToUpdate->Transform;
-		pRasterInstanceToUpdate->Transform		= transform;
-		m_DirtyRasterInstanceBuffers.insert(&meshAndInstancesIt->second);
-	}
-
->>>>>>> 47fc098d
 	void RenderSystem::UpdateCamera(const glm::vec3& position, const glm::quat& rotation, const CameraComponent& camComp, const ViewProjectionMatricesComponent& viewProjComp)
 	{
 		m_PerFrameData.CamData.PrevView			= m_PerFrameData.CamData.View;
