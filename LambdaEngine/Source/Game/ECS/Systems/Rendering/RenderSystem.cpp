#include "Game/ECS/Systems/Rendering/RenderSystem.h"

#include "Rendering/Core/API/GraphicsDevice.h"
#include "Rendering/Core/API/CommandAllocator.h"
#include "Rendering/Core/API/CommandQueue.h"
#include "Rendering/Core/API/CommandList.h"
#include "Rendering/Core/API/SwapChain.h"
#include "Rendering/Core/API/Texture.h"
#include "Rendering/Core/API/TextureView.h"
#include "Rendering/Core/API/AccelerationStructure.h"
#include "Rendering/RenderAPI.h"
#include "Rendering/RenderGraph.h"
#include "Rendering/RenderGraphSerializer.h"
#include "Rendering/ImGuiRenderer.h"
#include "Rendering/EntityMaskManager.h"
#include "Rendering/LineRenderer.h"
#include "Rendering/PaintMaskRenderer.h"
#include "Rendering/StagingBufferCache.h"

#include "Application/API/Window.h"
#include "Application/API/CommonApplication.h"

#include "ECS/ECSCore.h"

#include "Game/ECS/Components/Physics/Transform.h"
#include "Game/ECS/Components/Rendering/AnimationComponent.h"
#include "Game/ECS/Components/Rendering/MeshComponent.h"
#include "Game/ECS/Components/Rendering/CameraComponent.h"
#include "Game/ECS/Components/Rendering/PointLightComponent.h"
#include "Game/ECS/Components/Rendering/DirectionalLightComponent.h"
#include "Game/ECS/Components/Rendering/ParticleEmitter.h"

#include "Rendering/ParticleRenderer.h"
#include "Rendering/ParticleUpdater.h"

#include "GUI/Core/GUIApplication.h"
#include "GUI/Core/GUIRenderer.h"

#include "Engine/EngineConfig.h"

namespace LambdaEngine
{
	RenderSystem RenderSystem::s_Instance;

	bool RenderSystem::Init()
	{
		GraphicsDeviceFeatureDesc deviceFeatures;
		RenderAPI::GetDevice()->QueryDeviceFeatures(&deviceFeatures);
		m_RayTracingEnabled		= deviceFeatures.RayTracing && EngineConfig::GetBoolProperty("RayTracingEnabled");
		m_MeshShadersEnabled	= deviceFeatures.MeshShaders && EngineConfig::GetBoolProperty("MeshShadersEnabled");

		// Subscribe on Static Entities & Dynamic Entities
		{
			TransformComponents transformComponents;
			transformComponents.Position.Permissions	= R;
			transformComponents.Scale.Permissions		= R;
			transformComponents.Rotation.Permissions	= R;

			SystemRegistration systemReg = {};
			systemReg.Phase = g_LastPhase;
			systemReg.SubscriberRegistration.EntitySubscriptionRegistrations =
			{
				{
					.pSubscriber = &m_RenderableEntities,
					.ComponentAccesses =
					{
						{ NDA, MeshComponent::Type() }
					},
					.ComponentGroups =
					{
						&transformComponents
					},
					.ExcludedComponentTypes =
					{
						AnimationComponent::Type(),
					},
					.OnEntityAdded = std::bind(&RenderSystem::OnEntityAdded, this, std::placeholders::_1),
					.OnEntityRemoval = std::bind(&RenderSystem::OnEntityRemoved, this, std::placeholders::_1)
				},
				{
					.pSubscriber = &m_DirectionalLightEntities,
					.ComponentAccesses =
					{
						{ R, DirectionalLightComponent::Type() }, 
						{ R, PositionComponent::Type() },
						{ R, RotationComponent::Type() }
					},
					.OnEntityAdded = std::bind(&RenderSystem::OnDirectionalEntityAdded, this, std::placeholders::_1),
					.OnEntityRemoval = std::bind(&RenderSystem::OnDirectionalEntityRemoved, this, std::placeholders::_1)
				},
				{
					.pSubscriber = &m_PointLightEntities,
					.ComponentAccesses =
					{
						{ R, PointLightComponent::Type() },
						{ R, PositionComponent::Type() }
					},
					.OnEntityAdded = std::bind(&RenderSystem::OnPointLightEntityAdded, this, std::placeholders::_1),
					.OnEntityRemoval = std::bind(&RenderSystem::OnPointLightEntityRemoved, this, std::placeholders::_1)
				},
				{
					.pSubscriber = &m_CameraEntities,
					.ComponentAccesses =
					{
						{ R, ViewProjectionMatricesComponent::Type() },
						{ R, CameraComponent::Type() }
					},
					.ComponentGroups =
					{
						&transformComponents
					}
				},
				{
					.pSubscriber = &m_AnimatedEntities,
					.ComponentAccesses =
					{
						{ R, AnimationComponent::Type() },
						{ R, MeshComponent::Type() }
					},
					.ComponentGroups =
					{
						&transformComponents
					},
					.OnEntityAdded = std::bind(&RenderSystem::OnAnimatedEntityAdded, this, std::placeholders::_1),
					.OnEntityRemoval = std::bind(&RenderSystem::OnAnimatedEntityRemoved, this, std::placeholders::_1)
				},
				{
					.pSubscriber = &m_ParticleEmitters,
					.ComponentAccesses =
					{
						{ NDA, ParticleEmitterComponent::Type() }
					},
					.ComponentGroups =
					{
						&transformComponents
					},
					.OnEntityAdded = std::bind(&RenderSystem::OnEmitterEntityAdded, this, std::placeholders::_1),
					.OnEntityRemoval = std::bind(&RenderSystem::OnEmitterEntityRemoved, this, std::placeholders::_1)
				}
			};

			RegisterSystem(systemReg);
		}

		//Create Swapchain
		{
			SwapChainDesc swapChainDesc = {};
			swapChainDesc.DebugName		= "Renderer Swap Chain";
			swapChainDesc.pWindow		= CommonApplication::Get()->GetActiveWindow().Get();
			swapChainDesc.pQueue		= RenderAPI::GetGraphicsQueue();
			swapChainDesc.Format		= EFormat::FORMAT_B8G8R8A8_UNORM;
			swapChainDesc.Width			= 0;
			swapChainDesc.Height		= 0;
			swapChainDesc.BufferCount	= BACK_BUFFER_COUNT;
			swapChainDesc.SampleCount	= 1;
			swapChainDesc.VerticalSync	= false;

			m_SwapChain = RenderAPI::GetDevice()->CreateSwapChain(&swapChainDesc);
			if (!m_SwapChain)
			{
				LOG_ERROR("[Renderer]: SwapChain is nullptr after initializaiton");
				return false;
			}

			m_ppBackBuffers		= DBG_NEW Texture*[BACK_BUFFER_COUNT];
			m_ppBackBufferViews	= DBG_NEW TextureView*[BACK_BUFFER_COUNT];

			m_FrameIndex++;
			m_ModFrameIndex = m_FrameIndex % uint64(BACK_BUFFER_COUNT);
		}

		//Create RenderGraph
		{
			RenderGraphStructureDesc renderGraphStructure = {};

			String renderGraphName = EngineConfig::GetStringProperty("RenderGraphName");
			if (renderGraphName != "")
			{
				String prefix	= m_RayTracingEnabled ? "RT_" : "";
				String postfix	= m_MeshShadersEnabled ? "_MESH" : "";
				size_t pos		= renderGraphName.find_first_of(".lrg");
				if (pos != String::npos)
				{
					renderGraphName.insert(pos, postfix);
				}
				else
				{
					renderGraphName += postfix + ".lrg";
				}

				renderGraphName = prefix + renderGraphName;
			}

			if (!RenderGraphSerializer::LoadAndParse(&renderGraphStructure, renderGraphName, IMGUI_ENABLED))
			{
				LOG_ERROR("[RenderSystem]: Failed to Load RenderGraph, loading Default...");

				renderGraphStructure = {};
				RenderGraphSerializer::LoadAndParse(&renderGraphStructure, "", true);
			}

			RenderGraphDesc renderGraphDesc = {};
			renderGraphDesc.Name						= "Default Rendergraph";
			renderGraphDesc.pRenderGraphStructureDesc	= &renderGraphStructure;
			renderGraphDesc.BackBufferCount				= BACK_BUFFER_COUNT;
			renderGraphDesc.CustomRenderers				= { };

			m_pRenderGraph = DBG_NEW RenderGraph(RenderAPI::GetDevice());
			if (!m_pRenderGraph->Init(&renderGraphDesc, m_RequiredDrawArgs))
			{
				LOG_ERROR("[RenderSystem]: Failed to initialize RenderGraph");
				return false;
			}

			if (EngineConfig::GetBoolProperty("EnableLineRenderer"))
			{
				m_pLineRenderer = DBG_NEW LineRenderer();
				m_pLineRenderer->init(RenderAPI::GetDevice(), MEGA_BYTE(1), BACK_BUFFER_COUNT);

				renderGraphDesc.CustomRenderers.PushBack(m_pLineRenderer);
			}

			// Add paint mask renderer to the custom renderers inside the render graph.
			{
				m_pPaintMaskRenderer = DBG_NEW PaintMaskRenderer();
				m_pPaintMaskRenderer->init(RenderAPI::GetDevice(), BACK_BUFFER_COUNT);

				renderGraphDesc.CustomRenderers.PushBack(m_pPaintMaskRenderer);
			}
			
			// Light Renderer
			{
				m_pLightRenderer = DBG_NEW LightRenderer();
				m_pLightRenderer->Init();

				renderGraphDesc.CustomRenderers.PushBack(m_pLightRenderer);
			}

			// Particle Renderer & Manager
			{
<<<<<<< HEAD
				constexpr uint32 MAX_PARTICLE_COUNT = 10000U;
				m_ParticleManager.Init(MAX_PARTICLE_COUNT);
=======
				m_ParticleManager.Init();

>>>>>>> 76cc866c
				m_pParticleRenderer = DBG_NEW ParticleRenderer();
				m_pParticleRenderer->Init();
				renderGraphDesc.CustomRenderers.PushBack(m_pLightRenderer);

				m_pParticleUpdater = DBG_NEW ParticleUpdater();
				m_pParticleUpdater->Init();
				renderGraphDesc.CustomRenderers.PushBack(m_pParticleUpdater);
			}

			//GUI Renderer
			{
				ICustomRenderer* pGUIRenderer = GUIApplication::GetRenderer();
				renderGraphDesc.CustomRenderers.PushBack(pGUIRenderer);
			}
		}

		//Update RenderGraph with Back Buffer
		{
			for (uint32 v = 0; v < BACK_BUFFER_COUNT; v++)
			{
				m_ppBackBuffers[v]		= m_SwapChain->GetBuffer(v);
				m_ppBackBufferViews[v]	= m_SwapChain->GetBufferView(v);
			}

			ResourceUpdateDesc resourceUpdateDesc = {};
			resourceUpdateDesc.ResourceName							= RENDER_GRAPH_BACK_BUFFER_ATTACHMENT;
			resourceUpdateDesc.ExternalTextureUpdate.ppTextures		= m_ppBackBuffers;
			resourceUpdateDesc.ExternalTextureUpdate.ppTextureViews = m_ppBackBufferViews;

			m_pRenderGraph->UpdateResource(&resourceUpdateDesc);
		}

		// Per Frame Buffer
		{
			for (uint32 b = 0; b < BACK_BUFFER_COUNT; b++)
			{
				BufferDesc perFrameCopyBufferDesc = {};
				perFrameCopyBufferDesc.DebugName		= "Scene Per Frame Staging Buffer " + std::to_string(b);
				perFrameCopyBufferDesc.MemoryType		= EMemoryType::MEMORY_TYPE_CPU_VISIBLE;
				perFrameCopyBufferDesc.Flags			= FBufferFlag::BUFFER_FLAG_COPY_SRC;
				perFrameCopyBufferDesc.SizeInBytes		= sizeof(PerFrameBuffer);

				m_ppPerFrameStagingBuffers[b] = RenderAPI::GetDevice()->CreateBuffer(&perFrameCopyBufferDesc);
			}

			BufferDesc perFrameBufferDesc = {};
			perFrameBufferDesc.DebugName			= "Scene Per Frame Buffer";
			perFrameBufferDesc.MemoryType			= EMemoryType::MEMORY_TYPE_GPU;
			perFrameBufferDesc.Flags				= FBufferFlag::BUFFER_FLAG_CONSTANT_BUFFER | FBufferFlag::BUFFER_FLAG_COPY_DST;
			perFrameBufferDesc.SizeInBytes			= sizeof(PerFrameBuffer);

			m_pPerFrameBuffer = RenderAPI::GetDevice()->CreateBuffer(&perFrameBufferDesc);
		}

		// Create animation resources
		{
			DescriptorHeapDesc descriptorHeap;
			descriptorHeap.DebugName											= "Animation DescriptorHeao";
			descriptorHeap.DescriptorSetCount									= 1024;
			descriptorHeap.DescriptorCount.UnorderedAccessBufferDescriptorCount	= 4;

			m_AnimationDescriptorHeap = RenderAPI::GetDevice()->CreateDescriptorHeap(&descriptorHeap);
			if (!m_AnimationDescriptorHeap)
			{
				return false;
			}

			DescriptorSetLayoutDesc descriptorSetLayoutDesc;
			descriptorSetLayoutDesc.DescriptorSetLayoutFlags = 0;
			descriptorSetLayoutDesc.DescriptorBindings =
			{
				{ EDescriptorType::DESCRIPTOR_TYPE_UNORDERED_ACCESS_BUFFER, 1, 0, FShaderStageFlag::SHADER_STAGE_FLAG_COMPUTE_SHADER },
				{ EDescriptorType::DESCRIPTOR_TYPE_UNORDERED_ACCESS_BUFFER, 1, 1, FShaderStageFlag::SHADER_STAGE_FLAG_COMPUTE_SHADER },
				{ EDescriptorType::DESCRIPTOR_TYPE_UNORDERED_ACCESS_BUFFER, 1, 2, FShaderStageFlag::SHADER_STAGE_FLAG_COMPUTE_SHADER },
				{ EDescriptorType::DESCRIPTOR_TYPE_UNORDERED_ACCESS_BUFFER, 1, 3, FShaderStageFlag::SHADER_STAGE_FLAG_COMPUTE_SHADER }
			};

			PipelineLayoutDesc pipelineLayoutDesc;
			pipelineLayoutDesc.DebugName			= "Skinning pipeline";
			pipelineLayoutDesc.DescriptorSetLayouts	= { descriptorSetLayoutDesc };
			pipelineLayoutDesc.ConstantRanges		=
			{
				{
					FShaderStageFlag::SHADER_STAGE_FLAG_COMPUTE_SHADER,
					4,
					0
				}
			};

			m_SkinningPipelineLayout = RenderAPI::GetDevice()->CreatePipelineLayout(&pipelineLayoutDesc);
			if (!m_SkinningPipelineLayout)
			{
				return false;
			}

			ManagedComputePipelineStateDesc pipelineDesc;
			pipelineDesc.DebugName			= "Skinning pipeline";
			pipelineDesc.PipelineLayout		= m_SkinningPipelineLayout;
			pipelineDesc.Shader.ShaderGUID	= ResourceManager::LoadShaderFromFile("Animation/Skinning.comp", FShaderStageFlag::SHADER_STAGE_FLAG_COMPUTE_SHADER, EShaderLang::SHADER_LANG_GLSL);

			m_SkinningPipelineID = PipelineStateManager::CreateComputePipelineState(&pipelineDesc);
			if (m_SkinningPipelineID == 0)
			{
				return false;
			}
		}

		
		UpdateBuffers();
		UpdateRenderGraph();

		return true;
	}

	bool RenderSystem::Release()
	{
		for (auto& meshAndInstancesIt : m_MeshAndInstancesMap)
		{
			SAFERELEASE(meshAndInstancesIt.second.pBLAS);
			SAFERELEASE(meshAndInstancesIt.second.pPrimitiveIndices);
			SAFERELEASE(meshAndInstancesIt.second.pUniqueIndices);
			SAFERELEASE(meshAndInstancesIt.second.pMeshlets);
			SAFERELEASE(meshAndInstancesIt.second.pVertexBuffer);
			SAFERELEASE(meshAndInstancesIt.second.pAnimatedVertexBuffer);
			SAFERELEASE(meshAndInstancesIt.second.pVertexWeightsBuffer);
			SAFERELEASE(meshAndInstancesIt.second.pAnimationDescriptorSet);
			SAFERELEASE(meshAndInstancesIt.second.pBoneMatrixBuffer);
			SAFERELEASE(meshAndInstancesIt.second.pStagingMatrixBuffer);
			SAFERELEASE(meshAndInstancesIt.second.pIndexBuffer);
			SAFERELEASE(meshAndInstancesIt.second.pRasterInstanceBuffer);
			SAFERELEASE(meshAndInstancesIt.second.pASInstanceBuffer);

			for (uint32 b = 0; b < BACK_BUFFER_COUNT; b++)
			{
				SAFERELEASE(meshAndInstancesIt.second.ppASInstanceStagingBuffers[b]);
				SAFERELEASE(meshAndInstancesIt.second.ppRasterInstanceStagingBuffers[b]);
			}
		}

		SAFEDELETE(m_pLineRenderer);
		SAFEDELETE(m_pPaintMaskRenderer);
		SAFEDELETE(m_pLightRenderer);
		SAFEDELETE(m_pParticleRenderer);
		SAFEDELETE(m_pParticleUpdater);

		// Remove Pointlight Texture and Texture Views
		for (uint32 c = 0; c < m_CubeTextures.GetSize(); c++)
		{
			SAFERELEASE(m_CubeTextures[c]);
			SAFERELEASE(m_CubeTextureViews[c]);
		}

		for (uint32 f = 0; f < m_CubeSubImageTextureViews.GetSize(); f++)
		{
			SAFERELEASE(m_CubeSubImageTextureViews[f]);
		}

		SAFERELEASE(m_pTLAS);
		SAFERELEASE(m_pCompleteInstanceBuffer);

		for (uint32 b = 0; b < BACK_BUFFER_COUNT; b++)
		{
			TArray<DeviceChild*>& resourcesToRemove = m_ResourcesToRemove[b];
			for (DeviceChild* pResource : resourcesToRemove)
			{
				SAFERELEASE(pResource);
			}

			resourcesToRemove.Clear();

			SAFERELEASE(m_ppMaterialParametersStagingBuffers[b]);
			SAFERELEASE(m_ppPerFrameStagingBuffers[b]);
			SAFERELEASE(m_ppStaticStagingInstanceBuffers[b]);
			SAFERELEASE(m_ppLightsStagingBuffer[b]);
		}

		SAFERELEASE(m_pMaterialParametersBuffer);
		SAFERELEASE(m_pPerFrameBuffer);
		SAFERELEASE(m_pLightsBuffer);

		SAFEDELETE(m_pRenderGraph);

		if (m_SwapChain)
		{
			for (uint32 i = 0; i < BACK_BUFFER_COUNT; i++)
			{
				SAFERELEASE(m_ppBackBuffers[i]);
				SAFERELEASE(m_ppBackBufferViews[i]);
			}

			SAFEDELETE_ARRAY(m_ppBackBuffers);
			SAFEDELETE_ARRAY(m_ppBackBufferViews);
			m_SwapChain.Reset();
		}

		m_AnimationDescriptorHeap.Reset();
		m_SkinningPipelineLayout.Reset();
		return true;
	}

	void RenderSystem::Tick(Timestamp deltaTime)
	{
		UNREFERENCED_VARIABLE(deltaTime);

		ECSCore* pECSCore = ECSCore::GetInstance();

		const ComponentArray<PositionComponent>*	pPositionComponents = pECSCore->GetComponentArray<PositionComponent>();
		const ComponentArray<RotationComponent>*	pRotationComponents = pECSCore->GetComponentArray<RotationComponent>();
		const ComponentArray<ScaleComponent>*		pScaleComponents	= pECSCore->GetComponentArray<ScaleComponent>();

		const ComponentArray<PointLightComponent>* pPointLightComponents = pECSCore->GetComponentArray<PointLightComponent>();
		for (Entity entity : m_PointLightEntities.GetIDs())
		{
			const auto& pointLight 	= pPointLightComponents->GetData(entity);
			const auto& position 	= pPositionComponents->GetData(entity);
			if (pointLight.Dirty || position.Dirty)
			{
				UpdatePointLight(entity, position.Position, pointLight.ColorIntensity, pointLight.NearPlane, pointLight.FarPlane);
			}
		}

		ComponentArray<DirectionalLightComponent>* pDirLightComponents = pECSCore->GetComponentArray<DirectionalLightComponent>();
		for (Entity entity : m_DirectionalLightEntities.GetIDs())
		{
			const auto& dirLight = pDirLightComponents->GetData(entity);
			const auto& position = pPositionComponents->GetData(entity);
			const auto& rotation = pRotationComponents->GetData(entity);
			if (dirLight.Dirty || rotation.Dirty || position.Dirty)
			{
				UpdateDirectionalLight(
					dirLight.ColorIntensity,
					position.Position,
					rotation.Quaternion,
					dirLight.FrustumWidth,
					dirLight.FrustumHeight,
					dirLight.FrustumZNear,
					dirLight.FrustumZFar
				);
			}
		}

		const ComponentArray<CameraComponent>*					pCameraComponents 	= pECSCore->GetComponentArray<CameraComponent>();
		const ComponentArray<ViewProjectionMatricesComponent>* 	pViewProjComponents	= pECSCore->GetComponentArray<ViewProjectionMatricesComponent>();
		for (Entity entity : m_CameraEntities.GetIDs())
		{
			const auto& cameraComp = pCameraComponents->GetData(entity);
			if (cameraComp.IsActive)
			{
				const auto& positionComp = pPositionComponents->GetData(entity);
				const auto& rotationComp = pRotationComponents->GetData(entity);
				const auto& viewProjComp = pViewProjComponents->GetData(entity);
				UpdateCamera(positionComp.Position, rotationComp.Quaternion, cameraComp, viewProjComp);
			}
		}

		ComponentArray<MeshComponent>*		pMeshComponents			= pECSCore->GetComponentArray<MeshComponent>();
		ComponentArray<AnimationComponent>*	pAnimationComponents	= pECSCore->GetComponentArray<AnimationComponent>();
		for (Entity entity : m_AnimatedEntities)
		{
			MeshComponent&		meshComp		= pMeshComponents->GetData(entity);
			AnimationComponent&	animationComp	= pAnimationComponents->GetData(entity);
			const auto&			positionComp	= pPositionComponents->GetData(entity);
			const auto&			rotationComp	= pRotationComponents->GetData(entity);
			const auto&			scaleComp		= pScaleComponents->GetData(entity);

			if (!animationComp.IsPaused)
			{
				MeshKey key(meshComp.MeshGUID, entity, true, EntityMaskManager::FetchEntityMask(entity));
				
				auto meshEntryIt = m_MeshAndInstancesMap.find(key);
				if (meshEntryIt != m_MeshAndInstancesMap.end())
				{
					UpdateAnimationBuffers(animationComp, meshEntryIt->second);

					MeshEntry* pMeshEntry = &meshEntryIt->second;
					m_AnimationsToUpdate.insert(pMeshEntry);
					m_DirtyBLASs.insert(pMeshEntry);
					m_TLASDirty = true;
				}
			}

			if (positionComp.Dirty || rotationComp.Dirty || scaleComp.Dirty)
			{
				glm::mat4 transform	= glm::translate(glm::identity<glm::mat4>(), positionComp.Position);
				transform			*= glm::toMat4(rotationComp.Quaternion);
				transform			= glm::scale(transform, scaleComp.Scale);

				UpdateTransform(entity, transform);
			}
		}

		for (Entity entity : m_RenderableEntities)
		{
			const auto& positionComp	= pPositionComponents->GetData(entity);
			const auto& rotationComp	= pRotationComponents->GetData(entity);
			const auto& scaleComp		= pScaleComponents->GetData(entity);

			if (positionComp.Dirty || rotationComp.Dirty || scaleComp.Dirty)
			{
				glm::mat4 transform = glm::translate(glm::identity<glm::mat4>(), positionComp.Position);
				transform *= glm::toMat4(rotationComp.Quaternion);
				transform = glm::scale(transform, scaleComp.Scale);

				UpdateTransform(entity, transform);
			}
		}
	}

	bool RenderSystem::Render(Timestamp delta)
	{
		m_BackBufferIndex = uint32(m_SwapChain->GetCurrentBackBufferIndex());

		m_FrameIndex++;
		m_ModFrameIndex = m_FrameIndex % uint64(BACK_BUFFER_COUNT);


		StagingBufferCache::Tick();
		CleanBuffers();

		m_ParticleManager.Tick(delta, m_ModFrameIndex);
		UpdateBuffers();
		UpdateRenderGraph();

		m_pRenderGraph->Update(delta, m_ModFrameIndex, m_BackBufferIndex);

		m_pRenderGraph->Render(m_ModFrameIndex, m_BackBufferIndex);

		m_SwapChain->Present();

		return true;
	}

	void RenderSystem::SetRenderGraph(const String& name, RenderGraphStructureDesc* pRenderGraphStructureDesc)
	{
		RenderGraphDesc renderGraphDesc = {};
		renderGraphDesc.Name						= name;
		renderGraphDesc.pRenderGraphStructureDesc	= pRenderGraphStructureDesc;
		renderGraphDesc.BackBufferCount				= BACK_BUFFER_COUNT;

		if (EngineConfig::GetBoolProperty("EnableLineRenderer"))
		{
			m_pLineRenderer = DBG_NEW LineRenderer();
			m_pLineRenderer->init(RenderAPI::GetDevice(), MEGA_BYTE(1), BACK_BUFFER_COUNT);

			renderGraphDesc.CustomRenderers.PushBack(m_pLineRenderer);
		}

		// Light Renderer
		{
			renderGraphDesc.CustomRenderers.PushBack(m_pLightRenderer);
		}

		//GUI Renderer
		{
			ICustomRenderer* pGUIRenderer = GUIApplication::GetRenderer();
			renderGraphDesc.CustomRenderers.PushBack(pGUIRenderer);
		}

		{
			m_pPaintMaskRenderer = DBG_NEW PaintMaskRenderer();
			m_pPaintMaskRenderer->init(RenderAPI::GetDevice(), BACK_BUFFER_COUNT);

			renderGraphDesc.CustomRenderers.PushBack(m_pPaintMaskRenderer);
		}

		m_RequiredDrawArgs.clear();
		if (!m_pRenderGraph->Recreate(&renderGraphDesc, m_RequiredDrawArgs))
		{
			LOG_ERROR("[Renderer]: Failed to set new RenderGraph %s", name.c_str());
		}

		m_DirtyDrawArgs						= m_RequiredDrawArgs;
		m_PerFrameResourceDirty				= true;
		m_MaterialsResourceDirty			= true;
		m_MaterialsPropertiesBufferDirty	= true;
		m_RenderGraphSBTRecordsDirty		= true;
		m_LightsResourceDirty				= true;

		if (m_RayTracingEnabled)
		{
			m_TLASResourceDirty = true;
		}

		UpdateRenderGraph();
	}

	void RenderSystem::SetRenderStageSleeping(const String& renderStageName, bool sleeping)
	{
		if (m_pRenderGraph != nullptr)
		{
			m_pRenderGraph->SetRenderStageSleeping(renderStageName, sleeping);
		}
		else
		{
			LOG_WARNING("[RenderSystem]: SetRenderStageSleeping failed - Rendergraph not initilised");
		}

	}

	glm::mat4 RenderSystem::CreateEntityTransform(Entity entity)
	{
		ECSCore* pECSCore	= ECSCore::GetInstance();
		auto& positionComp	= pECSCore->GetComponent<PositionComponent>(entity);
		auto& rotationComp	= pECSCore->GetComponent<RotationComponent>(entity);
		auto& scaleComp		= pECSCore->GetComponent<ScaleComponent>(entity);

		glm::mat4 transform	= glm::translate(glm::identity<glm::mat4>(), positionComp.Position);
		transform			= transform * glm::toMat4(rotationComp.Quaternion);
		transform			= glm::scale(transform, scaleComp.Scale);
		return transform;
	}

	void RenderSystem::OnEntityAdded(Entity entity)
	{
		ECSCore* pECSCore = ECSCore::GetInstance();
		auto& meshComp = pECSCore->GetComponent<MeshComponent>(entity);

		glm::mat4 transform = CreateEntityTransform(entity);
		AddEntityInstance(entity, meshComp.MeshGUID, meshComp.MaterialGUID, transform, false);
	}

	void RenderSystem::OnEntityRemoved(Entity entity)
	{
		RemoveEntityInstance(entity);
	}

	void RenderSystem::OnAnimatedEntityAdded(Entity entity)
	{
		ECSCore* pECSCore = ECSCore::GetInstance();
		auto& meshComp = pECSCore->GetComponent<MeshComponent>(entity);

		glm::mat4 transform = CreateEntityTransform(entity);
		AddEntityInstance(entity, meshComp.MeshGUID, meshComp.MaterialGUID, transform, true);
	}

	void RenderSystem::OnAnimatedEntityRemoved(Entity entity)
	{
		RemoveEntityInstance(entity);
	}

	void RenderSystem::OnDirectionalEntityAdded(Entity entity)
	{
		if (!m_DirectionalExist)
		{
			ECSCore* pECSCore = ECSCore::GetInstance();

			const auto& dirLight = pECSCore->GetComponent<DirectionalLightComponent>(entity);
			const auto& position = pECSCore->GetComponent<PositionComponent>(entity);
			const auto& rotation = pECSCore->GetComponent<RotationComponent>(entity);

			UpdateDirectionalLight(
				dirLight.ColorIntensity,
				position.Position,
				rotation.Quaternion,
				dirLight.FrustumWidth,
				dirLight.FrustumHeight,
				dirLight.FrustumZNear,
				dirLight.FrustumZFar
			);

			m_DirectionalExist = true;
			m_LightsResourceDirty = true;
		}
		else
		{
			LOG_WARNING("Multiple directional lights not supported!");
		}
	}

	void RenderSystem::OnPointLightEntityAdded(Entity entity)
	{
		const ECSCore* pECSCore = ECSCore::GetInstance();

		const auto& pointLight = pECSCore->GetComponent<PointLightComponent>(entity);
		const auto& position = pECSCore->GetComponent<PositionComponent>(entity);

		uint32 pointLightIndex = m_PointLights.GetSize();
		m_EntityToPointLight[entity] = pointLightIndex;
		m_PointLightToEntity[pointLightIndex] = entity;

		m_PointLights.PushBack(PointLight{.ColorIntensity = pointLight.ColorIntensity, .Position = position.Position});
		
		if (m_RemoveTexturesOnDeletion || m_FreeTextureIndices.IsEmpty())
		{
			m_PointLights.GetBack().TextureIndex = pointLightIndex;
		}
		else
		{
			// Check for free texture index instead of creating new index
			uint32 textureIndex = m_FreeTextureIndices.GetBack();
			m_FreeTextureIndices.PopBack();

			m_PointLights.GetBack().TextureIndex = textureIndex;
		}
	}

	void RenderSystem::OnDirectionalEntityRemoved(Entity entity)
	{
		UNREFERENCED_VARIABLE(entity);

		m_LightBufferData.DirL_ColorIntensity = glm::vec4(0.f);
		m_DirectionalExist = false;
		m_LightsResourceDirty = true;
	}

	void RenderSystem::OnPointLightEntityRemoved(Entity entity)
	{
		if (m_PointLights.IsEmpty())
			return;

		uint32 lastIndex = m_PointLights.GetSize() - 1U;
		uint32 lastEntity = m_PointLightToEntity[lastIndex];
		uint32 currentIndex = m_EntityToPointLight[entity];

		uint32 freeTexIndex = m_PointLights[currentIndex].TextureIndex;
		m_PointLights[currentIndex] = m_PointLights[lastIndex];

		m_EntityToPointLight[lastEntity] = currentIndex;
		m_PointLightToEntity[currentIndex] = lastEntity;

		m_PointLightToEntity.erase(lastIndex);
		m_EntityToPointLight.erase(entity);
		m_PointLights.PopBack();

		if (!m_RemoveTexturesOnDeletion)
		{
			// Free Texture for new point lights
			m_FreeTextureIndices.PushBack(freeTexIndex);
		}
		else
		{
			// Update all point lights shadowmaps to handle removal of texture
			for (uint32 i = 0; i < m_PointLights.GetSize(); i++)
			{
					LightUpdateData lightUpdateData = {};
					lightUpdateData.PointLightIndex = i;
					lightUpdateData.TextureIndex = m_PointLights[i].TextureIndex;
					m_PointLightTextureUpdateQueue.PushBack(lightUpdateData);
			}

			m_PointLightDirty = true;
		}

		m_LightsResourceDirty = true;
	}

	void RenderSystem::OnEmitterEntityAdded(Entity entity)
	{
		m_ParticleManager.OnEmitterEntityAdded(entity);
	}

	void RenderSystem::OnEmitterEntityRemoved(Entity entity)
	{
		m_ParticleManager.OnEmitterEntityRemoved(entity);
	}

	void RenderSystem::AddEntityInstance(Entity entity, GUID_Lambda meshGUID, GUID_Lambda materialGUID, const glm::mat4& transform, bool isAnimated)
	{
		//auto& component = ECSCore::GetInstance().GetComponent<StaticMeshComponent>(Entity);

		uint32 extensionIndex = 0;
		uint32 materialIndex = UINT32_MAX;
		MeshAndInstancesMap::iterator meshAndInstancesIt;

		MeshKey meshKey;
		meshKey.MeshGUID	= meshGUID;
		meshKey.IsAnimated	= isAnimated;
		meshKey.EntityID	= entity;
		meshKey.EntityMask	= EntityMaskManager::FetchEntityMask(entity);

		//Get meshAndInstancesIterator
		{
			meshAndInstancesIt = m_MeshAndInstancesMap.find(meshKey);
			if (meshAndInstancesIt == m_MeshAndInstancesMap.end())
			{
				const Mesh* pMesh = ResourceManager::GetMesh(meshGUID);
				VALIDATE(pMesh != nullptr);

				MeshEntry meshEntry = {};

				// Vertices
				{
					BufferDesc vertexStagingBufferDesc = {};
					vertexStagingBufferDesc.DebugName	= "Vertex Staging Buffer";
					vertexStagingBufferDesc.MemoryType	= EMemoryType::MEMORY_TYPE_CPU_VISIBLE;
					vertexStagingBufferDesc.Flags		= FBufferFlag::BUFFER_FLAG_COPY_SRC;
					vertexStagingBufferDesc.SizeInBytes = pMesh->Vertices.GetSize() * sizeof(Vertex);

					Buffer* pVertexStagingBuffer = RenderAPI::GetDevice()->CreateBuffer(&vertexStagingBufferDesc);
					VALIDATE(pVertexStagingBuffer != nullptr);

					void* pMapped = pVertexStagingBuffer->Map();
					memcpy(pMapped, pMesh->Vertices.GetData(), vertexStagingBufferDesc.SizeInBytes);
					pVertexStagingBuffer->Unmap();

					BufferDesc vertexBufferDesc = {};
					vertexBufferDesc.DebugName		= "Vertex Buffer";
					vertexBufferDesc.MemoryType		= EMemoryType::MEMORY_TYPE_GPU;
					vertexBufferDesc.Flags			= FBufferFlag::BUFFER_FLAG_COPY_DST | FBufferFlag::BUFFER_FLAG_UNORDERED_ACCESS_BUFFER | FBufferFlag::BUFFER_FLAG_RAY_TRACING;
					vertexBufferDesc.SizeInBytes	= vertexStagingBufferDesc.SizeInBytes;

					meshEntry.pVertexBuffer = RenderAPI::GetDevice()->CreateBuffer(&vertexBufferDesc);
					meshEntry.VertexCount	= pMesh->Vertices.GetSize();
					VALIDATE(meshEntry.pVertexBuffer != nullptr);

					if (isAnimated)
					{
						vertexBufferDesc.DebugName		= "Animated Vertices Buffer";
						meshEntry.pAnimatedVertexBuffer = RenderAPI::GetDevice()->CreateBuffer(&vertexBufferDesc);
						VALIDATE(meshEntry.pAnimatedVertexBuffer != nullptr);

						BufferDesc vertexWeightBufferDesc = {};
						vertexWeightBufferDesc.DebugName	= "Vertex Weight Staging Buffer";
						vertexWeightBufferDesc.MemoryType	= EMemoryType::MEMORY_TYPE_CPU_VISIBLE;
						vertexWeightBufferDesc.Flags		= FBufferFlag::BUFFER_FLAG_COPY_SRC;
						vertexWeightBufferDesc.SizeInBytes	= pMesh->VertexJointData.GetSize() * sizeof(VertexJointData);

						VALIDATE(pMesh->VertexJointData.GetSize() == pMesh->Vertices.GetSize());

						Buffer* pVertexWeightStagingBuffer = RenderAPI::GetDevice()->CreateBuffer(&vertexWeightBufferDesc);
						VALIDATE(pVertexWeightStagingBuffer != nullptr);

						void* pMappedWeights = pVertexWeightStagingBuffer->Map();
						memcpy(pMappedWeights, pMesh->VertexJointData.GetData(), vertexWeightBufferDesc.SizeInBytes);
						pVertexWeightStagingBuffer->Unmap();

						vertexWeightBufferDesc.DebugName	= "Vertex Weight Buffer";
						vertexWeightBufferDesc.MemoryType	= EMemoryType::MEMORY_TYPE_GPU;
						vertexWeightBufferDesc.Flags		= FBufferFlag::BUFFER_FLAG_COPY_DST | FBufferFlag::BUFFER_FLAG_UNORDERED_ACCESS_BUFFER | FBufferFlag::BUFFER_FLAG_RAY_TRACING;

						meshEntry.pVertexWeightsBuffer = RenderAPI::GetDevice()->CreateBuffer(&vertexWeightBufferDesc);
						VALIDATE(meshEntry.pVertexWeightsBuffer != nullptr);

						m_PendingBufferUpdates.PushBack({ pVertexWeightStagingBuffer, 0, meshEntry.pVertexWeightsBuffer, 0, vertexWeightBufferDesc.SizeInBytes });
						m_ResourcesToRemove[m_ModFrameIndex].PushBack(pVertexWeightStagingBuffer);
					}

					m_PendingBufferUpdates.PushBack({ pVertexStagingBuffer, 0, meshEntry.pVertexBuffer, 0, vertexBufferDesc.SizeInBytes });
					m_ResourcesToRemove[m_ModFrameIndex].PushBack(pVertexStagingBuffer);
				}

				// Indices
				{
					BufferDesc indexStagingBufferDesc = {};
					indexStagingBufferDesc.DebugName	= "Index Staging Buffer";
					indexStagingBufferDesc.MemoryType	= EMemoryType::MEMORY_TYPE_CPU_VISIBLE;
					indexStagingBufferDesc.Flags		= FBufferFlag::BUFFER_FLAG_COPY_SRC;
					indexStagingBufferDesc.SizeInBytes	= pMesh->Indices.GetSize() * sizeof(MeshIndexType);

					Buffer* pIndexStagingBuffer = RenderAPI::GetDevice()->CreateBuffer(&indexStagingBufferDesc);
					VALIDATE(pIndexStagingBuffer != nullptr);

					void* pMapped = pIndexStagingBuffer->Map();
					memcpy(pMapped, pMesh->Indices.GetData(), indexStagingBufferDesc.SizeInBytes);
					pIndexStagingBuffer->Unmap();

					BufferDesc indexBufferDesc = {};
					indexBufferDesc.DebugName	= "Index Buffer";
					indexBufferDesc.MemoryType	= EMemoryType::MEMORY_TYPE_GPU;
					indexBufferDesc.Flags		= FBufferFlag::BUFFER_FLAG_COPY_DST | FBufferFlag::BUFFER_FLAG_INDEX_BUFFER | FBufferFlag::BUFFER_FLAG_RAY_TRACING;
					indexBufferDesc.SizeInBytes	= indexStagingBufferDesc.SizeInBytes;

					meshEntry.pIndexBuffer	= RenderAPI::GetDevice()->CreateBuffer(&indexBufferDesc);
					meshEntry.IndexCount	= pMesh->Indices.GetSize();
					VALIDATE(meshEntry.pIndexBuffer != nullptr);

					m_PendingBufferUpdates.PushBack({ pIndexStagingBuffer, 0, meshEntry.pIndexBuffer, 0, indexBufferDesc.SizeInBytes });
					m_ResourcesToRemove[m_ModFrameIndex].PushBack(pIndexStagingBuffer);
				}

				if (m_MeshShadersEnabled)
				{
					// Meshlet
					{
						BufferDesc meshletStagingBufferDesc = {};
						meshletStagingBufferDesc.DebugName		= "Meshlet Staging Buffer";
						meshletStagingBufferDesc.MemoryType		= EMemoryType::MEMORY_TYPE_CPU_VISIBLE;
						meshletStagingBufferDesc.Flags			= FBufferFlag::BUFFER_FLAG_COPY_SRC;
						meshletStagingBufferDesc.SizeInBytes	= pMesh->Meshlets.GetSize() * sizeof(Meshlet);

						Buffer* pMeshletStagingBuffer = RenderAPI::GetDevice()->CreateBuffer(&meshletStagingBufferDesc);
						VALIDATE(pMeshletStagingBuffer != nullptr);

						void* pMapped = pMeshletStagingBuffer->Map();
						memcpy(pMapped, pMesh->Meshlets.GetData(), meshletStagingBufferDesc.SizeInBytes);
						pMeshletStagingBuffer->Unmap();

						BufferDesc meshletBufferDesc = {};
						meshletBufferDesc.DebugName		= "Meshlet Buffer";
						meshletBufferDesc.MemoryType	= EMemoryType::MEMORY_TYPE_GPU;
						meshletBufferDesc.Flags			= FBufferFlag::BUFFER_FLAG_COPY_DST | FBufferFlag::BUFFER_FLAG_UNORDERED_ACCESS_BUFFER;
						meshletBufferDesc.SizeInBytes	= meshletStagingBufferDesc.SizeInBytes;

						meshEntry.pMeshlets = RenderAPI::GetDevice()->CreateBuffer(&meshletBufferDesc);
						meshEntry.MeshletCount = pMesh->Meshlets.GetSize();
						VALIDATE(meshEntry.pMeshlets != nullptr);

						m_PendingBufferUpdates.PushBack({ pMeshletStagingBuffer, 0, meshEntry.pMeshlets, 0, meshletBufferDesc.SizeInBytes });
						m_ResourcesToRemove[m_ModFrameIndex].PushBack(pMeshletStagingBuffer);
					}

					// Unique Indices
					{
						BufferDesc uniqueIndicesStagingBufferDesc = {};
						uniqueIndicesStagingBufferDesc.DebugName	= "Unique Indices Staging Buffer";
						uniqueIndicesStagingBufferDesc.MemoryType	= EMemoryType::MEMORY_TYPE_CPU_VISIBLE;
						uniqueIndicesStagingBufferDesc.Flags		= FBufferFlag::BUFFER_FLAG_COPY_SRC;
						uniqueIndicesStagingBufferDesc.SizeInBytes	= pMesh->UniqueIndices.GetSize() * sizeof(MeshIndexType);

						Buffer* pUniqueIndicesStagingBuffer = RenderAPI::GetDevice()->CreateBuffer(&uniqueIndicesStagingBufferDesc);
						VALIDATE(pUniqueIndicesStagingBuffer != nullptr);

						void* pMapped = pUniqueIndicesStagingBuffer->Map();
						memcpy(pMapped, pMesh->UniqueIndices.GetData(), uniqueIndicesStagingBufferDesc.SizeInBytes);
						pUniqueIndicesStagingBuffer->Unmap();

						BufferDesc uniqueIndicesBufferDesc = {};
						uniqueIndicesBufferDesc.DebugName	= "Unique Indices Buffer";
						uniqueIndicesBufferDesc.MemoryType	= EMemoryType::MEMORY_TYPE_GPU;
						uniqueIndicesBufferDesc.Flags		= FBufferFlag::BUFFER_FLAG_COPY_DST | FBufferFlag::BUFFER_FLAG_UNORDERED_ACCESS_BUFFER | FBufferFlag::BUFFER_FLAG_RAY_TRACING;
						uniqueIndicesBufferDesc.SizeInBytes	= uniqueIndicesStagingBufferDesc.SizeInBytes;

						meshEntry.pUniqueIndices = RenderAPI::GetDevice()->CreateBuffer(&uniqueIndicesBufferDesc);
						meshEntry.UniqueIndexCount = pMesh->UniqueIndices.GetSize();
						VALIDATE(meshEntry.pUniqueIndices != nullptr);

						m_PendingBufferUpdates.PushBack({ pUniqueIndicesStagingBuffer, 0, meshEntry.pUniqueIndices, 0, uniqueIndicesBufferDesc.SizeInBytes });
						m_ResourcesToRemove[m_ModFrameIndex].PushBack(pUniqueIndicesStagingBuffer);
					}

					// Primitive indicies
					{
						BufferDesc primitiveIndicesStagingBufferDesc = {};
						primitiveIndicesStagingBufferDesc.DebugName		= "Primitive Indices Staging Buffer";
						primitiveIndicesStagingBufferDesc.MemoryType	= EMemoryType::MEMORY_TYPE_CPU_VISIBLE;
						primitiveIndicesStagingBufferDesc.Flags			= FBufferFlag::BUFFER_FLAG_COPY_SRC;
						primitiveIndicesStagingBufferDesc.SizeInBytes	= pMesh->PrimitiveIndices.GetSize() * sizeof(PackedTriangle);

						Buffer* pPrimitiveIndicesStagingBuffer = RenderAPI::GetDevice()->CreateBuffer(&primitiveIndicesStagingBufferDesc);
						VALIDATE(pPrimitiveIndicesStagingBuffer != nullptr);

						void* pMapped = pPrimitiveIndicesStagingBuffer->Map();
						memcpy(pMapped, pMesh->PrimitiveIndices.GetData(), primitiveIndicesStagingBufferDesc.SizeInBytes);
						pPrimitiveIndicesStagingBuffer->Unmap();

						BufferDesc primitiveIndicesBufferDesc = {};
						primitiveIndicesBufferDesc.DebugName	= "Primitive Indices Buffer";
						primitiveIndicesBufferDesc.MemoryType	= EMemoryType::MEMORY_TYPE_GPU;
						primitiveIndicesBufferDesc.Flags		= FBufferFlag::BUFFER_FLAG_COPY_DST | FBufferFlag::BUFFER_FLAG_UNORDERED_ACCESS_BUFFER | FBufferFlag::BUFFER_FLAG_RAY_TRACING;
						primitiveIndicesBufferDesc.SizeInBytes	= primitiveIndicesStagingBufferDesc.SizeInBytes;

						meshEntry.pPrimitiveIndices = RenderAPI::GetDevice()->CreateBuffer(&primitiveIndicesBufferDesc);
						meshEntry.PrimtiveIndexCount = pMesh->PrimitiveIndices.GetSize();
						VALIDATE(meshEntry.pPrimitiveIndices != nullptr);

						m_PendingBufferUpdates.PushBack({ pPrimitiveIndicesStagingBuffer, 0, meshEntry.pPrimitiveIndices, 0, primitiveIndicesBufferDesc.SizeInBytes });
						m_ResourcesToRemove[m_ModFrameIndex].PushBack(pPrimitiveIndicesStagingBuffer);
					}
				}

				meshAndInstancesIt = m_MeshAndInstancesMap.insert({ meshKey, meshEntry }).first;

				if (m_RayTracingEnabled)
				{
					meshAndInstancesIt->second.ShaderRecord.VertexBufferAddress = meshEntry.pVertexBuffer->GetDeviceAdress();
					meshAndInstancesIt->second.ShaderRecord.IndexBufferAddress = meshEntry.pIndexBuffer->GetDeviceAdress();
					m_DirtyBLASs.insert(&meshAndInstancesIt->second);
					m_SBTRecordsDirty = true;
				}

			}

			// Add Draw Arg Extensions.
			{
				bool hasExtensions = false;
				MeshEntry& meshEntry = m_MeshAndInstancesMap[meshKey];
				uint32 entityMask = EntityMaskManager::FetchEntityMask(entity);
				if (entityMask > 1) // If the entity has extensions add them to the entry.
				{
					DrawArgExtensionGroup& extensionGroup = EntityMaskManager::GetExtensionGroup(entity);
					meshEntry.ExtensionGroups.PushBack(&extensionGroup);
					extensionIndex = meshEntry.ExtensionGroups.GetSize();
					hasExtensions = true;
				}
				else
				{
					meshEntry.ExtensionGroups.PushBack(nullptr);
					extensionIndex = 0;
				}

				meshEntry.HasExtensions = hasExtensions;
			}
		}

		//Get Material Slot
		{
			THashTable<uint32, uint32>::iterator materialIndexIt = m_MaterialMap.find(materialGUID);

			//Push new Material if the Material is yet to be registered
			if (materialIndexIt == m_MaterialMap.end())
			{
				const Material* pMaterial = ResourceManager::GetMaterial(materialGUID);
				VALIDATE(pMaterial != nullptr);
				
				if (!m_ReleasedMaterialIndices.IsEmpty())
				{
					materialIndex = m_ReleasedMaterialIndices.GetBack();
					m_ReleasedMaterialIndices.PopBack();

					m_AlbedoMaps[materialIndex]					= pMaterial->pAlbedoMap;
					m_NormalMaps[materialIndex]					= pMaterial->pNormalMap;
					m_CombinedMaterialMaps[materialIndex]		= pMaterial->pAOMetallicRoughnessMap;

					m_AlbedoMapViews[materialIndex]				= pMaterial->pAlbedoMapView;
					m_NormalMapViews[materialIndex]				= pMaterial->pNormalMapView;
					m_CombinedMaterialMapViews[materialIndex]	= pMaterial->pAOMetallicRoughnessMapView;

					m_MaterialProperties[materialIndex]			= pMaterial->Properties;

					m_MaterialInstanceCounts[materialIndex]		= 0;

					m_MaterialMap.insert({ materialGUID, materialIndex });
				}
				else
				{
					materialIndex = m_AlbedoMaps.GetSize();

					m_AlbedoMaps.PushBack(pMaterial->pAlbedoMap);
					m_NormalMaps.PushBack(pMaterial->pNormalMap);
					m_CombinedMaterialMaps.PushBack(pMaterial->pAOMetallicRoughnessMap);

					m_AlbedoMapViews.PushBack(pMaterial->pAlbedoMapView);
					m_NormalMapViews.PushBack(pMaterial->pNormalMapView);
					m_CombinedMaterialMapViews.PushBack(pMaterial->pAOMetallicRoughnessMapView);

					m_MaterialProperties.PushBack(pMaterial->Properties);

					m_MaterialInstanceCounts.PushBack(0);

					m_MaterialMap.insert({ materialGUID, materialIndex });
				}

				m_MaterialsResourceDirty = true;
				m_MaterialsPropertiesBufferDirty = true;
			}
			else
			{
				materialIndex = materialIndexIt->second;
			}

			m_MaterialInstanceCounts[materialIndex]++;
		}

		InstanceKey instanceKey = {};
		instanceKey.MeshKey			= meshKey;
		instanceKey.InstanceIndex	= meshAndInstancesIt->second.RasterInstances.GetSize();
		m_EntityIDsToInstanceKey[entity] = instanceKey;

		if (m_RayTracingEnabled)
		{
			AccelerationStructureInstance asInstance = {};
			asInstance.Transform		= glm::transpose(transform);
			asInstance.CustomIndex		= materialIndex;
			asInstance.Mask				= 0xFF;
			asInstance.SBTRecordOffset	= 0;
			asInstance.Flags			= RAY_TRACING_INSTANCE_FLAG_FORCE_OPAQUE;

			meshAndInstancesIt->second.ASInstances.PushBack(asInstance);
			m_DirtyASInstanceBuffers.insert(&meshAndInstancesIt->second);
			m_TLASDirty = true;
		}

		Instance instance = {};
		instance.Transform		= transform;
		instance.PrevTransform	= transform;
		instance.ExtensionIndex = extensionIndex;
		instance.MaterialIndex	= materialIndex;
		instance.MeshletCount	= meshAndInstancesIt->second.MeshletCount;
		meshAndInstancesIt->second.RasterInstances.PushBack(instance);

		meshAndInstancesIt->second.EntityIDs.PushBack(entity);

		m_DirtyRasterInstanceBuffers.insert(&meshAndInstancesIt->second);

		uint32 drawArgMask = EntityMaskManager::FetchEntityMask(entity);
		MeshEntry& meshEntry = m_MeshAndInstancesMap[meshKey];
		meshEntry.DrawArgsMask = drawArgMask;
		for (uint32 mask : m_RequiredDrawArgs)
		{
			if ((mask & drawArgMask) > 0)
			{
				m_DirtyDrawArgs.insert(mask);
			}
		}
	}

	void RenderSystem::RemoveEntityInstance(Entity entity)
	{
		THashTable<GUID_Lambda, InstanceKey>::iterator instanceKeyIt = m_EntityIDsToInstanceKey.find(entity);
		if (instanceKeyIt == m_EntityIDsToInstanceKey.end())
		{
			LOG_ERROR("[RenderSystem]: Tried to remove entity which does not exist");
			return;
		}

		MeshAndInstancesMap::iterator meshAndInstancesIt = m_MeshAndInstancesMap.find(instanceKeyIt->second.MeshKey);
		if (meshAndInstancesIt == m_MeshAndInstancesMap.end())
		{
			LOG_ERROR("[RenderSystem]: Tried to remove entity which has no MeshAndInstancesMap entry");
			return;
		}

		const uint32 instanceIndex = instanceKeyIt->second.InstanceIndex;
		TArray<RenderSystem::Instance>& rasterInstances = meshAndInstancesIt->second.RasterInstances;
		const Instance& rasterInstance = rasterInstances[instanceIndex];

		//Update Material Instance Counts
		{
			uint32& materialInstanceCount = m_MaterialInstanceCounts[rasterInstance.MaterialIndex];
			materialInstanceCount--;
			
			if (materialInstanceCount == 0)
			{
				//Mark material as empty
				m_ReleasedMaterialIndices.PushBack(rasterInstance.MaterialIndex);
			}
		}

		if (m_RayTracingEnabled)
		{
			TArray<AccelerationStructureInstance>& asInstances = meshAndInstancesIt->second.ASInstances;
			asInstances[instanceIndex] = asInstances.GetBack();
			asInstances.PopBack();
			m_DirtyASInstanceBuffers.insert(&meshAndInstancesIt->second);
			m_TLASDirty = true;
		}

		rasterInstances[instanceIndex] = rasterInstances.GetBack();
		rasterInstances.PopBack();
		m_DirtyRasterInstanceBuffers.insert(&meshAndInstancesIt->second);

		Entity swappedEntityID = meshAndInstancesIt->second.EntityIDs.GetBack();
		meshAndInstancesIt->second.EntityIDs[instanceIndex] = swappedEntityID;
		meshAndInstancesIt->second.EntityIDs.PopBack();

		auto swappedInstanceKeyIt = m_EntityIDsToInstanceKey.find(swappedEntityID);
		swappedInstanceKeyIt->second.InstanceIndex = instanceKeyIt->second.InstanceIndex;
		m_EntityIDsToInstanceKey.erase(instanceKeyIt);

		m_DirtyDrawArgs = m_RequiredDrawArgs;

		// Unload Mesh, Todo: Should we always do this?
		if (meshAndInstancesIt->second.EntityIDs.IsEmpty())
		{
			m_ResourcesToRemove[m_ModFrameIndex].PushBack(meshAndInstancesIt->second.pBLAS);
			m_ResourcesToRemove[m_ModFrameIndex].PushBack(meshAndInstancesIt->second.pVertexBuffer);
			m_ResourcesToRemove[m_ModFrameIndex].PushBack(meshAndInstancesIt->second.pIndexBuffer);
			m_ResourcesToRemove[m_ModFrameIndex].PushBack(meshAndInstancesIt->second.pRasterInstanceBuffer);
			m_ResourcesToRemove[m_ModFrameIndex].PushBack(meshAndInstancesIt->second.pASInstanceBuffer);

			if (meshAndInstancesIt->second.pAnimatedVertexBuffer)
			{
				m_ResourcesToRemove[m_ModFrameIndex].PushBack(meshAndInstancesIt->second.pAnimatedVertexBuffer);

				VALIDATE(meshAndInstancesIt->second.pAnimationDescriptorSet);
				m_ResourcesToRemove[m_ModFrameIndex].PushBack(meshAndInstancesIt->second.pAnimationDescriptorSet);

				VALIDATE(meshAndInstancesIt->second.pBoneMatrixBuffer);
				m_ResourcesToRemove[m_ModFrameIndex].PushBack(meshAndInstancesIt->second.pBoneMatrixBuffer);

				VALIDATE(meshAndInstancesIt->second.pVertexWeightsBuffer);
				m_ResourcesToRemove[m_ModFrameIndex].PushBack(meshAndInstancesIt->second.pVertexWeightsBuffer);
			}

			for (uint32 b = 0; b < BACK_BUFFER_COUNT; b++)
			{
				m_ResourcesToRemove[m_ModFrameIndex].PushBack(meshAndInstancesIt->second.ppASInstanceStagingBuffers[b]);
				m_ResourcesToRemove[m_ModFrameIndex].PushBack(meshAndInstancesIt->second.ppRasterInstanceStagingBuffers[b]);
			}

			m_SBTRecordsDirty = true;

			auto dirtyASInstanceToRemove = std::find_if(m_DirtyASInstanceBuffers.begin(), m_DirtyASInstanceBuffers.end(), [meshAndInstancesIt](const MeshEntry* pMeshEntry)
				{
					return pMeshEntry == &meshAndInstancesIt->second;
				});
			auto dirtyRasterInstanceToRemove = std::find_if(m_DirtyRasterInstanceBuffers.begin(), m_DirtyRasterInstanceBuffers.end(), [meshAndInstancesIt](const MeshEntry* pMeshEntry)
				{
					return pMeshEntry == &meshAndInstancesIt->second;
				});
			auto dirtyBLASToRemove = std::find_if(m_DirtyBLASs.begin(), m_DirtyBLASs.end(), [meshAndInstancesIt](const MeshEntry* pMeshEntry)
				{
					return pMeshEntry == &meshAndInstancesIt->second;
				});

			if (dirtyASInstanceToRemove != m_DirtyASInstanceBuffers.end())
				m_DirtyASInstanceBuffers.erase(dirtyASInstanceToRemove);
			if (dirtyRasterInstanceToRemove != m_DirtyRasterInstanceBuffers.end())
				m_DirtyRasterInstanceBuffers.erase(dirtyRasterInstanceToRemove);
			if (dirtyBLASToRemove != m_DirtyBLASs.end())
				m_DirtyBLASs.erase(dirtyBLASToRemove);

			m_MeshAndInstancesMap.erase(meshAndInstancesIt);
		}
	}

	void RenderSystem::UpdateDirectionalLight(const glm::vec4& colorIntensity, const glm::vec3& position, const glm::quat& direction, float frustumWidth, float frustumHeight, float zNear, float zFar)
	{
		m_LightBufferData.DirL_ColorIntensity	= colorIntensity;
		m_LightBufferData.DirL_Direction = -GetForward(direction);

		m_LightBufferData.DirL_ProjViews = glm::ortho(-frustumWidth, frustumWidth, -frustumHeight, frustumHeight, zNear, zFar);
		m_LightBufferData.DirL_ProjViews *= glm::lookAt(position, position - m_LightBufferData.DirL_Direction, g_DefaultUp);

		m_pRenderGraph->TriggerRenderStage("DIRL_SHADOWMAP");
		m_LightsResourceDirty = true;
	}

	void RenderSystem::UpdatePointLight(Entity entity, const glm::vec3& position, const glm::vec4& colorIntensity, float nearPlane, float farPlane)
	{
		if (m_EntityToPointLight.find(entity) == m_EntityToPointLight.end())
		{
			LOG_ERROR("Entity non-existing in PointLight map!");
			return;
		}
		uint32 index = m_EntityToPointLight[entity];
		PointLight& pointLight = m_PointLights[index];
		pointLight.ColorIntensity = colorIntensity;

		m_LightsResourceDirty = true;

		if (pointLight.Position != position
			|| pointLight.FarPlane != farPlane
			|| pointLight.NearPlane != nearPlane)
		{
			pointLight.Position = position;

			const glm::vec3 directions[6] =
			{
				{1.0f, 0.0f, 0.0f},
				{-1.0f, 0.0f, 0.0f},
				{0.0f, 1.0f, 0.0f},
				{0.0f, -1.0f, 0.0f},
				{0.0f, 0.0f, 1.0f},
				{0.0f, 0.0f, -1.0f},
			};

			const glm::vec3 defaultUp[6] =
			{
				-g_DefaultUp,
				-g_DefaultUp,
				-g_DefaultForward,
				g_DefaultForward,
				-g_DefaultUp,
				-g_DefaultUp,
			};

			constexpr uint32 PROJECTIONS = 6;
			constexpr float FOV = 90.f;
			constexpr float ASPECT_RATIO = 1.0f;
			pointLight.FarPlane = farPlane;

			glm::mat4 perspective = glm::perspective(glm::radians(FOV), ASPECT_RATIO, nearPlane, farPlane);
			// Create projection matrices for each face
			for (uint32 p = 0; p < PROJECTIONS; p++)
			{
				pointLight.ProjViews[p] = perspective;
				pointLight.ProjViews[p] *= glm::lookAt(position, position + directions[p], defaultUp[p]);
			}

			LightUpdateData lightTextureUpdate = {};
			lightTextureUpdate.PointLightIndex = index;
			lightTextureUpdate.TextureIndex = m_PointLights[index].TextureIndex;
			m_PointLightTextureUpdateQueue.PushBack(lightTextureUpdate);
		
			m_PointLightDirty = true;
		}
	}

	void RenderSystem::UpdateTransform(Entity entity, const glm::mat4& transform)
	{
		THashTable<GUID_Lambda, InstanceKey>::iterator instanceKeyIt = m_EntityIDsToInstanceKey.find(entity);
		if (instanceKeyIt == m_EntityIDsToInstanceKey.end())
		{
			LOG_ERROR("[RenderSystem]: Tried to update transform of an entity which is not registered");
			return;
		}

		MeshAndInstancesMap::iterator meshAndInstancesIt = m_MeshAndInstancesMap.find(instanceKeyIt->second.MeshKey);
		if (meshAndInstancesIt == m_MeshAndInstancesMap.end())
		{
			LOG_ERROR("[RenderSystem]: Tried to update transform of an entity which has no MeshAndInstancesMap entry");
			return;
		}

		if (m_RayTracingEnabled)
		{
			AccelerationStructureInstance* pASInstanceToUpdate = &meshAndInstancesIt->second.ASInstances[instanceKeyIt->second.InstanceIndex];
			pASInstanceToUpdate->Transform = glm::transpose(transform);
			m_DirtyASInstanceBuffers.insert(&meshAndInstancesIt->second);
			m_TLASDirty = true;
		}

		Instance* pRasterInstanceToUpdate = &meshAndInstancesIt->second.RasterInstances[instanceKeyIt->second.InstanceIndex];
		pRasterInstanceToUpdate->PrevTransform	= pRasterInstanceToUpdate->Transform;
		pRasterInstanceToUpdate->Transform		= transform;
		m_DirtyRasterInstanceBuffers.insert(&meshAndInstancesIt->second);
	}

	void RenderSystem::UpdateCamera(const glm::vec3& position, const glm::quat& rotation, const CameraComponent& camComp, const ViewProjectionMatricesComponent& viewProjComp)
	{
		m_PerFrameData.CamData.PrevView			= m_PerFrameData.CamData.View;
		m_PerFrameData.CamData.PrevProjection	= m_PerFrameData.CamData.Projection;
		m_PerFrameData.CamData.View				= viewProjComp.View;
		m_PerFrameData.CamData.Projection		= viewProjComp.Projection;
		m_PerFrameData.CamData.ViewInv			= camComp.ViewInv;
		m_PerFrameData.CamData.ProjectionInv	= camComp.ProjectionInv;
		m_PerFrameData.CamData.Position			= glm::vec4(position, 0.f);
		m_PerFrameData.CamData.Up				= glm::vec4(GetUp(rotation), 0.f);
		m_PerFrameData.CamData.Jitter			= camComp.Jitter;
	}

	void RenderSystem::CleanBuffers()
	{
		// Todo: Better solution for this, save some Staging Buffers maybe so they don't get recreated all the time?
		TArray<DeviceChild*>& resourcesToRemove = m_ResourcesToRemove[m_ModFrameIndex];
		for (DeviceChild* pResource : resourcesToRemove)
		{
			SAFERELEASE(pResource);
		}

		resourcesToRemove.Clear();
	}

	void RenderSystem::CreateDrawArgs(TArray<DrawArg>& drawArgs, uint32 mask) const
	{
		for (auto& meshEntryPair : m_MeshAndInstancesMap)
		{
			if ((meshEntryPair.second.DrawArgsMask & mask) > 0)
			{
				DrawArg drawArg = { };

				// Assume animated
				if (meshEntryPair.second.pAnimatedVertexBuffer)
				{
					drawArg.pVertexBuffer = meshEntryPair.second.pAnimatedVertexBuffer;
				}
				else
				{
					drawArg.pVertexBuffer = meshEntryPair.second.pVertexBuffer;
				}

				drawArg.pIndexBuffer = meshEntryPair.second.pIndexBuffer;
				drawArg.IndexCount = meshEntryPair.second.IndexCount;

				drawArg.pInstanceBuffer = meshEntryPair.second.pRasterInstanceBuffer;
				drawArg.InstanceCount = meshEntryPair.second.RasterInstances.GetSize();

				drawArg.pMeshletBuffer = meshEntryPair.second.pMeshlets;
				drawArg.MeshletCount = meshEntryPair.second.MeshletCount;
				drawArg.pUniqueIndicesBuffer = meshEntryPair.second.pUniqueIndices;
				drawArg.pPrimitiveIndices = meshEntryPair.second.pPrimitiveIndices;

				if (!meshEntryPair.second.ExtensionGroups.IsEmpty())
				{
					drawArg.ppExtensionGroups = meshEntryPair.second.ExtensionGroups.GetData();
					drawArg.HasExtensions = meshEntryPair.second.HasExtensions;
				}
				else
				{
					drawArg.HasExtensions = false;
				}

				drawArgs.PushBack(drawArg);
			}
		}
	}

	void RenderSystem::UpdateBuffers()
	{
		CommandList* pGraphicsCommandList	= m_pRenderGraph->AcquireGraphicsCopyCommandList();
		CommandList* pComputeCommandList	= m_pRenderGraph->AcquireComputeCopyCommandList();

		//Update Pending Buffer Updates
		{
			ExecutePendingBufferUpdates(pGraphicsCommandList);
		}

		//Update Per Frame Data
		{
			m_PerFrameData.FrameIndex = 0;
			m_PerFrameData.RandomSeed = uint32(Random::Int32(INT32_MIN, INT32_MAX));

			UpdatePerFrameBuffer(pGraphicsCommandList);
		}

		//Update Raster Instance Data
		{
			UpdateRasterInstanceBuffers(pGraphicsCommandList);
		}

		// Update Light Data
		{
			UpdateLightsBuffer(pGraphicsCommandList);
		}

		//Update Empty MaterialData
		{
			UpdateMaterialPropertiesBuffer(pGraphicsCommandList);
		}

		// Update particles
		{
			m_ParticleManager.UpdateBuffers(pGraphicsCommandList);
		}

		// Perform mesh skinning
		{
			PerformMeshSkinning(pComputeCommandList);
		}

		//Update Acceleration Structures
		if (m_RayTracingEnabled)
		{
			UpdateShaderRecords();
			BuildBLASs(pComputeCommandList);
			UpdateASInstanceBuffers(pComputeCommandList);
			BuildTLAS(pComputeCommandList);
		}
	}

	void RenderSystem::UpdateAnimationBuffers(AnimationComponent& animationComp, MeshEntry& meshEntry)
	{
		// If needed create new buffers
		const uint64 sizeInBytes = animationComp.Pose.GlobalTransforms.GetSize() * sizeof(glm::mat4);
		if (animationComp.Pose.GlobalTransforms.GetSize() > meshEntry.BoneMatrixCount)
		{
			if (meshEntry.pBoneMatrixBuffer)
			{
				m_ResourcesToRemove[m_ModFrameIndex].PushBack(meshEntry.pStagingMatrixBuffer);
				m_ResourcesToRemove[m_ModFrameIndex].PushBack(meshEntry.pBoneMatrixBuffer);
				m_ResourcesToRemove[m_ModFrameIndex].PushBack(meshEntry.pAnimationDescriptorSet);
			}

			BufferDesc matrixBufferDesc;
			matrixBufferDesc.DebugName		= "Matrix Staging Buffer";
			matrixBufferDesc.MemoryType		= EMemoryType::MEMORY_TYPE_CPU_VISIBLE;
			matrixBufferDesc.Flags			= FBufferFlag::BUFFER_FLAG_COPY_SRC;
			matrixBufferDesc.SizeInBytes	= sizeInBytes;

			meshEntry.pStagingMatrixBuffer = RenderAPI::GetDevice()->CreateBuffer(&matrixBufferDesc);

			matrixBufferDesc.DebugName	= "Matrix Buffer";
			matrixBufferDesc.MemoryType	= EMemoryType::MEMORY_TYPE_GPU;
			matrixBufferDesc.Flags		= FBufferFlag::BUFFER_FLAG_COPY_DST | FBufferFlag::BUFFER_FLAG_UNORDERED_ACCESS_BUFFER;

			meshEntry.pBoneMatrixBuffer			= RenderAPI::GetDevice()->CreateBuffer(&matrixBufferDesc);
			meshEntry.BoneMatrixCount			= animationComp.Pose.GlobalTransforms.GetSize();
			meshEntry.pAnimationDescriptorSet	= RenderAPI::GetDevice()->CreateDescriptorSet("Animation Descriptor Set", m_SkinningPipelineLayout.Get(), 0, m_AnimationDescriptorHeap.Get());

			const uint64 offset = 0;
			uint64 size = meshEntry.VertexCount * sizeof(Vertex);
			meshEntry.pAnimationDescriptorSet->WriteBufferDescriptors(&meshEntry.pVertexBuffer,			&offset, &size,			0, 1, EDescriptorType::DESCRIPTOR_TYPE_UNORDERED_ACCESS_BUFFER);
			meshEntry.pAnimationDescriptorSet->WriteBufferDescriptors(&meshEntry.pAnimatedVertexBuffer,	&offset, &size,			1, 1, EDescriptorType::DESCRIPTOR_TYPE_UNORDERED_ACCESS_BUFFER);
			meshEntry.pAnimationDescriptorSet->WriteBufferDescriptors(&meshEntry.pBoneMatrixBuffer,		&offset, &sizeInBytes,	2, 1, EDescriptorType::DESCRIPTOR_TYPE_UNORDERED_ACCESS_BUFFER);
			size = meshEntry.VertexCount * sizeof(VertexJointData);
			meshEntry.pAnimationDescriptorSet->WriteBufferDescriptors(&meshEntry.pVertexWeightsBuffer, &offset, &size, 3, 1, EDescriptorType::DESCRIPTOR_TYPE_UNORDERED_ACCESS_BUFFER);
		}

		// Copy data
		void* pMapped = meshEntry.pStagingMatrixBuffer->Map();
		memcpy(pMapped, animationComp.Pose.GlobalTransforms.GetData(), sizeInBytes);
		meshEntry.pStagingMatrixBuffer->Unmap();

		m_PendingBufferUpdates.PushBack({ meshEntry.pStagingMatrixBuffer, 0, meshEntry.pBoneMatrixBuffer, 0, sizeInBytes });
	}

	void RenderSystem::PerformMeshSkinning(CommandList* pCommandList)
	{
		// TODO: Investigate the best groupsize for us (THIS MUST MATCH THE SHADER-DEFINE)
		constexpr uint32 THREADS_PER_WORKGROUP = 32;

		PipelineState* pPipeline = PipelineStateManager::GetPipelineState(m_SkinningPipelineID);
		VALIDATE(pPipeline != nullptr);

		for (MeshEntry* pMeshEntry : m_AnimationsToUpdate)
		{
			pCommandList->BindDescriptorSetCompute(pMeshEntry->pAnimationDescriptorSet, m_SkinningPipelineLayout.Get(), 0);
			pCommandList->BindComputePipeline(pPipeline);

			const uint32 vertexCount = pMeshEntry->VertexCount;
			pCommandList->SetConstantRange(m_SkinningPipelineLayout.Get(), FShaderStageFlag::SHADER_STAGE_FLAG_COMPUTE_SHADER, &vertexCount, sizeof(uint32), 0);

			const uint32 workGroupCount = std::max<uint32>((uint32)AlignUp(vertexCount, THREADS_PER_WORKGROUP) / THREADS_PER_WORKGROUP, 1u);
			pCommandList->Dispatch(workGroupCount, 1, 1);
		}

		m_AnimationsToUpdate.clear();
	}

	void RenderSystem::ExecutePendingBufferUpdates(CommandList* pCommandList)
	{
		if (!m_PendingBufferUpdates.IsEmpty())
		{
			for (uint32 i = 0; i < m_PendingBufferUpdates.GetSize(); i++)
			{
				const PendingBufferUpdate& pendingUpdate = m_PendingBufferUpdates[i];
				pCommandList->CopyBuffer(pendingUpdate.pSrcBuffer, pendingUpdate.SrcOffset, pendingUpdate.pDstBuffer, pendingUpdate.DstOffset, pendingUpdate.SizeInBytes);
			}

			m_PendingBufferUpdates.Clear();
		}
	}

	void RenderSystem::UpdateRasterInstanceBuffers(CommandList* pCommandList)
	{
		for (MeshEntry* pDirtyInstanceBufferEntry : m_DirtyRasterInstanceBuffers)
		{
			//Raster Instances
			{
				uint32 requiredBufferSize = pDirtyInstanceBufferEntry->RasterInstances.GetSize() * sizeof(Instance);

				Buffer* pStagingBuffer = pDirtyInstanceBufferEntry->ppRasterInstanceStagingBuffers[m_ModFrameIndex];

				if (pStagingBuffer == nullptr || pStagingBuffer->GetDesc().SizeInBytes < requiredBufferSize)
				{
					if (pStagingBuffer != nullptr)
						m_ResourcesToRemove[m_ModFrameIndex].PushBack(pStagingBuffer);

					BufferDesc bufferDesc = {};
					bufferDesc.DebugName	= "Raster Instance Staging Buffer";
					bufferDesc.MemoryType	= EMemoryType::MEMORY_TYPE_CPU_VISIBLE;
					bufferDesc.Flags		= FBufferFlag::BUFFER_FLAG_COPY_SRC;
					bufferDesc.SizeInBytes	= requiredBufferSize;

					pStagingBuffer = RenderAPI::GetDevice()->CreateBuffer(&bufferDesc);
					pDirtyInstanceBufferEntry->ppRasterInstanceStagingBuffers[m_ModFrameIndex] = pStagingBuffer;
				}

				void* pMapped = pStagingBuffer->Map();
				memcpy(pMapped, pDirtyInstanceBufferEntry->RasterInstances.GetData(), requiredBufferSize);
				pStagingBuffer->Unmap();

				if (pDirtyInstanceBufferEntry->pRasterInstanceBuffer == nullptr || pDirtyInstanceBufferEntry->pRasterInstanceBuffer->GetDesc().SizeInBytes < requiredBufferSize)
				{
					if (pDirtyInstanceBufferEntry->pRasterInstanceBuffer != nullptr)
						m_ResourcesToRemove[m_ModFrameIndex].PushBack(pDirtyInstanceBufferEntry->pRasterInstanceBuffer);

					BufferDesc bufferDesc = {};
					bufferDesc.DebugName		= "Raster Instance Buffer";
					bufferDesc.MemoryType		= EMemoryType::MEMORY_TYPE_GPU;
					bufferDesc.Flags			= FBufferFlag::BUFFER_FLAG_COPY_DST | FBufferFlag::BUFFER_FLAG_UNORDERED_ACCESS_BUFFER | FBufferFlag::BUFFER_FLAG_CONSTANT_BUFFER;
					bufferDesc.SizeInBytes		= requiredBufferSize;

					pDirtyInstanceBufferEntry->pRasterInstanceBuffer = RenderAPI::GetDevice()->CreateBuffer(&bufferDesc);
				}

				pCommandList->CopyBuffer(pStagingBuffer, 0, pDirtyInstanceBufferEntry->pRasterInstanceBuffer, 0, requiredBufferSize);
			}
		}

		m_DirtyRasterInstanceBuffers.clear();
	}

	void RenderSystem::UpdatePerFrameBuffer(CommandList* pCommandList)
	{
		Buffer* pPerFrameStagingBuffer = m_ppPerFrameStagingBuffers[m_ModFrameIndex];

		void* pMapped = pPerFrameStagingBuffer->Map();
		memcpy(pMapped, &m_PerFrameData, sizeof(PerFrameBuffer));
		pPerFrameStagingBuffer->Unmap();

		pCommandList->CopyBuffer(pPerFrameStagingBuffer, 0, m_pPerFrameBuffer, 0, sizeof(PerFrameBuffer));
	}

	void RenderSystem::UpdateMaterialPropertiesBuffer(CommandList* pCommandList)
	{
		if (m_MaterialsPropertiesBufferDirty)
		{
			uint32 requiredBufferSize = m_MaterialProperties.GetSize() * sizeof(MaterialProperties);

			Buffer* pStagingBuffer = m_ppStaticStagingInstanceBuffers[m_ModFrameIndex];

			if (pStagingBuffer == nullptr || pStagingBuffer->GetDesc().SizeInBytes < requiredBufferSize)
			{
				if (pStagingBuffer != nullptr) m_ResourcesToRemove[m_ModFrameIndex].PushBack(pStagingBuffer);

				BufferDesc bufferDesc = {};
				bufferDesc.DebugName	= "Material Properties Staging Buffer";
				bufferDesc.MemoryType	= EMemoryType::MEMORY_TYPE_CPU_VISIBLE;
				bufferDesc.Flags		= FBufferFlag::BUFFER_FLAG_COPY_SRC;
				bufferDesc.SizeInBytes	= requiredBufferSize;

				pStagingBuffer = RenderAPI::GetDevice()->CreateBuffer(&bufferDesc);
				m_ppStaticStagingInstanceBuffers[m_ModFrameIndex] = pStagingBuffer;
			}

			void* pMapped = pStagingBuffer->Map();
			memcpy(pMapped, m_MaterialProperties.GetData(), requiredBufferSize);
			pStagingBuffer->Unmap();

			if (m_pMaterialParametersBuffer == nullptr || m_pMaterialParametersBuffer->GetDesc().SizeInBytes < requiredBufferSize)
			{
				if (m_pMaterialParametersBuffer != nullptr) m_ResourcesToRemove[m_ModFrameIndex].PushBack(m_pMaterialParametersBuffer);

				BufferDesc bufferDesc = {};
				bufferDesc.DebugName	= "Material Properties Buffer";
				bufferDesc.MemoryType	= EMemoryType::MEMORY_TYPE_GPU;
				bufferDesc.Flags		= FBufferFlag::BUFFER_FLAG_COPY_DST | FBufferFlag::BUFFER_FLAG_UNORDERED_ACCESS_BUFFER;
				bufferDesc.SizeInBytes	= requiredBufferSize;

				m_pMaterialParametersBuffer = RenderAPI::GetDevice()->CreateBuffer(&bufferDesc);
			}

			pCommandList->CopyBuffer(pStagingBuffer, 0, m_pMaterialParametersBuffer, 0, requiredBufferSize);

			m_MaterialsPropertiesBufferDirty = false;
		}
	}

	void RenderSystem::UpdateShaderRecords()
	{
		if (m_SBTRecordsDirty)
		{
			m_SBTRecords.Clear();

			for (MeshAndInstancesMap::iterator meshAndInstancesIt = m_MeshAndInstancesMap.begin(); meshAndInstancesIt != m_MeshAndInstancesMap.end(); meshAndInstancesIt++)
			{
				uint32 shaderRecordOffset = m_SBTRecords.GetSize();

				for (AccelerationStructureInstance& asInstance : meshAndInstancesIt->second.ASInstances)
				{
					asInstance.SBTRecordOffset = shaderRecordOffset;
				}

				m_SBTRecords.PushBack(meshAndInstancesIt->second.ShaderRecord);
				m_DirtyASInstanceBuffers.insert(&meshAndInstancesIt->second);
			}

			m_SBTRecordsDirty = false;
			m_TLASDirty = true;
			m_RenderGraphSBTRecordsDirty = true;
		}
	}

	void RenderSystem::BuildBLASs(CommandList* pCommandList)
	{
		if (!m_DirtyBLASs.empty())
		{
			for (MeshEntry* pDirtyBLAS : m_DirtyBLASs)
			{
				//We assume that VertexCount/PrimitiveCount does not change and thus do not check if we need to recreate them

				bool update = true;

				if (pDirtyBLAS->pBLAS == nullptr)
				{
					update = false;

					AccelerationStructureDesc blasCreateDesc = {};
					blasCreateDesc.DebugName		= "BLAS";
					blasCreateDesc.Type				= EAccelerationStructureType::ACCELERATION_STRUCTURE_TYPE_BOTTOM;
					blasCreateDesc.Flags			= FAccelerationStructureFlag::ACCELERATION_STRUCTURE_FLAG_ALLOW_UPDATE;
					blasCreateDesc.MaxTriangleCount = pDirtyBLAS->IndexCount / 3;
					blasCreateDesc.MaxVertexCount	= pDirtyBLAS->VertexCount;
					blasCreateDesc.AllowsTransform	= false;

					pDirtyBLAS->pBLAS = RenderAPI::GetDevice()->CreateAccelerationStructure(&blasCreateDesc);
				}

				BuildBottomLevelAccelerationStructureDesc blasBuildDesc = {};
				blasBuildDesc.pAccelerationStructure	= pDirtyBLAS->pBLAS;
				blasBuildDesc.Flags						= FAccelerationStructureFlag::ACCELERATION_STRUCTURE_FLAG_ALLOW_UPDATE;
				if (pDirtyBLAS->pAnimatedVertexBuffer)
				{
					blasBuildDesc.pVertexBuffer = pDirtyBLAS->pAnimatedVertexBuffer;
				}
				else
				{
					blasBuildDesc.pVertexBuffer = pDirtyBLAS->pVertexBuffer;
				}

				blasBuildDesc.FirstVertexIndex		= 0;
				blasBuildDesc.VertexStride			= sizeof(Vertex);
				blasBuildDesc.pIndexBuffer			= pDirtyBLAS->pIndexBuffer;
				blasBuildDesc.IndexBufferByteOffset	= 0;
				blasBuildDesc.TriangleCount			= pDirtyBLAS->IndexCount / 3;
				blasBuildDesc.pTransformBuffer		= nullptr;
				blasBuildDesc.TransformByteOffset	= 0;
				blasBuildDesc.Update				= update;

				pCommandList->BuildBottomLevelAccelerationStructure(&blasBuildDesc);

				uint64 blasAddress = pDirtyBLAS->pBLAS->GetDeviceAdress();
				for (AccelerationStructureInstance& asInstance : pDirtyBLAS->ASInstances)
				{
					asInstance.AccelerationStructureAddress = blasAddress;
				}

				m_DirtyASInstanceBuffers.insert(pDirtyBLAS);
			}

			//This is required to sync up BLAS building with TLAS building, to make sure that the BLAS is built before the TLAS
			PipelineMemoryBarrierDesc memoryBarrier = {};
			memoryBarrier.SrcMemoryAccessFlags = FMemoryAccessFlag::MEMORY_ACCESS_FLAG_MEMORY_WRITE;
			memoryBarrier.DstMemoryAccessFlags = FMemoryAccessFlag::MEMORY_ACCESS_FLAG_MEMORY_READ;
			pCommandList->PipelineMemoryBarriers(FPipelineStageFlag::PIPELINE_STAGE_FLAG_TOP, FPipelineStageFlag::PIPELINE_STAGE_FLAG_COPY, &memoryBarrier, 1);

			m_DirtyBLASs.clear();
		}
	}

	void RenderSystem::UpdateASInstanceBuffers(CommandList* pCommandList)
	{
		if (!m_DirtyASInstanceBuffers.empty())
		{
			//AS Instances
			for (MeshEntry* pDirtyInstanceBufferEntry : m_DirtyASInstanceBuffers)
			{
				uint32 requiredBufferSize = pDirtyInstanceBufferEntry->ASInstances.GetSize() * sizeof(AccelerationStructureInstance);

				Buffer* pStagingBuffer = pDirtyInstanceBufferEntry->ppASInstanceStagingBuffers[m_ModFrameIndex];

				if (pStagingBuffer == nullptr || pStagingBuffer->GetDesc().SizeInBytes < requiredBufferSize)
				{
					if (pStagingBuffer != nullptr) m_ResourcesToRemove[m_ModFrameIndex].PushBack(pStagingBuffer);

					BufferDesc bufferDesc = {};
					bufferDesc.DebugName = "AS Instance Staging Buffer";
					bufferDesc.MemoryType = EMemoryType::MEMORY_TYPE_CPU_VISIBLE;
					bufferDesc.Flags = FBufferFlag::BUFFER_FLAG_COPY_SRC;
					bufferDesc.SizeInBytes = requiredBufferSize;

					pStagingBuffer = RenderAPI::GetDevice()->CreateBuffer(&bufferDesc);
					pDirtyInstanceBufferEntry->ppASInstanceStagingBuffers[m_ModFrameIndex] = pStagingBuffer;
				}

				void* pMapped = pStagingBuffer->Map();
				memcpy(pMapped, pDirtyInstanceBufferEntry->ASInstances.GetData(), requiredBufferSize);
				pStagingBuffer->Unmap();

				if (pDirtyInstanceBufferEntry->pASInstanceBuffer == nullptr || pDirtyInstanceBufferEntry->pASInstanceBuffer->GetDesc().SizeInBytes < requiredBufferSize)
				{
					if (pDirtyInstanceBufferEntry->pASInstanceBuffer != nullptr) m_ResourcesToRemove[m_ModFrameIndex].PushBack(pDirtyInstanceBufferEntry->pASInstanceBuffer);

					BufferDesc bufferDesc = {};
					bufferDesc.DebugName = "AS Instance Buffer";
					bufferDesc.MemoryType = EMemoryType::MEMORY_TYPE_GPU;
					bufferDesc.Flags = FBufferFlag::BUFFER_FLAG_COPY_DST | FBufferFlag::BUFFER_FLAG_COPY_SRC;
					bufferDesc.SizeInBytes = requiredBufferSize;

					pDirtyInstanceBufferEntry->pASInstanceBuffer = RenderAPI::GetDevice()->CreateBuffer(&bufferDesc);
				}

				pCommandList->CopyBuffer(pStagingBuffer, 0, pDirtyInstanceBufferEntry->pASInstanceBuffer, 0, requiredBufferSize);
			}

			PipelineMemoryBarrierDesc memoryBarrier = {};
			memoryBarrier.SrcMemoryAccessFlags = FMemoryAccessFlag::MEMORY_ACCESS_FLAG_MEMORY_WRITE;
			memoryBarrier.DstMemoryAccessFlags = FMemoryAccessFlag::MEMORY_ACCESS_FLAG_MEMORY_READ;
			pCommandList->PipelineMemoryBarriers(FPipelineStageFlag::PIPELINE_STAGE_FLAG_COPY, FPipelineStageFlag::PIPELINE_STAGE_FLAG_ACCELERATION_STRUCTURE_BUILD, &memoryBarrier, 1);

			m_DirtyASInstanceBuffers.clear();
		}
	}

	void RenderSystem::BuildTLAS(CommandList* pCommandList)
	{
		if (m_TLASDirty)
		{
			m_TLASDirty = false;
			m_CompleteInstanceBufferPendingCopies.Clear();

			uint32 newInstanceCount = 0;

			for (MeshAndInstancesMap::const_iterator meshAndInstancesIt = m_MeshAndInstancesMap.begin(); meshAndInstancesIt != m_MeshAndInstancesMap.end(); meshAndInstancesIt++)
			{
				uint32 instanceCount = meshAndInstancesIt->second.ASInstances.GetSize();

				PendingBufferUpdate copyToCompleteInstanceBuffer = {};
				copyToCompleteInstanceBuffer.pSrcBuffer		= meshAndInstancesIt->second.pASInstanceBuffer;
				copyToCompleteInstanceBuffer.SrcOffset		= 0;
				copyToCompleteInstanceBuffer.DstOffset		= newInstanceCount * sizeof(AccelerationStructureInstance);
				copyToCompleteInstanceBuffer.SizeInBytes	= instanceCount * sizeof(AccelerationStructureInstance);
				m_CompleteInstanceBufferPendingCopies.PushBack(copyToCompleteInstanceBuffer);

				newInstanceCount += instanceCount;
			}

			if (newInstanceCount == 0)
				return;

			uint32 requiredCompleteInstancesBufferSize = newInstanceCount * sizeof(AccelerationStructureInstance);

			if (m_pCompleteInstanceBuffer == nullptr || m_pCompleteInstanceBuffer->GetDesc().SizeInBytes < requiredCompleteInstancesBufferSize)
			{
				if (m_pCompleteInstanceBuffer != nullptr) m_ResourcesToRemove[m_ModFrameIndex].PushBack(m_pCompleteInstanceBuffer);

				BufferDesc bufferDesc = {};
				bufferDesc.DebugName	= "Complete Instance Buffer";
				bufferDesc.MemoryType	= EMemoryType::MEMORY_TYPE_GPU;
				bufferDesc.Flags		= FBufferFlag::BUFFER_FLAG_COPY_DST | FBufferFlag::BUFFER_FLAG_RAY_TRACING;
				bufferDesc.SizeInBytes	= requiredCompleteInstancesBufferSize;

				m_pCompleteInstanceBuffer = RenderAPI::GetDevice()->CreateBuffer(&bufferDesc);
			}

			for (const PendingBufferUpdate& pendingUpdate : m_CompleteInstanceBufferPendingCopies)
			{
				pCommandList->CopyBuffer(pendingUpdate.pSrcBuffer, pendingUpdate.SrcOffset, m_pCompleteInstanceBuffer, pendingUpdate.DstOffset, pendingUpdate.SizeInBytes);
			}

			if (m_MeshAndInstancesMap.empty())
				return;

			bool update = true;

			//Recreate TLAS completely if oldInstanceCount != newInstanceCount
			if (m_MaxInstances < newInstanceCount)
			{
				if (m_pTLAS != nullptr) m_ResourcesToRemove[m_ModFrameIndex].PushBack(m_pTLAS);

				m_MaxInstances = newInstanceCount;

				AccelerationStructureDesc createTLASDesc = {};
				createTLASDesc.DebugName		= "TLAS";
				createTLASDesc.Type				= EAccelerationStructureType::ACCELERATION_STRUCTURE_TYPE_TOP;
				createTLASDesc.Flags			= FAccelerationStructureFlag::ACCELERATION_STRUCTURE_FLAG_ALLOW_UPDATE;
				createTLASDesc.InstanceCount	= m_MaxInstances;

				m_pTLAS = RenderAPI::GetDevice()->CreateAccelerationStructure(&createTLASDesc);

				update = false;

				m_TLASResourceDirty = true;
			}

			if (m_pTLAS != nullptr)
			{
				BuildTopLevelAccelerationStructureDesc buildTLASDesc = {};
				buildTLASDesc.pAccelerationStructure	= m_pTLAS;
				buildTLASDesc.Flags						= FAccelerationStructureFlag::ACCELERATION_STRUCTURE_FLAG_ALLOW_UPDATE;
				buildTLASDesc.Update					= update;
				buildTLASDesc.pInstanceBuffer			= m_pCompleteInstanceBuffer;
				buildTLASDesc.InstanceCount				= newInstanceCount;

				pCommandList->BuildTopLevelAccelerationStructure(&buildTLASDesc);
			}
		}
	}

	void RenderSystem::UpdatePointLightTextureResource()
	{
		uint32 pointLightCount = m_PointLights.GetSize();
		if (pointLightCount == m_CubeTextures.GetSize())
			return;

		bool needUpdate = m_RemoveTexturesOnDeletion;

		constexpr uint32 CUBE_FACE_COUNT = 6;
		if (pointLightCount > m_CubeTextures.GetSize())
		{
			GraphicsDevice* pGraphicsDevice = RenderAPI::GetDevice();
			uint32 diff = pointLightCount - m_CubeTextures.GetSize();

			// TODO: Create inteface for changing resolution
			const uint32 width = 512; 
			const uint32 height = 512;

			uint32 prevSubImageCount = m_CubeSubImageTextureViews.GetSize();
			m_CubeSubImageTextureViews.Resize(prevSubImageCount + CUBE_FACE_COUNT * diff);

			for (uint32 c = 0; c < diff; c++)
			{
				// Create cube texture
				TextureDesc cubeTexDesc = {};
				cubeTexDesc.DebugName = "PointLight Texture Cube " + std::to_string(c);
				cubeTexDesc.MemoryType = EMemoryType::MEMORY_TYPE_GPU;
				cubeTexDesc.Format = EFormat::FORMAT_D24_UNORM_S8_UINT;
				cubeTexDesc.Type = ETextureType::TEXTURE_TYPE_2D;
				cubeTexDesc.Flags = FTextureFlag::TEXTURE_FLAG_DEPTH_STENCIL | FTextureFlag::TEXTURE_FLAG_SHADER_RESOURCE | FTextureFlag::TEXTURE_FLAG_CUBE_COMPATIBLE;
				cubeTexDesc.Width = width;
				cubeTexDesc.Height = height;
				cubeTexDesc.Depth = 1U;
				cubeTexDesc.ArrayCount = 6;
				cubeTexDesc.Miplevels = 1;
				cubeTexDesc.SampleCount = 1;

				Texture* pCubeTexture = pGraphicsDevice->CreateTexture(&cubeTexDesc);
				m_CubeTextures.PushBack(pCubeTexture);

				// Create cube texture view
				TextureViewDesc cubeTexViewDesc = {};
				cubeTexViewDesc.DebugName = "PointLight Texture Cube View " + std::to_string(c);
				cubeTexViewDesc.pTexture = pCubeTexture;
				cubeTexViewDesc.Flags = FTextureViewFlag::TEXTURE_VIEW_FLAG_DEPTH_STENCIL | FTextureViewFlag::TEXTURE_VIEW_FLAG_SHADER_RESOURCE;
				cubeTexViewDesc.Format = cubeTexDesc.Format;
				cubeTexViewDesc.Type = ETextureViewType::TEXTURE_VIEW_TYPE_CUBE;
				cubeTexViewDesc.MiplevelCount = 1;
				cubeTexViewDesc.ArrayCount = 6;
				cubeTexViewDesc.Miplevel = 0U;
				cubeTexViewDesc.ArrayIndex = 0U;

				m_CubeTextureViews.PushBack(pGraphicsDevice->CreateTextureView(&cubeTexViewDesc)); // Used for reading from CubeTexture

				// Create per face texture views
				TextureViewDesc subImageTextureViewDesc = {};
				subImageTextureViewDesc.pTexture = pCubeTexture;
				subImageTextureViewDesc.Flags = FTextureViewFlag::TEXTURE_VIEW_FLAG_DEPTH_STENCIL;
				subImageTextureViewDesc.Format = cubeTexDesc.Format;
				subImageTextureViewDesc.Type = ETextureViewType::TEXTURE_VIEW_TYPE_2D;
				subImageTextureViewDesc.Miplevel = cubeTexViewDesc.Miplevel;
				subImageTextureViewDesc.MiplevelCount = cubeTexViewDesc.MiplevelCount;
				subImageTextureViewDesc.ArrayCount = 1;

				TextureView** ppSubImageView = &m_CubeSubImageTextureViews[prevSubImageCount + (CUBE_FACE_COUNT) * c];
				for (uint32 si = 0; si < CUBE_FACE_COUNT; si++)
				{
					subImageTextureViewDesc.DebugName = "PointLight Sub Image Texture View " + std::to_string(si);
					subImageTextureViewDesc.ArrayIndex = si;

					(*ppSubImageView) = pGraphicsDevice->CreateTextureView(&subImageTextureViewDesc); // Used for writing to CubeTexture
					ppSubImageView++;
				}

				needUpdate = true;
			}
		}
		else if (pointLightCount < m_CubeTextures.GetSize())
		{
			if (m_RemoveTexturesOnDeletion)
			{
				uint32 diff =  m_CubeTextures.GetSize() - pointLightCount;

				TArray<DeviceChild*>& resourcesToRemove = m_ResourcesToRemove[m_ModFrameIndex];

				// Remove Cube Texture Context for removed pointlights
				for (uint32 r = 0; r < diff; r++)
				{
					resourcesToRemove.PushBack(m_CubeTextures.GetBack());
					m_CubeTextures.PopBack();

					resourcesToRemove.PushBack(m_CubeTextureViews.GetBack());
					m_CubeTextureViews.PopBack();

					for (uint32 f = 0; f < CUBE_FACE_COUNT && !m_CubeSubImageTextureViews.IsEmpty(); f++)
					{
						resourcesToRemove.PushBack(m_CubeSubImageTextureViews.GetBack());
						m_CubeSubImageTextureViews.PopBack();
					}
				}
			}
		}

		/*
			If textures are not removed on pointlight deletion(m_RemoveTexturesOnDeletion == false), updates are only needed when new point light textures are added
		*/
		if (needUpdate)
		{
			uint32 texturesExisting = m_CubeTextures.GetSize();
			TArray<Sampler*> nearestSamplers(texturesExisting, Sampler::GetNearestSampler());
			ResourceUpdateDesc resourceUpdateDesc = {};
			resourceUpdateDesc.ResourceName = SCENE_POINT_SHADOWMAPS;
			resourceUpdateDesc.ExternalTextureUpdate.ppTextures							= m_CubeTextures.GetData();
			resourceUpdateDesc.ExternalTextureUpdate.ppTextureViews						= m_CubeTextureViews.GetData();
			resourceUpdateDesc.ExternalTextureUpdate.Count								= texturesExisting;
			resourceUpdateDesc.ExternalTextureUpdate.ppPerSubImageTextureViews			= m_CubeSubImageTextureViews.GetData();
			resourceUpdateDesc.ExternalTextureUpdate.PerImageSubImageTextureViewCount	= CUBE_FACE_COUNT;
			resourceUpdateDesc.ExternalTextureUpdate.ppSamplers							= nearestSamplers.GetData();
			m_pRenderGraph->UpdateResource(&resourceUpdateDesc);
		}
	}

	void RenderSystem::UpdateLightsBuffer(CommandList* pCommandList)
	{
		// Light Buffer Initilization
		if (m_LightsResourceDirty)
		{
			// Resource only needs to be updated if new buffers are allocated
			m_LightsResourceDirty = false;

			size_t pointLightCount			= m_PointLights.GetSize();
			size_t dirLightBufferSize		= sizeof(LightBuffer);
			size_t pointLightsBufferSize	= sizeof(PointLight) * pointLightCount;
			size_t lightBufferSize			= dirLightBufferSize + pointLightsBufferSize;

			// Set point light count
			m_LightBufferData.PointLightCount = float32(pointLightCount);

			Buffer* pCurrentStagingBuffer = m_ppLightsStagingBuffer[m_ModFrameIndex];

			if (pCurrentStagingBuffer == nullptr || pCurrentStagingBuffer->GetDesc().SizeInBytes < lightBufferSize)
			{
				if (pCurrentStagingBuffer != nullptr) m_ResourcesToRemove[m_ModFrameIndex].PushBack(pCurrentStagingBuffer);

				BufferDesc lightCopyBufferDesc = {};
				lightCopyBufferDesc.DebugName		= "Lights Copy Buffer";
				lightCopyBufferDesc.MemoryType		= EMemoryType::MEMORY_TYPE_CPU_VISIBLE;
				lightCopyBufferDesc.Flags			= FBufferFlag::BUFFER_FLAG_COPY_SRC;
				lightCopyBufferDesc.SizeInBytes		= lightBufferSize;

				pCurrentStagingBuffer = RenderAPI::GetDevice()->CreateBuffer(&lightCopyBufferDesc);
				m_ppLightsStagingBuffer[m_ModFrameIndex] = pCurrentStagingBuffer;
			}

			void* pMapped = pCurrentStagingBuffer->Map();
			memcpy(pMapped, &m_LightBufferData, dirLightBufferSize);
			if (pointLightsBufferSize > 0) memcpy((uint8*)pMapped + dirLightBufferSize, m_PointLights.GetData(), pointLightsBufferSize);
			pCurrentStagingBuffer->Unmap();

			if (m_pLightsBuffer == nullptr || m_pLightsBuffer->GetDesc().SizeInBytes < lightBufferSize)
			{
				if (m_pLightsBuffer != nullptr) m_ResourcesToRemove[m_ModFrameIndex].PushBack(m_pLightsBuffer);

				BufferDesc lightBufferDesc = {};
				lightBufferDesc.DebugName		= "Lights Buffer";
				lightBufferDesc.MemoryType		= EMemoryType::MEMORY_TYPE_GPU;
				lightBufferDesc.Flags			= FBufferFlag::BUFFER_FLAG_UNORDERED_ACCESS_BUFFER | FBufferFlag::BUFFER_FLAG_COPY_DST;
				lightBufferDesc.SizeInBytes		= lightBufferSize;

				m_pLightsBuffer = RenderAPI::GetDevice()->CreateBuffer(&lightBufferDesc);
				m_LightsResourceDirty = true;

			}

			pCommandList->CopyBuffer(pCurrentStagingBuffer, 0, m_pLightsBuffer, 0, lightBufferSize);
		}
	}

	void RenderSystem::UpdateRenderGraph()
	{
		//Should we check for Draw Args to be removed here?

		if (!m_DirtyDrawArgs.empty())
		{
			for (uint32 drawArgMask : m_DirtyDrawArgs)
			{
				TArray<DrawArg> drawArgs;
				CreateDrawArgs(drawArgs, drawArgMask);

				//Create Resource Update for RenderGraph
				ResourceUpdateDesc resourceUpdateDesc					= {};
				resourceUpdateDesc.ResourceName							= SCENE_DRAW_ARGS;
				resourceUpdateDesc.ExternalDrawArgsUpdate.DrawArgsMask	= drawArgMask;
				resourceUpdateDesc.ExternalDrawArgsUpdate.pDrawArgs		= drawArgs.GetData();
				resourceUpdateDesc.ExternalDrawArgsUpdate.Count			= drawArgs.GetSize();

				m_pRenderGraph->UpdateResource(&resourceUpdateDesc);
			}

			m_DirtyDrawArgs.clear();
		}

		if (m_RenderGraphSBTRecordsDirty)
		{
			if (!m_SBTRecords.IsEmpty())
			{
				m_pRenderGraph->UpdateGlobalSBT(m_SBTRecords);
			}

			m_RenderGraphSBTRecordsDirty = false;
		}

		if (m_PerFrameResourceDirty)
		{
			ResourceUpdateDesc resourceUpdateDesc				= {};
			resourceUpdateDesc.ResourceName						= PER_FRAME_BUFFER;
			resourceUpdateDesc.ExternalBufferUpdate.ppBuffer	= &m_pPerFrameBuffer;
			resourceUpdateDesc.ExternalBufferUpdate.Count		= 1;

			m_pRenderGraph->UpdateResource(&resourceUpdateDesc);

			m_PerFrameResourceDirty = false;
		}

		// Trigger LightRenderer
		if (!m_PointLightTextureUpdateQueue.IsEmpty())
		{
			m_pLightRenderer->PrepareTextureUpdates(m_PointLightTextureUpdateQueue);
			m_PointLightTextureUpdateQueue.Clear();
			m_pRenderGraph->TriggerRenderStage("RENDER_STAGE_LIGHT");
		}

		if (m_LightsResourceDirty || m_PointLightDirty)
		{
			ResourceUpdateDesc resourceUpdateDesc = {};
			resourceUpdateDesc.ResourceName						= SCENE_LIGHTS_BUFFER;
			resourceUpdateDesc.ExternalBufferUpdate.ppBuffer	= &m_pLightsBuffer;
			resourceUpdateDesc.ExternalBufferUpdate.Count		= 1;
			m_pRenderGraph->UpdateResource(&resourceUpdateDesc);

			if (m_PointLightDirty)
			{
				UpdatePointLightTextureResource();
				m_PointLightDirty = false;
			}

			m_LightsResourceDirty = false;
		}

		// Update Particle Resources
		{
			m_ParticleManager.UpdateResources(m_pRenderGraph);
		}

		if (m_MaterialsResourceDirty)
		{
			ResourceUpdateDesc resourceUpdateDesc				= {};
			resourceUpdateDesc.ResourceName						= SCENE_MAT_PARAM_BUFFER;
			resourceUpdateDesc.ExternalBufferUpdate.ppBuffer	= &m_pMaterialParametersBuffer;
			resourceUpdateDesc.ExternalBufferUpdate.Count		= 1;

			m_pRenderGraph->UpdateResource(&resourceUpdateDesc);

			TArray<Sampler*> linearSamplers(m_AlbedoMaps.GetSize(), Sampler::GetLinearSampler());

			ResourceUpdateDesc albedoMapsUpdateDesc = {};
			albedoMapsUpdateDesc.ResourceName							= SCENE_ALBEDO_MAPS;
			albedoMapsUpdateDesc.ExternalTextureUpdate.ppTextures		= m_AlbedoMaps.GetData();
			albedoMapsUpdateDesc.ExternalTextureUpdate.ppTextureViews	= m_AlbedoMapViews.GetData();
			albedoMapsUpdateDesc.ExternalTextureUpdate.ppSamplers		= linearSamplers.GetData();
			albedoMapsUpdateDesc.ExternalTextureUpdate.Count			= m_AlbedoMaps.GetSize();

			ResourceUpdateDesc normalMapsUpdateDesc = {};
			normalMapsUpdateDesc.ResourceName							= SCENE_NORMAL_MAPS;
			normalMapsUpdateDesc.ExternalTextureUpdate.ppTextures		= m_NormalMaps.GetData();
			normalMapsUpdateDesc.ExternalTextureUpdate.ppTextureViews	= m_NormalMapViews.GetData();
			normalMapsUpdateDesc.ExternalTextureUpdate.ppSamplers		= linearSamplers.GetData();
			normalMapsUpdateDesc.ExternalTextureUpdate.Count			= m_NormalMapViews.GetSize();

			ResourceUpdateDesc combinedMaterialMapsUpdateDesc = {};
			combinedMaterialMapsUpdateDesc.ResourceName								= SCENE_COMBINED_MATERIAL_MAPS;
			combinedMaterialMapsUpdateDesc.ExternalTextureUpdate.ppTextures			= m_CombinedMaterialMaps.GetData();
			combinedMaterialMapsUpdateDesc.ExternalTextureUpdate.ppTextureViews		= m_CombinedMaterialMapViews.GetData();
			combinedMaterialMapsUpdateDesc.ExternalTextureUpdate.ppSamplers			= linearSamplers.GetData();
			combinedMaterialMapsUpdateDesc.ExternalTextureUpdate.Count				= m_CombinedMaterialMaps.GetSize();

			m_pRenderGraph->UpdateResource(&albedoMapsUpdateDesc);
			m_pRenderGraph->UpdateResource(&normalMapsUpdateDesc);
			m_pRenderGraph->UpdateResource(&combinedMaterialMapsUpdateDesc);

			m_MaterialsResourceDirty = false;
		}

		if (m_RayTracingEnabled)
		{
			if (m_TLASResourceDirty)
			{
				//Create Resource Update for RenderGraph
				ResourceUpdateDesc resourceUpdateDesc					= {};
				resourceUpdateDesc.ResourceName							= SCENE_TLAS;
				resourceUpdateDesc.ExternalAccelerationStructure.pTLAS	= m_pTLAS;

				m_pRenderGraph->UpdateResource(&resourceUpdateDesc);

				m_TLASResourceDirty = false;
			}
		}
	}
}<|MERGE_RESOLUTION|>--- conflicted
+++ resolved
@@ -238,13 +238,8 @@
 
 			// Particle Renderer & Manager
 			{
-<<<<<<< HEAD
 				constexpr uint32 MAX_PARTICLE_COUNT = 10000U;
 				m_ParticleManager.Init(MAX_PARTICLE_COUNT);
-=======
-				m_ParticleManager.Init();
-
->>>>>>> 76cc866c
 				m_pParticleRenderer = DBG_NEW ParticleRenderer();
 				m_pParticleRenderer->Init();
 				renderGraphDesc.CustomRenderers.PushBack(m_pLightRenderer);
