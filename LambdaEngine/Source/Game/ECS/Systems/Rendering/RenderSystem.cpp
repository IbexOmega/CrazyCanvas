#include "Game/ECS/Systems/Rendering/RenderSystem.h"

#include "Rendering/Core/API/GraphicsDevice.h"
#include "Rendering/Core/API/CommandAllocator.h"
#include "Rendering/Core/API/CommandQueue.h"
#include "Rendering/Core/API/CommandList.h"
#include "Rendering/Core/API/SwapChain.h"
#include "Rendering/Core/API/Texture.h"
#include "Rendering/Core/API/TextureView.h"
#include "Rendering/Core/API/AccelerationStructure.h"
#include "Rendering/RenderAPI.h"
#include "Rendering/RenderGraph.h"
#include "Rendering/RenderGraphSerializer.h"
#include "Rendering/ImGuiRenderer.h"
#include "Rendering/EntityMaskManager.h"
#include "Rendering/LineRenderer.h"
#include "Rendering/PaintMaskRenderer.h"
#include "Rendering/StagingBufferCache.h"

#include "Application/API/Window.h"
#include "Application/API/CommonApplication.h"

#include "ECS/ECSCore.h"

#include "Game/ECS/Components/Rendering/CameraComponent.h"
#include "Game/ECS/Components/Rendering/PointLightComponent.h"
#include "Game/ECS/Components/Rendering/DirectionalLightComponent.h"
#include "Game/ECS/Components/Rendering/ParticleEmitter.h"
#include "Game/ECS/Components/Rendering/MeshPaintComponent.h"
#include "Game/ECS/Components/Rendering/RayTracedComponent.h"
#include "Game/ECS/Components/Player/PlayerComponent.h"
#include "Game/Multiplayer/MultiplayerUtils.h"

#include "Rendering/ParticleRenderer.h"
#include "Rendering/ParticleUpdater.h"
#include "Rendering/RT/ASBuilder.h"

#include "GUI/Core/GUIApplication.h"
#include "GUI/Core/GUIRenderer.h"

#include "Engine/EngineConfig.h"
#include "Game/Multiplayer/MultiplayerUtils.h"

namespace LambdaEngine
{
	RenderSystem RenderSystem::s_Instance;

	bool RenderSystem::Init()
	{
		GraphicsDeviceFeatureDesc deviceFeatures;
		RenderAPI::GetDevice()->QueryDeviceFeatures(&deviceFeatures);
		m_RayTracingEnabled		= deviceFeatures.RayTracing && EngineConfig::GetBoolProperty(EConfigOption::CONFIG_OPTION_RAY_TRACING);
		m_MeshShadersEnabled	= deviceFeatures.MeshShaders && EngineConfig::GetBoolProperty(EConfigOption::CONFIG_OPTION_MESH_SHADER);

		// Subscribe on Static Entities & Dynamic Entities
		{
			TransformGroup transformGroup;
			transformGroup.Position.Permissions	= R;
			transformGroup.Scale.Permissions	= R;
			transformGroup.Rotation.Permissions	= R;

			SystemRegistration systemReg = {};
			systemReg.Phase = LAST_PHASE;
			systemReg.SubscriberRegistration.EntitySubscriptionRegistrations =
			{
				{
					.pSubscriber = &m_StaticMeshEntities,
					.ComponentAccesses =
					{
						{ R, MeshComponent::Type() }
					},
					.ComponentGroups =
					{
						&transformGroup
					},
					.ExcludedComponentTypes =
					{
						PlayerBaseComponent::Type(),
						AnimationComponent::Type(),
						AnimationAttachedComponent::Type(),
					},
					.OnEntityAdded = std::bind_front(&RenderSystem::OnStaticMeshEntityAdded, this),
					.OnEntityRemoval = std::bind_front(&RenderSystem::RemoveRenderableEntity, this)
				},
				{
					.pSubscriber = &m_AnimatedEntities,
					.ComponentAccesses =
					{
						{ R, AnimationComponent::Type() },
						{ R, MeshComponent::Type() }
					},
					.ComponentGroups =
					{
						&transformGroup
					},
					.ExcludedComponentTypes =
					{
						PlayerBaseComponent::Type(),
						AnimationAttachedComponent::Type(),
					},
					.OnEntityAdded = std::bind_front(&RenderSystem::OnAnimatedEntityAdded, this),
					.OnEntityRemoval = std::bind_front(&RenderSystem::RemoveRenderableEntity, this)
				},
				{
<<<<<<< HEAD
					.pSubscriber = &m_PlayerEntities,
=======
					.pSubscriber = &m_AnimationAttachedEntities,
					.ComponentAccesses =
					{
						{ R, AnimationAttachedComponent::Type() },
						{ R, MeshComponent::Type() }
					},
					.ComponentGroups =
					{
						&transformGroup
					},
					.ExcludedComponentTypes =
					{
						PlayerBaseComponent::Type(),
					},
					.OnEntityAdded = std::bind_front(&RenderSystem::OnAnimationAttachedEntityAdded, this),
					.OnEntityRemoval = std::bind_front(&RenderSystem::RemoveRenderableEntity, this)
				},
				{
					.pSubscriber = &m_LocalPlayerEntities,
>>>>>>> 8c65cb6a
					.ComponentAccesses =
					{
						{ NDA, PlayerBaseComponent::Type() },
						{ R, MeshComponent::Type() }
					},
					.ComponentGroups =
					{
						&transformGroup
					},
					.OnEntityAdded = std::bind_front(&RenderSystem::OnPlayerEntityAdded, this),
					.OnEntityRemoval = std::bind_front(&RenderSystem::RemoveRenderableEntity, this)
				},
				{
					.pSubscriber = &m_DirectionalLightEntities,
					.ComponentAccesses =
					{
						{ R, DirectionalLightComponent::Type() },
						{ R, PositionComponent::Type() },
						{ R, RotationComponent::Type() }
					},
					.OnEntityAdded = std::bind_front(&RenderSystem::OnDirectionalEntityAdded, this),
					.OnEntityRemoval = std::bind_front(&RenderSystem::OnDirectionalEntityRemoved, this)
				},
				{
					.pSubscriber = &m_PointLightEntities,
					.ComponentAccesses =
					{
						{ R, PointLightComponent::Type() },
						{ R, PositionComponent::Type() }
					},
					.OnEntityAdded = std::bind_front(&RenderSystem::OnPointLightEntityAdded, this),
					.OnEntityRemoval = std::bind_front(&RenderSystem::OnPointLightEntityRemoved, this)
				},
				{
					.pSubscriber = &m_CameraEntities,
					.ComponentAccesses =
					{
						{ R, ViewProjectionMatricesComponent::Type() },
						{ R, CameraComponent::Type() }
					},
					.ComponentGroups =
					{
						&transformGroup
					}
				},
				{
					.pSubscriber = &m_ParticleEmitters,
					.ComponentAccesses =
					{
						{ RW, ParticleEmitterComponent::Type() },
						{ RW, PositionComponent::Type() },
						{ RW, RotationComponent::Type() }
					},
					.OnEntityRemoval = std::bind(&RenderSystem::OnEmitterEntityRemoved, this, std::placeholders::_1)
				}
			};

			systemReg.SubscriberRegistration.AdditionalAccesses =
			{
				{ R, MeshPaintComponent::Type() }
			};

			RegisterSystem(TYPE_NAME(RenderSystem), systemReg);
		}

		Window* pActiveWindow = CommonApplication::Get()->GetActiveWindow().Get();
		//Create Swapchain
		{
			SwapChainDesc swapChainDesc = {};
			swapChainDesc.DebugName		= "Renderer Swap Chain";
			swapChainDesc.pWindow		= pActiveWindow;
			swapChainDesc.pQueue		= RenderAPI::GetGraphicsQueue();
			swapChainDesc.Format		= EFormat::FORMAT_B8G8R8A8_UNORM;
			swapChainDesc.Width			= pActiveWindow->GetWidth();
			swapChainDesc.Height		= pActiveWindow->GetHeight();
			swapChainDesc.BufferCount	= BACK_BUFFER_COUNT;
			swapChainDesc.SampleCount	= 1;
			swapChainDesc.VerticalSync	= false;

			m_SwapChain = RenderAPI::GetDevice()->CreateSwapChain(&swapChainDesc);
			if (!m_SwapChain)
			{
				LOG_ERROR("[Renderer]: SwapChain is nullptr after initializaiton");
				return false;
			}

			m_ppBackBuffers = DBG_NEW Texture * [BACK_BUFFER_COUNT];
			m_ppBackBufferViews = DBG_NEW TextureView * [BACK_BUFFER_COUNT];

			m_FrameIndex++;
			m_ModFrameIndex = m_FrameIndex % uint64(BACK_BUFFER_COUNT);
		}

		// Per Frame Buffer
		{
			for (uint32 b = 0; b < BACK_BUFFER_COUNT; b++)
			{
				BufferDesc perFrameCopyBufferDesc = {};
				perFrameCopyBufferDesc.DebugName		= "Scene Per Frame Staging Buffer " + std::to_string(b);
				perFrameCopyBufferDesc.MemoryType		= EMemoryType::MEMORY_TYPE_CPU_VISIBLE;
				perFrameCopyBufferDesc.Flags			= FBufferFlag::BUFFER_FLAG_COPY_SRC;
				perFrameCopyBufferDesc.SizeInBytes		= sizeof(PerFrameBuffer);

				m_ppPerFrameStagingBuffers[b] = RenderAPI::GetDevice()->CreateBuffer(&perFrameCopyBufferDesc);
			}

			BufferDesc perFrameBufferDesc = {};
			perFrameBufferDesc.DebugName			= "Scene Per Frame Buffer";
			perFrameBufferDesc.MemoryType			= EMemoryType::MEMORY_TYPE_GPU;
			perFrameBufferDesc.Flags				= FBufferFlag::BUFFER_FLAG_CONSTANT_BUFFER | FBufferFlag::BUFFER_FLAG_COPY_DST;
			perFrameBufferDesc.SizeInBytes			= sizeof(PerFrameBuffer);

			m_pPerFrameBuffer = RenderAPI::GetDevice()->CreateBuffer(&perFrameBufferDesc);
		} 

		// Create animation resources
		{
			DescriptorHeapDesc descriptorHeap;
			descriptorHeap.DebugName											= "Animation DescriptorHeao";
			descriptorHeap.DescriptorSetCount									= 1024;
			descriptorHeap.DescriptorCount.UnorderedAccessBufferDescriptorCount	= 4;

			m_AnimationDescriptorHeap = RenderAPI::GetDevice()->CreateDescriptorHeap(&descriptorHeap);
			if (!m_AnimationDescriptorHeap)
			{
				return false;
			}

			DescriptorSetLayoutDesc descriptorSetLayoutDesc;
			descriptorSetLayoutDesc.DescriptorSetLayoutFlags = 0;
			descriptorSetLayoutDesc.DescriptorBindings =
			{
				{ EDescriptorType::DESCRIPTOR_TYPE_UNORDERED_ACCESS_BUFFER, 1, 0, FShaderStageFlag::SHADER_STAGE_FLAG_COMPUTE_SHADER },
				{ EDescriptorType::DESCRIPTOR_TYPE_UNORDERED_ACCESS_BUFFER, 1, 1, FShaderStageFlag::SHADER_STAGE_FLAG_COMPUTE_SHADER },
				{ EDescriptorType::DESCRIPTOR_TYPE_UNORDERED_ACCESS_BUFFER, 1, 2, FShaderStageFlag::SHADER_STAGE_FLAG_COMPUTE_SHADER },
				{ EDescriptorType::DESCRIPTOR_TYPE_UNORDERED_ACCESS_BUFFER, 1, 3, FShaderStageFlag::SHADER_STAGE_FLAG_COMPUTE_SHADER }
			};

			PipelineLayoutDesc pipelineLayoutDesc;
			pipelineLayoutDesc.DebugName			= "Skinning pipeline";
			pipelineLayoutDesc.DescriptorSetLayouts	= { descriptorSetLayoutDesc };
			pipelineLayoutDesc.ConstantRanges		=
			{
				{
					FShaderStageFlag::SHADER_STAGE_FLAG_COMPUTE_SHADER,
					4,
					0
				}
			};

			m_SkinningPipelineLayout = RenderAPI::GetDevice()->CreatePipelineLayout(&pipelineLayoutDesc);
			if (!m_SkinningPipelineLayout)
			{
				return false;
			}

			ManagedComputePipelineStateDesc pipelineDesc;
			pipelineDesc.DebugName			= "Skinning pipeline";
			pipelineDesc.PipelineLayout		= m_SkinningPipelineLayout;
			pipelineDesc.Shader.ShaderGUID	= ResourceManager::LoadShaderFromFile("Animation/Skinning.comp", FShaderStageFlag::SHADER_STAGE_FLAG_COMPUTE_SHADER, EShaderLang::SHADER_LANG_GLSL);

			m_SkinningPipelineID = PipelineStateManager::CreateComputePipelineState(&pipelineDesc);
			if (m_SkinningPipelineID == 0)
			{
				return false;
			}

			// Set colors for the teams
			{
				// First is default and should always be 0
				m_PaintMaskColors.PushBack({ 0.0, 0.0, 0.0, 1.0 });

				// Team 1 (default red)
				m_PaintMaskColors.PushBack({ 214.f/255.f, 0.f/255.f, 0.f/255.f, 1.0 });

				// Team 2 (default blue)
				m_PaintMaskColors.PushBack({ 0.f/255.f, 29.f/255.f, 214.f/255.f, 1.0 });

				m_PaintMaskColorsResourceDirty = true;
			}
		}

		return true;
	}

	bool RenderSystem::InitRenderGraphs() 
	{
		Window* pActiveWindow = CommonApplication::Get()->GetActiveWindow().Get();

		//Create RenderGraph
		{
			RenderGraphStructureDesc renderGraphStructure = {};

			String renderGraphName = EngineConfig::GetStringProperty(EConfigOption::CONFIG_OPTION_RENDER_GRAPH_NAME);
			if (renderGraphName != "" && !MultiplayerUtils::IsServer())
			{
				String prefix	= m_RayTracingEnabled ? "RT_" : "";
				String postfix	= m_MeshShadersEnabled ? "_MESH" : "";
				size_t pos = renderGraphName.find_first_of(".lrg");
				if (pos != String::npos)
				{
					renderGraphName.insert(pos, postfix);
				}
				else
				{
					renderGraphName += postfix + ".lrg";
				}

				renderGraphName = prefix + renderGraphName;
			}

			if (!RenderGraphSerializer::LoadAndParse(&renderGraphStructure, renderGraphName, IMGUI_ENABLED, EngineConfig::GetBoolProperty(EConfigOption::CONFIG_OPTION_LINE_RENDERER)))
			{

				LOG_ERROR("[RenderSystem]: Failed to Load RenderGraph, loading Default...");

				renderGraphStructure = {};
				RenderGraphSerializer::LoadAndParse(&renderGraphStructure, "", true, EngineConfig::GetBoolProperty(EConfigOption::CONFIG_OPTION_LINE_RENDERER));
			}

			RenderGraphDesc renderGraphDesc = {};
			renderGraphDesc.Name						= "Default Rendergraph";
			renderGraphDesc.pRenderGraphStructureDesc	= &renderGraphStructure;
			renderGraphDesc.BackBufferCount				= BACK_BUFFER_COUNT;
			renderGraphDesc.BackBufferWidth				= pActiveWindow->GetWidth();
			renderGraphDesc.BackBufferHeight			= pActiveWindow->GetHeight();
			renderGraphDesc.CustomRenderers				= { };

			// Add paint mask renderer to the custom renderers inside the render graph.
			{
				m_pPaintMaskRenderer = DBG_NEW PaintMaskRenderer(RenderAPI::GetDevice(), BACK_BUFFER_COUNT);
				m_pPaintMaskRenderer->Init();

				renderGraphDesc.CustomRenderers.PushBack(m_pPaintMaskRenderer);
			}

			// Light Renderer
			bool isServer = MultiplayerUtils::IsServer();
			if (!isServer)
			{
				m_pLightRenderer = DBG_NEW LightRenderer();
				m_pLightRenderer->Init();

				renderGraphDesc.CustomRenderers.PushBack(m_pLightRenderer);
			}

			// AS Builder
			if (m_RayTracingEnabled)
			{
				m_pASBuilder = DBG_NEW ASBuilder();
				m_pASBuilder->Init();

				renderGraphDesc.CustomRenderers.PushBack(m_pASBuilder);
			}

			// Particle Renderer & Manager
			if (!isServer)
			{
				constexpr uint32 MAX_PARTICLE_COUNT = 20000U;
				m_ParticleManager.Init(MAX_PARTICLE_COUNT, m_pASBuilder);

				m_pParticleRenderer = DBG_NEW ParticleRenderer();
				m_pParticleRenderer->Init();
				renderGraphDesc.CustomRenderers.PushBack(m_pParticleRenderer);

				m_pParticleUpdater = DBG_NEW ParticleUpdater();
				m_pParticleUpdater->Init();
				renderGraphDesc.CustomRenderers.PushBack(m_pParticleUpdater);
			}

			//GUI Renderer
			{
				CustomRenderer* pGUIRenderer = GUIApplication::GetRenderer();
				renderGraphDesc.CustomRenderers.PushBack(pGUIRenderer);
			}

			// Other Custom Renderers constructed in game
			if (!m_GameSpecificCustomRenderers.IsEmpty())
			{
				for (auto* pCustomRenderer : m_GameSpecificCustomRenderers)
				{
					if (pCustomRenderer)
					{
						pCustomRenderer->Init();
						renderGraphDesc.CustomRenderers.PushBack(pCustomRenderer);
					}
				}
			}

			m_pRenderGraph = DBG_NEW RenderGraph(RenderAPI::GetDevice());
			if (!m_pRenderGraph->Init(&renderGraphDesc, m_RequiredDrawArgs))
			{
				LOG_ERROR("[RenderSystem]: Failed to initialize RenderGraph");
				return false;
			}
		}

		//Update RenderGraph with Back Buffer
		{
			for (uint32 v = 0; v < BACK_BUFFER_COUNT; v++)
			{
				m_ppBackBuffers[v] = m_SwapChain->GetBuffer(v);
				m_ppBackBufferViews[v] = m_SwapChain->GetBufferView(v);
			}

			ResourceUpdateDesc resourceUpdateDesc = {};
			resourceUpdateDesc.ResourceName = RENDER_GRAPH_BACK_BUFFER_ATTACHMENT;
			resourceUpdateDesc.ExternalTextureUpdate.ppTextures = m_ppBackBuffers;
			resourceUpdateDesc.ExternalTextureUpdate.ppTextureViews = m_ppBackBufferViews;

			m_pRenderGraph->UpdateResource(&resourceUpdateDesc);
		} 

		UpdateBuffers();
		UpdateRenderGraph();

		return true;
	}

	bool RenderSystem::Release()
	{
		for (auto& meshAndInstancesIt : m_MeshAndInstancesMap)
		{
			m_pRenderGraph->DrawArgDescriptorSetQueueForRelease(meshAndInstancesIt.second.pDrawArgDescriptorSet);
			m_pRenderGraph->DrawArgDescriptorSetQueueForRelease(meshAndInstancesIt.second.pDrawArgDescriptorExtensionsSet);

			SAFERELEASE(meshAndInstancesIt.second.pPrimitiveIndices);
			SAFERELEASE(meshAndInstancesIt.second.pUniqueIndices);
			SAFERELEASE(meshAndInstancesIt.second.pMeshlets);
			SAFERELEASE(meshAndInstancesIt.second.pVertexBuffer);
			SAFERELEASE(meshAndInstancesIt.second.pAnimatedVertexBuffer);
			SAFERELEASE(meshAndInstancesIt.second.pVertexWeightsBuffer);
			SAFERELEASE(meshAndInstancesIt.second.pAnimationDescriptorSet);
			SAFERELEASE(meshAndInstancesIt.second.pBoneMatrixBuffer);
			SAFERELEASE(meshAndInstancesIt.second.pStagingMatrixBuffer);
			SAFERELEASE(meshAndInstancesIt.second.pIndexBuffer);
			SAFERELEASE(meshAndInstancesIt.second.pRasterInstanceBuffer);

			for (uint32 b = 0; b < BACK_BUFFER_COUNT; b++)
			{
				SAFERELEASE(meshAndInstancesIt.second.ppRasterInstanceStagingBuffers[b]);
			}
		}

		SAFEDELETE(m_pLineRenderer);
		SAFEDELETE(m_pPaintMaskRenderer);
		SAFEDELETE(m_pLightRenderer);
		SAFEDELETE(m_pParticleRenderer);
		SAFEDELETE(m_pParticleUpdater);
		SAFEDELETE(m_pASBuilder);

		// Delete Custom Renderers
		for (uint32 c = 0; c < m_GameSpecificCustomRenderers.GetSize(); c++)
		{
			SAFEDELETE(m_GameSpecificCustomRenderers[c]);
		}

		// Remove Pointlight Texture and Texture Views
		for (uint32 c = 0; c < m_CubeTextures.GetSize(); c++)
		{
			SAFERELEASE(m_CubeTextures[c]);
			SAFERELEASE(m_CubeTextureViews[c]);
		}

		for (uint32 f = 0; f < m_CubeSubImageTextureViews.GetSize(); f++)
		{
			SAFERELEASE(m_CubeSubImageTextureViews[f]);
		}

		for (uint32 b = 0; b < BACK_BUFFER_COUNT; b++)
		{
			TArray<DeviceChild*>& resourcesToRemove = m_ResourcesToRemove[b];
			for (DeviceChild* pResource : resourcesToRemove)
			{
				SAFERELEASE(pResource);
			}

			resourcesToRemove.Clear();

			SAFERELEASE(m_ppMaterialParametersStagingBuffers[b]);
			SAFERELEASE(m_ppPerFrameStagingBuffers[b]);
			SAFERELEASE(m_ppLightsStagingBuffer[b]);
			SAFERELEASE(m_ppPaintMaskColorStagingBuffers[b]);
		}

		SAFERELEASE(m_pMaterialParametersBuffer);
		SAFERELEASE(m_pPerFrameBuffer);
		SAFERELEASE(m_pLightsBuffer);
		SAFERELEASE(m_pPaintMaskColorBuffer);

		m_ParticleManager.Release();

		SAFEDELETE(m_pRenderGraph);

		if (m_SwapChain)
		{
			for (uint32 i = 0; i < BACK_BUFFER_COUNT; i++)
			{
				SAFERELEASE(m_ppBackBuffers[i]);
				SAFERELEASE(m_ppBackBufferViews[i]);
			}

			SAFEDELETE_ARRAY(m_ppBackBuffers);
			SAFEDELETE_ARRAY(m_ppBackBufferViews);
			m_SwapChain.Reset();
		}

		m_AnimationDescriptorHeap.Reset();
		m_SkinningPipelineLayout.Reset();
		return true;
	}

	void RenderSystem::Tick(Timestamp deltaTime)
	{
		UNREFERENCED_VARIABLE(deltaTime);

		ECSCore* pECSCore = ECSCore::GetInstance();

		const ComponentArray<PositionComponent>*	pPositionComponents = pECSCore->GetComponentArray<PositionComponent>();
		const ComponentArray<RotationComponent>*	pRotationComponents = pECSCore->GetComponentArray<RotationComponent>();
		const ComponentArray<ScaleComponent>*		pScaleComponents	= pECSCore->GetComponentArray<ScaleComponent>();

		const ComponentArray<PointLightComponent>* pPointLightComponents = pECSCore->GetComponentArray<PointLightComponent>();
		for (Entity entity : m_PointLightEntities.GetIDs())
		{
			const auto& pointLight 	= pPointLightComponents->GetConstData(entity);
			const auto& position 	= pPositionComponents->GetConstData(entity);
			if (pointLight.Dirty || position.Dirty)
			{
				UpdatePointLight(entity, position.Position, pointLight.ColorIntensity, pointLight.NearPlane, pointLight.FarPlane);
			}
		}

		ComponentArray<DirectionalLightComponent>* pDirLightComponents = pECSCore->GetComponentArray<DirectionalLightComponent>();
		for (Entity entity : m_DirectionalLightEntities.GetIDs())
		{
			const auto& dirLight = pDirLightComponents->GetConstData(entity);
			const auto& position = pPositionComponents->GetConstData(entity);
			const auto& rotation = pRotationComponents->GetConstData(entity);
			if (dirLight.Dirty || rotation.Dirty || position.Dirty)
			{
				UpdateDirectionalLight(
					dirLight.ColorIntensity,
					position.Position,
					rotation.Quaternion,
					dirLight.FrustumWidth,
					dirLight.FrustumHeight,
					dirLight.FrustumZNear,
					dirLight.FrustumZFar
				);
			}
		}

		const ComponentArray<CameraComponent>*					pCameraComponents 	= pECSCore->GetComponentArray<CameraComponent>();
		const ComponentArray<ViewProjectionMatricesComponent>* 	pViewProjComponents	= pECSCore->GetComponentArray<ViewProjectionMatricesComponent>();
		for (Entity entity : m_CameraEntities.GetIDs())
		{
			const auto& cameraComp = pCameraComponents->GetConstData(entity);
			if (cameraComp.IsActive)
			{
				const auto& positionComp = pPositionComponents->GetConstData(entity);
				const auto& rotationComp = pRotationComponents->GetConstData(entity);
				const auto& viewProjComp = pViewProjComponents->GetConstData(entity);
				UpdateCamera(positionComp.Position, rotationComp.Quaternion, cameraComp, viewProjComp);
			}
		}

		ComponentArray<MeshComponent>*				pMeshComponents					= pECSCore->GetComponentArray<MeshComponent>();
		ComponentArray<AnimationComponent>*			pAnimationComponents			= pECSCore->GetComponentArray<AnimationComponent>();
		ComponentArray<AnimationAttachedComponent>*	pAnimationAttachedComponents	= pECSCore->GetComponentArray<AnimationAttachedComponent>();
		{
			for (Entity entity : m_PlayerEntities)
			{
				MeshComponent&		meshComp		= pMeshComponents->GetData(entity);
				const auto&			positionComp	= pPositionComponents->GetConstData(entity);
				const auto&			rotationComp	= pRotationComponents->GetConstData(entity);
				const auto&			scaleComp		= pScaleComponents->GetConstData(entity);

				AnimationComponent animationComp;
				if (pAnimationComponents->GetIf(entity, animationComp))
				{
					UpdateAnimation(entity, meshComp, animationComp);
				}

				UpdateTransform(entity, positionComp, rotationComp, scaleComp, glm::bvec3(false, true, false));
			}

			for (Entity entity : m_AnimatedEntities)
			{
				MeshComponent&		meshComp		= pMeshComponents->GetData(entity);
				AnimationComponent&	animationComp	= pAnimationComponents->GetData(entity);
				const auto&			positionComp	= pPositionComponents->GetConstData(entity);
				const auto&			rotationComp	= pRotationComponents->GetConstData(entity);
				const auto&			scaleComp		= pScaleComponents->GetConstData(entity);

				UpdateAnimation(entity, meshComp, animationComp);
				UpdateTransform(entity, positionComp, rotationComp, scaleComp, glm::bvec3(true));
			}

			for (Entity entity : m_AnimationAttachedEntities)
			{
				const auto&	animationAttachedComponent	= pAnimationAttachedComponents->GetConstData(entity);
				const auto&	positionComp				= pPositionComponents->GetConstData(entity);
				const auto&	rotationComp				= pRotationComponents->GetConstData(entity);
				const auto&	scaleComp					= pScaleComponents->GetConstData(entity);

				UpdateTransform(entity, animationAttachedComponent.Transform, positionComp, rotationComp, scaleComp, glm::bvec3(false, true, false));
			}
		}

		for (Entity entity : m_StaticMeshEntities)
		{
			const auto& positionComp	= pPositionComponents->GetConstData(entity);
			const auto& rotationComp	= pRotationComponents->GetConstData(entity);
			const auto& scaleComp		= pScaleComponents->GetConstData(entity);

			UpdateTransform(entity, positionComp, rotationComp, scaleComp, glm::bvec3(true));
		}

		ComponentArray<ParticleEmitterComponent>* pEmitterComponents = pECSCore->GetComponentArray<ParticleEmitterComponent>();
		for (Entity entity : m_ParticleEmitters)
		{
			const auto& positionComp = pPositionComponents->GetConstData(entity);
			const auto& rotationComp = pRotationComponents->GetConstData(entity);
			const auto& emitterComp = pEmitterComponents->GetConstData(entity);

			if (positionComp.Dirty || rotationComp.Dirty || emitterComp.Dirty)
				UpdateParticleEmitter(entity, positionComp, rotationComp, emitterComp);

			// If onetime emitter we want to reset active
			if (emitterComp.OneTime && emitterComp.Active)
			{
				auto& emitterCompNonConst = pEmitterComponents->GetData(entity);
				emitterCompNonConst.Active = false;
			}
		}

		// Tick Particle Manager
		if (m_ParticleManager.IsInitilized())
		{
			m_ParticleManager.Tick(deltaTime, m_ModFrameIndex);

			// Particle Updates
			uint32 particleCount = m_ParticleManager.GetParticleCount();
			uint32 activeEmitterCount = m_ParticleManager.GetActiveEmitterCount();
			m_pParticleRenderer->SetCurrentParticleCount(particleCount, activeEmitterCount);
			m_pParticleUpdater->SetCurrentParticleCount(particleCount, activeEmitterCount);
		}
	}

	bool RenderSystem::Render(Timestamp delta)
	{
		m_BackBufferIndex = uint32(m_SwapChain->GetCurrentBackBufferIndex());

		m_FrameIndex++;
		m_ModFrameIndex = m_FrameIndex % uint64(BACK_BUFFER_COUNT);

		StagingBufferCache::Tick();
		CleanBuffers();

		UpdateBuffers();
		UpdateRenderGraph();

		m_pRenderGraph->Update(delta, (uint32)m_ModFrameIndex, m_BackBufferIndex);

		m_pRenderGraph->Render(m_ModFrameIndex, m_BackBufferIndex);

		m_SwapChain->Present();

		return true;
	}

	void RenderSystem::SetRenderGraph(const String& name, RenderGraphStructureDesc* pRenderGraphStructureDesc)
	{
		Window* pActiveWindow = CommonApplication::Get()->GetActiveWindow().Get();

		RenderGraphDesc renderGraphDesc = {};
		renderGraphDesc.Name						= name;
		renderGraphDesc.pRenderGraphStructureDesc	= pRenderGraphStructureDesc;
		renderGraphDesc.BackBufferCount				= BACK_BUFFER_COUNT;
		renderGraphDesc.BackBufferWidth				= pActiveWindow->GetWidth();
		renderGraphDesc.BackBufferHeight			= pActiveWindow->GetHeight();

		if (EngineConfig::GetBoolProperty(EConfigOption::CONFIG_OPTION_LINE_RENDERER))
		{
			m_pLineRenderer = DBG_NEW LineRenderer(RenderAPI::GetDevice(), MEGA_BYTE(1), BACK_BUFFER_COUNT);
			m_pLineRenderer->Init();

			renderGraphDesc.CustomRenderers.PushBack(m_pLineRenderer);
		}

		// Light Renderer
		if (m_RayTracingEnabled)
		{
			renderGraphDesc.CustomRenderers.PushBack(m_pLightRenderer);
		}

		// Particles
		if (m_RayTracingEnabled)
		{
			renderGraphDesc.CustomRenderers.PushBack(m_pParticleRenderer);
			renderGraphDesc.CustomRenderers.PushBack(m_pParticleUpdater);
		}

		// AS Builder
		if (m_RayTracingEnabled)
		{
			renderGraphDesc.CustomRenderers.PushBack(m_pASBuilder);
		}

		// GUI Renderer
		{
			CustomRenderer* pGUIRenderer = GUIApplication::GetRenderer();
			renderGraphDesc.CustomRenderers.PushBack(pGUIRenderer);
		}

		// Paint Mask Renderer
		{
			m_pPaintMaskRenderer = DBG_NEW PaintMaskRenderer(RenderAPI::GetDevice(), BACK_BUFFER_COUNT);
			m_pPaintMaskRenderer->Init();

			renderGraphDesc.CustomRenderers.PushBack(m_pPaintMaskRenderer);
		}

		m_RequiredDrawArgs.clear();
		if (!m_pRenderGraph->Recreate(&renderGraphDesc, m_RequiredDrawArgs))
		{
			LOG_ERROR("[Renderer]: Failed to set new RenderGraph %s", name.c_str());
		}

		m_DirtyDrawArgs						= m_RequiredDrawArgs;
		m_PerFrameResourceDirty				= true;
		m_MaterialsResourceDirty			= true;
		m_MaterialsPropertiesBufferDirty	= true;
		m_LightsBufferDirty					= true;
		m_PointLightsDirty					= true;

		UpdateRenderGraph();
	}

	void RenderSystem::AddCustomRenderer(CustomRenderer* pCustomRenderer)
	{
		if (!pCustomRenderer)
		{
			LOG_WARNING("[RenderSystem]: AddCustomRenderer failed - CustomRenderer not constructed");
			return;
		}
		m_GameSpecificCustomRenderers.PushBack(pCustomRenderer);
	}

	void RenderSystem::SetRenderStageSleeping(const String& renderStageName, bool sleeping)
	{
		if (m_pRenderGraph != nullptr)
		{
			m_pRenderGraph->SetRenderStageSleeping(renderStageName, sleeping);
		}
		else
		{
			LOG_WARNING("[RenderSystem]: SetRenderStageSleeping failed - Rendergraph not initilised");
		}

	}

	glm::mat4 RenderSystem::CreateEntityTransform(Entity entity, const glm::bvec3& rotationalAxes)
	{
		const ECSCore* pECSCore	= ECSCore::GetInstance();
		const PositionComponent& positionComp	= pECSCore->GetConstComponent<PositionComponent>(entity);
		const RotationComponent& rotationComp	= pECSCore->GetConstComponent<RotationComponent>(entity);
		const ScaleComponent& scaleComp			= pECSCore->GetConstComponent<ScaleComponent>(entity);

		return CreateEntityTransform(positionComp, rotationComp, scaleComp, rotationalAxes);
	}

	glm::mat4 RenderSystem::CreateEntityTransform(const PositionComponent& positionComp, const RotationComponent& rotationComp, const ScaleComponent& scaleComp, const glm::bvec3& rotationalAxes)
	{
		glm::mat4 transform	= glm::translate(glm::identity<glm::mat4>(), positionComp.Position);

		if (rotationalAxes.x && rotationalAxes.y && rotationalAxes.z)
		{
			transform = transform * glm::toMat4(rotationComp.Quaternion);
		}
		else if (rotationalAxes.x || rotationalAxes.y || rotationalAxes.z)
		{
			glm::quat rotation	= rotationComp.Quaternion;
			rotation.x			*= rotationalAxes.x;
			rotation.y			*= rotationalAxes.y;
			rotation.z			*= rotationalAxes.z;
			rotation			= glm::normalize(rotation);
			transform			= transform * glm::toMat4(rotation);
		}

		transform			= glm::scale(transform, scaleComp.Scale);
		return transform;
	}

	void RenderSystem::OnStaticMeshEntityAdded(Entity entity)
	{
		ECSCore* pECSCore = ECSCore::GetInstance();
		auto& meshComp = pECSCore->GetComponent<MeshComponent>(entity);

		glm::mat4 transform = CreateEntityTransform(entity, glm::bvec3(true));
		AddRenderableEntity(entity, meshComp.MeshGUID, meshComp.MaterialGUID, transform, false, false);
	}

	void RenderSystem::OnAnimatedEntityAdded(Entity entity)
	{
		ECSCore* pECSCore = ECSCore::GetInstance();
		auto& meshComp = pECSCore->GetComponent<MeshComponent>(entity);

		glm::mat4 transform = CreateEntityTransform(entity, glm::bvec3(true));
		AddRenderableEntity(entity, meshComp.MeshGUID, meshComp.MaterialGUID, transform, true, false);
	}

	void RenderSystem::OnAnimationAttachedEntityAdded(Entity entity)
	{
		ECSCore* pECSCore = ECSCore::GetInstance();
		auto& meshComp = pECSCore->GetComponent<MeshComponent>(entity);
		auto& animationAttachedComponent = pECSCore->GetComponent<AnimationAttachedComponent>(entity);

		glm::mat4 transform = CreateEntityTransform(entity, glm::bvec3(false, true, false));
		transform = transform * animationAttachedComponent.Transform;

		AddRenderableEntity(entity, meshComp.MeshGUID, meshComp.MaterialGUID, transform, false);
	}

	void RenderSystem::OnPlayerEntityAdded(Entity entity)
	{
		ECSCore* pECSCore = ECSCore::GetInstance();
		auto& meshComp = pECSCore->GetComponent<MeshComponent>(entity);
		auto* pAnimationComponents = pECSCore->GetComponentArray<AnimationComponent>();

		bool forceUniqueResources = false;
		if (MultiplayerUtils::IsServer())
		{
			forceUniqueResources = true;
		}

		glm::mat4 transform = CreateEntityTransform(entity, glm::bvec3(false, true, false));
		AddRenderableEntity(
			entity, 
			meshComp.MeshGUID, 
			meshComp.MaterialGUID, 
			transform, 
			pAnimationComponents->HasComponent(entity),
			forceUniqueResources);
	}

	void RenderSystem::OnDirectionalEntityAdded(Entity entity)
	{
		if (!m_DirectionalExist)
		{
			ECSCore* pECSCore = ECSCore::GetInstance();

			const auto& dirLight = pECSCore->GetConstComponent<DirectionalLightComponent>(entity);
			const auto& position = pECSCore->GetConstComponent<PositionComponent>(entity);
			const auto& rotation = pECSCore->GetConstComponent<RotationComponent>(entity);

			UpdateDirectionalLight(
				dirLight.ColorIntensity,
				position.Position,
				rotation.Quaternion,
				dirLight.FrustumWidth,
				dirLight.FrustumHeight,
				dirLight.FrustumZNear,
				dirLight.FrustumZFar
			);

			m_DirectionalExist = true;
			m_LightsBufferDirty = true;
		}
		else
		{
			LOG_WARNING("Multiple directional lights not supported!");
		}
	}

	void RenderSystem::OnPointLightEntityAdded(Entity entity)
	{
		const ECSCore* pECSCore = ECSCore::GetInstance();

		const auto& pointLight = pECSCore->GetConstComponent<PointLightComponent>(entity);
		const auto& position = pECSCore->GetConstComponent<PositionComponent>(entity);

		uint32 pointLightIndex = m_PointLights.GetSize();
		m_EntityToPointLight[entity] = pointLightIndex;
		m_PointLightToEntity[pointLightIndex] = entity;

		m_PointLights.PushBack(PointLight{.ColorIntensity = pointLight.ColorIntensity, .Position = position.Position});

		if (m_RemoveTexturesOnDeletion || m_FreeTextureIndices.IsEmpty())
		{
			m_PointLights.GetBack().TextureIndex = pointLightIndex;
		}
		else
		{
			// Check for free texture index instead of creating new index
			uint32 textureIndex = m_FreeTextureIndices.GetBack();
			m_FreeTextureIndices.PopBack();

			m_PointLights.GetBack().TextureIndex = textureIndex;
		}
	}

	void RenderSystem::OnDirectionalEntityRemoved(Entity entity)
	{
		UNREFERENCED_VARIABLE(entity);

		m_LightBufferData.DirL_ColorIntensity = glm::vec4(0.f);
		m_DirectionalExist = false;
		m_LightsResourceDirty = true;
	}

	void RenderSystem::OnPointLightEntityRemoved(Entity entity)
	{
		if (m_PointLights.IsEmpty())
			return;

		uint32 lastIndex = m_PointLights.GetSize() - 1U;
		uint32 lastEntity = m_PointLightToEntity[lastIndex];
		uint32 currentIndex = m_EntityToPointLight[entity];

		uint32 freeTexIndex = m_PointLights[currentIndex].TextureIndex;
		m_PointLights[currentIndex] = m_PointLights[lastIndex];

		m_EntityToPointLight[lastEntity] = currentIndex;
		m_PointLightToEntity[currentIndex] = lastEntity;

		m_PointLightToEntity.erase(lastIndex);
		m_EntityToPointLight.erase(entity);
		m_PointLights.PopBack();

		if (!m_RemoveTexturesOnDeletion)
		{
			// Free Texture for new point lights
			m_FreeTextureIndices.PushBack(freeTexIndex);
		}
		else
		{
			// Update all point lights shadowmaps to handle removal of texture
			for (uint32 i = 0; i < m_PointLights.GetSize(); i++)
			{
					LightUpdateData lightUpdateData = {};
					lightUpdateData.PointLightIndex = i;
					lightUpdateData.TextureIndex = m_PointLights[i].TextureIndex;
					m_PointLightTextureUpdateQueue.PushBack(lightUpdateData);
			}

			m_PointLightsDirty = true;
		}

		m_LightsBufferDirty = true;
	}

	void RenderSystem::OnEmitterEntityRemoved(Entity entity)
	{
		m_ParticleManager.OnEmitterEntityRemoved(entity);
	}
	
	void RenderSystem::AddRenderableEntity(
		Entity entity, 
		GUID_Lambda meshGUID, 
		GUID_Lambda materialGUID, 
		const glm::mat4& transform, 
		bool isAnimated, 
		bool forceUniqueResource)
	{
<<<<<<< HEAD
		uint32 extensionIndex	= 0;
		uint32 materialIndex	= UINT32_MAX;
=======
		//auto& component = ECSCore::GetInstance().GetComponent<StaticMeshComponent>(Entity);

		uint32 extensionGroupIndex = 0;
		uint32 texturesPerExtensionGroup = 0;
		uint32 materialIndex = UINT32_MAX;
>>>>>>> 8c65cb6a
		MeshAndInstancesMap::iterator meshAndInstancesIt;

		const uint32 entityMask = EntityMaskManager::FetchEntityMask(entity);
		MeshKey meshKey = MeshKey(meshGUID, entity, isAnimated, entityMask, forceUniqueResource);

		static uint64 drawArgBufferOffset = 0;

		bool hasExtensionData = false;
		DrawArgExtensionGroup* pExtensionGroup = nullptr;

		if (meshKey.EntityMask & ~EntityMaskManager::FetchDefaultEntityMask())
		{
			pExtensionGroup		= EntityMaskManager::GetExtensionGroup(entity);
			hasExtensionData	= pExtensionGroup->TotalTextureCount > 0;
		}

		//Get meshAndInstancesIterator
		{
			meshAndInstancesIt = m_MeshAndInstancesMap.find(meshKey);
			if (meshAndInstancesIt == m_MeshAndInstancesMap.end())
			{
				const Mesh* pMesh = ResourceManager::GetMesh(meshGUID);
				VALIDATE(pMesh != nullptr);

				MeshEntry meshEntry = {};
				meshEntry.pDrawArgDescriptorSet = m_pRenderGraph->CreateDrawArgDescriptorSet(nullptr);

				// Vertices
				{
					BufferDesc vertexStagingBufferDesc = {};
					vertexStagingBufferDesc.DebugName	= "Vertex Staging Buffer";
					vertexStagingBufferDesc.MemoryType	= EMemoryType::MEMORY_TYPE_CPU_VISIBLE;
					vertexStagingBufferDesc.Flags		= FBufferFlag::BUFFER_FLAG_COPY_SRC;
					vertexStagingBufferDesc.SizeInBytes = pMesh->Vertices.GetSize() * sizeof(Vertex);

					Buffer* pVertexStagingBuffer = RenderAPI::GetDevice()->CreateBuffer(&vertexStagingBufferDesc);
					VALIDATE(pVertexStagingBuffer != nullptr);

					void* pMapped = pVertexStagingBuffer->Map();
					memcpy(pMapped, pMesh->Vertices.GetData(), vertexStagingBufferDesc.SizeInBytes);
					pVertexStagingBuffer->Unmap();

					BufferDesc vertexBufferDesc = {};
					vertexBufferDesc.DebugName		= "Vertex Buffer";
					vertexBufferDesc.MemoryType		= EMemoryType::MEMORY_TYPE_GPU;
					vertexBufferDesc.Flags			= FBufferFlag::BUFFER_FLAG_COPY_DST | FBufferFlag::BUFFER_FLAG_UNORDERED_ACCESS_BUFFER | FBufferFlag::BUFFER_FLAG_RAY_TRACING;
					vertexBufferDesc.SizeInBytes	= vertexStagingBufferDesc.SizeInBytes;

					meshEntry.pVertexBuffer = RenderAPI::GetDevice()->CreateBuffer(&vertexBufferDesc);
					meshEntry.VertexCount	= pMesh->Vertices.GetSize();
					VALIDATE(meshEntry.pVertexBuffer != nullptr);

					m_PendingBufferUpdates.PushBack({ pVertexStagingBuffer, 0, meshEntry.pVertexBuffer, 0, vertexBufferDesc.SizeInBytes });
					DeleteDeviceResource(pVertexStagingBuffer);

					if (!isAnimated)
					{
						meshEntry.pDrawArgDescriptorSet->WriteBufferDescriptors(
							&meshEntry.pVertexBuffer,
							&drawArgBufferOffset,
							&vertexBufferDesc.SizeInBytes,
							DRAW_ARG_VERTEX_BUFFER_BINDING,
							1,
							EDescriptorType::DESCRIPTOR_TYPE_UNORDERED_ACCESS_BUFFER);
					}
					else
					{
						vertexBufferDesc.DebugName		= "Animated Vertices Buffer";
						meshEntry.pAnimatedVertexBuffer = RenderAPI::GetDevice()->CreateBuffer(&vertexBufferDesc);
						VALIDATE(meshEntry.pAnimatedVertexBuffer != nullptr);

						BufferDesc vertexWeightBufferDesc = {};
						vertexWeightBufferDesc.DebugName	= "Vertex Weight Staging Buffer";
						vertexWeightBufferDesc.MemoryType	= EMemoryType::MEMORY_TYPE_CPU_VISIBLE;
						vertexWeightBufferDesc.Flags		= FBufferFlag::BUFFER_FLAG_COPY_SRC;
						vertexWeightBufferDesc.SizeInBytes	= pMesh->VertexJointData.GetSize() * sizeof(VertexJointData);

						VALIDATE(pMesh->VertexJointData.GetSize() == pMesh->Vertices.GetSize());

						Buffer* pVertexWeightStagingBuffer = RenderAPI::GetDevice()->CreateBuffer(&vertexWeightBufferDesc);
						VALIDATE(pVertexWeightStagingBuffer != nullptr);

						void* pMappedWeights = pVertexWeightStagingBuffer->Map();
						memcpy(pMappedWeights, pMesh->VertexJointData.GetData(), vertexWeightBufferDesc.SizeInBytes);
						pVertexWeightStagingBuffer->Unmap();

						vertexWeightBufferDesc.DebugName	= "Vertex Weight Buffer";
						vertexWeightBufferDesc.MemoryType	= EMemoryType::MEMORY_TYPE_GPU;
						vertexWeightBufferDesc.Flags		= FBufferFlag::BUFFER_FLAG_COPY_DST | FBufferFlag::BUFFER_FLAG_UNORDERED_ACCESS_BUFFER | FBufferFlag::BUFFER_FLAG_RAY_TRACING;

						meshEntry.pVertexWeightsBuffer = RenderAPI::GetDevice()->CreateBuffer(&vertexWeightBufferDesc);
						VALIDATE(meshEntry.pVertexWeightsBuffer != nullptr);

						m_PendingBufferUpdates.PushBack({ pVertexWeightStagingBuffer, 0, meshEntry.pVertexWeightsBuffer, 0, vertexWeightBufferDesc.SizeInBytes });
						DeleteDeviceResource(pVertexWeightStagingBuffer);

						meshEntry.pDrawArgDescriptorSet->WriteBufferDescriptors(
							&meshEntry.pAnimatedVertexBuffer,
							&drawArgBufferOffset,
							&vertexBufferDesc.SizeInBytes,
							DRAW_ARG_VERTEX_BUFFER_BINDING,
							1,
							EDescriptorType::DESCRIPTOR_TYPE_UNORDERED_ACCESS_BUFFER);
					}
				}

				// Indices
				{
					BufferDesc indexStagingBufferDesc = {};
					indexStagingBufferDesc.DebugName	= "Index Staging Buffer";
					indexStagingBufferDesc.MemoryType	= EMemoryType::MEMORY_TYPE_CPU_VISIBLE;
					indexStagingBufferDesc.Flags		= FBufferFlag::BUFFER_FLAG_COPY_SRC;
					indexStagingBufferDesc.SizeInBytes	= pMesh->Indices.GetSize() * sizeof(MeshIndexType);

					Buffer* pIndexStagingBuffer = RenderAPI::GetDevice()->CreateBuffer(&indexStagingBufferDesc);
					VALIDATE(pIndexStagingBuffer != nullptr);

					void* pMapped = pIndexStagingBuffer->Map();
					memcpy(pMapped, pMesh->Indices.GetData(), indexStagingBufferDesc.SizeInBytes);
					pIndexStagingBuffer->Unmap();

					BufferDesc indexBufferDesc = {};
					indexBufferDesc.DebugName	= "Index Buffer";
					indexBufferDesc.MemoryType	= EMemoryType::MEMORY_TYPE_GPU;
					indexBufferDesc.Flags		= FBufferFlag::BUFFER_FLAG_COPY_DST | FBufferFlag::BUFFER_FLAG_INDEX_BUFFER | FBufferFlag::BUFFER_FLAG_RAY_TRACING;
					indexBufferDesc.SizeInBytes	= indexStagingBufferDesc.SizeInBytes;

					meshEntry.pIndexBuffer	= RenderAPI::GetDevice()->CreateBuffer(&indexBufferDesc);
					meshEntry.IndexCount	= pMesh->Indices.GetSize();
					VALIDATE(meshEntry.pIndexBuffer != nullptr);

					m_PendingBufferUpdates.PushBack({ pIndexStagingBuffer, 0, meshEntry.pIndexBuffer, 0, indexBufferDesc.SizeInBytes });
					DeleteDeviceResource(pIndexStagingBuffer);
				}

				if (m_MeshShadersEnabled)
				{
					// Meshlet
					{
						BufferDesc meshletStagingBufferDesc = {};
						meshletStagingBufferDesc.DebugName		= "Meshlet Staging Buffer";
						meshletStagingBufferDesc.MemoryType		= EMemoryType::MEMORY_TYPE_CPU_VISIBLE;
						meshletStagingBufferDesc.Flags			= FBufferFlag::BUFFER_FLAG_COPY_SRC;
						meshletStagingBufferDesc.SizeInBytes	= pMesh->Meshlets.GetSize() * sizeof(Meshlet);

						Buffer* pMeshletStagingBuffer = RenderAPI::GetDevice()->CreateBuffer(&meshletStagingBufferDesc);
						VALIDATE(pMeshletStagingBuffer != nullptr);

						void* pMapped = pMeshletStagingBuffer->Map();
						memcpy(pMapped, pMesh->Meshlets.GetData(), meshletStagingBufferDesc.SizeInBytes);
						pMeshletStagingBuffer->Unmap();

						BufferDesc meshletBufferDesc = {};
						meshletBufferDesc.DebugName		= "Meshlet Buffer";
						meshletBufferDesc.MemoryType	= EMemoryType::MEMORY_TYPE_GPU;
						meshletBufferDesc.Flags			= FBufferFlag::BUFFER_FLAG_COPY_DST | FBufferFlag::BUFFER_FLAG_UNORDERED_ACCESS_BUFFER;
						meshletBufferDesc.SizeInBytes	= meshletStagingBufferDesc.SizeInBytes;

						meshEntry.pMeshlets = RenderAPI::GetDevice()->CreateBuffer(&meshletBufferDesc);
						meshEntry.MeshletCount = pMesh->Meshlets.GetSize();
						VALIDATE(meshEntry.pMeshlets != nullptr);

						m_PendingBufferUpdates.PushBack({ pMeshletStagingBuffer, 0, meshEntry.pMeshlets, 0, meshletBufferDesc.SizeInBytes });
						DeleteDeviceResource(pMeshletStagingBuffer);

						meshEntry.pDrawArgDescriptorSet->WriteBufferDescriptors(
							&meshEntry.pMeshlets,
							&drawArgBufferOffset,
							&meshletBufferDesc.SizeInBytes,
							DRAW_ARG_MESHLET_BUFFER_BINDING,
							1,
							EDescriptorType::DESCRIPTOR_TYPE_UNORDERED_ACCESS_BUFFER);
					}

					// Unique Indices
					{
						BufferDesc uniqueIndicesStagingBufferDesc = {};
						uniqueIndicesStagingBufferDesc.DebugName	= "Unique Indices Staging Buffer";
						uniqueIndicesStagingBufferDesc.MemoryType	= EMemoryType::MEMORY_TYPE_CPU_VISIBLE;
						uniqueIndicesStagingBufferDesc.Flags		= FBufferFlag::BUFFER_FLAG_COPY_SRC;
						uniqueIndicesStagingBufferDesc.SizeInBytes	= pMesh->UniqueIndices.GetSize() * sizeof(MeshIndexType);

						Buffer* pUniqueIndicesStagingBuffer = RenderAPI::GetDevice()->CreateBuffer(&uniqueIndicesStagingBufferDesc);
						VALIDATE(pUniqueIndicesStagingBuffer != nullptr);

						void* pMapped = pUniqueIndicesStagingBuffer->Map();
						memcpy(pMapped, pMesh->UniqueIndices.GetData(), uniqueIndicesStagingBufferDesc.SizeInBytes);
						pUniqueIndicesStagingBuffer->Unmap();

						BufferDesc uniqueIndicesBufferDesc = {};
						uniqueIndicesBufferDesc.DebugName	= "Unique Indices Buffer";
						uniqueIndicesBufferDesc.MemoryType	= EMemoryType::MEMORY_TYPE_GPU;
						uniqueIndicesBufferDesc.Flags		= FBufferFlag::BUFFER_FLAG_COPY_DST | FBufferFlag::BUFFER_FLAG_UNORDERED_ACCESS_BUFFER | FBufferFlag::BUFFER_FLAG_RAY_TRACING;
						uniqueIndicesBufferDesc.SizeInBytes	= uniqueIndicesStagingBufferDesc.SizeInBytes;

						meshEntry.pUniqueIndices = RenderAPI::GetDevice()->CreateBuffer(&uniqueIndicesBufferDesc);
						meshEntry.UniqueIndexCount = pMesh->UniqueIndices.GetSize();
						VALIDATE(meshEntry.pUniqueIndices != nullptr);

						m_PendingBufferUpdates.PushBack({ pUniqueIndicesStagingBuffer, 0, meshEntry.pUniqueIndices, 0, uniqueIndicesBufferDesc.SizeInBytes });
						DeleteDeviceResource(pUniqueIndicesStagingBuffer);

						meshEntry.pDrawArgDescriptorSet->WriteBufferDescriptors(
							&meshEntry.pUniqueIndices,
							&drawArgBufferOffset,
							&uniqueIndicesBufferDesc.SizeInBytes,
							DRAW_ARG_UNIQUE_INDICES_BUFFER_BINDING,
							1,
							EDescriptorType::DESCRIPTOR_TYPE_UNORDERED_ACCESS_BUFFER);
					}

					// Primitive indicies
					{
						BufferDesc primitiveIndicesStagingBufferDesc = {};
						primitiveIndicesStagingBufferDesc.DebugName		= "Primitive Indices Staging Buffer";
						primitiveIndicesStagingBufferDesc.MemoryType	= EMemoryType::MEMORY_TYPE_CPU_VISIBLE;
						primitiveIndicesStagingBufferDesc.Flags			= FBufferFlag::BUFFER_FLAG_COPY_SRC;
						primitiveIndicesStagingBufferDesc.SizeInBytes	= pMesh->PrimitiveIndices.GetSize() * sizeof(PackedTriangle);

						Buffer* pPrimitiveIndicesStagingBuffer = RenderAPI::GetDevice()->CreateBuffer(&primitiveIndicesStagingBufferDesc);
						VALIDATE(pPrimitiveIndicesStagingBuffer != nullptr);

						void* pMapped = pPrimitiveIndicesStagingBuffer->Map();
						memcpy(pMapped, pMesh->PrimitiveIndices.GetData(), primitiveIndicesStagingBufferDesc.SizeInBytes);
						pPrimitiveIndicesStagingBuffer->Unmap();

						BufferDesc primitiveIndicesBufferDesc = {};
						primitiveIndicesBufferDesc.DebugName	= "Primitive Indices Buffer";
						primitiveIndicesBufferDesc.MemoryType	= EMemoryType::MEMORY_TYPE_GPU;
						primitiveIndicesBufferDesc.Flags		= FBufferFlag::BUFFER_FLAG_COPY_DST | FBufferFlag::BUFFER_FLAG_UNORDERED_ACCESS_BUFFER | FBufferFlag::BUFFER_FLAG_RAY_TRACING;
						primitiveIndicesBufferDesc.SizeInBytes	= primitiveIndicesStagingBufferDesc.SizeInBytes;

						meshEntry.pPrimitiveIndices = RenderAPI::GetDevice()->CreateBuffer(&primitiveIndicesBufferDesc);
						meshEntry.PrimtiveIndexCount = pMesh->PrimitiveIndices.GetSize();
						VALIDATE(meshEntry.pPrimitiveIndices != nullptr);

						m_PendingBufferUpdates.PushBack({ pPrimitiveIndicesStagingBuffer, 0, meshEntry.pPrimitiveIndices, 0, primitiveIndicesBufferDesc.SizeInBytes });
						DeleteDeviceResource(pPrimitiveIndicesStagingBuffer);

						meshEntry.pDrawArgDescriptorSet->WriteBufferDescriptors(
							&meshEntry.pPrimitiveIndices,
							&drawArgBufferOffset,
							&primitiveIndicesBufferDesc.SizeInBytes,
							DRAW_ARG_PRIMITIVE_INDICES_BUFFER_BINDING,
							1,
							EDescriptorType::DESCRIPTOR_TYPE_UNORDERED_ACCESS_BUFFER);
					}
				}

				// Add Draw Arg Extensions.
				{
					meshEntry.DrawArgsMask = meshKey.EntityMask;

					if (hasExtensionData)
					{
						meshEntry.HasExtensionData = true;
						meshEntry.pDrawArgDescriptorExtensionsSet = m_pRenderGraph->CreateDrawArgExtensionDataDescriptorSet(nullptr);
					}
				}

				if (m_RayTracingEnabled)
				{
					m_pASBuilder->BuildTriBLAS(
						meshEntry.BLASIndex,
						0U,
						isAnimated ? meshEntry.pAnimatedVertexBuffer : meshEntry.pVertexBuffer,
						meshEntry.pIndexBuffer,
						meshEntry.VertexCount,
						sizeof(Vertex),
						meshEntry.IndexCount,
						isAnimated);
				}

				meshAndInstancesIt = m_MeshAndInstancesMap.insert(std::make_pair(meshKey, meshEntry)).first;
			}
		}

		//Get Material Slot
		{
			THashTable<uint32, uint32>::iterator materialIndexIt = m_MaterialMap.find(materialGUID);

			//Push new Material if the Material is yet to be registered
			if (materialIndexIt == m_MaterialMap.end())
			{
				const Material* pMaterial = ResourceManager::GetMaterial(materialGUID);
				VALIDATE(pMaterial != nullptr);

				if (!m_ReleasedMaterialIndices.IsEmpty())
				{
					materialIndex = m_ReleasedMaterialIndices.GetBack();
					m_ReleasedMaterialIndices.PopBack();

					m_AlbedoMaps[materialIndex]					= pMaterial->pAlbedoMap;
					m_NormalMaps[materialIndex]					= pMaterial->pNormalMap;
					m_CombinedMaterialMaps[materialIndex]		= pMaterial->pAOMetallicRoughnessMap;

					m_AlbedoMapViews[materialIndex]				= pMaterial->pAlbedoMapView;
					m_NormalMapViews[materialIndex]				= pMaterial->pNormalMapView;
					m_CombinedMaterialMapViews[materialIndex]	= pMaterial->pAOMetallicRoughnessMapView;

					m_MaterialProperties[materialIndex]			= pMaterial->Properties;

					m_MaterialInstanceCounts[materialIndex]		= 0;

					m_MaterialMap.insert({ materialGUID, materialIndex });
				}
				else
				{
					materialIndex = m_AlbedoMaps.GetSize();

					m_AlbedoMaps.PushBack(pMaterial->pAlbedoMap);
					m_NormalMaps.PushBack(pMaterial->pNormalMap);
					m_CombinedMaterialMaps.PushBack(pMaterial->pAOMetallicRoughnessMap);

					m_AlbedoMapViews.PushBack(pMaterial->pAlbedoMapView);
					m_NormalMapViews.PushBack(pMaterial->pNormalMapView);
					m_CombinedMaterialMapViews.PushBack(pMaterial->pAOMetallicRoughnessMapView);

					m_MaterialProperties.PushBack(pMaterial->Properties);

					m_MaterialInstanceCounts.PushBack(0);

					m_MaterialMap.insert({ materialGUID, materialIndex });
				}

				m_MaterialsResourceDirty = true;
				m_MaterialsPropertiesBufferDirty = true;
			}
			else
			{
				materialIndex = materialIndexIt->second;
			}

			m_MaterialInstanceCounts[materialIndex]++;
		}

		//Add Extension Group
		if (hasExtensionData)
		{
			//Check that this extension group has the same number of total textures as the ones already registered in this MeshEntry
			if (!meshAndInstancesIt->second.ExtensionGroups.IsEmpty())
			{
				VALIDATE(meshAndInstancesIt->second.ExtensionGroups[0]->TotalTextureCount == pExtensionGroup->TotalTextureCount);
			}

			extensionGroupIndex			= meshAndInstancesIt->second.ExtensionGroups.GetSize() + 1; // + 1 because we have a "Default" Extension at bottom
			texturesPerExtensionGroup	= pExtensionGroup->TotalTextureCount;

			meshAndInstancesIt->second.ExtensionGroups.PushBack(pExtensionGroup);

			if (meshAndInstancesIt->second.pDrawArgDescriptorExtensionsSet != nullptr)
			{
				m_pRenderGraph->DrawArgDescriptorSetQueueForRelease(meshAndInstancesIt->second.pDrawArgDescriptorExtensionsSet);
			}

			meshAndInstancesIt->second.pDrawArgDescriptorExtensionsSet = m_pRenderGraph->CreateDrawArgExtensionDataDescriptorSet(nullptr);

			WriteDrawArgExtensionData(texturesPerExtensionGroup, meshAndInstancesIt->second);
		}

		// Update resource for the entity mesh paint textures that is used for ray tracing
		bool hasPaintMask = false;
		if (m_RayTracingEnabled)
		{
			ECSCore* pECS = ECSCore::GetInstance();
			const ComponentArray<MeshPaintComponent>* pMeshPaintComponents = pECS->GetComponentArray<MeshPaintComponent>();
			if (pMeshPaintComponents->HasComponent(entity))
			{
				hasPaintMask = true;
				const auto& comp = pECS->GetComponent<MeshPaintComponent>(entity);

				Texture* pTexture			= comp.pTexture;
				TextureView* pTextureView	= comp.pTextureView;
				Sampler* pNearestSampler	= Sampler::GetNearestSampler();

				// If the texture has not been added before, update resource
				auto paintMaskTexturesIt = std::find(m_PaintMaskTextures.begin(), m_PaintMaskTextures.end(), pTexture);
				if (paintMaskTexturesIt == m_PaintMaskTextures.end())
				{
					if (m_PaintMaskTextures.IsEmpty())
					{
						m_PaintMaskTextures.PushBack(ResourceManager::GetTexture(GUID_TEXTURE_DEFAULT_MASK_MAP));
						m_PaintMaskTextureViews.PushBack(ResourceManager::GetTextureView(GUID_TEXTURE_DEFAULT_MASK_MAP));
					}

					m_PaintMaskTextures.PushBack(pTexture);
					m_PaintMaskTextureViews.PushBack(pTextureView);

					ResourceUpdateDesc unwrappedTextureUpdate = {};
					unwrappedTextureUpdate.ResourceName = "PAINT_MASK_TEXTURES";
					unwrappedTextureUpdate.ExternalTextureUpdate.ppTextures							= m_PaintMaskTextures.GetData();
					unwrappedTextureUpdate.ExternalTextureUpdate.ppTextureViews						= m_PaintMaskTextureViews.GetData();
					unwrappedTextureUpdate.ExternalTextureUpdate.ppPerSubImageTextureViews			= nullptr;
					unwrappedTextureUpdate.ExternalTextureUpdate.PerImageSubImageTextureViewCount	= 0;
					unwrappedTextureUpdate.ExternalTextureUpdate.ppSamplers							= &pNearestSampler;
					unwrappedTextureUpdate.ExternalTextureUpdate.TextureCount						= m_PaintMaskTextures.GetSize();
					unwrappedTextureUpdate.ExternalTextureUpdate.SamplerCount						= 1;

					RenderSystem::GetInstance().GetRenderGraph()->UpdateResource(&unwrappedTextureUpdate);
				}
			}
		}

		InstanceKey instanceKey = {};
		instanceKey.MeshKey			= meshKey;
		instanceKey.InstanceIndex	= meshAndInstancesIt->second.RasterInstances.GetSize();
		m_EntityIDsToInstanceKey[entity] = instanceKey;

		if (m_RayTracingEnabled)
		{
			RayTracedComponent rayTracedComponent = {};
			ECSCore::GetInstance()->GetComponentArray<RayTracedComponent>()->GetConstIf(entity, rayTracedComponent);

			uint32 customIndex =
				((materialIndex & 0xFF) << 8) |
				(hasPaintMask ? (std::max(0u, m_PaintMaskTextures.GetSize() - 1)) & 0xFF : 0);
			FAccelerationStructureFlags asFlags	= RAY_TRACING_INSTANCE_FLAG_FORCE_OPAQUE | RAY_TRACING_INSTANCE_FLAG_FRONT_CCW;

			ASInstanceDesc asInstanceDesc =
			{
				.BlasIndex		= meshAndInstancesIt->second.BLASIndex,
				.Transform		= transform,
				.CustomIndex	= customIndex,
				.HitMask		= rayTracedComponent.HitMask,
				.Flags			= asFlags
			};

			uint32 asInstanceIndex = m_pASBuilder->AddInstance(asInstanceDesc);

			meshAndInstancesIt->second.ASInstanceIndices.PushBack(asInstanceIndex);
		}

		Instance instance = {};
		instance.Transform					= transform;
		instance.PrevTransform				= transform;
		instance.MaterialIndex				= materialIndex;
		instance.ExtensionGroupIndex		= extensionGroupIndex;
		instance.TexturesPerExtensionGroup	= texturesPerExtensionGroup;
		instance.MeshletCount				= meshAndInstancesIt->second.MeshletCount;
		meshAndInstancesIt->second.RasterInstances.PushBack(instance);

		meshAndInstancesIt->second.EntityIDs.PushBack(entity);

		m_DirtyRasterInstanceBuffers.insert(&meshAndInstancesIt->second);

		//Update Dirty Draw Args
		for (const DrawArgMaskDesc& requiredDrawArgMask : m_RequiredDrawArgs)
		{
			if (DrawArgSubscribed(meshAndInstancesIt->second.DrawArgsMask, requiredDrawArgMask))
			{
				m_DirtyDrawArgs.insert(requiredDrawArgMask);
			}
		}
	}

	void RenderSystem::RemoveRenderableEntity(Entity entity)
	{
		THashTable<GUID_Lambda, InstanceKey>::iterator instanceKeyIt = m_EntityIDsToInstanceKey.find(entity);
		if (instanceKeyIt == m_EntityIDsToInstanceKey.end())
		{
			LOG_ERROR("[RenderSystem]: Tried to remove entity which does not exist");
			return;
		}

		MeshAndInstancesMap::iterator meshAndInstancesIt = m_MeshAndInstancesMap.find(instanceKeyIt->second.MeshKey);
		if (meshAndInstancesIt == m_MeshAndInstancesMap.end())
		{
			LOG_ERROR("[RenderSystem]: Tried to remove entity which has no MeshAndInstancesMap entry");
			return;
		}

		const uint32 instanceIndex = instanceKeyIt->second.InstanceIndex;
		TArray<RenderSystem::Instance>& rasterInstances = meshAndInstancesIt->second.RasterInstances;
		const Instance& rasterInstance = rasterInstances[instanceIndex];

		//Update Material Instance Counts
		{
			uint32& materialInstanceCount = m_MaterialInstanceCounts[rasterInstance.MaterialIndex];
			materialInstanceCount--;

			if (materialInstanceCount == 0)
			{
				//Mark material as empty
				m_ReleasedMaterialIndices.PushBack(rasterInstance.MaterialIndex);
				auto materialToRemoveIt = std::find_if(m_MaterialMap.begin(), m_MaterialMap.end(), [rasterInstance](const std::pair<GUID_Lambda, uint32>& pair) {return rasterInstance.MaterialIndex == pair.second; });

				if (materialToRemoveIt != m_MaterialMap.end())
				{
					m_MaterialMap.erase(materialToRemoveIt);
				}
			}
		}

		if (m_RayTracingEnabled)
		{
			// Remove ASInstance
			uint32 asInstanceIndex = meshAndInstancesIt->second.ASInstanceIndices[instanceIndex];
			const uint32 textureIndex = m_pASBuilder->GetInstance(asInstanceIndex).CustomIndex & 0xFF;
			m_pASBuilder->RemoveInstance(asInstanceIndex);
			
			//Swap Removed with Back
			meshAndInstancesIt->second.ASInstanceIndices[instanceIndex] = meshAndInstancesIt->second.ASInstanceIndices.GetBack();
			meshAndInstancesIt->second.ASInstanceIndices.PopBack();

			// Remove and reorder the paint mask textures (if needed) and set new indicies for ASInstances
			ECSCore* pECS = ECSCore::GetInstance();
			const ComponentArray<MeshPaintComponent>* pMeshPaintComponents = pECS->GetComponentArray<MeshPaintComponent>();
			if (pMeshPaintComponents->HasComponent(entity))
			{
				uint32 changedIndex = m_PaintMaskTextures.GetSize() - 1;
				m_PaintMaskTextures[textureIndex]		= m_PaintMaskTextures.GetBack();
				m_PaintMaskTextures.PopBack();
				m_PaintMaskTextureViews[textureIndex]	= m_PaintMaskTextureViews.GetBack();
				m_PaintMaskTextureViews.PopBack();

				// Update custom indicies
				m_pASBuilder->UpdateInstances(
					[changedIndex, textureIndex](AccelerationStructureInstance& asInstance)
					{
						if (changedIndex == (asInstance.CustomIndex & 0xFF))
						{
							asInstance.CustomIndex &= 0xFFFF00;
							asInstance.CustomIndex |= textureIndex;
						}
					});

				Sampler* pNearestSampler = Sampler::GetNearestSampler();
				ResourceUpdateDesc unwrappedTextureUpdate = {};
				unwrappedTextureUpdate.ResourceName = "PAINT_MASK_TEXTURES";
				unwrappedTextureUpdate.ExternalTextureUpdate.ppTextures							= m_PaintMaskTextures.GetData();
				unwrappedTextureUpdate.ExternalTextureUpdate.ppTextureViews						= m_PaintMaskTextureViews.GetData();
				unwrappedTextureUpdate.ExternalTextureUpdate.ppPerSubImageTextureViews			= nullptr;
				unwrappedTextureUpdate.ExternalTextureUpdate.PerImageSubImageTextureViewCount	= 0;
				unwrappedTextureUpdate.ExternalTextureUpdate.ppSamplers							= &pNearestSampler;
				unwrappedTextureUpdate.ExternalTextureUpdate.TextureCount						= m_PaintMaskTextures.GetSize();
				unwrappedTextureUpdate.ExternalTextureUpdate.SamplerCount						= 1;

				RenderSystem::GetInstance().GetRenderGraph()->UpdateResource(&unwrappedTextureUpdate);
			}
		}

		// Remove extension
		{
			// Fetch the current instance and its extension index.
			const Instance& currentInstance = rasterInstances[instanceIndex];
			uint32 extensionGroupIndex = currentInstance.ExtensionGroupIndex;

			// extensionGroupIndex == 0 means the mesh instance does not have an extension
			if (extensionGroupIndex != 0)
			{
				// -1 because we have one default
				extensionGroupIndex--;

				// Set the last entity to use the extension group at the previous removed entity position.
				Entity swappedEntityID = meshAndInstancesIt->second.EntityIDs.GetBack();
				const InstanceKey& instanceKey = m_EntityIDsToInstanceKey[swappedEntityID];
				Instance& instance = rasterInstances[instanceKey.InstanceIndex];
				instance.ExtensionGroupIndex = extensionGroupIndex;

				// Remove the group in the list and replace it with the last group.
				TArray<DrawArgExtensionGroup*>& extensionGroups = meshAndInstancesIt->second.ExtensionGroups;
				uint32 texturesPerExtensionGroup = extensionGroups[0]->ExtensionCount;
				extensionGroups[extensionGroupIndex] = extensionGroups.GetBack();
				extensionGroups.PopBack();

				// Remove data from the storage.
				EntityMaskManager::RemoveAllExtensionsFromEntity(entity);

				WriteDrawArgExtensionData(texturesPerExtensionGroup, meshAndInstancesIt->second);
			}
		}

		rasterInstances[instanceIndex] = rasterInstances.GetBack();
		rasterInstances.PopBack();
		m_DirtyRasterInstanceBuffers.insert(&meshAndInstancesIt->second);

		Entity swappedEntityID = meshAndInstancesIt->second.EntityIDs.GetBack();
		meshAndInstancesIt->second.EntityIDs[instanceIndex] = swappedEntityID;
		meshAndInstancesIt->second.EntityIDs.PopBack();

		auto swappedInstanceKeyIt = m_EntityIDsToInstanceKey.find(swappedEntityID);
		swappedInstanceKeyIt->second.InstanceIndex = instanceKeyIt->second.InstanceIndex;
		m_EntityIDsToInstanceKey.erase(instanceKeyIt);

		//Update Dirty Draw Args
		for (const DrawArgMaskDesc& requiredDrawArgMask : m_RequiredDrawArgs)
		{
			if (DrawArgSubscribed(meshAndInstancesIt->second.DrawArgsMask, requiredDrawArgMask))
			{
				m_DirtyDrawArgs.insert(requiredDrawArgMask);
			}
		}

		// Unload Mesh, Todo: Should we always do this?
		if (meshAndInstancesIt->second.EntityIDs.IsEmpty())
		{
			m_pRenderGraph->DrawArgDescriptorSetQueueForRelease(meshAndInstancesIt->second.pDrawArgDescriptorSet);
			m_pRenderGraph->DrawArgDescriptorSetQueueForRelease(meshAndInstancesIt->second.pDrawArgDescriptorExtensionsSet);

			DeleteDeviceResource(meshAndInstancesIt->second.pVertexBuffer);
			DeleteDeviceResource(meshAndInstancesIt->second.pIndexBuffer);
			DeleteDeviceResource(meshAndInstancesIt->second.pUniqueIndices);
			DeleteDeviceResource(meshAndInstancesIt->second.pPrimitiveIndices);
			DeleteDeviceResource(meshAndInstancesIt->second.pMeshlets);
			DeleteDeviceResource(meshAndInstancesIt->second.pRasterInstanceBuffer);

			if (meshAndInstancesIt->second.pAnimatedVertexBuffer)
			{
				DeleteDeviceResource(meshAndInstancesIt->second.pAnimatedVertexBuffer);

				VALIDATE(meshAndInstancesIt->second.pAnimationDescriptorSet);
				DeleteDeviceResource(meshAndInstancesIt->second.pAnimationDescriptorSet);

				VALIDATE(meshAndInstancesIt->second.pBoneMatrixBuffer);
				DeleteDeviceResource(meshAndInstancesIt->second.pBoneMatrixBuffer);

				VALIDATE(meshAndInstancesIt->second.pStagingMatrixBuffer);
				m_ResourcesToRemove[m_ModFrameIndex].PushBack(meshAndInstancesIt->second.pStagingMatrixBuffer);

				VALIDATE(meshAndInstancesIt->second.pVertexWeightsBuffer);
				DeleteDeviceResource(meshAndInstancesIt->second.pVertexWeightsBuffer);

				VALIDATE(meshAndInstancesIt->second.pStagingMatrixBuffer);
				DeleteDeviceResource(meshAndInstancesIt->second.pStagingMatrixBuffer);
			}

			for (uint32 b = 0; b < BACK_BUFFER_COUNT; b++)
			{
				DeleteDeviceResource(meshAndInstancesIt->second.ppRasterInstanceStagingBuffers[b]);
			}

			auto dirtyRasterInstanceToRemove = std::find_if(m_DirtyRasterInstanceBuffers.begin(), m_DirtyRasterInstanceBuffers.end(), [meshAndInstancesIt](const MeshEntry* pMeshEntry)
				{
					return pMeshEntry == &meshAndInstancesIt->second;
				});

			if (dirtyRasterInstanceToRemove != m_DirtyRasterInstanceBuffers.end())
				m_DirtyRasterInstanceBuffers.erase(dirtyRasterInstanceToRemove);

			if (m_RayTracingEnabled)
			{
				m_pASBuilder->ReleaseBLAS(meshAndInstancesIt->second.BLASIndex);
			}

			m_MeshAndInstancesMap.erase(meshAndInstancesIt);
		}
	}

	void RenderSystem::UpdateParticleEmitter(Entity entity, const PositionComponent& positionComp, const RotationComponent& rotationComp, const ParticleEmitterComponent& emitterComp)
	{
		m_ParticleManager.UpdateParticleEmitter(entity, positionComp, rotationComp, emitterComp);
	}

	void RenderSystem::UpdateDirectionalLight(const glm::vec4& colorIntensity, const glm::vec3& position, const glm::quat& direction, float frustumWidth, float frustumHeight, float zNear, float zFar)
	{
		m_LightBufferData.DirL_ColorIntensity	= colorIntensity;
		m_LightBufferData.DirL_Direction = -GetForward(direction);

		glm::mat4 lightView = glm::lookAt(position, position - m_LightBufferData.DirL_Direction, g_DefaultUp);
		glm::mat4 lightProj = glm::ortho(-frustumWidth, frustumWidth, -frustumHeight, frustumHeight, zNear, zFar);
		m_LightBufferData.DirL_ProjViews = lightProj * lightView;

		m_pRenderGraph->TriggerRenderStage("DIRL_SHADOWMAP");
		m_LightsBufferDirty = true;
	}

	void RenderSystem::UpdatePointLight(Entity entity, const glm::vec3& position, const glm::vec4& colorIntensity, float nearPlane, float farPlane)
	{
		if (m_EntityToPointLight.find(entity) == m_EntityToPointLight.end())
		{
			LOG_ERROR("Entity non-existing in PointLight map!");
			return;
		}
		uint32 index = m_EntityToPointLight[entity];
		PointLight& pointLight = m_PointLights[index];
		pointLight.ColorIntensity = colorIntensity;

		m_LightsBufferDirty = true;
		m_PointLightsDirty = true;

		if (pointLight.Position != position
			|| pointLight.FarPlane != farPlane
			|| pointLight.NearPlane != nearPlane)
		{
			pointLight.Position = position;

			const glm::vec3 directions[6] =
			{
				{1.0f, 0.0f, 0.0f},
				{-1.0f, 0.0f, 0.0f},
				{0.0f, 1.0f, 0.0f},
				{0.0f, -1.0f, 0.0f},
				{0.0f, 0.0f, 1.0f},
				{0.0f, 0.0f, -1.0f},
			};

			const glm::vec3 defaultUp[6] =
			{
				-g_DefaultUp,
				-g_DefaultUp,
				-g_DefaultForward,
				g_DefaultForward,
				-g_DefaultUp,
				-g_DefaultUp,
			};

			constexpr uint32 PROJECTIONS = 6;
			constexpr float FOV = 90.f;
			constexpr float ASPECT_RATIO = 1.0f;
			pointLight.FarPlane = farPlane;

			glm::mat4 perspective = glm::perspective(glm::radians(FOV), ASPECT_RATIO, nearPlane, farPlane);
			// Create projection matrices for each face
			for (uint32 p = 0; p < PROJECTIONS; p++)
			{
				pointLight.ProjViews[p] = perspective;
				pointLight.ProjViews[p] *= glm::lookAt(position, position + directions[p], defaultUp[p]);
			}

			LightUpdateData lightTextureUpdate = {};
			lightTextureUpdate.PointLightIndex = index;
			lightTextureUpdate.TextureIndex = m_PointLights[index].TextureIndex;
			m_PointLightTextureUpdateQueue.PushBack(lightTextureUpdate);

			m_PointLightsDirty = true;
		}
	}

	void RenderSystem::UpdateAnimation(Entity entity, MeshComponent& meshComp, AnimationComponent& animationComp)
	{
		if (animationComp.IsPaused)
			return;

		MeshKey key(meshComp.MeshGUID, entity, true, EntityMaskManager::FetchEntityMask(entity), false);

		auto meshEntryIt = m_MeshAndInstancesMap.find(key);
		if (meshEntryIt != m_MeshAndInstancesMap.end())
		{
			UpdateAnimationBuffers(animationComp, meshEntryIt->second);

			MeshEntry* pMeshEntry = &meshEntryIt->second;
			m_AnimationsToUpdate.insert(pMeshEntry);

			if (m_RayTracingEnabled)
			{
				m_pASBuilder->BuildTriBLAS(
					pMeshEntry->BLASIndex,
					0U,
					pMeshEntry->pAnimatedVertexBuffer,
					pMeshEntry->pIndexBuffer,
					pMeshEntry->VertexCount,
					sizeof(Vertex),
					pMeshEntry->IndexCount,
					true);
			}
		}
	}

	void RenderSystem::UpdateTransform(Entity entity, const PositionComponent& positionComp, const RotationComponent& rotationComp, const ScaleComponent& scaleComp, const glm::bvec3& rotationalAxes)
	{
		if (!positionComp.Dirty && !rotationComp.Dirty && !scaleComp.Dirty)
			return;

		glm::mat4 transform = CreateEntityTransform(positionComp, rotationComp, scaleComp, rotationalAxes);

		UpdateTransformData(entity, transform);
	}

	void RenderSystem::UpdateTransform(Entity entity, const glm::mat4& additionalTransform, const PositionComponent& positionComp, const RotationComponent& rotationComp, const ScaleComponent& scaleComp, const glm::bvec3& rotationalAxes)
	{
		if (!positionComp.Dirty && !rotationComp.Dirty && !scaleComp.Dirty)
			return;

		glm::mat4 transform = CreateEntityTransform(positionComp, rotationComp, scaleComp, rotationalAxes);
		transform = transform * additionalTransform;

		UpdateTransformData(entity, transform);
	}

	void RenderSystem::UpdateTransformData(Entity entity, const glm::mat4& transform)
	{
		THashTable<GUID_Lambda, InstanceKey>::iterator instanceKeyIt = m_EntityIDsToInstanceKey.find(entity);
		if (instanceKeyIt == m_EntityIDsToInstanceKey.end())
		{
			LOG_ERROR("[RenderSystem]: Tried to update transform of an entity which is not registered");
			return;
		}

		MeshAndInstancesMap::iterator meshAndInstancesIt = m_MeshAndInstancesMap.find(instanceKeyIt->second.MeshKey);
		if (meshAndInstancesIt == m_MeshAndInstancesMap.end())
		{
			LOG_ERROR("[RenderSystem]: Tried to update transform of an entity which has no MeshAndInstancesMap entry");
			return;
		}

		if (m_RayTracingEnabled)
		{
			uint32 asInstanceIndex = meshAndInstancesIt->second.ASInstanceIndices[instanceKeyIt->second.InstanceIndex];
			m_pASBuilder->UpdateInstanceTransform(asInstanceIndex, transform);
		}

		Instance* pRasterInstanceToUpdate = &meshAndInstancesIt->second.RasterInstances[instanceKeyIt->second.InstanceIndex];
		pRasterInstanceToUpdate->PrevTransform	= pRasterInstanceToUpdate->Transform;
		pRasterInstanceToUpdate->Transform		= transform;
		m_DirtyRasterInstanceBuffers.insert(&meshAndInstancesIt->second);
	}

	void RenderSystem::UpdateCamera(const glm::vec3& position, const glm::quat& rotation, const CameraComponent& camComp, const ViewProjectionMatricesComponent& viewProjComp)
	{
		m_PerFrameData.CamData.PrevView			= m_PerFrameData.CamData.View;
		m_PerFrameData.CamData.PrevProjection	= m_PerFrameData.CamData.Projection;
		m_PerFrameData.CamData.View				= viewProjComp.View;
		m_PerFrameData.CamData.Projection		= viewProjComp.Projection;
		m_PerFrameData.CamData.ViewInv			= camComp.ViewInv;
		m_PerFrameData.CamData.ProjectionInv	= camComp.ProjectionInv;
		m_PerFrameData.CamData.Position			= glm::vec4(position, 0.f);
		m_PerFrameData.CamData.Up				= glm::vec4(GetUp(rotation), 0.f);
		m_PerFrameData.CamData.Jitter			= camComp.Jitter;
	}

	void RenderSystem::DeleteDeviceResource(DeviceChild* pDeviceResource)
	{
		m_ResourcesToRemove[m_ModFrameIndex].PushBack(pDeviceResource);
	}

	void RenderSystem::CleanBuffers()
	{
		// Todo: Better solution for this, save some Staging Buffers maybe so they don't get recreated all the time?
		TArray<DeviceChild*>& resourcesToRemove = m_ResourcesToRemove[m_ModFrameIndex];
		for (uint32 i = 0; i < resourcesToRemove.GetSize(); i++)
		{
			DeviceChild* pResource = resourcesToRemove[i];
			SAFERELEASE(pResource);
		}

		resourcesToRemove.Clear();
	}

	void RenderSystem::CreateDrawArgs(TArray<DrawArg>& drawArgs, const DrawArgMaskDesc& requestedMaskDesc) const
	{
		for (auto& meshEntryPair : m_MeshAndInstancesMap)
		{
			uint32 mask = meshEntryPair.second.DrawArgsMask;
			if ((mask & requestedMaskDesc.IncludeMask) == requestedMaskDesc.IncludeMask && (mask & requestedMaskDesc.ExcludeMask) == 0)
			{
				DrawArg drawArg = { };

				// Get all entites that are using this mesh
				drawArg.EntityIDs = meshEntryPair.second.EntityIDs;

				// Assume animated
				if (meshEntryPair.second.pAnimatedVertexBuffer)
				{
					drawArg.pVertexBuffer = meshEntryPair.second.pAnimatedVertexBuffer;
				}
				else
				{
					drawArg.pVertexBuffer = meshEntryPair.second.pVertexBuffer;
				}

<<<<<<< HEAD
				drawArg.pIndexBuffer	= meshEntryPair.second.pIndexBuffer;
				drawArg.IndexCount		= meshEntryPair.second.IndexCount;

				drawArg.pInstanceBuffer = meshEntryPair.second.pRasterInstanceBuffer;
				drawArg.InstanceCount	= meshEntryPair.second.RasterInstances.GetSize();

				drawArg.pMeshletBuffer	= meshEntryPair.second.pMeshlets;
				drawArg.MeshletCount	= meshEntryPair.second.MeshletCount;
=======
				drawArg.pIndexBuffer			= meshEntryPair.second.pIndexBuffer;
				drawArg.IndexCount				= meshEntryPair.second.IndexCount;

				drawArg.pInstanceBuffer			= meshEntryPair.second.pRasterInstanceBuffer;
				drawArg.InstanceCount			= meshEntryPair.second.RasterInstances.GetSize();

				drawArg.pMeshletBuffer			= meshEntryPair.second.pMeshlets;
				drawArg.MeshletCount			= meshEntryPair.second.MeshletCount;
>>>>>>> 8c65cb6a
				drawArg.pUniqueIndicesBuffer	= meshEntryPair.second.pUniqueIndices;
				drawArg.pPrimitiveIndices		= meshEntryPair.second.pPrimitiveIndices;

				if (!meshEntryPair.second.ExtensionGroups.IsEmpty())
				{
					drawArg.ppExtensionGroups	= meshEntryPair.second.ExtensionGroups.GetData();
					drawArg.HasExtensions		= meshEntryPair.second.HasExtensionData;
				}
				else
				{
					drawArg.HasExtensions = false;
				}

				drawArg.pDescriptorSet				= meshEntryPair.second.pDrawArgDescriptorSet;
				drawArg.pExtensionDataDescriptorSet	= meshEntryPair.second.pDrawArgDescriptorExtensionsSet;

				drawArgs.PushBack(drawArg);
			}
		}
	}

	void RenderSystem::WriteDrawArgExtensionData(uint32 texturesPerExtensionGroup, MeshEntry& meshEntry)
	{
		static TArray<TextureView*> extensionTextureViews;
		static TArray<Sampler*> extensionSamplers;

		extensionTextureViews.Clear();
		extensionSamplers.Clear();

		TextureView* pDefaultExtensionTexture = ResourceManager::GetTextureView(GUID_TEXTURE_DEFAULT_MASK_MAP);
		for (uint32 t = 0; t < texturesPerExtensionGroup; t++)
		{
			extensionTextureViews.PushBack(pDefaultExtensionTexture);
			extensionSamplers.PushBack(Sampler::GetNearestSampler());
		}

		for (const DrawArgExtensionGroup* pExtensionGroup : meshEntry.ExtensionGroups)
		{
			for (uint32 e = 0; e < pExtensionGroup->ExtensionCount; e++)
			{
				const DrawArgExtensionData& extensionData = pExtensionGroup->pExtensions[e];

				for (uint32 t = 0; t < extensionData.TextureCount; t++)
				{
					extensionTextureViews.PushBack(extensionData.ppTextureViews[t]);
					extensionSamplers.PushBack(extensionData.ppSamplers[t]);
				}
			}
		}

		meshEntry.pDrawArgDescriptorExtensionsSet->WriteTextureDescriptors(
			extensionTextureViews.GetData(),
			extensionSamplers.GetData(),
			ETextureState::TEXTURE_STATE_SHADER_READ_ONLY,
			DRAW_ARG_EXTENSION_DATA_BINDING,
			extensionTextureViews.GetSize(),
			EDescriptorType::DESCRIPTOR_TYPE_SHADER_RESOURCE_COMBINED_SAMPLER,
			true);
	}

	void RenderSystem::UpdateBuffers()
	{
		CommandList* pGraphicsCommandList	= m_pRenderGraph->AcquireGraphicsCopyCommandList();
		CommandList* pComputeCommandList	= m_pRenderGraph->AcquireComputeCopyCommandList();

		//Update Pending Buffer Updates
		{
			ExecutePendingBufferUpdates(pGraphicsCommandList);
		}

		//Update Per Frame Data
		{
			m_PerFrameData.FrameIndex = 0;
			m_PerFrameData.RandomSeed = uint32(Random::Int32(INT32_MIN, INT32_MAX));

			UpdatePerFrameBuffer(pGraphicsCommandList);
		}

		//Update Raster Instance Data
		{
			UpdateRasterInstanceBuffers(pGraphicsCommandList);
		}

		// Update Light Data
		{
			UpdateLightsBuffer(pGraphicsCommandList);
			UpdatePointLightTextureResource(pGraphicsCommandList);
		}

		// Update Paint Mask Color Data
		{
			UpdatePaintMaskColorBuffer(pGraphicsCommandList);
		}

		//Update Empty MaterialData
		{
			UpdateMaterialPropertiesBuffer(pGraphicsCommandList);
		}

		// Update particles
		{
			m_ParticleManager.UpdateBuffers(pGraphicsCommandList);
		}

		// Perform mesh skinning
		{
			PerformMeshSkinning(pComputeCommandList);
		}
	}

	void RenderSystem::UpdateAnimationBuffers(AnimationComponent& animationComp, MeshEntry& meshEntry)
	{
		// If needed create new buffers
		const uint64 sizeInBytes = animationComp.Pose.GlobalTransforms.GetSize() * sizeof(glm::mat4);
		if (animationComp.Pose.GlobalTransforms.GetSize() > meshEntry.BoneMatrixCount)
		{
			if (meshEntry.pBoneMatrixBuffer)
			{
				DeleteDeviceResource(meshEntry.pStagingMatrixBuffer);
				DeleteDeviceResource(meshEntry.pBoneMatrixBuffer);
				DeleteDeviceResource(meshEntry.pAnimationDescriptorSet);
			}

			BufferDesc matrixBufferDesc;
			matrixBufferDesc.DebugName		= "Matrix Staging Buffer";
			matrixBufferDesc.MemoryType		= EMemoryType::MEMORY_TYPE_CPU_VISIBLE;
			matrixBufferDesc.Flags			= FBufferFlag::BUFFER_FLAG_COPY_SRC;
			matrixBufferDesc.SizeInBytes	= sizeInBytes;

			meshEntry.pStagingMatrixBuffer = RenderAPI::GetDevice()->CreateBuffer(&matrixBufferDesc);

			matrixBufferDesc.DebugName	= "Matrix Buffer";
			matrixBufferDesc.MemoryType	= EMemoryType::MEMORY_TYPE_GPU;
			matrixBufferDesc.Flags		= FBufferFlag::BUFFER_FLAG_COPY_DST | FBufferFlag::BUFFER_FLAG_UNORDERED_ACCESS_BUFFER;

			meshEntry.pBoneMatrixBuffer			= RenderAPI::GetDevice()->CreateBuffer(&matrixBufferDesc);
			meshEntry.BoneMatrixCount			= animationComp.Pose.GlobalTransforms.GetSize();
			meshEntry.pAnimationDescriptorSet	= RenderAPI::GetDevice()->CreateDescriptorSet("Animation Descriptor Set", m_SkinningPipelineLayout.Get(), 0, m_AnimationDescriptorHeap.Get());

			const uint64 offset = 0;
			uint64 size = meshEntry.VertexCount * sizeof(Vertex);
			meshEntry.pAnimationDescriptorSet->WriteBufferDescriptors(&meshEntry.pVertexBuffer,			&offset, &size,			0, 1, EDescriptorType::DESCRIPTOR_TYPE_UNORDERED_ACCESS_BUFFER);
			meshEntry.pAnimationDescriptorSet->WriteBufferDescriptors(&meshEntry.pAnimatedVertexBuffer,	&offset, &size,			1, 1, EDescriptorType::DESCRIPTOR_TYPE_UNORDERED_ACCESS_BUFFER);
			meshEntry.pAnimationDescriptorSet->WriteBufferDescriptors(&meshEntry.pBoneMatrixBuffer,		&offset, &sizeInBytes,	2, 1, EDescriptorType::DESCRIPTOR_TYPE_UNORDERED_ACCESS_BUFFER);
			size = meshEntry.VertexCount * sizeof(VertexJointData);
			meshEntry.pAnimationDescriptorSet->WriteBufferDescriptors(&meshEntry.pVertexWeightsBuffer, &offset, &size, 3, 1, EDescriptorType::DESCRIPTOR_TYPE_UNORDERED_ACCESS_BUFFER);
		}

		// Copy data
		void* pMapped = meshEntry.pStagingMatrixBuffer->Map();
		memcpy(pMapped, animationComp.Pose.GlobalTransforms.GetData(), sizeInBytes);
		meshEntry.pStagingMatrixBuffer->Unmap();

		m_PendingBufferUpdates.PushBack({ meshEntry.pStagingMatrixBuffer, 0, meshEntry.pBoneMatrixBuffer, 0, sizeInBytes });
	}

	void RenderSystem::PerformMeshSkinning(CommandList* pCommandList)
	{
		// TODO: Investigate the best groupsize for us (THIS MUST MATCH THE SHADER-DEFINE)
		constexpr uint32 THREADS_PER_WORKGROUP = 32;

		PipelineState* pPipeline = PipelineStateManager::GetPipelineState(m_SkinningPipelineID);
		VALIDATE(pPipeline != nullptr);

		for (MeshEntry* pMeshEntry : m_AnimationsToUpdate)
		{
			pCommandList->BindDescriptorSetCompute(pMeshEntry->pAnimationDescriptorSet, m_SkinningPipelineLayout.Get(), 0);
			pCommandList->BindComputePipeline(pPipeline);

			const uint32 vertexCount = pMeshEntry->VertexCount;
			pCommandList->SetConstantRange(m_SkinningPipelineLayout.Get(), FShaderStageFlag::SHADER_STAGE_FLAG_COMPUTE_SHADER, &vertexCount, sizeof(uint32), 0);

			const uint32 workGroupCount = std::max<uint32>((uint32)AlignUp(vertexCount, THREADS_PER_WORKGROUP) / THREADS_PER_WORKGROUP, 1u);
			pCommandList->Dispatch(workGroupCount, 1, 1);
		}

		m_AnimationsToUpdate.clear();
	}

	void RenderSystem::ExecutePendingBufferUpdates(CommandList* pCommandList)
	{
		if (!m_PendingBufferUpdates.IsEmpty())
		{
			for (uint32 i = 0; i < m_PendingBufferUpdates.GetSize(); i++)
			{
				const PendingBufferUpdate& pendingUpdate = m_PendingBufferUpdates[i];
				pCommandList->CopyBuffer(pendingUpdate.pSrcBuffer, pendingUpdate.SrcOffset, pendingUpdate.pDstBuffer, pendingUpdate.DstOffset, pendingUpdate.SizeInBytes);
			}

			m_PendingBufferUpdates.Clear();
		}
	}

	void RenderSystem::UpdateRasterInstanceBuffers(CommandList* pCommandList)
	{
		for (MeshEntry* pDirtyInstanceBufferEntry : m_DirtyRasterInstanceBuffers)
		{
			//Raster Instances
			{
				uint32 requiredBufferSize = pDirtyInstanceBufferEntry->RasterInstances.GetSize() * sizeof(Instance);

				Buffer* pStagingBuffer = pDirtyInstanceBufferEntry->ppRasterInstanceStagingBuffers[m_ModFrameIndex];

				if (pStagingBuffer == nullptr || pStagingBuffer->GetDesc().SizeInBytes < requiredBufferSize)
				{
					if (pStagingBuffer != nullptr)
						DeleteDeviceResource(pStagingBuffer);

					BufferDesc bufferDesc = {};
					bufferDesc.DebugName	= "Raster Instance Staging Buffer";
					bufferDesc.MemoryType	= EMemoryType::MEMORY_TYPE_CPU_VISIBLE;
					bufferDesc.Flags		= FBufferFlag::BUFFER_FLAG_COPY_SRC;
					bufferDesc.SizeInBytes	= requiredBufferSize;

					pStagingBuffer = RenderAPI::GetDevice()->CreateBuffer(&bufferDesc);
					pDirtyInstanceBufferEntry->ppRasterInstanceStagingBuffers[m_ModFrameIndex] = pStagingBuffer;
				}

				void* pMapped = pStagingBuffer->Map();
				memcpy(pMapped, pDirtyInstanceBufferEntry->RasterInstances.GetData(), requiredBufferSize);
				pStagingBuffer->Unmap();

				if (pDirtyInstanceBufferEntry->pRasterInstanceBuffer == nullptr || pDirtyInstanceBufferEntry->pRasterInstanceBuffer->GetDesc().SizeInBytes < requiredBufferSize)
				{
					if (pDirtyInstanceBufferEntry->pRasterInstanceBuffer != nullptr)
						DeleteDeviceResource(pDirtyInstanceBufferEntry->pRasterInstanceBuffer);

					BufferDesc bufferDesc = {};
					bufferDesc.DebugName		= "Raster Instance Buffer";
					bufferDesc.MemoryType		= EMemoryType::MEMORY_TYPE_GPU;
					bufferDesc.Flags			= FBufferFlag::BUFFER_FLAG_COPY_DST | FBufferFlag::BUFFER_FLAG_UNORDERED_ACCESS_BUFFER | FBufferFlag::BUFFER_FLAG_CONSTANT_BUFFER;
					bufferDesc.SizeInBytes		= requiredBufferSize;

					pDirtyInstanceBufferEntry->pRasterInstanceBuffer = RenderAPI::GetDevice()->CreateBuffer(&bufferDesc);

					m_pRenderGraph->DrawArgDescriptorSetQueueForRelease(pDirtyInstanceBufferEntry->pDrawArgDescriptorSet);
					pDirtyInstanceBufferEntry->pDrawArgDescriptorSet = m_pRenderGraph->CreateDrawArgDescriptorSet(pDirtyInstanceBufferEntry->pDrawArgDescriptorSet);

					static uint64 bufferOffset = 0;
					pDirtyInstanceBufferEntry->pDrawArgDescriptorSet->WriteBufferDescriptors(
						&pDirtyInstanceBufferEntry->pRasterInstanceBuffer,
						&bufferOffset,
						&bufferDesc.SizeInBytes,
						DRAW_ARG_INSTANCE_BUFFER_BINDING,
						1,
						EDescriptorType::DESCRIPTOR_TYPE_UNORDERED_ACCESS_BUFFER);
				}

				pCommandList->CopyBuffer(pStagingBuffer, 0, pDirtyInstanceBufferEntry->pRasterInstanceBuffer, 0, requiredBufferSize);
			}
		}

		m_DirtyRasterInstanceBuffers.clear();
	}

	void RenderSystem::UpdatePerFrameBuffer(CommandList* pCommandList)
	{
		Buffer* pPerFrameStagingBuffer = m_ppPerFrameStagingBuffers[m_ModFrameIndex];

		void* pMapped = pPerFrameStagingBuffer->Map();
		memcpy(pMapped, &m_PerFrameData, sizeof(PerFrameBuffer));
		pPerFrameStagingBuffer->Unmap();

		pCommandList->CopyBuffer(pPerFrameStagingBuffer, 0, m_pPerFrameBuffer, 0, sizeof(PerFrameBuffer));
	}

	void RenderSystem::UpdateMaterialPropertiesBuffer(CommandList* pCommandList)
	{
		if (m_MaterialsPropertiesBufferDirty)
		{
			uint32 requiredBufferSize = m_MaterialProperties.GetSize() * sizeof(MaterialProperties);

			Buffer* pStagingBuffer = m_ppMaterialParametersStagingBuffers[m_ModFrameIndex];

			if (pStagingBuffer == nullptr || pStagingBuffer->GetDesc().SizeInBytes < requiredBufferSize)
			{
				if (pStagingBuffer != nullptr) DeleteDeviceResource(pStagingBuffer);

				BufferDesc bufferDesc = {};
				bufferDesc.DebugName	= "Material Properties Staging Buffer";
				bufferDesc.MemoryType	= EMemoryType::MEMORY_TYPE_CPU_VISIBLE;
				bufferDesc.Flags		= FBufferFlag::BUFFER_FLAG_COPY_SRC;
				bufferDesc.SizeInBytes	= requiredBufferSize;

				pStagingBuffer = RenderAPI::GetDevice()->CreateBuffer(&bufferDesc);
				m_ppMaterialParametersStagingBuffers[m_ModFrameIndex] = pStagingBuffer;
			}

			void* pMapped = pStagingBuffer->Map();
			memcpy(pMapped, m_MaterialProperties.GetData(), requiredBufferSize);
			pStagingBuffer->Unmap();

			if (m_pMaterialParametersBuffer == nullptr || m_pMaterialParametersBuffer->GetDesc().SizeInBytes < requiredBufferSize)
			{
				if (m_pMaterialParametersBuffer != nullptr) DeleteDeviceResource(m_pMaterialParametersBuffer);

				BufferDesc bufferDesc = {};
				bufferDesc.DebugName	= "Material Properties Buffer";
				bufferDesc.MemoryType	= EMemoryType::MEMORY_TYPE_GPU;
				bufferDesc.Flags		= FBufferFlag::BUFFER_FLAG_COPY_DST | FBufferFlag::BUFFER_FLAG_UNORDERED_ACCESS_BUFFER;
				bufferDesc.SizeInBytes	= requiredBufferSize;

				m_pMaterialParametersBuffer = RenderAPI::GetDevice()->CreateBuffer(&bufferDesc);
			}

			pCommandList->CopyBuffer(pStagingBuffer, 0, m_pMaterialParametersBuffer, 0, requiredBufferSize);

			m_MaterialsPropertiesBufferDirty = false;
		}
	}

	void RenderSystem::UpdatePointLightTextureResource(CommandList* pCommandList)
	{
		if (m_PointLightsDirty)
		{
			m_PointLightsDirty = false;
			m_LightsResourceDirty = true;

			uint32 pointLightCount = m_PointLights.GetSize();
			if (pointLightCount == m_CubeTextures.GetSize())
				return;

			bool needUpdate = m_RemoveTexturesOnDeletion;

			constexpr uint32 CUBE_FACE_COUNT = 6;
			if (pointLightCount > m_CubeTextures.GetSize())
			{
				GraphicsDevice* pGraphicsDevice = RenderAPI::GetDevice();
				uint32 diff = pointLightCount - m_CubeTextures.GetSize();

				// TODO: Create inteface for changing resolution
				const uint32 width = 512;
				const uint32 height = 512;

				uint32 prevSubImageCount = m_CubeSubImageTextureViews.GetSize();
				m_CubeSubImageTextureViews.Resize(prevSubImageCount + CUBE_FACE_COUNT * diff);

				for (uint32 c = 0; c < diff; c++)
				{
					// Create cube texture
					TextureDesc cubeTexDesc = {};
					cubeTexDesc.DebugName = "PointLight Texture Cube " + std::to_string(c);
					cubeTexDesc.MemoryType = EMemoryType::MEMORY_TYPE_GPU;
					cubeTexDesc.Format = EFormat::FORMAT_D24_UNORM_S8_UINT;
					cubeTexDesc.Type = ETextureType::TEXTURE_TYPE_2D;
					cubeTexDesc.Flags = FTextureFlag::TEXTURE_FLAG_DEPTH_STENCIL | FTextureFlag::TEXTURE_FLAG_SHADER_RESOURCE | FTextureFlag::TEXTURE_FLAG_CUBE_COMPATIBLE;
					cubeTexDesc.Width = width;
					cubeTexDesc.Height = height;
					cubeTexDesc.Depth = 1U;
					cubeTexDesc.ArrayCount = 6;
					cubeTexDesc.Miplevels = 1;
					cubeTexDesc.SampleCount = 1;

					Texture* pCubeTexture = pGraphicsDevice->CreateTexture(&cubeTexDesc);
					m_CubeTextures.PushBack(pCubeTexture);

					// Create cube texture view
					TextureViewDesc cubeTexViewDesc = {};
					cubeTexViewDesc.DebugName = "PointLight Texture Cube View " + std::to_string(c);
					cubeTexViewDesc.pTexture = pCubeTexture;
					cubeTexViewDesc.Flags = FTextureViewFlag::TEXTURE_VIEW_FLAG_DEPTH_STENCIL | FTextureViewFlag::TEXTURE_VIEW_FLAG_SHADER_RESOURCE;
					cubeTexViewDesc.Format = cubeTexDesc.Format;
					cubeTexViewDesc.Type = ETextureViewType::TEXTURE_VIEW_TYPE_CUBE;
					cubeTexViewDesc.MiplevelCount = 1;
					cubeTexViewDesc.ArrayCount = 6;
					cubeTexViewDesc.Miplevel = 0U;
					cubeTexViewDesc.ArrayIndex = 0U;

					m_CubeTextureViews.PushBack(pGraphicsDevice->CreateTextureView(&cubeTexViewDesc)); // Used for reading from CubeTexture

					// Create per face texture views
					TextureViewDesc subImageTextureViewDesc = {};
					subImageTextureViewDesc.pTexture = pCubeTexture;
					subImageTextureViewDesc.Flags = FTextureViewFlag::TEXTURE_VIEW_FLAG_DEPTH_STENCIL;
					subImageTextureViewDesc.Format = cubeTexDesc.Format;
					subImageTextureViewDesc.Type = ETextureViewType::TEXTURE_VIEW_TYPE_2D;
					subImageTextureViewDesc.Miplevel = cubeTexViewDesc.Miplevel;
					subImageTextureViewDesc.MiplevelCount = cubeTexViewDesc.MiplevelCount;
					subImageTextureViewDesc.ArrayCount = 1;

					TextureView** ppSubImageView = &m_CubeSubImageTextureViews[prevSubImageCount + (CUBE_FACE_COUNT) * c];
					for (uint32 si = 0; si < CUBE_FACE_COUNT; si++)
					{
						subImageTextureViewDesc.DebugName = "PointLight Sub Image Texture View " + std::to_string(si);
						subImageTextureViewDesc.ArrayIndex = si;

						(*ppSubImageView) = pGraphicsDevice->CreateTextureView(&subImageTextureViewDesc); // Used for writing to CubeTexture
						ppSubImageView++;
					}

					PipelineTextureBarrierDesc transitionToReadOnlyBarrier = { };
					transitionToReadOnlyBarrier.pTexture				= pCubeTexture;
					transitionToReadOnlyBarrier.StateBefore				= ETextureState::TEXTURE_STATE_UNKNOWN;
					transitionToReadOnlyBarrier.StateAfter				= ETextureState::TEXTURE_STATE_SHADER_READ_ONLY;
					transitionToReadOnlyBarrier.QueueBefore				= ECommandQueueType::COMMAND_QUEUE_TYPE_GRAPHICS;
					transitionToReadOnlyBarrier.QueueAfter				= ECommandQueueType::COMMAND_QUEUE_TYPE_GRAPHICS;
					transitionToReadOnlyBarrier.SrcMemoryAccessFlags	= 0;
					transitionToReadOnlyBarrier.DstMemoryAccessFlags	= FMemoryAccessFlag::MEMORY_ACCESS_FLAG_MEMORY_READ;
					transitionToReadOnlyBarrier.TextureFlags			= cubeTexDesc.Flags;
					transitionToReadOnlyBarrier.Miplevel				= 0;
					transitionToReadOnlyBarrier.MiplevelCount			= cubeTexDesc.Miplevels;
					transitionToReadOnlyBarrier.ArrayIndex				= 0;
					transitionToReadOnlyBarrier.ArrayCount				= cubeTexDesc.ArrayCount;

					pCommandList->PipelineTextureBarriers(FPipelineStageFlag::PIPELINE_STAGE_FLAG_TOP, FPipelineStageFlag::PIPELINE_STAGE_FLAG_BOTTOM, &transitionToReadOnlyBarrier, 1);

					needUpdate = true;
				}
			}
			else if (pointLightCount < m_CubeTextures.GetSize())
			{
				if (m_RemoveTexturesOnDeletion)
				{
					uint32 diff =  m_CubeTextures.GetSize() - pointLightCount;

					// Remove Cube Texture Context for removed pointlights
					for (uint32 r = 0; r < diff; r++)
					{
						DeleteDeviceResource(m_CubeTextures.GetBack());
						m_CubeTextures.PopBack();

						DeleteDeviceResource(m_CubeTextureViews.GetBack());
						m_CubeTextureViews.PopBack();

						for (uint32 f = 0; f < CUBE_FACE_COUNT && !m_CubeSubImageTextureViews.IsEmpty(); f++)
						{
							DeleteDeviceResource(m_CubeSubImageTextureViews.GetBack());
							m_CubeSubImageTextureViews.PopBack();
						}
					}
				}
			}

			/*
				If textures are not removed on pointlight deletion(m_RemoveTexturesOnDeletion == false), updates are only needed when new point light textures are added
			*/
			if (needUpdate)
			{
				uint32 texturesExisting = m_CubeTextures.GetSize();
				Sampler* pNearestSampler = Sampler::GetNearestSampler();
				ResourceUpdateDesc resourceUpdateDesc = {};
				resourceUpdateDesc.ResourceName = SCENE_POINT_SHADOWMAPS;
				resourceUpdateDesc.ExternalTextureUpdate.ppTextures							= m_CubeTextures.GetData();
				resourceUpdateDesc.ExternalTextureUpdate.ppTextureViews						= m_CubeTextureViews.GetData();
				resourceUpdateDesc.ExternalTextureUpdate.TextureCount						= texturesExisting;
				resourceUpdateDesc.ExternalTextureUpdate.ppPerSubImageTextureViews			= m_CubeSubImageTextureViews.GetData();
				resourceUpdateDesc.ExternalTextureUpdate.PerImageSubImageTextureViewCount	= CUBE_FACE_COUNT;
				resourceUpdateDesc.ExternalTextureUpdate.ppSamplers							= &pNearestSampler;
				resourceUpdateDesc.ExternalTextureUpdate.SamplerCount						= 1;
				m_pRenderGraph->UpdateResource(&resourceUpdateDesc);
			}
		}
	}

	void RenderSystem::UpdateLightsBuffer(CommandList* pCommandList)
	{
		// Light Buffer Initilization
		if (m_LightsBufferDirty)
		{
			m_LightsBufferDirty = false;

			size_t pointLightCount			= m_PointLights.GetSize();
			size_t dirLightBufferSize		= sizeof(LightBuffer);
			size_t pointLightsBufferSize	= sizeof(PointLight) * pointLightCount;
			size_t lightBufferSize			= dirLightBufferSize + pointLightsBufferSize;

			// Set point light count
			m_LightBufferData.PointLightCount = float32(pointLightCount);

			Buffer* pCurrentStagingBuffer = m_ppLightsStagingBuffer[m_ModFrameIndex];

			if (pCurrentStagingBuffer == nullptr || pCurrentStagingBuffer->GetDesc().SizeInBytes < lightBufferSize)
			{
				if (pCurrentStagingBuffer != nullptr) DeleteDeviceResource(pCurrentStagingBuffer);

				BufferDesc lightCopyBufferDesc = {};
				lightCopyBufferDesc.DebugName		= "Lights Copy Buffer";
				lightCopyBufferDesc.MemoryType		= EMemoryType::MEMORY_TYPE_CPU_VISIBLE;
				lightCopyBufferDesc.Flags			= FBufferFlag::BUFFER_FLAG_COPY_SRC;
				lightCopyBufferDesc.SizeInBytes		= lightBufferSize;

				pCurrentStagingBuffer = RenderAPI::GetDevice()->CreateBuffer(&lightCopyBufferDesc);
				m_ppLightsStagingBuffer[m_ModFrameIndex] = pCurrentStagingBuffer;
			}

			void* pMapped = pCurrentStagingBuffer->Map();
			memcpy(pMapped, &m_LightBufferData, dirLightBufferSize);
			if (pointLightsBufferSize > 0) memcpy((uint8*)pMapped + dirLightBufferSize, m_PointLights.GetData(), pointLightsBufferSize);
			pCurrentStagingBuffer->Unmap();

			if (m_pLightsBuffer == nullptr || m_pLightsBuffer->GetDesc().SizeInBytes < lightBufferSize)
			{
				if (m_pLightsBuffer != nullptr) DeleteDeviceResource(m_pLightsBuffer);

				BufferDesc lightBufferDesc = {};
				lightBufferDesc.DebugName		= "Lights Buffer";
				lightBufferDesc.MemoryType		= EMemoryType::MEMORY_TYPE_GPU;
				lightBufferDesc.Flags			= FBufferFlag::BUFFER_FLAG_UNORDERED_ACCESS_BUFFER | FBufferFlag::BUFFER_FLAG_COPY_DST;
				lightBufferDesc.SizeInBytes		= lightBufferSize;

				m_pLightsBuffer = RenderAPI::GetDevice()->CreateBuffer(&lightBufferDesc);
				m_LightsResourceDirty = true;
			}

			pCommandList->CopyBuffer(pCurrentStagingBuffer, 0, m_pLightsBuffer, 0, lightBufferSize);
		}
	}

	void RenderSystem::UpdatePaintMaskColorBuffer(CommandList* pCommandList)
	{
		if (m_PaintMaskColorsResourceDirty)
		{
			uint32 bufferSize = m_PaintMaskColors.GetSize() * sizeof(glm::vec4);

			// Create or update staging buffer if needed
			Buffer* pStagingBuffer = m_ppPaintMaskColorStagingBuffers[m_ModFrameIndex];
			if (pStagingBuffer == nullptr || pStagingBuffer->GetDesc().SizeInBytes < bufferSize)
			{
				if (pStagingBuffer != nullptr) DeleteDeviceResource(pStagingBuffer);

				BufferDesc copyBufferDesc = {};
				copyBufferDesc.DebugName		= "Paint Mask Color Copy Buffer";
				copyBufferDesc.MemoryType		= EMemoryType::MEMORY_TYPE_CPU_VISIBLE;
				copyBufferDesc.Flags			= FBufferFlag::BUFFER_FLAG_COPY_SRC;
				copyBufferDesc.SizeInBytes		= bufferSize;

				pStagingBuffer = RenderAPI::GetDevice()->CreateBuffer(&copyBufferDesc);
				m_ppPaintMaskColorStagingBuffers[m_ModFrameIndex] = pStagingBuffer;
			}

			// Transfer data to staging buffer
			void* pMapped = pStagingBuffer->Map();
			memcpy(pMapped, m_PaintMaskColors.GetData(), bufferSize);
			pStagingBuffer->Unmap();

			// Create or update actual GPU buffer if needed
			if (m_pPaintMaskColorBuffer == nullptr || m_pPaintMaskColorBuffer->GetDesc().SizeInBytes < bufferSize)
			{
				if (m_pPaintMaskColorBuffer != nullptr) DeleteDeviceResource(m_pPaintMaskColorBuffer);

				BufferDesc bufferDesc = {};
				bufferDesc.DebugName		= "Paint Mask Color Buffer";
				bufferDesc.MemoryType		= EMemoryType::MEMORY_TYPE_GPU;
				bufferDesc.Flags			= FBufferFlag::BUFFER_FLAG_UNORDERED_ACCESS_BUFFER | FBufferFlag::BUFFER_FLAG_COPY_DST;
				bufferDesc.SizeInBytes		= bufferSize;

				m_pPaintMaskColorBuffer = RenderAPI::GetDevice()->CreateBuffer(&bufferDesc);
			}

			// Finally copy over the data to the buffer
			pCommandList->CopyBuffer(pStagingBuffer, 0, m_pPaintMaskColorBuffer, 0, bufferSize);
		}
	}

	void RenderSystem::UpdateRenderGraph()
	{
		if (!m_DirtyDrawArgs.empty())
		{
			for (const DrawArgMaskDesc& maskDesc : m_DirtyDrawArgs)
			{
				TArray<DrawArg> drawArgs;
				CreateDrawArgs(drawArgs, maskDesc);

				//Create Resource Update for RenderGraph
				ResourceUpdateDesc resourceUpdateDesc						= {};
				resourceUpdateDesc.ResourceName								= SCENE_DRAW_ARGS;
				resourceUpdateDesc.ExternalDrawArgsUpdate.DrawArgsMaskDesc	= maskDesc;
				resourceUpdateDesc.ExternalDrawArgsUpdate.pDrawArgs			= drawArgs.GetData();
				resourceUpdateDesc.ExternalDrawArgsUpdate.Count				= drawArgs.GetSize();

				m_pRenderGraph->UpdateResource(&resourceUpdateDesc);
			}

			m_DirtyDrawArgs.clear();
		}

		if (m_PerFrameResourceDirty)
		{
			ResourceUpdateDesc resourceUpdateDesc				= {};
			resourceUpdateDesc.ResourceName						= PER_FRAME_BUFFER;
			resourceUpdateDesc.ExternalBufferUpdate.ppBuffer	= &m_pPerFrameBuffer;
			resourceUpdateDesc.ExternalBufferUpdate.Count		= 1;

			m_pRenderGraph->UpdateResource(&resourceUpdateDesc);

			m_PerFrameResourceDirty = false;
		}

		// Trigger LightRenderer
		if (!m_PointLightTextureUpdateQueue.IsEmpty())
		{
			m_pLightRenderer->PrepareTextureUpdates(m_PointLightTextureUpdateQueue);
			m_PointLightTextureUpdateQueue.Clear();
			m_pRenderGraph->TriggerRenderStage("RENDER_STAGE_LIGHT");
		}

		if (m_LightsResourceDirty)
		{
			ResourceUpdateDesc resourceUpdateDesc = {};
			resourceUpdateDesc.ResourceName						= SCENE_LIGHTS_BUFFER;
			resourceUpdateDesc.ExternalBufferUpdate.ppBuffer	= &m_pLightsBuffer;
			resourceUpdateDesc.ExternalBufferUpdate.Count		= 1;
			m_pRenderGraph->UpdateResource(&resourceUpdateDesc);

			m_LightsResourceDirty = false;
		}

		if (m_PaintMaskColorsResourceDirty)
		{
			ResourceUpdateDesc resourceUpdateDesc				= {};
			resourceUpdateDesc.ResourceName						= PAINT_MASK_COLORS;
			resourceUpdateDesc.ExternalBufferUpdate.ppBuffer	= &m_pPaintMaskColorBuffer;
			resourceUpdateDesc.ExternalBufferUpdate.Count		= 1;
			m_pRenderGraph->UpdateResource(&resourceUpdateDesc);

			m_PaintMaskColorsResourceDirty = false;
		}

		// Update Particle Resources
		{
			m_ParticleManager.UpdateResources(m_pRenderGraph);
		}

		if (m_MaterialsResourceDirty)
		{
			ResourceUpdateDesc resourceUpdateDesc				= {};
			resourceUpdateDesc.ResourceName						= SCENE_MAT_PARAM_BUFFER;
			resourceUpdateDesc.ExternalBufferUpdate.ppBuffer	= &m_pMaterialParametersBuffer;
			resourceUpdateDesc.ExternalBufferUpdate.Count		= 1;

			m_pRenderGraph->UpdateResource(&resourceUpdateDesc);

			Sampler* pLinearSamplers = Sampler::GetLinearSampler();

			ResourceUpdateDesc albedoMapsUpdateDesc = {};
			albedoMapsUpdateDesc.ResourceName							= SCENE_ALBEDO_MAPS;
			albedoMapsUpdateDesc.ExternalTextureUpdate.ppTextures		= m_AlbedoMaps.GetData();
			albedoMapsUpdateDesc.ExternalTextureUpdate.ppTextureViews	= m_AlbedoMapViews.GetData();
			albedoMapsUpdateDesc.ExternalTextureUpdate.ppSamplers		= &pLinearSamplers;
			albedoMapsUpdateDesc.ExternalTextureUpdate.TextureCount		= m_AlbedoMaps.GetSize();
			albedoMapsUpdateDesc.ExternalTextureUpdate.SamplerCount		= 1;

			ResourceUpdateDesc normalMapsUpdateDesc = {};
			normalMapsUpdateDesc.ResourceName							= SCENE_NORMAL_MAPS;
			normalMapsUpdateDesc.ExternalTextureUpdate.ppTextures		= m_NormalMaps.GetData();
			normalMapsUpdateDesc.ExternalTextureUpdate.ppTextureViews	= m_NormalMapViews.GetData();
			normalMapsUpdateDesc.ExternalTextureUpdate.ppSamplers		= &pLinearSamplers;
			normalMapsUpdateDesc.ExternalTextureUpdate.TextureCount		= m_NormalMapViews.GetSize();
			normalMapsUpdateDesc.ExternalTextureUpdate.SamplerCount		= 1;

			ResourceUpdateDesc combinedMaterialMapsUpdateDesc = {};
			combinedMaterialMapsUpdateDesc.ResourceName								= SCENE_COMBINED_MATERIAL_MAPS;
			combinedMaterialMapsUpdateDesc.ExternalTextureUpdate.ppTextures			= m_CombinedMaterialMaps.GetData();
			combinedMaterialMapsUpdateDesc.ExternalTextureUpdate.ppTextureViews		= m_CombinedMaterialMapViews.GetData();
			combinedMaterialMapsUpdateDesc.ExternalTextureUpdate.ppSamplers			= &pLinearSamplers;
			combinedMaterialMapsUpdateDesc.ExternalTextureUpdate.TextureCount		= m_CombinedMaterialMaps.GetSize();
			combinedMaterialMapsUpdateDesc.ExternalTextureUpdate.SamplerCount		= 1;

			m_pRenderGraph->UpdateResource(&albedoMapsUpdateDesc);
			m_pRenderGraph->UpdateResource(&normalMapsUpdateDesc);
			m_pRenderGraph->UpdateResource(&combinedMaterialMapsUpdateDesc);

			m_MaterialsResourceDirty = false;
		}
	}
}<|MERGE_RESOLUTION|>--- conflicted
+++ resolved
@@ -102,9 +102,6 @@
 					.OnEntityRemoval = std::bind_front(&RenderSystem::RemoveRenderableEntity, this)
 				},
 				{
-<<<<<<< HEAD
-					.pSubscriber = &m_PlayerEntities,
-=======
 					.pSubscriber = &m_AnimationAttachedEntities,
 					.ComponentAccesses =
 					{
@@ -124,7 +121,6 @@
 				},
 				{
 					.pSubscriber = &m_LocalPlayerEntities,
->>>>>>> 8c65cb6a
 					.ComponentAccesses =
 					{
 						{ NDA, PlayerBaseComponent::Type() },
@@ -991,16 +987,9 @@
 		bool isAnimated, 
 		bool forceUniqueResource)
 	{
-<<<<<<< HEAD
-		uint32 extensionIndex	= 0;
-		uint32 materialIndex	= UINT32_MAX;
-=======
-		//auto& component = ECSCore::GetInstance().GetComponent<StaticMeshComponent>(Entity);
-
 		uint32 extensionGroupIndex = 0;
 		uint32 texturesPerExtensionGroup = 0;
 		uint32 materialIndex = UINT32_MAX;
->>>>>>> 8c65cb6a
 		MeshAndInstancesMap::iterator meshAndInstancesIt;
 
 		const uint32 entityMask = EntityMaskManager::FetchEntityMask(entity);
@@ -1861,16 +1850,6 @@
 					drawArg.pVertexBuffer = meshEntryPair.second.pVertexBuffer;
 				}
 
-<<<<<<< HEAD
-				drawArg.pIndexBuffer	= meshEntryPair.second.pIndexBuffer;
-				drawArg.IndexCount		= meshEntryPair.second.IndexCount;
-
-				drawArg.pInstanceBuffer = meshEntryPair.second.pRasterInstanceBuffer;
-				drawArg.InstanceCount	= meshEntryPair.second.RasterInstances.GetSize();
-
-				drawArg.pMeshletBuffer	= meshEntryPair.second.pMeshlets;
-				drawArg.MeshletCount	= meshEntryPair.second.MeshletCount;
-=======
 				drawArg.pIndexBuffer			= meshEntryPair.second.pIndexBuffer;
 				drawArg.IndexCount				= meshEntryPair.second.IndexCount;
 
@@ -1879,7 +1858,6 @@
 
 				drawArg.pMeshletBuffer			= meshEntryPair.second.pMeshlets;
 				drawArg.MeshletCount			= meshEntryPair.second.MeshletCount;
->>>>>>> 8c65cb6a
 				drawArg.pUniqueIndicesBuffer	= meshEntryPair.second.pUniqueIndices;
 				drawArg.pPrimitiveIndices		= meshEntryPair.second.pPrimitiveIndices;
 
