#include "Game/ECS/Systems/Rendering/AnimationSystem.h"
#include "Game/ECS/Components/Rendering/AnimationComponent.h"
#include "Game/ECS/Components/Rendering/MeshComponent.h"

#include "Resources/ResourceManager.h"

#include "ECS/ECSCore.h"

namespace LambdaEngine
{
	AnimationSystem::AnimationSystem()
		: m_AnimationEntities()
	{
	}

	AnimationSystem::~AnimationSystem()
	{
	}

	void AnimationSystem::Animate(AnimationComponent& animation)
	{
		Animation* pAnimation = ResourceManager::GetAnimation(animation.AnimationGUID);
		VALIDATE(pAnimation);

		Skeleton* pSkeleton = animation.Pose.pSkeleton;
		VALIDATE(pSkeleton);

		// Make sure we have enough matrices
		if (animation.Pose.LocalTransforms.GetSize() < pSkeleton->Joints.GetSize())
		{
			animation.Pose.LocalTransforms.Resize(pSkeleton->Joints.GetSize(), glm::mat4(1.0f));
		}

		if (animation.Pose.GlobalTransforms.GetSize() < pSkeleton->Joints.GetSize())
		{
			animation.Pose.GlobalTransforms.Resize(pSkeleton->Joints.GetSize(), glm::mat4(1.0f));
		}

		// Get localtime for the animation-clip
		float64 localTime = (GetTotalTimeInSeconds() - animation.StartTime) * fabs(animation.PlaybackSpeed);
		if (animation.IsLooping)
		{
			if (animation.NumLoops != INFINITE_LOOPS)
			{
				float64 totalDuration = animation.NumLoops * pAnimation->DurationInSeconds();
				localTime = glm::clamp(localTime, 0.0, totalDuration);
			}

			localTime = fmod(localTime, pAnimation->DurationInSeconds());
		}
		else
		{
			localTime = glm::clamp(localTime, 0.0, pAnimation->DurationInSeconds());
		}

		// Get normalized time
		float64 normalizedLocalTime = localTime / pAnimation->DurationInSeconds();
		if (animation.PlaybackSpeed < 0.0)
		{
			normalizedLocalTime = 1.0 - normalizedLocalTime;
		}

		// Calculate SQT for each animation to blend between
		TArray<SQT> mainAnimation = CalculateSQT(*pAnimation, *pSkeleton, normalizedLocalTime, animation.IsLooping);
		
		TArray<SQT> blendAnimation;
		if (animation.BlendingAnimationGUID != GUID_NONE)
		{
<<<<<<< HEAD
			Animation* pBlendAnimation = ResourceManager::GetAnimation(animation.BlendingAnimationGUID);
			VALIDATE(pBlendAnimation);

			blendAnimation = CalculateSQT(*pBlendAnimation, *pSkeleton, normalizedLocalTime, animation.IsLooping);
			VALIDATE(blendAnimation.GetSize() == mainAnimation.GetSize());
=======
			// Retrive the bone ID
			auto it = pSkeleton->JointMap.find(channel.Name);
			if (it == pSkeleton->JointMap.end())
			{
				continue;
			}

			const uint32 boneID = it->second;

			// Interpolate position
			glm::vec3 position;
			{
				// If the clip is looping the last frame is redundant
				const uint32 numPositions = animation.IsLooping ? channel.Positions.GetSize() - 1 : channel.Positions.GetSize();

				Animation::Channel::KeyFrame pos0 = channel.Positions[0];
				Animation::Channel::KeyFrame pos1 = channel.Positions[0];
				if (numPositions > 1)
				{
					for (uint32 i = 0; i < (numPositions - 1); i++)
					{
						if (time < channel.Positions[i + 1].Time)
						{
							pos0 = channel.Positions[i];
							pos1 = channel.Positions[i + 1];
							break;
						}
					}
				}
>>>>>>> 786a28f2

			// Calculate local transforms
			for (uint32 i = 0; i < blendAnimation.GetSize(); i++)
			{
<<<<<<< HEAD
				SQT& sqt0 = mainAnimation[i];
				SQT& sqt1 = blendAnimation[i];
=======
				// If the clip is looping the last frame is redundant
				const uint32 numRotations = animation.IsLooping ? channel.Rotations.GetSize() - 1 : channel.Rotations.GetSize();

				Animation::Channel::RotationKeyFrame rot0 = channel.Rotations[0];
				Animation::Channel::RotationKeyFrame rot1 = channel.Rotations[0];
				if (numRotations > 1)
				{
					for (uint32 i = 0; i < (numRotations - 1); i++)
					{
						if (time < channel.Rotations[i + 1].Time)
						{
							rot0 = channel.Rotations[i];
							rot1 = channel.Rotations[i + 1];
							break;
						}
					}
				}
>>>>>>> 786a28f2

				const float32 factor = 0.75f;
				glm::vec3 translation	= glm::mix(sqt0.Translation, sqt1.Translation, glm::vec3(factor));
				glm::vec3 scale			= glm::mix(sqt0.Scale, sqt1.Scale, glm::vec3(factor));
				glm::quat rotation		= glm::slerp(sqt0.Rotation, sqt1.Rotation, factor);
				rotation = glm::normalize(rotation);

				glm::mat4 transform = glm::translate(glm::identity<glm::mat4>(), translation);
				transform			= transform * glm::toMat4(rotation);
				transform			= glm::scale(transform, scale);
				animation.Pose.LocalTransforms[i] = transform;
			}
		}
		else
		{
			// Calculate local transforms
			for (uint32 i = 0; i < mainAnimation.GetSize(); i++)
			{
<<<<<<< HEAD
				SQT& sqt = mainAnimation[i];
=======
				// If the clip is looping the last frame is redundant
				const uint32 numScales = animation.IsLooping ? channel.Scales.GetSize() - 1 : channel.Scales.GetSize();

				Animation::Channel::KeyFrame scale0 = channel.Scales[0];
				Animation::Channel::KeyFrame scale1 = channel.Scales[0];
				if (numScales > 1)
				{
					for (uint32 i = 0; i < (numScales - 1); i++)
					{
						if (time < channel.Scales[i + 1].Time)
						{
							scale0 = channel.Scales[i];
							scale1 = channel.Scales[i + 1];
							break;
						}
					}
				}
>>>>>>> 786a28f2

				glm::mat4 transform = glm::translate(glm::identity<glm::mat4>(), sqt.Translation);
				transform			= transform * glm::toMat4(sqt.Rotation);
				transform			= glm::scale(transform, sqt.Scale);
				animation.Pose.LocalTransforms[i] = transform;
			}
		}
		
		// Calculate global transforms
		for (uint32 i = 0; i < pSkeleton->Joints.GetSize(); i++)
		{
			const Joint& joint = pSkeleton->Joints[i];
			animation.Pose.GlobalTransforms[i] = pSkeleton->InverseGlobalTransform * ApplyParent(joint, *pSkeleton, animation.Pose.LocalTransforms) * joint.InvBindTransform;
		}
	}

<<<<<<< HEAD
	TArray<SQT> AnimationSystem::CalculateSQT(Animation& animation, Skeleton& skeleton, float64 normalizedTime, bool isLooping)
	{
		const float64 time = normalizedTime * animation.DurationInTicks;

		TArray<SQT> sqt;
		sqt.Resize(skeleton.Joints.GetSize());

		for (Animation::Channel& channel : animation.Channels)
		{
			// Retrive the bone ID
			auto it = skeleton.JointMap.find(channel.Name);
			if (it == skeleton.JointMap.end())
			{
				continue;
			}

			// Sample SQT for this animation
			glm::vec3 position	= SamplePosition(channel,	time, isLooping);
			glm::quat rotation	= SampleRotation(channel,	time, isLooping);
			glm::vec3 scale		= SampleScale(channel,		time, isLooping);
			
			const uint32 boneID = it->second;
			sqt[boneID] = SQT(position, scale, rotation);
		}

		return sqt;
	}

	glm::mat4 AnimationSystem::ApplyParent(Joint& bone, Skeleton& skeleton, TArray<glm::mat4>& matrices)
=======
	glm::mat4 AnimationSystem::ApplyParent(const Joint& joint, Skeleton& skeleton, TArray<glm::mat4>& matrices)
>>>>>>> 786a28f2
	{
		int32 parentID	= joint.ParentBoneIndex;
		int32 myID		= skeleton.JointMap[joint.Name];
		if (parentID == INVALID_JOINT_ID)
		{
			return matrices[myID];
		}

		return ApplyParent(skeleton.Joints[parentID], skeleton, matrices) * matrices[myID];
	}

	glm::vec3 AnimationSystem::SamplePosition(Animation::Channel& channel, float64 time, bool isLooping)
	{
<<<<<<< HEAD
		// If the clip is looping the last frame is redundant
		const uint32 numPositions = isLooping ? channel.Positions.GetSize() - 1 : channel.Positions.GetSize();

		Animation::Channel::KeyFrame pos0 = channel.Positions[0];
		Animation::Channel::KeyFrame pos1 = channel.Positions[0];
		if (numPositions > 1)
		{
			for (uint32 i = 0; i < (numPositions - 1); i++)
			{
				if (time < channel.Positions[i + 1].Time)
				{
					pos0 = channel.Positions[i];
					pos1 = channel.Positions[i + 1];
					break;
				}
			}
=======
		if (m_HasInitClock)
		{
			ECSCore* pECSCore = ECSCore::GetInstance();
			AnimationComponent& animationComp = pECSCore->GetComponent<AnimationComponent>(entity);
			animationComp.StartTime = GetTotalTimeInSeconds();
>>>>>>> 786a28f2
		}

		const float64 factor = (pos1.Time != pos0.Time) ? (time - pos0.Time) / (pos1.Time - pos0.Time) : 0.0f;
		glm::vec3 position = glm::mix(pos0.Value, pos1.Value, glm::vec3(factor));
		return position;
	}

<<<<<<< HEAD
	glm::vec3 AnimationSystem::SampleScale(Animation::Channel& channel, float64 time, bool isLooping)
	{
		// If the clip is looping the last frame is redundant
		const uint32 numScales = isLooping ? channel.Scales.GetSize() - 1 : channel.Scales.GetSize();

		Animation::Channel::KeyFrame scale0 = channel.Scales[0];
		Animation::Channel::KeyFrame scale1 = channel.Scales[0];
		if (numScales > 1)
		{
			for (uint32 i = 0; i < (numScales - 1); i++)
			{
				if (time < channel.Scales[i + 1].Time)
				{
					scale0 = channel.Scales[i];
					scale1 = channel.Scales[i + 1];
					break;
				}
			}
		}

		const float64 factor = (scale1.Time != scale0.Time) ? (time - scale0.Time) / (scale1.Time - scale0.Time) : 0.0f;
		glm::vec3 scale = glm::mix(scale0.Value, scale1.Value, glm::vec3(factor));
		return scale;
	}

	glm::quat AnimationSystem::SampleRotation(Animation::Channel& channel, float64 time, bool isLooping)
	{
		// If the clip is looping the last frame is redundant
		const uint32 numRotations = isLooping ? channel.Rotations.GetSize() - 1 : channel.Rotations.GetSize();

		Animation::Channel::RotationKeyFrame rot0 = channel.Rotations[0];
		Animation::Channel::RotationKeyFrame rot1 = channel.Rotations[0];
		if (numRotations > 1)
		{
			for (uint32 i = 0; i < (numRotations - 1); i++)
			{
				if (time < channel.Rotations[i + 1].Time)
				{
					rot0 = channel.Rotations[i];
					rot1 = channel.Rotations[i + 1];
					break;
				}
			}
		}

		const float64 factor = (rot1.Time != rot0.Time) ? (time - rot0.Time) / (rot1.Time - rot0.Time) : 0.0;
		glm::quat rotation = glm::slerp(rot0.Value, rot1.Value, float32(factor));
		rotation = glm::normalize(rotation);
		return rotation;
	}

	void AnimationSystem::OnEntityAdded(Entity entity)
	{
		if (m_HasInitClock)
		{
			ECSCore* pECSCore = ECSCore::GetInstance();
			AnimationComponent& animationComp = pECSCore->GetComponent<AnimationComponent>(entity);
			animationComp.StartTime = GetTotalTimeInSeconds();
		}
	}

=======
>>>>>>> 786a28f2
	bool AnimationSystem::Init()
	{
		SystemRegistration systemReg = {};
		systemReg.Phase = 0;
		systemReg.SubscriberRegistration.EntitySubscriptionRegistrations =
		{
			{
				{
					{ RW, AnimationComponent::Type() }
				},
				&m_AnimationEntities,
<<<<<<< HEAD
				std::bind(&AnimationSystem::OnEntityAdded, this, std::placeholders::_1)
=======
				std::bind(&AnimationSystem::OnEntityAdded, this, std::placeholders::_1),
>>>>>>> 786a28f2
			},
		};

		RegisterSystem(systemReg);
		return true;
	}

	void AnimationSystem::Tick(Timestamp deltaTime)
	{
		ECSCore* pECSCore = ECSCore::GetInstance();
		ComponentArray<AnimationComponent>* pAnimationComponents = pECSCore->GetComponentArray<AnimationComponent>();

		// This will only be run once a better way to handle this would be nice
		if (!m_HasInitClock)
		{
			m_Clock.Reset();

			// If we are initializing the clock we now need to init all the animations since they were not initialized in OnEntityAdded
			for (Entity entity : m_AnimationEntities.GetIDs())
			{
				AnimationComponent& animation = pAnimationComponents->GetData(entity);
				if (animation.StartTime != 0.0)
				{
					animation.StartTime = GetTotalTimeInSeconds();
				}
			}
			
			m_HasInitClock = true;
		}

		// Animation system has its own clock to keep track of time
		m_Clock.Tick();

		Timestamp deltatime = m_Clock.GetDeltaTime();
		for (Entity entity : m_AnimationEntities.GetIDs())
		{
			AnimationComponent& animation = pAnimationComponents->GetData(entity);
			if (!animation.IsPaused)
			{
				Animate(animation);
			}
		}
	}
	
	AnimationSystem& AnimationSystem::GetInstance()
	{
		static AnimationSystem instance;
		return instance;
	}
}<|MERGE_RESOLUTION|>--- conflicted
+++ resolved
@@ -66,69 +66,17 @@
 		TArray<SQT> blendAnimation;
 		if (animation.BlendingAnimationGUID != GUID_NONE)
 		{
-<<<<<<< HEAD
 			Animation* pBlendAnimation = ResourceManager::GetAnimation(animation.BlendingAnimationGUID);
 			VALIDATE(pBlendAnimation);
 
 			blendAnimation = CalculateSQT(*pBlendAnimation, *pSkeleton, normalizedLocalTime, animation.IsLooping);
 			VALIDATE(blendAnimation.GetSize() == mainAnimation.GetSize());
-=======
-			// Retrive the bone ID
-			auto it = pSkeleton->JointMap.find(channel.Name);
-			if (it == pSkeleton->JointMap.end())
-			{
-				continue;
-			}
-
-			const uint32 boneID = it->second;
-
-			// Interpolate position
-			glm::vec3 position;
-			{
-				// If the clip is looping the last frame is redundant
-				const uint32 numPositions = animation.IsLooping ? channel.Positions.GetSize() - 1 : channel.Positions.GetSize();
-
-				Animation::Channel::KeyFrame pos0 = channel.Positions[0];
-				Animation::Channel::KeyFrame pos1 = channel.Positions[0];
-				if (numPositions > 1)
-				{
-					for (uint32 i = 0; i < (numPositions - 1); i++)
-					{
-						if (time < channel.Positions[i + 1].Time)
-						{
-							pos0 = channel.Positions[i];
-							pos1 = channel.Positions[i + 1];
-							break;
-						}
-					}
-				}
->>>>>>> 786a28f2
 
 			// Calculate local transforms
 			for (uint32 i = 0; i < blendAnimation.GetSize(); i++)
 			{
-<<<<<<< HEAD
 				SQT& sqt0 = mainAnimation[i];
 				SQT& sqt1 = blendAnimation[i];
-=======
-				// If the clip is looping the last frame is redundant
-				const uint32 numRotations = animation.IsLooping ? channel.Rotations.GetSize() - 1 : channel.Rotations.GetSize();
-
-				Animation::Channel::RotationKeyFrame rot0 = channel.Rotations[0];
-				Animation::Channel::RotationKeyFrame rot1 = channel.Rotations[0];
-				if (numRotations > 1)
-				{
-					for (uint32 i = 0; i < (numRotations - 1); i++)
-					{
-						if (time < channel.Rotations[i + 1].Time)
-						{
-							rot0 = channel.Rotations[i];
-							rot1 = channel.Rotations[i + 1];
-							break;
-						}
-					}
-				}
->>>>>>> 786a28f2
 
 				const float32 factor = 0.75f;
 				glm::vec3 translation	= glm::mix(sqt0.Translation, sqt1.Translation, glm::vec3(factor));
@@ -147,27 +95,7 @@
 			// Calculate local transforms
 			for (uint32 i = 0; i < mainAnimation.GetSize(); i++)
 			{
-<<<<<<< HEAD
 				SQT& sqt = mainAnimation[i];
-=======
-				// If the clip is looping the last frame is redundant
-				const uint32 numScales = animation.IsLooping ? channel.Scales.GetSize() - 1 : channel.Scales.GetSize();
-
-				Animation::Channel::KeyFrame scale0 = channel.Scales[0];
-				Animation::Channel::KeyFrame scale1 = channel.Scales[0];
-				if (numScales > 1)
-				{
-					for (uint32 i = 0; i < (numScales - 1); i++)
-					{
-						if (time < channel.Scales[i + 1].Time)
-						{
-							scale0 = channel.Scales[i];
-							scale1 = channel.Scales[i + 1];
-							break;
-						}
-					}
-				}
->>>>>>> 786a28f2
 
 				glm::mat4 transform = glm::translate(glm::identity<glm::mat4>(), sqt.Translation);
 				transform			= transform * glm::toMat4(sqt.Rotation);
@@ -184,7 +112,6 @@
 		}
 	}
 
-<<<<<<< HEAD
 	TArray<SQT> AnimationSystem::CalculateSQT(Animation& animation, Skeleton& skeleton, float64 normalizedTime, bool isLooping)
 	{
 		const float64 time = normalizedTime * animation.DurationInTicks;
@@ -213,10 +140,7 @@
 		return sqt;
 	}
 
-	glm::mat4 AnimationSystem::ApplyParent(Joint& bone, Skeleton& skeleton, TArray<glm::mat4>& matrices)
-=======
 	glm::mat4 AnimationSystem::ApplyParent(const Joint& joint, Skeleton& skeleton, TArray<glm::mat4>& matrices)
->>>>>>> 786a28f2
 	{
 		int32 parentID	= joint.ParentBoneIndex;
 		int32 myID		= skeleton.JointMap[joint.Name];
@@ -230,7 +154,6 @@
 
 	glm::vec3 AnimationSystem::SamplePosition(Animation::Channel& channel, float64 time, bool isLooping)
 	{
-<<<<<<< HEAD
 		// If the clip is looping the last frame is redundant
 		const uint32 numPositions = isLooping ? channel.Positions.GetSize() - 1 : channel.Positions.GetSize();
 
@@ -247,13 +170,6 @@
 					break;
 				}
 			}
-=======
-		if (m_HasInitClock)
-		{
-			ECSCore* pECSCore = ECSCore::GetInstance();
-			AnimationComponent& animationComp = pECSCore->GetComponent<AnimationComponent>(entity);
-			animationComp.StartTime = GetTotalTimeInSeconds();
->>>>>>> 786a28f2
 		}
 
 		const float64 factor = (pos1.Time != pos0.Time) ? (time - pos0.Time) / (pos1.Time - pos0.Time) : 0.0f;
@@ -261,7 +177,6 @@
 		return position;
 	}
 
-<<<<<<< HEAD
 	glm::vec3 AnimationSystem::SampleScale(Animation::Channel& channel, float64 time, bool isLooping)
 	{
 		// If the clip is looping the last frame is redundant
@@ -323,8 +238,6 @@
 		}
 	}
 
-=======
->>>>>>> 786a28f2
 	bool AnimationSystem::Init()
 	{
 		SystemRegistration systemReg = {};
@@ -336,11 +249,7 @@
 					{ RW, AnimationComponent::Type() }
 				},
 				&m_AnimationEntities,
-<<<<<<< HEAD
 				std::bind(&AnimationSystem::OnEntityAdded, this, std::placeholders::_1)
-=======
-				std::bind(&AnimationSystem::OnEntityAdded, this, std::placeholders::_1),
->>>>>>> 786a28f2
 			},
 		};
 
