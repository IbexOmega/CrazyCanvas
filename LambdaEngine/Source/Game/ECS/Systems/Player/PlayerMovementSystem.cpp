--- conflicted
+++ resolved
@@ -67,22 +67,12 @@
 
 		if (deltaForward != 0)
 		{
-<<<<<<< HEAD
 			positionComponent.Position.z += (float32)((1.0 * deltaTime.AsSeconds()) * (float64)deltaForward);
-			positionComponent.Dirty = true;
-=======
-			positionComponent.Position.z += (float32)((1.0f * deltaTime.AsSeconds()) * (float64)deltaForward);
->>>>>>> 8234a662
 		}
 
 		if (deltaLeft != 0)
 		{
-<<<<<<< HEAD
 			positionComponent.Position.x += (float32)((1.0 * deltaTime.AsSeconds()) * (float64)deltaLeft);
-			positionComponent.Dirty = true;
-=======
-			positionComponent.Position.x -= (float32)((1.0f * deltaTime.AsSeconds()) * (float64)deltaLeft);
->>>>>>> 8234a662
 		}
 	}
 }