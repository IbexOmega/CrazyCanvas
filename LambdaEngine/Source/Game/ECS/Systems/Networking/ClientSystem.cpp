#include "Game/ECS/Systems/Networking/ClientSystem.h"
#include "Game/ECS/Systems/Networking/InterpolationSystem.h"
#include "Game/ECS/Systems/Player/PlayerMovementSystem.h"

#include "Engine/EngineLoop.h"

#include "Game/ECS/Components/Player/ControllableComponent.h"
#include "Game/ECS/Components/Networking/InterpolationComponent.h"
#include "Game/ECS/Components/Physics/Transform.h"

#include "ECS/ECSCore.h"

#include "Networking/API/NetworkDebugger.h"

#include "Input/API/Input.h"

#include "Resources/Material.h"
#include "Resources/ResourceManager.h"

#define EPSILON 0.01f

namespace LambdaEngine
{
	ClientSystem* ClientSystem::s_pInstance = nullptr;

	ClientSystem::ClientSystem() :
		m_ControllableEntities(),
		m_pClient(nullptr),
		m_FramesToReconcile(),
		m_FramesProcessedByServer(),
		m_SimulationTick(0),
		m_LastNetworkSimulationTick(0),
		m_Entities(),
		m_NetworkUID(-1),
		m_pInterpolationSystem(nullptr)
	{

	}

	ClientSystem::~ClientSystem()
	{
		m_pClient->Release();
		SAFEDELETE(m_pInterpolationSystem);
	}

	void ClientSystem::Init()
	{
		ClientDesc clientDesc			= {};
		clientDesc.PoolSize				= 1024;
		clientDesc.MaxRetries			= 10;
		clientDesc.ResendRTTMultiplier	= 5.0F;
		clientDesc.Handler				= this;
		clientDesc.Protocol				= EProtocol::UDP;
		clientDesc.PingInterval			= Timestamp::Seconds(1);
		clientDesc.PingTimeout			= Timestamp::Seconds(3);
		clientDesc.UsePingSystem		= true;

		m_pClient = NetworkUtils::CreateClient(clientDesc);


		SystemRegistration systemReg = {};
		systemReg.SubscriberRegistration.EntitySubscriptionRegistrations =
		{
			{{{R, ControllableComponent::Type()}, {R, PositionComponent::Type()} }, {}, &m_ControllableEntities}
		};
		systemReg.Phase = 0;

		RegisterSystem(systemReg);

		SubscribeToPacketType(NetworkSegment::TYPE_ENTITY_CREATE, std::bind(&ClientSystem::OnPacketCreateEntity, this, std::placeholders::_1));
		SubscribeToPacketType(NetworkSegment::TYPE_PLAYER_ACTION, std::bind(&ClientSystem::OnPacketPlayerAction, this, std::placeholders::_1));

		m_pInterpolationSystem = DBG_NEW InterpolationSystem();
	}

	bool ClientSystem::Connect(IPAddress* pAddress)
	{
		if (!m_pClient->Connect(IPEndPoint(pAddress, 4444)))
		{
			LOG_ERROR("Failed to connect!");
			return false;
		}
		return true;
	}

	void ClientSystem::SubscribeToPacketType(uint16 packetType, const std::function<void(NetworkSegment*)>& func)
	{
		m_PacketSubscribers[packetType].PushBack(func);
	}

	Entity ClientSystem::GetEntityFromNetworkUID(int32 networkUID) const
	{
		auto pair = m_Entities.find(networkUID);
		ASSERT(pair != m_Entities.end());
		return pair->second;
	}

	bool ClientSystem::IsLocalClient(int32 networkUID) const
	{
		return m_NetworkUID == networkUID;
	}

	void ClientSystem::FixedTickMainThread(Timestamp deltaTime)
	{
		UNREFERENCED_VARIABLE(deltaTime);

		if (m_pClient->IsConnected() && m_Entities.size() > 0)
		{
			int8 deltaForward	= int8(Input::IsKeyDown(EKey::KEY_T) - Input::IsKeyDown(EKey::KEY_G));
			int8 deltaLeft		= int8(Input::IsKeyDown(EKey::KEY_F) - Input::IsKeyDown(EKey::KEY_H));

			NetworkSegment* pPacket = m_pClient->GetFreePacket(NetworkSegment::TYPE_PLAYER_ACTION);
			BinaryEncoder encoder(pPacket);
			encoder.WriteInt32(m_SimulationTick);
			encoder.WriteInt8(deltaForward);
			encoder.WriteInt8(deltaLeft);
			m_pClient->SendReliable(pPacket);

			ECSCore* pECS = ECSCore::GetInstance();
<<<<<<< HEAD
			auto* pControllableComponent = pECS->GetComponentArray<ControllableComponent>();
=======
			const auto* pPositionComponents = pECS->GetComponentArray<PositionComponent>();
>>>>>>> ae8c3c1d

			if (!pControllableComponent)
				return;

<<<<<<< HEAD
			ControllableComponent& controllableComponent = pControllableComponent->GetData(GetEntityPlayer());

=======
			const PositionComponent& positionComponent = pPositionComponents->GetData(GetEntityPlayer());
>>>>>>> ae8c3c1d
			GameState gameState = {};

			gameState.SimulationTick	= m_SimulationTick;
			gameState.DeltaForward		= deltaForward;
			gameState.DeltaLeft			= deltaLeft;
			gameState.Position			= controllableComponent.EndPosition;

			m_FramesToReconcile.PushBack(gameState);
			m_SimulationTick++;

			Reconcile();
		}
	}

	Entity ClientSystem::GetEntityPlayer() const
	{
		return GetEntityFromNetworkUID(m_NetworkUID);
	}

	void ClientSystem::TickMainThread(Timestamp deltaTime)
	{
		UNREFERENCED_VARIABLE(deltaTime);
		NetworkDebugger::RenderStatistics(m_pClient);
	}

	void ClientSystem::OnConnecting(IClient* pClient)
	{
		UNREFERENCED_VARIABLE(pClient);
	}

	void ClientSystem::OnConnected(IClient* pClient)
	{
		UNREFERENCED_VARIABLE(pClient);
	}

	void ClientSystem::OnDisconnecting(IClient* pClient)
	{
		UNREFERENCED_VARIABLE(pClient);
	}

	void ClientSystem::OnDisconnected(IClient* pClient)
	{
		UNREFERENCED_VARIABLE(pClient);
	}

	void ClientSystem::OnPacketReceived(IClient* pClient, NetworkSegment* pPacket)
	{
		UNREFERENCED_VARIABLE(pClient);

		auto iterator = m_PacketSubscribers.find(pPacket->GetType());
		if (iterator != m_PacketSubscribers.end())
		{
			const TArray<std::function<void(NetworkSegment*)>>& functions = iterator->second;
			for (const auto& func : functions)
			{
				func(pPacket);
			}
		}
		else
		{
			LOG_WARNING("No packet subscription of type: %hu", pPacket->GetType());
		}
	}

	void ClientSystem::OnPacketCreateEntity(NetworkSegment* pPacket)
	{
		BinaryDecoder decoder(pPacket);
		bool isMySelf		= decoder.ReadBool();
		int32 networkUID	= decoder.ReadInt32();
		glm::vec3 position	= decoder.ReadVec3();
		glm::vec3 color		= decoder.ReadVec3();

		if (isMySelf)
			m_NetworkUID = networkUID;

		Job addEntityJob;
		addEntityJob.Components =
		{
			{ RW, PositionComponent::Type()		},
			{ RW, RotationComponent::Type()		},
			{ RW, ScaleComponent::Type()		},
			{ RW, MeshComponent::Type()			},
			{ RW, NetworkComponent::Type()		},
			{ RW, ControllableComponent::Type() }
		};
		addEntityJob.Function = std::bind(&ClientSystem::CreateEntity, this, networkUID, position, color);

		ECSCore::GetInstance()->ScheduleJobASAP(addEntityJob);
	}

	void ClientSystem::OnPacketPlayerAction(NetworkSegment* pPacket)
	{
		GameState serverGameState = {};

		BinaryDecoder decoder(pPacket);
		int32 networkUID				= decoder.ReadInt32();
		serverGameState.SimulationTick	= decoder.ReadInt32();
		serverGameState.Position		= decoder.ReadVec3();

		if (IsLocalClient(networkUID))
		{
			m_FramesProcessedByServer.PushBack(serverGameState);
		}
	}

	void ClientSystem::OnClientReleased(IClient* pClient)
	{
		UNREFERENCED_VARIABLE(pClient);
	}

	void ClientSystem::OnServerFull(IClient* pClient)
	{
		UNREFERENCED_VARIABLE(pClient);
	}

	void ClientSystem::CreateEntity(int32 networkUID, const glm::vec3& position, const glm::vec3& color)
	{
		ECSCore* pECS = ECSCore::GetInstance();
		Entity entity = pECS->CreateEntity();

		LOG_INFO("Creating Entity with ID %d and NetworkID %d", entity, networkUID);

		MaterialProperties materialProperties = {};
		materialProperties.Roughness	= 0.1f;
		materialProperties.Metallic		= 0.0f;
		materialProperties.Albedo		= glm::vec4(color, 1.0f);

		MeshComponent meshComponent;
		meshComponent.MeshGUID = ResourceManager::LoadMeshFromFile("sphere.obj");
		meshComponent.MaterialGUID = ResourceManager::LoadMaterialFromMemory(
			"Mirror Material" + std::to_string(entity),
			GUID_TEXTURE_DEFAULT_COLOR_MAP,
			GUID_TEXTURE_DEFAULT_NORMAL_MAP,
			GUID_TEXTURE_DEFAULT_COLOR_MAP,
			GUID_TEXTURE_DEFAULT_COLOR_MAP,
			GUID_TEXTURE_DEFAULT_COLOR_MAP,
			materialProperties);

		pECS->AddComponent<PositionComponent>(entity,		{ true, position });
		pECS->AddComponent<RotationComponent>(entity,		{ true, glm::identity<glm::quat>() });
		pECS->AddComponent<ScaleComponent>(entity,			{ true, glm::vec3(1.0f) });
		pECS->AddComponent<MeshComponent>(entity,			meshComponent);
		pECS->AddComponent<NetworkComponent>(entity,		{ networkUID });

		m_Entities.insert({ networkUID, entity });

		if (IsLocalClient(networkUID))
			pECS->AddComponent<ControllableComponent>(entity,	{ true, position, position, 0 , EngineLoop::GetFixedTimestep() });
		else
			pECS->AddComponent<InterpolationComponent>(entity, { position, position, 0, EngineLoop::GetFixedTimestep() });
	}

	void ClientSystem::Reconcile()
	{
		while (!m_FramesProcessedByServer.IsEmpty())
		{
			ASSERT(m_FramesProcessedByServer[0].SimulationTick == m_FramesToReconcile[0].SimulationTick);

			if (!CompareGameStates(m_FramesToReconcile[0], m_FramesProcessedByServer[0]))
			{
				ReplayGameStatesBasedOnServerGameState(m_FramesToReconcile.GetData(), m_FramesToReconcile.GetSize(), m_FramesProcessedByServer[0]);
			}

			m_FramesToReconcile.Erase(m_FramesToReconcile.Begin());
			m_FramesProcessedByServer.Erase(m_FramesProcessedByServer.Begin());
		}
	}

	void ClientSystem::ReplayGameStatesBasedOnServerGameState(const GameState* pGameStates, uint32 count, const GameState& gameStateServer)
	{
		ECSCore* pECS = ECSCore::GetInstance();

		Entity entityPlayer = GetEntityPlayer();

		ComponentArray<PositionComponent>* pPositionComponents = pECS->GetComponentArray<PositionComponent>();
		PositionComponent& positionComponent = pPositionComponents->GetData(entityPlayer);

		positionComponent.Position	= gameStateServer.Position;
		positionComponent.Dirty		= true;

		//Replay all game states since the game state which resulted in prediction ERROR
		for (uint32 i = 0; i < count; i++)
		{
			PlayerUpdate(entityPlayer, pGameStates[i]);
		}
	}

	bool ClientSystem::CompareGameStates(const GameState& gameStateServer, const GameState& gameStateLocal)
	{
		if (glm::distance(gameStateLocal.Position, gameStateServer.Position) > EPSILON)
			return false;

		return true;
	}

	void ClientSystem::StaticFixedTickMainThread(Timestamp deltaTime)
	{
		if (s_pInstance)
			s_pInstance->FixedTickMainThread(deltaTime);
	}

	void ClientSystem::StaticTickMainThread(Timestamp deltaTime)
	{
		if (s_pInstance)
			s_pInstance->TickMainThread(deltaTime);
	}

	void ClientSystem::StaticRelease()
	{
		SAFEDELETE(s_pInstance);
	}
}<|MERGE_RESOLUTION|>--- conflicted
+++ resolved
@@ -117,21 +117,13 @@
 			m_pClient->SendReliable(pPacket);
 
 			ECSCore* pECS = ECSCore::GetInstance();
-<<<<<<< HEAD
 			auto* pControllableComponent = pECS->GetComponentArray<ControllableComponent>();
-=======
-			const auto* pPositionComponents = pECS->GetComponentArray<PositionComponent>();
->>>>>>> ae8c3c1d
 
 			if (!pControllableComponent)
 				return;
 
-<<<<<<< HEAD
 			ControllableComponent& controllableComponent = pControllableComponent->GetData(GetEntityPlayer());
 
-=======
-			const PositionComponent& positionComponent = pPositionComponents->GetData(GetEntityPlayer());
->>>>>>> ae8c3c1d
 			GameState gameState = {};
 
 			gameState.SimulationTick	= m_SimulationTick;
