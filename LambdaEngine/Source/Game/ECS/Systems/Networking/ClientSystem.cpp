#include "Game/ECS/Systems/Networking/ClientSystem.h"
#include "Game/ECS/Systems/Networking/InterpolationSystem.h"
#include "Game/ECS/Systems/Player/PlayerMovementSystem.h"

#include "Engine/EngineLoop.h"

#include "Game/ECS/Components/Player/ControllableComponent.h"
#include "Game/ECS/Components/Networking/InterpolationComponent.h"
#include "Game/ECS/Components/Physics/Transform.h"

#include "ECS/ECSCore.h"

#include "Networking/API/NetworkDebugger.h"

#include "Input/API/Input.h"

#include "Resources/Material.h"
#include "Resources/ResourceManager.h"

#define EPSILON 0.01f

namespace LambdaEngine
{
	ClientSystem* ClientSystem::s_pInstance = nullptr;

	ClientSystem::ClientSystem() :
		m_ControllableEntities(),
		m_pClient(nullptr),
		m_FramesToReconcile(),
		m_FramesProcessedByServer(),
		m_SimulationTick(0),
		m_LastNetworkSimulationTick(0),
		m_Entities(),
		m_NetworkUID(-1),
		m_pInterpolationSystem(nullptr)
	{
<<<<<<< HEAD

	}

	ClientSystem::~ClientSystem()
	{
		m_pClient->Release();
		SAFEDELETE(m_pInterpolationSystem);
	}

	void ClientSystem::Init()
	{
=======
>>>>>>> 8e2ca87e
		ClientDesc clientDesc			= {};
		clientDesc.PoolSize				= 1024;
		clientDesc.MaxRetries			= 10;
		clientDesc.ResendRTTMultiplier	= 5.0F;
		clientDesc.Handler				= this;
		clientDesc.Protocol				= EProtocol::UDP;
		clientDesc.PingInterval			= Timestamp::Seconds(1);
		clientDesc.PingTimeout			= Timestamp::Seconds(3);
		clientDesc.UsePingSystem		= true;

		m_pClient = NetworkUtils::CreateClient(clientDesc);


		SystemRegistration systemReg = {};
		systemReg.SubscriberRegistration.EntitySubscriptionRegistrations =
		{
			{{{R, ControllableComponent::Type()}, {R, PositionComponent::Type()} }, {}, &m_ControllableEntities}
		};
		systemReg.Phase = 0;

		RegisterSystem(systemReg);

		SubscribeToPacketType(NetworkSegment::TYPE_ENTITY_CREATE, std::bind(&ClientSystem::OnPacketCreateEntity, this, std::placeholders::_1));
		SubscribeToPacketType(NetworkSegment::TYPE_PLAYER_ACTION, std::bind(&ClientSystem::OnPacketPlayerAction, this, std::placeholders::_1));

		m_pInterpolationSystem = DBG_NEW InterpolationSystem();
	}

	bool ClientSystem::Connect(IPAddress* pAddress)
	{
		if (!m_pClient->Connect(IPEndPoint(pAddress, 4444)))
		{
			LOG_ERROR("Failed to connect!");
			return false;
		}
		return true;
	}

	void ClientSystem::SubscribeToPacketType(uint16 packetType, const std::function<void(NetworkSegment*)>& func)
	{
		m_PacketSubscribers[packetType].PushBack(func);
	}

	Entity ClientSystem::GetEntityFromNetworkUID(int32 networkUID) const
	{
		auto pair = m_Entities.find(networkUID);
		ASSERT(pair != m_Entities.end());
		return pair->second;
	}

	bool ClientSystem::IsLocalClient(int32 networkUID) const
	{
		return m_NetworkUID == networkUID;
	}

	void ClientSystem::FixedTickMainThread(Timestamp deltaTime)
	{
		UNREFERENCED_VARIABLE(deltaTime);

		if (m_pClient->IsConnected() && m_Entities.size() > 0)
		{
			int8 deltaForward	= int8(Input::IsKeyDown(EKey::KEY_T) - Input::IsKeyDown(EKey::KEY_G));
			int8 deltaLeft		= int8(Input::IsKeyDown(EKey::KEY_F) - Input::IsKeyDown(EKey::KEY_H));

			NetworkSegment* pPacket = m_pClient->GetFreePacket(NetworkSegment::TYPE_PLAYER_ACTION);
			BinaryEncoder encoder(pPacket);
			encoder.WriteInt32(m_SimulationTick);
			encoder.WriteInt8(deltaForward);
			encoder.WriteInt8(deltaLeft);
			m_pClient->SendReliable(pPacket);

			ECSCore* pECS = ECSCore::GetInstance();
			auto* pPositionComponents = pECS->GetComponentArray<PositionComponent>();

			if (!pPositionComponents)
				return;

			PositionComponent& positionComponent = pPositionComponents->GetData(GetEntityPlayer());
			GameState gameState = {};

			gameState.SimulationTick	= m_SimulationTick;
			gameState.DeltaForward		= deltaForward;
			gameState.DeltaLeft			= deltaLeft;
			gameState.Position			= positionComponent.Position;

			m_FramesToReconcile.PushBack(gameState);
			m_SimulationTick++;

			Reconcile();
		}
	}

	Entity ClientSystem::GetEntityPlayer() const
	{
		return GetEntityFromNetworkUID(m_NetworkUID);
	}

	void ClientSystem::TickMainThread(Timestamp deltaTime)
	{
		UNREFERENCED_VARIABLE(deltaTime);
		NetworkDebugger::RenderStatistics(m_pClient);
	}

	void ClientSystem::OnConnecting(IClient* pClient)
	{
		UNREFERENCED_VARIABLE(pClient);
	}

	void ClientSystem::OnConnected(IClient* pClient)
	{
		UNREFERENCED_VARIABLE(pClient);
	}

	void ClientSystem::OnDisconnecting(IClient* pClient)
	{
		UNREFERENCED_VARIABLE(pClient);
	}

	void ClientSystem::OnDisconnected(IClient* pClient)
	{
		UNREFERENCED_VARIABLE(pClient);
	}

	void ClientSystem::OnPacketReceived(IClient* pClient, NetworkSegment* pPacket)
	{
		UNREFERENCED_VARIABLE(pClient);

		auto iterator = m_PacketSubscribers.find(pPacket->GetType());
		if (iterator != m_PacketSubscribers.end())
		{
<<<<<<< HEAD
			const TArray<std::function<void(NetworkSegment*)>>& functions = iterator->second;
			for (const auto& func : functions)
=======
			BinaryDecoder decoder(pPacket);
			bool isMySelf		= decoder.ReadBool();
			int32 networkUID	= decoder.ReadInt32();
			glm::vec3 position	= decoder.ReadVec3();
			glm::vec3 color		= decoder.ReadVec3();

			if (isMySelf)
				m_NetworkUID = networkUID;

			Job addEntityJob;
			addEntityJob.Components =
>>>>>>> 8e2ca87e
			{
				func(pPacket);
			}
		}
		else
		{
			LOG_WARNING("No packet subscription of type: %hu", pPacket->GetType());
		}
	}

	void ClientSystem::OnPacketCreateEntity(NetworkSegment* pPacket)
	{
		BinaryDecoder decoder(pPacket);
		bool isMySelf		= decoder.ReadBool();
		int32 networkUID	= decoder.ReadInt32();
		glm::vec3 position	= decoder.ReadVec3();
		glm::vec3 color		= decoder.ReadVec3();

		if (isMySelf)
			m_NetworkUID = networkUID;

		Job addEntityJob;
		addEntityJob.Components =
		{
			{ RW, PositionComponent::Type()		},
			{ RW, RotationComponent::Type()		},
			{ RW, ScaleComponent::Type()		},
			{ RW, MeshComponent::Type()			},
			{ RW, NetworkComponent::Type()		},
			{ RW, ControllableComponent::Type() }
		};
		addEntityJob.Function = std::bind(&ClientSystem::CreateEntity, this, networkUID, position, color);

		ECSCore::GetInstance()->ScheduleJobASAP(addEntityJob);
	}

	void ClientSystem::OnPacketPlayerAction(NetworkSegment* pPacket)
	{
		ECSCore* pECS = ECSCore::GetInstance();

		GameState serverGameState = {};

		BinaryDecoder decoder(pPacket);
		int32 networkUID				= decoder.ReadInt32();
		serverGameState.SimulationTick	= decoder.ReadInt32();
		serverGameState.Position		= decoder.ReadVec3();

		if (IsLocalClient(networkUID))
		{
			m_FramesProcessedByServer.PushBack(serverGameState);
		}
		else
		{
			/*auto* pPositionComponents = pECS->GetComponentArray<PositionComponent>();

			PositionComponent& positionComponent = pPositionComponents->GetData(GetEntityFromNetworkUID(networkUID));
			
			positionComponent.Position	= serverGameState.Position;
			positionComponent.Dirty		= true;*/
		}
	}

	void ClientSystem::OnClientReleased(IClient* pClient)
	{
		UNREFERENCED_VARIABLE(pClient);
	}

	void ClientSystem::OnServerFull(IClient* pClient)
	{
		UNREFERENCED_VARIABLE(pClient);
	}

	void ClientSystem::CreateEntity(int32 networkUID, const glm::vec3& position, const glm::vec3& color)
	{
		ECSCore* pECS = ECSCore::GetInstance();
		Entity entity = pECS->CreateEntity();

		LOG_INFO("Creating Entity with ID %d and NetworkID %d", entity, networkUID);

		MaterialProperties materialProperties = {};
		materialProperties.Roughness	= 0.1f;
		materialProperties.Metallic		= 0.0f;
		materialProperties.Albedo		= glm::vec4(color, 1.0f);

		MeshComponent meshComponent;
		meshComponent.MeshGUID = ResourceManager::LoadMeshFromFile("sphere.obj");
		meshComponent.MaterialGUID = ResourceManager::LoadMaterialFromMemory(
			"Mirror Material" + std::to_string(entity),
			GUID_TEXTURE_DEFAULT_COLOR_MAP,
			GUID_TEXTURE_DEFAULT_NORMAL_MAP,
			GUID_TEXTURE_DEFAULT_COLOR_MAP,
			GUID_TEXTURE_DEFAULT_COLOR_MAP,
			GUID_TEXTURE_DEFAULT_COLOR_MAP,
			materialProperties);

		pECS->AddComponent<PositionComponent>(entity,		{ true, position });
		pECS->AddComponent<RotationComponent>(entity,		{ true, glm::identity<glm::quat>() });
		pECS->AddComponent<ScaleComponent>(entity,			{ true, glm::vec3(1.0f) });
		pECS->AddComponent<MeshComponent>(entity,			meshComponent);
		pECS->AddComponent<NetworkComponent>(entity,		{ networkUID });

		m_Entities.insert({ networkUID, entity });

		if (IsLocalClient(networkUID))
			pECS->AddComponent<ControllableComponent>(entity,	{ true });
		else
			pECS->AddComponent<InterpolationComponent>(entity, { glm::vec3(0.0f), glm::vec3(0.0f), 0 });
	
		m_pInterpolationSystem->OnEntityCreated(entity, networkUID);
	}

	void ClientSystem::Reconcile()
	{
		while (!m_FramesProcessedByServer.IsEmpty())
		{
			ASSERT(m_FramesProcessedByServer[0].SimulationTick == m_FramesToReconcile[0].SimulationTick);

			if (!CompareGameStates(m_FramesProcessedByServer[0], m_FramesToReconcile[0]))
			{
<<<<<<< HEAD
				ReplayGameStatesBasedOnServerGameState(m_FramesToReconcile.GetData(), m_FramesToReconcile.GetSize(), m_FramesProcessedByServer[0]);
=======
				PositionComponent& positionComponent = pPositionComponents->GetData(pair->second);

				positionComponent.Position	= m_FramesProcessedByServer[0].Position;
				positionComponent.Dirty		= true;

				//Replay all game states since the game state which resulted in prediction ERROR
				for (uint32 i = 1; i < m_FramesToReconcile.GetSize(); i++)
				{
					PlayerUpdate(m_FramesToReconcile[i]);
				}
>>>>>>> 8e2ca87e
			}

			m_FramesToReconcile.Erase(m_FramesToReconcile.Begin());
			m_FramesProcessedByServer.Erase(m_FramesProcessedByServer.Begin());
		}
	}

	void ClientSystem::ReplayGameStatesBasedOnServerGameState(const GameState* gameStates, uint32 count, const GameState& gameStateServer)
	{
		ECSCore* pECS = ECSCore::GetInstance();

		Entity entityPlayer = GetEntityPlayer();

		ComponentArray<PositionComponent>* pPositionComponents = pECS->GetComponentArray<PositionComponent>();
		PositionComponent& positionComponent = pPositionComponents->GetData(entityPlayer);

		positionComponent.Position	= gameStateServer.Position;
		positionComponent.Dirty		= true;

		//Replay all game states since the game state which resulted in prediction ERROR
		for (uint32 i = 0; i < count; i++)
		{
			PlayerUpdate(entityPlayer, gameStates[i]);
		}
	}

	bool ClientSystem::CompareGameStates(const GameState& gameStateLocal, const GameState& gameStateServer)
	{
		if (glm::distance(gameStateLocal.Position, gameStateServer.Position) > EPSILON)
		{
			return false;
		}

		return true;
	}

	void ClientSystem::StaticFixedTickMainThread(Timestamp deltaTime)
	{
		if (s_pInstance)
			s_pInstance->FixedTickMainThread(deltaTime);
	}

	void ClientSystem::StaticTickMainThread(Timestamp deltaTime)
	{
		if (s_pInstance)
			s_pInstance->TickMainThread(deltaTime);
	}

	void ClientSystem::StaticRelease()
	{
		SAFEDELETE(s_pInstance);
	}
}<|MERGE_RESOLUTION|>--- conflicted
+++ resolved
@@ -34,7 +34,6 @@
 		m_NetworkUID(-1),
 		m_pInterpolationSystem(nullptr)
 	{
-<<<<<<< HEAD
 
 	}
 
@@ -46,8 +45,6 @@
 
 	void ClientSystem::Init()
 	{
-=======
->>>>>>> 8e2ca87e
 		ClientDesc clientDesc			= {};
 		clientDesc.PoolSize				= 1024;
 		clientDesc.MaxRetries			= 10;
@@ -178,22 +175,8 @@
 		auto iterator = m_PacketSubscribers.find(pPacket->GetType());
 		if (iterator != m_PacketSubscribers.end())
 		{
-<<<<<<< HEAD
 			const TArray<std::function<void(NetworkSegment*)>>& functions = iterator->second;
 			for (const auto& func : functions)
-=======
-			BinaryDecoder decoder(pPacket);
-			bool isMySelf		= decoder.ReadBool();
-			int32 networkUID	= decoder.ReadInt32();
-			glm::vec3 position	= decoder.ReadVec3();
-			glm::vec3 color		= decoder.ReadVec3();
-
-			if (isMySelf)
-				m_NetworkUID = networkUID;
-
-			Job addEntityJob;
-			addEntityJob.Components =
->>>>>>> 8e2ca87e
 			{
 				func(pPacket);
 			}
@@ -313,20 +296,7 @@
 
 			if (!CompareGameStates(m_FramesProcessedByServer[0], m_FramesToReconcile[0]))
 			{
-<<<<<<< HEAD
 				ReplayGameStatesBasedOnServerGameState(m_FramesToReconcile.GetData(), m_FramesToReconcile.GetSize(), m_FramesProcessedByServer[0]);
-=======
-				PositionComponent& positionComponent = pPositionComponents->GetData(pair->second);
-
-				positionComponent.Position	= m_FramesProcessedByServer[0].Position;
-				positionComponent.Dirty		= true;
-
-				//Replay all game states since the game state which resulted in prediction ERROR
-				for (uint32 i = 1; i < m_FramesToReconcile.GetSize(); i++)
-				{
-					PlayerUpdate(m_FramesToReconcile[i]);
-				}
->>>>>>> 8e2ca87e
 			}
 
 			m_FramesToReconcile.Erase(m_FramesToReconcile.Begin());
