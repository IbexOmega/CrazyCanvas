#include "Game/ECS/Systems/Networking/ClientRemoteSystem.h"
#include "Game/ECS/Systems/Player/PlayerMovementSystem.h"

#include "Game/ECS/Components/Physics/Transform.h"
#include "Game/ECS/Components/Player/ControllableComponent.h"

#include "ECS/ECSCore.h"

#include "Engine/EngineLoop.h"

namespace LambdaEngine
{
	glm::vec3 ClientRemoteSystem::s_StartPositions[10] =
	{
		glm::vec3(0.0f, 1.0f, 0.0f),
		glm::vec3(0.0f, 1.0f, 1.0f),
		glm::vec3(0.0f, 1.0f, 2.0f),
		glm::vec3(1.0f, 1.0f, 0.0f),
		glm::vec3(1.0f, 1.0f, 1.0f),
		glm::vec3(1.0f, 1.0f, 2.0f),
		glm::vec3(2.0f, 1.0f, 0.0f),
		glm::vec3(2.0f, 1.0f, 1.0f),
		glm::vec3(2.0f, 1.0f, 2.0f),
		glm::vec3(3.0f, 1.0f, 0.0f)
	};

	glm::vec3 ClientRemoteSystem::s_StartColors[10] =
	{
		glm::vec3(1.0f, 0.0f, 0.0f),
		glm::vec3(0.0f, 1.0f, 0.0f),
		glm::vec3(0.0f, 0.0f, 1.0f),
		glm::vec3(1.0f, 1.0f, 0.0f),
		glm::vec3(0.0f, 1.0f, 1.0f),
		glm::vec3(1.0f, 0.0f, 1.0f),
		glm::vec3(1.0f, 1.0f, 1.0f),
		glm::vec3(0.0f, 0.0f, 0.0f),
		glm::vec3(1.0f, 0.5f, 0.5f),
		glm::vec3(0.5f, 0.5f, 1.0f)
	};

	ClientRemoteSystem::ClientRemoteSystem() : 
		m_NetworkEntities(),
		m_Buffer(),
		m_pClient(nullptr),
		m_Entity(0),
		m_LastProcessedSimulationTick(-1),
		m_CurrentGameState(),
		m_Color()
	{
		RegisterSystem({});
	}

	ClientRemoteSystem::~ClientRemoteSystem()
	{

	}

	void ClientRemoteSystem::Tick(Timestamp deltaTime)
	{
		
	}

	void ClientRemoteSystem::TickMainThread(Timestamp deltaTime)
	{
		if (m_LastProcessedSimulationTick < m_CurrentGameState.SimulationTick)
		{
			m_LastProcessedSimulationTick = m_CurrentGameState.SimulationTick;
			//networkObject.frame = m_CurrentGameState.SimulationTick;
		}
		/*networkObject.position = _rigidBody.position;
		networkObject.rotation = _rigidBody.rotation;*/
	}

	void ClientRemoteSystem::FixedTickMainThread(Timestamp deltaTime)
	{
<<<<<<< HEAD
		/*GameState& gameState = m_Buffer.Peek();
		if (gameState.SimulationTick - 1 == m_LastProcessedSimulationTick)
=======
		if (m_pClient->IsConnected())
>>>>>>> 37a39dc6
		{
			// Reset the current input - we don't want to re-use it if there no inputs in the queue
			//m_CurrentGameState = nullptr;

			// Process all available inputs each frame
			for (const GameState& gameState : m_Buffer)
			{
				m_CurrentGameState = gameState;
				PlayerUpdate(m_CurrentGameState);
			}
			m_Buffer.clear();




			auto* pPositionComponents = ECSCore::GetInstance()->GetComponentArray<PositionComponent>();

<<<<<<< HEAD
		}*/
=======
			NetworkSegment* pPacket = m_pClient->GetFreePacket(NetworkSegment::TYPE_PLAYER_ACTION);
			BinaryEncoder encoder(pPacket);
			encoder.WriteInt32(m_Entity);
			encoder.WriteInt32(m_LastProcessedSimulationTick);
			encoder.WriteVec3(pPositionComponents->GetData(m_Entity).Position);
			m_pClient->SendReliableBroadcast(pPacket);
		}
>>>>>>> 37a39dc6
	}

	void ClientRemoteSystem::PlayerUpdate(const GameState& gameState)
	{
		// Set the velocity to zero, move the player based on the next input, then detect & resolve collisions
		//_rigidBody.velocity = Vector2.zero;
		PlayerMovementSystem::GetInstance().Move(m_Entity, EngineLoop::GetFixedTimestep(), gameState.DeltaForward, gameState.DeltaLeft);
		//PhysicsCollisions();
	}

	void ClientRemoteSystem::OnConnecting(IClient* pClient)
	{
		m_pClient = (ClientRemoteBase*)pClient;
	}

	void ClientRemoteSystem::OnConnected(IClient* pClient)
	{
		ECSCore* pECS = ECSCore::GetInstance();

		uint8 index = m_pClient->GetServer()->GetClientCount() % 10;
		const glm::vec3& position = s_StartPositions[index];
		m_Color = s_StartColors[index];

		m_Entity = pECS->CreateEntity();
		pECS->AddComponent<PositionComponent>(m_Entity,		{ position,	true });
		pECS->AddComponent<RotationComponent>(m_Entity,		{ glm::identity<glm::quat>(),	true });
		pECS->AddComponent<ScaleComponent>(m_Entity,		{ glm::vec3(1.0f),				true });
		pECS->AddComponent<NetworkComponent>(m_Entity,		{ (int32)m_Entity });
		pECS->AddComponent<ControllableComponent>(m_Entity, { false });

		NetworkSegment* pPacket = pClient->GetFreePacket(NetworkSegment::TYPE_ENTITY_CREATE);
		BinaryEncoder encoder = BinaryEncoder(pPacket);
		encoder.WriteBool(true);
		encoder.WriteInt32((int32)m_Entity);
		encoder.WriteVec3(position);
		encoder.WriteVec3(m_Color);
		pClient->SendReliable(pPacket, this);



		auto* pPositionComponents = pECS->GetComponentArray<PositionComponent>();
		const ClientMap& clients = m_pClient->GetClients();

		for (auto& clientPair : clients)
		{
			if (clientPair.second != m_pClient)
			{
				//Send to everyone already connected
				NetworkSegment* pPacket2 = clientPair.second->GetFreePacket(NetworkSegment::TYPE_ENTITY_CREATE);
				BinaryEncoder encoder2(pPacket2);
				encoder2.WriteBool(false);
				encoder2.WriteVec3(position);
				encoder2.WriteVec3(m_Color);
				clientPair.second->SendReliable(pPacket2, this);

				//Send everyone to my self
				ClientRemoteSystem* pHandler = (ClientRemoteSystem*)clientPair.second->GetHandler();
				PositionComponent& positionComponent = pPositionComponents->GetData(pHandler->m_Entity);

				NetworkSegment* pPacket3 = pClient->GetFreePacket(NetworkSegment::TYPE_ENTITY_CREATE);
				BinaryEncoder encoder3(pPacket3);
				encoder3.WriteBool(false);
				encoder3.WriteVec3(positionComponent.Position);
				encoder3.WriteVec3(pHandler->m_Color);
				pClient->SendReliable(pPacket3, this);
			}
		}
	}

	void ClientRemoteSystem::OnDisconnecting(IClient* pClient)
	{

	}

	void ClientRemoteSystem::OnDisconnected(IClient* pClient)
	{

	}

	void ClientRemoteSystem::OnPacketReceived(IClient* pClient, NetworkSegment* pPacket)
	{
		if (pPacket->GetType() == NetworkSegment::TYPE_PLAYER_ACTION)
		{
			GameState gameState = {};

			BinaryDecoder decoder(pPacket);
			decoder.ReadInt32(gameState.SimulationTick);
			decoder.ReadInt8(gameState.DeltaForward);
			decoder.ReadInt8(gameState.DeltaLeft);

<<<<<<< HEAD
			m_Buffer.insert(gameState); //Add lock maybe, or change OnPacketReceived() to be runned by the main thread
=======
			m_Buffer.insert(gameState); //Add Lock maybe, or change OnPacketReceived() to be runned by the main thread
>>>>>>> 37a39dc6
		}
	}

	void ClientRemoteSystem::OnClientReleased(IClient* pClient)
	{
		delete this;
	}

	void ClientRemoteSystem::OnPacketDelivered(NetworkSegment* pPacket)
	{

	}

	void ClientRemoteSystem::OnPacketResent(NetworkSegment* pPacket, uint8 retries)
	{

	}

	void ClientRemoteSystem::OnPacketMaxTriesReached(NetworkSegment* pPacket, uint8 retries)
	{
		m_pClient->Disconnect("ClientRemoteSystem::OnPacketMaxTriesReached()");
	}
}<|MERGE_RESOLUTION|>--- conflicted
+++ resolved
@@ -73,12 +73,7 @@
 
 	void ClientRemoteSystem::FixedTickMainThread(Timestamp deltaTime)
 	{
-<<<<<<< HEAD
-		/*GameState& gameState = m_Buffer.Peek();
-		if (gameState.SimulationTick - 1 == m_LastProcessedSimulationTick)
-=======
 		if (m_pClient->IsConnected())
->>>>>>> 37a39dc6
 		{
 			// Reset the current input - we don't want to re-use it if there no inputs in the queue
 			//m_CurrentGameState = nullptr;
@@ -96,9 +91,6 @@
 
 			auto* pPositionComponents = ECSCore::GetInstance()->GetComponentArray<PositionComponent>();
 
-<<<<<<< HEAD
-		}*/
-=======
 			NetworkSegment* pPacket = m_pClient->GetFreePacket(NetworkSegment::TYPE_PLAYER_ACTION);
 			BinaryEncoder encoder(pPacket);
 			encoder.WriteInt32(m_Entity);
@@ -106,7 +98,6 @@
 			encoder.WriteVec3(pPositionComponents->GetData(m_Entity).Position);
 			m_pClient->SendReliableBroadcast(pPacket);
 		}
->>>>>>> 37a39dc6
 	}
 
 	void ClientRemoteSystem::PlayerUpdate(const GameState& gameState)
@@ -197,11 +188,7 @@
 			decoder.ReadInt8(gameState.DeltaForward);
 			decoder.ReadInt8(gameState.DeltaLeft);
 
-<<<<<<< HEAD
-			m_Buffer.insert(gameState); //Add lock maybe, or change OnPacketReceived() to be runned by the main thread
-=======
 			m_Buffer.insert(gameState); //Add Lock maybe, or change OnPacketReceived() to be runned by the main thread
->>>>>>> 37a39dc6
 		}
 	}
 
