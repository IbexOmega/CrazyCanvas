--- conflicted
+++ resolved
@@ -103,21 +103,12 @@
 		const glm::vec3& position = s_StartPositions[index];
 		m_Color = s_StartColors[index];
 
-<<<<<<< HEAD
 		m_EntityPlayer = pECS->CreateEntity();
-		pECS->AddComponent<PositionComponent>(m_EntityPlayer,		{ position,	true });
-		pECS->AddComponent<RotationComponent>(m_EntityPlayer,		{ glm::identity<glm::quat>(),	true });
-		pECS->AddComponent<ScaleComponent>(m_EntityPlayer,		{ glm::vec3(1.0f),				true });
+		pECS->AddComponent<PositionComponent>(m_EntityPlayer,		{ true, position });
+		pECS->AddComponent<RotationComponent>(m_EntityPlayer,		{ true, glm::identity<glm::quat>() });
+		pECS->AddComponent<ScaleComponent>(m_EntityPlayer,			{ true, glm::vec3(1.0f) });
 		pECS->AddComponent<NetworkComponent>(m_EntityPlayer,		{ (int32)m_EntityPlayer });
-		pECS->AddComponent<ControllableComponent>(m_EntityPlayer, { false });
-=======
-		m_Entity = pECS->CreateEntity();
-		pECS->AddComponent<PositionComponent>(m_Entity,		{ true, position });
-		pECS->AddComponent<RotationComponent>(m_Entity,		{ true, glm::identity<glm::quat>() });
-		pECS->AddComponent<ScaleComponent>(m_Entity,		{ true, glm::vec3(1.0f) });
-		pECS->AddComponent<NetworkComponent>(m_Entity,		{ (int32)m_Entity });
-		pECS->AddComponent<ControllableComponent>(m_Entity, { false });
->>>>>>> 8e2ca87e
+		pECS->AddComponent<ControllableComponent>(m_EntityPlayer, 	{ false });
 
 		NetworkSegment* pPacket = pClient->GetFreePacket(NetworkSegment::TYPE_ENTITY_CREATE);
 		BinaryEncoder encoder = BinaryEncoder(pPacket);
