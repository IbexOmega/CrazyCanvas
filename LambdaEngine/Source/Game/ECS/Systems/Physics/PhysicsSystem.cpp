#include "Game/ECS/Systems/Physics/PhysicsSystem.h"

#include "ECS/ECSCore.h"
#include "Engine/EngineConfig.h"
#include "Game/ECS/Components/Physics/Transform.h"
#include "Game/ECS/Components/Rendering/CameraComponent.h"
#include "Game/ECS/Components/Rendering/MeshComponent.h"
#include "Input/API/InputActionSystem.h"
#include "Physics/PhysX/FilterShader.h"
#include "Resources/ResourceManager.h"

#define PX_RELEASE(x) if(x)	{ x->release(); x = nullptr; }
#define PVD_HOST "127.0.0.1"	// The IP address to stream debug visualization data to

namespace LambdaEngine
{
	PhysicsSystem PhysicsSystem::s_Instance;

	PhysicsSystem::PhysicsSystem()
		:m_pFoundation(nullptr),
		m_pPhysics(nullptr),
		m_pCooking(nullptr),
		m_pControllerManager(nullptr),
		m_pVisDbg(nullptr),
		m_pDispatcher(nullptr),
		m_pScene(nullptr),
		m_pMaterial(nullptr)
	{}

	PhysicsSystem::~PhysicsSystem()
	{
		PX_RELEASE(m_pMaterial);
		PX_RELEASE(m_pCooking);
		PX_RELEASE(m_pControllerManager);
		PX_RELEASE(m_pDispatcher);
		PX_RELEASE(m_pScene);
		PX_RELEASE(m_pPhysics);

		if(m_pVisDbg)
		{
			PxPvdTransport* pTransport = m_pVisDbg->getTransport();
			m_pVisDbg->release();
			m_pVisDbg = nullptr;
			PX_RELEASE(pTransport);
		}

		PX_RELEASE(m_pFoundation);
	}

	bool PhysicsSystem::Init()
	{
		// Register system
		{
			auto onStaticCollisionAdded = std::bind_front(&PhysicsSystem::OnStaticCollisionAdded, this);
			auto onStaticCollisionRemoval = std::bind_front(&PhysicsSystem::OnStaticCollisionRemoval, this);

			auto onDynamicCollisionAdded = std::bind_front(&PhysicsSystem::OnDynamicCollisionAdded, this);
			auto onDynamicCollisionRemoval = std::bind_front(&PhysicsSystem::OnDynamicCollisionRemoval, this);
			auto onCharacterCollisionRemoval = std::bind_front(&PhysicsSystem::OnCharacterColliderRemoval, this);

			SystemRegistration systemReg = {};
			systemReg.SubscriberRegistration.EntitySubscriptionRegistrations =
			{
				{
					.pSubscriber = &m_StaticCollisionEntities,
					.ComponentAccesses =
					{
						{NDA, StaticCollisionComponent::Type()}, {NDA, PositionComponent::Type()}, {NDA, RotationComponent::Type()}
					},
					.OnEntityAdded = onStaticCollisionAdded,
					.OnEntityRemoval = onStaticCollisionRemoval
				},
				{
					.pSubscriber = &m_DynamicCollisionEntities,
					.ComponentAccesses =
					{
						{R, DynamicCollisionComponent::Type()}, {RW, PositionComponent::Type()}, {RW, RotationComponent::Type()}, {RW, VelocityComponent::Type()}
					},
					.OnEntityAdded = onDynamicCollisionAdded,
					.OnEntityRemoval = onDynamicCollisionRemoval
				},
				{
					.pSubscriber = &m_CharacterCollisionEntities,
					.ComponentAccesses =
					{
						{RW, CharacterColliderComponent::Type()}
					},
					.OnEntityRemoval = onCharacterCollisionRemoval
				}
			};
			systemReg.Phase = 1;

			RegisterSystem(TYPE_NAME(PhysicsSystem), systemReg);

			SetComponentOwner<StaticCollisionComponent>({ std::bind_front(&PhysicsSystem::StaticCollisionDestructor, this) });
			SetComponentOwner<DynamicCollisionComponent>({ std::bind_front(&PhysicsSystem::DynamicCollisionDestructor, this) });
			SetComponentOwner<CharacterColliderComponent>({ std::bind_front(&PhysicsSystem::CharacterColliderDestructor, this) });
		}

		// PhysX setup
		m_pFoundation = PxCreateFoundation(PX_PHYSICS_VERSION, m_Allocator, m_ErrorCallback);
		if (!m_pFoundation)
		{
			LOG_ERROR("PhysX foundation creation failed");
			return false;
		}

	#ifdef LAMBDA_DEBUG
		if (EngineConfig::GetBoolProperty("StreamPhysx"))
		{
			m_pVisDbg = PxCreatePvd(*m_pFoundation);
			PxPvdTransport* transport = PxDefaultPvdSocketTransportCreate(PVD_HOST, 5425, 10);
			if (m_pVisDbg->connect(*transport,PxPvdInstrumentationFlag::eALL))
			{
				LOG_INFO("Connected to PhysX debug visualizer at %s", PVD_HOST);
			}
			else
			{
				LOG_WARNING("Failed to connect to PhysX debug visualizer at %s", PVD_HOST);
			}
		}
	#endif // LAMBDA_DEBUG

		const PxTolerancesScale tolerancesScale;
		m_pPhysics = PxCreatePhysics(PX_PHYSICS_VERSION, *m_pFoundation, tolerancesScale, false, m_pVisDbg);
		if (!m_pPhysics)
		{
			LOG_ERROR("PhysX core creation failed");
			return false;
		}

		m_pCooking = PxCreateCooking(PX_PHYSICS_VERSION, *m_pFoundation, PxCookingParams(tolerancesScale));
		if (!m_pCooking)
		{
			LOG_ERROR("PhysX cooking creation failed");
			return false;
		}

		// The 'Geometry' section in the PhysX user guide explains these parameters
		PxCookingParams cookingParams(tolerancesScale);
		cookingParams.midphaseDesc						= PxMeshMidPhase::eBVH34;
		cookingParams.suppressTriangleMeshRemapTable	= true;
		cookingParams.meshPreprocessParams				= PxMeshPreprocessingFlag::eWELD_VERTICES;
		cookingParams.meshWeldTolerance					= 0.1f;
		m_pCooking->setParams(cookingParams);

		m_pDispatcher = PxDefaultCpuDispatcherCreate(2);
		if (!m_pDispatcher)
		{
			LOG_ERROR("PhysX CPU dispatcher creation failed");
			return false;
		}

		const glm::vec3 gravity = GRAVITATIONAL_ACCELERATION * -g_DefaultUp;
		const PxVec3 gravityPX = { gravity.x, gravity.y, gravity.z };

		PxSceneDesc sceneDesc(m_pPhysics->getTolerancesScale());
		sceneDesc.flags						= PxSceneFlag::eENABLE_CCD;
		sceneDesc.gravity					= gravityPX;
		sceneDesc.cpuDispatcher				= m_pDispatcher;
		sceneDesc.filterShader				= FilterShader;
		sceneDesc.simulationEventCallback	= this;
		m_pScene = m_pPhysics->createScene(sceneDesc);
		if (!m_pScene)
		{
			LOG_ERROR("PhysX scene creation failed");
			return false;
		}

		m_pControllerManager = PxCreateControllerManager(*m_pScene);
		if (!m_pControllerManager)
		{
			LOG_ERROR("PhysX controller manager creation failed");
			return false;
		}

		m_pMaterial = m_pPhysics->createMaterial(0.5f, 0.5f, 0.6f);
		return m_pMaterial;
	}

	void PhysicsSystem::Tick(Timestamp deltaTime)
	{
		const float32 dt = (float32)deltaTime.AsSeconds();

		m_pScene->simulate(dt);
		m_pScene->fetchResults(true);

		ECSCore* pECS = ECSCore::GetInstance();
		const ComponentArray<DynamicCollisionComponent>* pDynamicCollisionComponents = pECS->GetComponentArray<DynamicCollisionComponent>();
		ComponentArray<PositionComponent>* pPositionComponents = pECS->GetComponentArray<PositionComponent>();
		ComponentArray<RotationComponent>* pRotationComponents = pECS->GetComponentArray<RotationComponent>();
		ComponentArray<VelocityComponent>* pVelocityComponents = pECS->GetComponentArray<VelocityComponent>();

		for (Entity entity : m_DynamicCollisionEntities)
		{
			const DynamicCollisionComponent& collisionComp = pDynamicCollisionComponents->GetConstData(entity);
			PxRigidDynamic* pActor = collisionComp.pActor;
			if (!pActor->isSleeping())
			{
				PositionComponent& positionComp = pPositionComponents->GetData(entity);
				RotationComponent& rotationComp = pRotationComponents->GetData(entity);
				VelocityComponent& velocityComp = pVelocityComponents->GetData(entity);

				const PxTransform transformPX = pActor->getGlobalPose();
				const PxVec3& positionPX = transformPX.p;
				positionComp.Position = { positionPX.x, positionPX.y, positionPX.z };

				const PxQuat& quatPX = transformPX.q;
				rotationComp.Quaternion = { quatPX.x, quatPX.y, quatPX.z, quatPX.w };

				const PxVec3 velocityPX = pActor->getLinearVelocity();
				velocityComp.Velocity = { velocityPX.x, velocityPX.y, velocityPX.z };
			}
		}
	}

<<<<<<< HEAD
	StaticCollisionComponent PhysicsSystem::CreateStaticActor(const CollisionCreateInfo& collisionInfo)
	{
		StaticCollisionComponent collisionComponent = FinalizeStaticCollisionActor(collisionInfo);

		for (const ShapeCreateInfo& shapeCreateInfo : collisionInfo.Shapes)
		{
			PxShape* pShape = CreateShape(shapeCreateInfo, collisionInfo.Scale.Scale);

			if (pShape != nullptr)
			{
				collisionComponent.pActor->attachShape(*pShape);
=======
	StaticCollisionComponent PhysicsSystem::CreateStaticCollisionSphere(const CollisionCreateInfo& collisionInfo, float32 radius)
	{
		const float32 scale = glm::compMax(collisionInfo.Scale.Scale);
		PxShape* pShape = m_pPhysics->createShape(PxSphereGeometry(radius * scale), *m_pMaterial);
		return FinalizeStaticCollisionActor(collisionInfo, pShape);
	}

	StaticCollisionComponent PhysicsSystem::CreateStaticCollisionBox(const CollisionCreateInfo& collisionInfo, const glm::vec3& halfExtents)
	{
		const PxVec3 halfExtentsPX = { halfExtents.x, halfExtents.y, halfExtents.z };
		PxShape* pShape = m_pPhysics->createShape(PxBoxGeometry(halfExtentsPX), *m_pMaterial);
		return FinalizeStaticCollisionActor(collisionInfo, pShape);
	}

	StaticCollisionComponent PhysicsSystem::CreateStaticCollisionCapsule(const CollisionCreateInfo& collisionInfo, float32 radius, float32 halfHeight)
	{
		PxShape* pShape = CreateCollisionCapsule(radius, halfHeight);
>>>>>>> 766cbdd8

				// Decreases the ref count to 1, which will drop to 0 when the actor is deleted
				pShape->release();
			}
		}

<<<<<<< HEAD
		return collisionComponent;
	}

	DynamicCollisionComponent PhysicsSystem::CreateDynamicActor(const DynamicCollisionCreateInfo& collisionInfo)
	{
		DynamicCollisionComponent collisionComponent = FinalizeDynamicCollisionActor(collisionInfo);

		for (const ShapeCreateInfo& shapeCreateInfo : collisionInfo.Shapes)
		{
			PxShape* pShape = CreateShape(shapeCreateInfo, collisionInfo.Scale.Scale);

			if (pShape != nullptr)
			{
				collisionComponent.pActor->attachShape(*pShape);
=======
	StaticCollisionComponent PhysicsSystem::CreateStaticCollisionMesh(const CollisionCreateInfo& collisionInfo, const Mesh* pMesh)
	{
		PxShape* pShape = CreateCollisionTriangleMesh(collisionInfo, pMesh);
		return FinalizeStaticCollisionActor(collisionInfo, pShape);
	}

	DynamicCollisionComponent PhysicsSystem::CreateDynamicCollisionSphere(const DynamicCollisionCreateInfo& collisionInfo, float32 radius)
	{
		const float32 scale = glm::compMax(collisionInfo.Scale.Scale);
		PxShape* pShape = m_pPhysics->createShape(PxSphereGeometry(radius * scale), *m_pMaterial);
		return FinalizeDynamicCollisionActor(collisionInfo, pShape);
	}

	DynamicCollisionComponent PhysicsSystem::CreateDynamicCollisionBox(const DynamicCollisionCreateInfo& collisionInfo, const glm::vec3& halfExtents)
	{
		const PxVec3 halfExtentsPX = { halfExtents.x, halfExtents.y, halfExtents.z };
		PxShape* pShape = m_pPhysics->createShape(PxBoxGeometry(halfExtentsPX), *m_pMaterial);
		return FinalizeDynamicCollisionActor(collisionInfo, pShape);
	}

	DynamicCollisionComponent PhysicsSystem::CreateDynamicCollisionCapsule(const DynamicCollisionCreateInfo& collisionInfo, float32 radius, float32 halfHeight)
	{
		PxShape* pShape = CreateCollisionCapsule(radius, halfHeight);
>>>>>>> 766cbdd8

				// Decreases the ref count to 1, which will drop to 0 when the actor is deleted
				pShape->release();
			}
		}

<<<<<<< HEAD
		return collisionComponent;
=======
	DynamicCollisionComponent PhysicsSystem::CreateDynamicCollisionMesh(const DynamicCollisionCreateInfo& collisionInfo, const Mesh* pMesh)
	{
		PxShape* pShape = CreateCollisionTriangleMesh(collisionInfo, pMesh);
		return FinalizeDynamicCollisionActor(collisionInfo, pShape);
>>>>>>> 766cbdd8
	}

	CharacterColliderComponent PhysicsSystem::CreateCharacterCapsule(const CharacterColliderCreateInfo& characterColliderInfo, float32 height, float32 radius)
	{
		PxCapsuleControllerDesc controllerDesc = {};
		controllerDesc.radius			= radius;
		controllerDesc.height			= height;
		controllerDesc.climbingMode		= PxCapsuleClimbingMode::eCONSTRAINED;

		return FinalizeCharacterController(characterColliderInfo, controllerDesc);
	}

	CharacterColliderComponent PhysicsSystem::CreateCharacterBox(const CharacterColliderCreateInfo& characterColliderInfo, const glm::vec3& halfExtents)
	{
		PxBoxControllerDesc controllerDesc = {};
		controllerDesc.halfHeight			= halfExtents.y;
		controllerDesc.halfSideExtent		= halfExtents.x;
		controllerDesc.halfForwardExtent	= halfExtents.z;

		return FinalizeCharacterController(characterColliderInfo, controllerDesc);
	}

	float32 PhysicsSystem::CalculateSphereRadius(const Mesh* pMesh)
	{
		const TArray<Vertex>& vertices = pMesh->Vertices;
		float squareRadius = 0.0f;

		for (const Vertex& vertex : vertices)
		{
			squareRadius = std::max(squareRadius, glm::length2(vertex.Position));
		}

		return std::sqrtf(squareRadius);
	}

	void PhysicsSystem::CalculateCapsuleDimensions(Mesh* pMesh, float32& radius, float32& halfHeight)
	{
		/*	A PhysX capsule's height extends along the x-axis. To make the capsule stand upright,
			it is rotated around the z-axis. */
		const TArray<Vertex>& vertices = pMesh->Vertices;

		// The radius in the XZ plane (horizontal)
		float32 squareRadiusXZ = 0.0f;

		for (const Vertex& vertex : vertices)
		{
			const glm::vec3& position = vertex.Position;
			squareRadiusXZ = std::max(squareRadiusXZ, glm::length2(glm::vec3(position.x, 0.0f, position.z)));
			halfHeight = std::max(halfHeight, std::abs(position.y));
		}

		radius = std::sqrtf(squareRadiusXZ);
		halfHeight = halfHeight - radius;
	}

	void PhysicsSystem::onContact(const PxContactPairHeader& pairHeader, const PxContactPair* pPairs, PxU32 nbPairs)
	{
		for (PxU32 pairIdx = 0; pairIdx < nbPairs; pairIdx++)
		{
			const PxContactPair& contactPair = pPairs[pairIdx];

			TArray<PxContactPairPoint> contactPoints(contactPair.contactCount);
			if (contactPair.events & (PxPairFlag::eNOTIFY_TOUCH_FOUND | PxPairFlag::eNOTIFY_CONTACT_POINTS))
			{
				contactPair.extractContacts(contactPoints.GetData(), contactPair.contactCount);
				CollisionCallbacks({ pairHeader.actors[0], pairHeader.actors[1] }, { contactPair.shapes[0], contactPair.shapes[1] }, contactPoints);
			}
		}
	}

	void PhysicsSystem::onTrigger(PxTriggerPair* pTriggerPairs, PxU32 nbPairs)
	{
		for (PxU32 pairIdx = 0; pairIdx < nbPairs; pairIdx++)
		{
			const PxTriggerPair& triggerPair = pTriggerPairs[pairIdx];

			// Ignore pairs when shapes have been deleted
			if (triggerPair.flags & (PxTriggerPairFlag::eREMOVED_SHAPE_TRIGGER | PxTriggerPairFlag::eREMOVED_SHAPE_OTHER))
			{
				continue;
			}

			TriggerCallbacks({ triggerPair.triggerActor, triggerPair.otherActor }, { triggerPair .triggerShape, triggerPair.otherShape });
		}
	}

<<<<<<< HEAD
	PxShape* PhysicsSystem::CreateShape(const ShapeCreateInfo& shapeCreateInfo, const glm::vec3& scale) const
	{
		PxShape* pShape = nullptr;

		switch (shapeCreateInfo.GeometryType)
		{
			case EGeometryType::SPHERE:
			{
				const float32 maxScale = glm::compMax(scale);
				pShape = m_pPhysics->createShape(PxSphereGeometry(shapeCreateInfo.GeometryParams.Radius * maxScale), *m_pMaterial);
				break;
			}
			case EGeometryType::BOX:
			{
				const PxVec3 halfExtentsPX = 
				{ 
					scale.x * shapeCreateInfo.GeometryParams.HalfExtents.x, 
					scale.y * shapeCreateInfo.GeometryParams.HalfExtents.y, 
					scale.z * shapeCreateInfo.GeometryParams.HalfExtents.z 
				};
				pShape = m_pPhysics->createShape(PxBoxGeometry(halfExtentsPX), *m_pMaterial);
				break;
			}
			case EGeometryType::CAPSULE:
			{
				pShape = CreateCollisionCapsule(shapeCreateInfo.GeometryParams.Radius, shapeCreateInfo.GeometryParams.HalfHeight);

				// Rotate around Z-axis to get the capsule pointing upwards
				const glm::quat uprightRotation = glm::rotate(glm::identity<glm::quat>(), glm::half_pi<float32>() * g_DefaultForward);
				const PxTransform transformPX = CreatePxTransform(glm::vec3(0.0f), uprightRotation);
				pShape->setLocalPose(transformPX);
				break;
			}
			case EGeometryType::MESH:
			{
				pShape = CreateCollisionTriangleMesh(shapeCreateInfo.GeometryParams.pMesh, scale);
				break;
			}
		}

		if (pShape != nullptr)
		{
			// Set shape's filter data
			PxFilterData filterData;
			filterData.word0 = (PxU32)shapeCreateInfo.CollisionGroup;
			filterData.word1 = (PxU32)shapeCreateInfo.CollisionMask;
			pShape->setSimulationFilterData(filterData);
			pShape->setQueryFilterData(filterData);

			if (shapeCreateInfo.ShapeType == EShapeType::TRIGGER)
			{
				pShape->setFlag(PxShapeFlag::eSIMULATION_SHAPE, false);
				pShape->setFlag(PxShapeFlag::eTRIGGER_SHAPE, true);
			}
			else if (shapeCreateInfo.ShapeType == EShapeType::SIMULATION)
			{
				pShape->setFlag(PxShapeFlag::eSIMULATION_SHAPE, true);
				pShape->setFlag(PxShapeFlag::eTRIGGER_SHAPE, false);
			}

			// Set shape user data
			ShapeUserData* pShapeUserData = DBG_NEW ShapeUserData;
			pShapeUserData->CallbackFunction = shapeCreateInfo.CallbackFunction;

			if (shapeCreateInfo.pUserData != nullptr && shapeCreateInfo.UserDataSize > 0)
			{
				pShapeUserData->pUserData = DBG_NEW byte[shapeCreateInfo.UserDataSize];
				memcpy(pShapeUserData->pUserData, shapeCreateInfo.pUserData, shapeCreateInfo.UserDataSize);
			}

			pShape->userData = pShapeUserData;
		}

		return pShape;
	}

=======
>>>>>>> 766cbdd8
	PxShape* PhysicsSystem::CreateCollisionCapsule(float32 radius, float32 halfHeight) const
	{
		/*	A PhysX capsule's height extends along the x-axis. To make the capsule stand upright,
			it is rotated around the z-axis. */
		PxShape* pShape = nullptr;
		if (halfHeight > 0.0f)
		{
			pShape = m_pPhysics->createShape(PxCapsuleGeometry(radius, halfHeight), *m_pMaterial);
		}
		else
		{
			pShape = m_pPhysics->createShape(PxSphereGeometry(radius), *m_pMaterial);
		}

		return pShape;
	}

<<<<<<< HEAD
	PxShape* PhysicsSystem::CreateCollisionTriangleMesh(const Mesh* pMesh, const glm::vec3& scale) const
=======
	PxShape* PhysicsSystem::CreateCollisionTriangleMesh(const CollisionCreateInfo& staticCollisionInfo, const Mesh* pMesh) const
>>>>>>> 766cbdd8
	{
		/* Perform mesh 'cooking'; generate an optimized collision mesh from triangle data */
		const TArray<Vertex>& vertices = pMesh->Vertices;

		PxTriangleMeshDesc meshDesc;
		meshDesc.flags			= PxMeshFlag::eFLIPNORMALS;
		meshDesc.points.count	= vertices.GetSize();
		meshDesc.points.stride	= sizeof(Vertex);
		meshDesc.points.data	= vertices.GetData();

		const TArray<uint32>& indices = pMesh->Indices;
		// 'Triangles' refer to triangle indices
		meshDesc.triangles.count	= indices.GetSize() / 3;
		meshDesc.triangles.stride	= 3 * sizeof(uint32);
		meshDesc.triangles.data		= indices.GetData();

		PxDefaultMemoryOutputStream writeBuffer;
		PxTriangleMeshCookingResult::Enum result;
		bool status = m_pCooking->cookTriangleMesh(meshDesc, writeBuffer, &result);
		if (!status)
		{
			LOG_WARNING("Failed to cook mesh with %d vertices", vertices.GetSize());
			return nullptr;
		}

		PxDefaultMemoryInputData readBuffer(writeBuffer.getData(), writeBuffer.getSize());
		PxTriangleMesh* pTriangleMesh = m_pPhysics->createTriangleMesh(readBuffer);

		// Create a geometry instance of the mesh and scale it
		PxTriangleMeshGeometry triangleMeshGeometry(pTriangleMesh, PxMeshScale({ scale.x, scale.y, scale.z }));
		return m_pPhysics->createShape(triangleMeshGeometry, *m_pMaterial);
	}

	PxTransform PhysicsSystem::CreatePxTransform(const glm::vec3& position, const glm::quat& rotation) const
	{
		const PxVec3 positionPX = { position.x, position.y, position.z };
		const PxQuat rotationPX = PxQuat(rotation.x, rotation.y, rotation.z, rotation.w);
		return PxTransform(positionPX, rotationPX);
	}

	void PhysicsSystem::StaticCollisionDestructor(StaticCollisionComponent& collisionComponent)
	{
		ReleaseActor(collisionComponent.pActor);
		collisionComponent.pActor = nullptr;
	}

	void PhysicsSystem::DynamicCollisionDestructor(DynamicCollisionComponent& collisionComponent)
	{
		ReleaseActor(collisionComponent.pActor);
		collisionComponent.pActor = nullptr;
	}

	void PhysicsSystem::CharacterColliderDestructor(CharacterColliderComponent& characterColliderComponent)
	{
		PxActor* pActor = characterColliderComponent.pController->getActor();
		delete reinterpret_cast<ActorUserData*>(pActor->userData);
		pActor->userData = nullptr;
		PX_RELEASE(characterColliderComponent.pController);
		SAFEDELETE(characterColliderComponent.Filters.mFilterData);
	}

	void PhysicsSystem::ReleaseActor(PxRigidActor* pActor)
	{
		if (pActor)
		{
			delete reinterpret_cast<ActorUserData*>(pActor->userData);
			pActor->userData = nullptr;

			TArray<PxShape*> pxShapes(pActor->getNbShapes());
			pActor->getShapes(pxShapes.GetData(), pxShapes.GetSize());

			for (PxShape* pShape : pxShapes)
			{
				if (pShape->userData != nullptr)
				{
					ShapeUserData* pShapeUserData = reinterpret_cast<ShapeUserData*>(pShape->userData);
					free(pShapeUserData->pUserData);
					delete pShapeUserData;

					pShape->userData = nullptr;
				}
			}

			pActor->release();
		}
	}

	void PhysicsSystem::OnStaticCollisionAdded(Entity entity)
	{
		StaticCollisionComponent& collisionComp = ECSCore::GetInstance()->GetComponent<StaticCollisionComponent>(entity);
		m_pScene->addActor(*collisionComp.pActor);
	}

	void PhysicsSystem::OnDynamicCollisionAdded(Entity entity)
	{
		DynamicCollisionComponent& collisionComp = ECSCore::GetInstance()->GetComponent<DynamicCollisionComponent>(entity);
		m_pScene->addActor(*collisionComp.pActor);
	}

	void PhysicsSystem::OnStaticCollisionRemoval(Entity entity)
	{
		// Remove the actor from the scene
		StaticCollisionComponent& collisionComponent = ECSCore::GetInstance()->GetComponent<StaticCollisionComponent>(entity);
		PxActor* pActor = collisionComponent.pActor;
		if (pActor)
		{
			m_pScene->removeActor(*pActor);
		}
	}

	void PhysicsSystem::OnDynamicCollisionRemoval(Entity entity)
	{
		// Remove the actor from the scene
		DynamicCollisionComponent& collisionComponent = ECSCore::GetInstance()->GetComponent<DynamicCollisionComponent>(entity);
		PxRigidDynamic* pActor = collisionComponent.pActor;
		if (pActor)
		{
			m_pScene->removeActor(*pActor);
		}
	}

	void PhysicsSystem::OnCharacterColliderRemoval(Entity entity)
	{
		CharacterColliderComponent& characterCollider = ECSCore::GetInstance()->GetComponent<CharacterColliderComponent>(entity);
		PxActor* pActor = characterCollider.pController->getActor();
		if (pActor)
		{
			m_pScene->removeActor(*pActor);
		}
	}

	StaticCollisionComponent PhysicsSystem::FinalizeStaticCollisionActor(const CollisionCreateInfo& collisionInfo, const glm::quat& additionalRotation)
	{
		const glm::vec3& position = collisionInfo.Position.Position;
		const glm::quat rotation = collisionInfo.Rotation.Quaternion * additionalRotation;
		const PxTransform transformPX = CreatePxTransform(position, rotation);

		PxRigidStatic* pActor = m_pPhysics->createRigidStatic(transformPX);
		FinalizeCollisionActor(collisionInfo, pActor);

		return { pActor };
	}

	DynamicCollisionComponent PhysicsSystem::FinalizeDynamicCollisionActor(const DynamicCollisionCreateInfo& collisionInfo, const glm::quat& additionalRotation)
	{
		const glm::vec3& position = collisionInfo.Position.Position;
		const glm::quat rotation = collisionInfo.Rotation.Quaternion * additionalRotation;
		const PxTransform transformPX = CreatePxTransform(position, rotation);

		const glm::vec3& initialVelocity = collisionInfo.Velocity.Velocity;
		const PxVec3 initialVelocityPX = { initialVelocity.x, initialVelocity.y, initialVelocity.z };

		PxRigidDynamic* pActor = m_pPhysics->createRigidDynamic(transformPX);
		pActor->setLinearVelocity(initialVelocityPX);
		FinalizeCollisionActor(collisionInfo, pActor);

		return { pActor };
	}

	CharacterColliderComponent PhysicsSystem::FinalizeCharacterController(const CharacterColliderCreateInfo& characterColliderInfo, PxControllerDesc& controllerDesc)
	{
		/*	For information about PhysX character controllers in general:
			https://docs.nvidia.com/gameworks/content/gameworkslibrary/physx/guide/Manual/CharacterControllers.html */

		/*	Max height of obstacles that can be climbed. Note that capsules can automatically climb obstacles because
			of their round bottoms, so the total step height is taller than the specified one below.
			This can be turned off however. */
		constexpr const float stepOffset = 0.20f;

		const glm::vec3& position = characterColliderInfo.Position.Position;
		const glm::vec3 upDirection = g_DefaultUp * glm::quat(characterColliderInfo.Rotation.Quaternion.w, 0.0f, characterColliderInfo.Rotation.Quaternion.y, 0.0f);

		controllerDesc.material			= m_pMaterial;
		controllerDesc.position			= { position.x, position.y, position.z };
		controllerDesc.upDirection		= { upDirection.x, upDirection.y, upDirection.z };
		controllerDesc.stepOffset		= stepOffset;
		controllerDesc.nonWalkableMode	= PxControllerNonWalkableMode::ePREVENT_CLIMBING_AND_FORCE_SLIDING;

		PxController* pController = m_pControllerManager->createController(controllerDesc);
		pController->setFootPosition(controllerDesc.position);

		// Set filter data to be used when calling controller::move()
		PxFilterData* pFilterData = DBG_NEW PxFilterData(
			(PxU32)characterColliderInfo.CollisionGroup,
			(PxU32)characterColliderInfo.CollisionMask,
			0u,
			0u
		);

		PxControllerFilters controllerFilters(pFilterData);

		// Set filter data to be used when simulating the physics world
		PxRigidDynamic* pActor = pController->getActor();
		PxShape* pShape = nullptr;
		pActor->getShapes(&pShape, 1, 0);

		PxFilterData filterData;
		filterData.word0 = (PxU32)characterColliderInfo.CollisionGroup;
		filterData.word1 = (PxU32)characterColliderInfo.CollisionMask;
		pShape->setSimulationFilterData(filterData);

		// Set actor's user data
		ActorUserData* pActorUserData = DBG_NEW ActorUserData;
		pActorUserData->Entity = characterColliderInfo.Entity;
		pActor->userData = pActorUserData;

		return { pController, controllerFilters };
	}

	void PhysicsSystem::FinalizeCollisionActor(const CollisionCreateInfo& collisionInfo, PxRigidActor* pActor)
	{
<<<<<<< HEAD
=======
		// Set shape's filter data
		PxFilterData filterData;
		filterData.word0 = (PxU32)collisionInfo.CollisionGroup;
		filterData.word1 = (PxU32)collisionInfo.CollisionMask;
		pShape->setSimulationFilterData(filterData);
		pShape->setQueryFilterData(filterData);

		if (collisionInfo.ShapeType == EShapeType::TRIGGER)
		{
			pShape->setFlag(PxShapeFlag::eSIMULATION_SHAPE, false);
			pShape->setFlag(PxShapeFlag::eTRIGGER_SHAPE, true);
		}
		else if (collisionInfo.ShapeType == EShapeType::SIMULATION)
		{
			pShape->setFlag(PxShapeFlag::eSIMULATION_SHAPE, true);
			pShape->setFlag(PxShapeFlag::eTRIGGER_SHAPE, false);
		}

		if (pActor->is<PxRigidBody>() && collisionInfo.DetectionMethod == ECollisionDetection::CONTINUOUS)
		{
			PxRigidBody* pBody = reinterpret_cast<PxRigidBody*>(pActor);
			pBody->setRigidBodyFlag(PxRigidBodyFlag::eENABLE_CCD, true);
		}

		pActor->attachShape(*pShape);

		// Decreases the ref count to 1, which will drop to 0 when the actor is deleted
		pShape->release();

>>>>>>> 766cbdd8
		// Set collision callback
		pActor->userData = DBG_NEW ActorUserData;
		ActorUserData* pUserData = reinterpret_cast<ActorUserData*>(pActor->userData);
		pUserData->Entity = collisionInfo.Entity;
	}

	void PhysicsSystem::TriggerCallbacks(const std::array<PxRigidActor*, 2>& actors, const std::array<PxShape*, 2>& shapes) const
	{
		ActorUserData* pActorUserDatas[2] =
		{
			reinterpret_cast<ActorUserData*>(actors[0]->userData),
			reinterpret_cast<ActorUserData*>(actors[1]->userData)
		};

		ShapeUserData* pShapeUserDatas[2] =
		{
			reinterpret_cast<ShapeUserData*>(shapes[0]->userData),
			reinterpret_cast<ShapeUserData*>(shapes[1]->userData)
		};

		const TriggerCallback* pTriggerCallback0 = std::get_if<TriggerCallback>(&pShapeUserDatas[0]->CallbackFunction);
		const TriggerCallback* pTriggerCallback1 = std::get_if<TriggerCallback>(&pShapeUserDatas[1]->CallbackFunction);

		if (pTriggerCallback0 && *pTriggerCallback0)
		{
			(*pTriggerCallback0)(pActorUserDatas[0]->Entity, pActorUserDatas[1]->Entity);
		}

		if (pTriggerCallback1 && *pTriggerCallback1)
		{
			(*pTriggerCallback1)(pActorUserDatas[1]->Entity, pActorUserDatas[0]->Entity);
		}
	}

	void PhysicsSystem::CollisionCallbacks(const std::array<PxRigidActor*, 2>& actors, const std::array<PxShape*, 2>& shapes, const TArray<PxContactPairPoint>& contactPoints) const
	{
		ActorUserData* pActorUserDatas[2] =
		{
			reinterpret_cast<ActorUserData*>(actors[0]->userData),
			reinterpret_cast<ActorUserData*>(actors[1]->userData)
		};

		ShapeUserData* pShapeUserDatas[2] =
		{
			reinterpret_cast<ShapeUserData*>(shapes[0]->userData),
			reinterpret_cast<ShapeUserData*>(shapes[1]->userData)
		};

		const CollisionCallback* pCollisionCallback0 = std::get_if<CollisionCallback>(&pShapeUserDatas[0]->CallbackFunction);
		const CollisionCallback* pCollisionCallback1 = std::get_if<CollisionCallback>(&pShapeUserDatas[1]->CallbackFunction);
		if (!pCollisionCallback0 && !*pCollisionCallback0 && !pCollisionCallback1 && !*pCollisionCallback1)
		{
			return;
		}

		// Take the first contact point. (We might want to change this to work for multiple contact points)
		const PxContactPairPoint& contactPoint = contactPoints[0];

		// At least one of the entities has a callback function. Create collision info for both entities.
		EntityCollisionInfo collisionInfos[2];
		for (uint32 actorIdx = 0; actorIdx < 2; actorIdx++)
		{
			const PxRigidActor* pActor = actors[actorIdx];

			/*	Get the direction of the actor. Default to the transform's rotation. If the actor is dynamic and has
				a non-zero velocity, use that instead. */
			const PxTransform transformPX = pActor->getGlobalPose();
			const glm::quat rotation = { transformPX.q.x, transformPX.q.y, transformPX.q.z, transformPX.q.w };
			glm::vec3 direction = GetForward(rotation);
			if (pActor->is<PxRigidDynamic>())
			{
				const PxRigidDynamic* pDynamicActor = reinterpret_cast<const PxRigidDynamic*>(pActor);
				const PxVec3 velocityPX = pDynamicActor->getLinearVelocity();
				if (!velocityPX.isZero())
				{
					direction = glm::normalize(glm::vec3(velocityPX.x, velocityPX.y, velocityPX.z));
				}
			}

			collisionInfos[actorIdx] =
			{
				.Entity = pActorUserDatas[actorIdx]->Entity,
				.Position = { contactPoint.position.x, contactPoint.position.y, contactPoint.position.z },
				.Direction = direction
			};
		}

		if (pCollisionCallback0 && *pCollisionCallback0)
		{
			(*pCollisionCallback0)(collisionInfos[0], collisionInfos[1]);
		}

		if (pCollisionCallback1 && *pCollisionCallback1)
		{
			(*pCollisionCallback1)(collisionInfos[1], collisionInfos[0]);
		}
	}
}<|MERGE_RESOLUTION|>--- conflicted
+++ resolved
@@ -214,7 +214,6 @@
 		}
 	}
 
-<<<<<<< HEAD
 	StaticCollisionComponent PhysicsSystem::CreateStaticActor(const CollisionCreateInfo& collisionInfo)
 	{
 		StaticCollisionComponent collisionComponent = FinalizeStaticCollisionActor(collisionInfo);
@@ -226,32 +225,12 @@
 			if (pShape != nullptr)
 			{
 				collisionComponent.pActor->attachShape(*pShape);
-=======
-	StaticCollisionComponent PhysicsSystem::CreateStaticCollisionSphere(const CollisionCreateInfo& collisionInfo, float32 radius)
-	{
-		const float32 scale = glm::compMax(collisionInfo.Scale.Scale);
-		PxShape* pShape = m_pPhysics->createShape(PxSphereGeometry(radius * scale), *m_pMaterial);
-		return FinalizeStaticCollisionActor(collisionInfo, pShape);
-	}
-
-	StaticCollisionComponent PhysicsSystem::CreateStaticCollisionBox(const CollisionCreateInfo& collisionInfo, const glm::vec3& halfExtents)
-	{
-		const PxVec3 halfExtentsPX = { halfExtents.x, halfExtents.y, halfExtents.z };
-		PxShape* pShape = m_pPhysics->createShape(PxBoxGeometry(halfExtentsPX), *m_pMaterial);
-		return FinalizeStaticCollisionActor(collisionInfo, pShape);
-	}
-
-	StaticCollisionComponent PhysicsSystem::CreateStaticCollisionCapsule(const CollisionCreateInfo& collisionInfo, float32 radius, float32 halfHeight)
-	{
-		PxShape* pShape = CreateCollisionCapsule(radius, halfHeight);
->>>>>>> 766cbdd8
 
 				// Decreases the ref count to 1, which will drop to 0 when the actor is deleted
 				pShape->release();
 			}
 		}
 
-<<<<<<< HEAD
 		return collisionComponent;
 	}
 
@@ -266,45 +245,13 @@
 			if (pShape != nullptr)
 			{
 				collisionComponent.pActor->attachShape(*pShape);
-=======
-	StaticCollisionComponent PhysicsSystem::CreateStaticCollisionMesh(const CollisionCreateInfo& collisionInfo, const Mesh* pMesh)
-	{
-		PxShape* pShape = CreateCollisionTriangleMesh(collisionInfo, pMesh);
-		return FinalizeStaticCollisionActor(collisionInfo, pShape);
-	}
-
-	DynamicCollisionComponent PhysicsSystem::CreateDynamicCollisionSphere(const DynamicCollisionCreateInfo& collisionInfo, float32 radius)
-	{
-		const float32 scale = glm::compMax(collisionInfo.Scale.Scale);
-		PxShape* pShape = m_pPhysics->createShape(PxSphereGeometry(radius * scale), *m_pMaterial);
-		return FinalizeDynamicCollisionActor(collisionInfo, pShape);
-	}
-
-	DynamicCollisionComponent PhysicsSystem::CreateDynamicCollisionBox(const DynamicCollisionCreateInfo& collisionInfo, const glm::vec3& halfExtents)
-	{
-		const PxVec3 halfExtentsPX = { halfExtents.x, halfExtents.y, halfExtents.z };
-		PxShape* pShape = m_pPhysics->createShape(PxBoxGeometry(halfExtentsPX), *m_pMaterial);
-		return FinalizeDynamicCollisionActor(collisionInfo, pShape);
-	}
-
-	DynamicCollisionComponent PhysicsSystem::CreateDynamicCollisionCapsule(const DynamicCollisionCreateInfo& collisionInfo, float32 radius, float32 halfHeight)
-	{
-		PxShape* pShape = CreateCollisionCapsule(radius, halfHeight);
->>>>>>> 766cbdd8
 
 				// Decreases the ref count to 1, which will drop to 0 when the actor is deleted
 				pShape->release();
 			}
 		}
 
-<<<<<<< HEAD
 		return collisionComponent;
-=======
-	DynamicCollisionComponent PhysicsSystem::CreateDynamicCollisionMesh(const DynamicCollisionCreateInfo& collisionInfo, const Mesh* pMesh)
-	{
-		PxShape* pShape = CreateCollisionTriangleMesh(collisionInfo, pMesh);
-		return FinalizeDynamicCollisionActor(collisionInfo, pShape);
->>>>>>> 766cbdd8
 	}
 
 	CharacterColliderComponent PhysicsSystem::CreateCharacterCapsule(const CharacterColliderCreateInfo& characterColliderInfo, float32 height, float32 radius)
@@ -391,7 +338,6 @@
 		}
 	}
 
-<<<<<<< HEAD
 	PxShape* PhysicsSystem::CreateShape(const ShapeCreateInfo& shapeCreateInfo, const glm::vec3& scale) const
 	{
 		PxShape* pShape = nullptr;
@@ -468,8 +414,6 @@
 		return pShape;
 	}
 
-=======
->>>>>>> 766cbdd8
 	PxShape* PhysicsSystem::CreateCollisionCapsule(float32 radius, float32 halfHeight) const
 	{
 		/*	A PhysX capsule's height extends along the x-axis. To make the capsule stand upright,
@@ -487,11 +431,7 @@
 		return pShape;
 	}
 
-<<<<<<< HEAD
 	PxShape* PhysicsSystem::CreateCollisionTriangleMesh(const Mesh* pMesh, const glm::vec3& scale) const
-=======
-	PxShape* PhysicsSystem::CreateCollisionTriangleMesh(const CollisionCreateInfo& staticCollisionInfo, const Mesh* pMesh) const
->>>>>>> 766cbdd8
 	{
 		/* Perform mesh 'cooking'; generate an optimized collision mesh from triangle data */
 		const TArray<Vertex>& vertices = pMesh->Vertices;
@@ -703,39 +643,13 @@
 
 	void PhysicsSystem::FinalizeCollisionActor(const CollisionCreateInfo& collisionInfo, PxRigidActor* pActor)
 	{
-<<<<<<< HEAD
-=======
-		// Set shape's filter data
-		PxFilterData filterData;
-		filterData.word0 = (PxU32)collisionInfo.CollisionGroup;
-		filterData.word1 = (PxU32)collisionInfo.CollisionMask;
-		pShape->setSimulationFilterData(filterData);
-		pShape->setQueryFilterData(filterData);
-
-		if (collisionInfo.ShapeType == EShapeType::TRIGGER)
-		{
-			pShape->setFlag(PxShapeFlag::eSIMULATION_SHAPE, false);
-			pShape->setFlag(PxShapeFlag::eTRIGGER_SHAPE, true);
-		}
-		else if (collisionInfo.ShapeType == EShapeType::SIMULATION)
-		{
-			pShape->setFlag(PxShapeFlag::eSIMULATION_SHAPE, true);
-			pShape->setFlag(PxShapeFlag::eTRIGGER_SHAPE, false);
-		}
-
 		if (pActor->is<PxRigidBody>() && collisionInfo.DetectionMethod == ECollisionDetection::CONTINUOUS)
 		{
 			PxRigidBody* pBody = reinterpret_cast<PxRigidBody*>(pActor);
 			pBody->setRigidBodyFlag(PxRigidBodyFlag::eENABLE_CCD, true);
 		}
-
-		pActor->attachShape(*pShape);
-
-		// Decreases the ref count to 1, which will drop to 0 when the actor is deleted
-		pShape->release();
-
->>>>>>> 766cbdd8
-		// Set collision callback
+		
+        // Set collision callback
 		pActor->userData = DBG_NEW ActorUserData;
 		ActorUserData* pUserData = reinterpret_cast<ActorUserData*>(pActor->userData);
 		pUserData->Entity = collisionInfo.Entity;
