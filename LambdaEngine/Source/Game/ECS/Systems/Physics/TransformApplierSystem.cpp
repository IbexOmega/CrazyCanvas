#include "Game/ECS/Systems/Physics/TransformApplierSystem.h"

#include "Application/API/CommonApplication.h"
#include "Application/API/Window.h"
#include "ECS/ECSCore.h"
#include "Game/ECS/Components/Physics/Transform.h"
#include "Game/ECS/Components/Rendering/CameraComponent.h"
#include "Game/ECS/Components/Physics/Collision.h"

namespace LambdaEngine
{
	TransformApplierSystem TransformApplierSystem::s_Instance;

	void TransformApplierSystem::Init()
	{
		SystemRegistration systemReg = {};
		systemReg.SubscriberRegistration.EntitySubscriptionRegistrations =
		{
			{
				.pSubscriber = &m_MatrixEntities,
				.ComponentAccesses =
				{
					{RW, CameraComponent::Type()}, {RW, ViewProjectionMatricesComponent::Type()},
					{R, PositionComponent::Type()}, {R, RotationComponent::Type()}
				}
			},
			{
				.pSubscriber = &m_VelocityEntities,
				.ComponentAccesses =
				{
					{RW, PositionComponent::Type()}, {R, VelocityComponent::Type()}
<<<<<<< HEAD
				},
				{

				},
				{
					CharacterColliderComponent::Type()
				},
				&m_VelocityEntities
=======
				}
>>>>>>> 5afc84fe
			}
		};
		systemReg.Phase = g_LastPhase - 1;

		RegisterSystem(systemReg);
	}

	void TransformApplierSystem::Tick(Timestamp deltaTime)
	{
		const float32 dt = (float32)deltaTime.AsSeconds();

		ECSCore* pECS = ECSCore::GetInstance();
		auto* pPositionComponents		= pECS->GetComponentArray<PositionComponent>();
		const auto* pVelocityComponents = pECS->GetComponentArray<VelocityComponent>();
		const auto* pRotationComponents = pECS->GetComponentArray<RotationComponent>();
		auto* pCameraComponents			= pECS->GetComponentArray<CameraComponent>();
		auto* pViewProjectionComponents = pECS->GetComponentArray<ViewProjectionMatricesComponent>();

		for (Entity entity : m_VelocityEntities)
		{
			const VelocityComponent& velocityComp = pVelocityComponents->GetData(entity);
			if (glm::length2(velocityComp.Velocity))
			{
				PositionComponent& positionComp = pPositionComponents->GetData(entity);
				positionComp.Position += velocityComp.Velocity * dt;
			}
		}

		for (Entity entity : m_MatrixEntities)
		{
			const PositionComponent& positionComp = pPositionComponents->GetData(entity);
			const RotationComponent& rotationComp = pRotationComponents->GetData(entity);
			CameraComponent& cameraComp = pCameraComponents->GetData(entity);
			ViewProjectionMatricesComponent& viewProjComp = pViewProjectionComponents->GetData(entity);

			TSharedRef<Window> window = CommonApplication::Get()->GetMainWindow();
			const uint16 width = window->GetWidth();
			const uint16 height = window->GetHeight();
			cameraComp.Jitter = glm::vec2((Random::Float32() - 0.5f) / (float)width, (Random::Float32() - 0.5f) / (float)height);

			viewProjComp.View = glm::lookAt(positionComp.Position, positionComp.Position + GetForward(rotationComp.Quaternion), g_DefaultUp);
			cameraComp.ViewInv = glm::inverse(viewProjComp.View);
			cameraComp.ProjectionInv = glm::inverse(viewProjComp.Projection);
		}
	}
}<|MERGE_RESOLUTION|>--- conflicted
+++ resolved
@@ -29,18 +29,13 @@
 				.ComponentAccesses =
 				{
 					{RW, PositionComponent::Type()}, {R, VelocityComponent::Type()}
-<<<<<<< HEAD
 				},
 				{
 
 				},
 				{
 					CharacterColliderComponent::Type()
-				},
-				&m_VelocityEntities
-=======
 				}
->>>>>>> 5afc84fe
 			}
 		};
 		systemReg.Phase = g_LastPhase - 1;
