--- conflicted
+++ resolved
@@ -29,28 +29,6 @@
 
 	bool RenderSystem::Init()
 	{
-<<<<<<< HEAD
-		TransformComponents transformComponents;
-		transformComponents.Position.Permissions = R;
-		transformComponents.Scale.Permissions = R;
-		transformComponents.Rotation.Permissions = R;
-
-		// Subscribe on Static Entities & Dynamic Entities
-		{
-			SystemRegistration systemReg = {};
-			systemReg.SubscriberRegistration.EntitySubscriptionRegistrations =
-			{
-				{{{RW, MeshComponent::s_TID}, {NDA , StaticComponent::s_TID}}, {&transformComponents}, &m_StaticEntities},
-				{{{RW, MeshComponent::s_TID}, {NDA , DynamicComponent::s_TID}}, {&transformComponents},& m_DynamicEntities},
-				{{{RW, ViewProjectionMatrices::s_TID}}, {&transformComponents}, &m_CameraEntities},
-			};
-			systemReg.Phase = g_LastPhase;
-
-			RegisterSystem(systemReg);
-		}
-
-=======
->>>>>>> 7299b24b
 		//Create Swapchain
 		{
 			SwapChainDesc swapChainDesc = {};
@@ -173,8 +151,6 @@
 		return true;
 	}
 
-<<<<<<< HEAD
-=======
 	bool RenderSystem::InitSystem()
 	{
 		TransformComponents transformComponents;
@@ -187,19 +163,18 @@
 			SystemRegistration systemReg = {};
 			systemReg.SubscriberRegistration.EntitySubscriptionRegistrations =
 			{
-				{{{RW, MeshComponent::s_TID}, {NDA, StaticComponent::s_TID}}, {&transformComponents}, &m_StaticEntities},
-				{{{RW, MeshComponent::s_TID}, {NDA, DynamicComponent::s_TID}}, {&transformComponents}, &m_DynamicEntities},
+				{{{RW, MeshComponent::s_TID}, {NDA , StaticComponent::s_TID}}, {&transformComponents}, &m_StaticEntities},
+				{{{RW, MeshComponent::s_TID}, {NDA , DynamicComponent::s_TID}}, {&transformComponents},& m_DynamicEntities},
 				{{{RW, ViewProjectionMatrices::s_TID}}, {&transformComponents}, &m_CameraEntities},
 			};
 			systemReg.Phase = g_LastPhase;
 
-			EnqueueRegistration(systemReg);
+			RegisterSystem(systemReg);
 		}
 
 		return true;
 	}
 
->>>>>>> 7299b24b
 	bool RenderSystem::Release()
 	{
 		for (MeshAndInstancesMap::iterator meshAndInstanceIt = m_MeshAndInstancesMap.begin(); meshAndInstanceIt != m_MeshAndInstancesMap.end(); meshAndInstanceIt++)
