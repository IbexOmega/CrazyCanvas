#include "Game/ECS/Systems/Rendering/RenderSystem.h"

#include "Rendering/Core/API/GraphicsDevice.h"
#include "Rendering/Core/API/CommandAllocator.h"
#include "Rendering/Core/API/CommandQueue.h"
#include "Rendering/Core/API/CommandList.h"
#include "Rendering/Core/API/SwapChain.h"
#include "Rendering/Core/API/Texture.h"
#include "Rendering/Core/API/TextureView.h"
#include "Rendering/Core/API/AccelerationStructure.h"
#include "Rendering/RenderAPI.h"
#include "Rendering/RenderGraph.h"
#include "Rendering/RenderGraphSerializer.h"
#include "Rendering/ImGuiRenderer.h"
<<<<<<< HEAD
#include "Rendering/PhysicsRenderer.h"
#include "Rendering/EntityMaskManager.h"
=======
#include "Rendering/LineRenderer.h"
>>>>>>> a54efd8e

#include "Application/API/Window.h"
#include "Application/API/CommonApplication.h"

#include "ECS/ECSCore.h"

#include "Game/ECS/Components/Physics/Transform.h"
#include "Game/ECS/Components/Rendering/MeshComponent.h"
#include "Game/ECS/Components/Rendering/CameraComponent.h"
#include "Game/ECS/Components/Misc/MeshPaintComponent.h"
#include "Game/ECS/Components/Rendering/PointLightComponent.h"
#include "Game/ECS/Components/Rendering/DirectionalLightComponent.h"

#include "Engine/EngineConfig.h"


namespace LambdaEngine
{
	RenderSystem RenderSystem::s_Instance;

	bool RenderSystem::Init()
	{
		GraphicsDeviceFeatureDesc deviceFeatures;
		RenderAPI::GetDevice()->QueryDeviceFeatures(&deviceFeatures);
		m_RayTracingEnabled		= deviceFeatures.RayTracing && EngineConfig::GetBoolProperty("RayTracingEnabled");
		m_MeshShadersEnabled	= deviceFeatures.MeshShaders && EngineConfig::GetBoolProperty("MeshShadersEnabled");

		// Subscribe on Static Entities & Dynamic Entities
		{
			TransformComponents transformComponents;
			transformComponents.Position.Permissions	= R;
			transformComponents.Scale.Permissions		= R;
			transformComponents.Rotation.Permissions	= R;

			SystemRegistration systemReg = {};
			systemReg.SubscriberRegistration.EntitySubscriptionRegistrations =
			{
				{{{RW, MeshComponent::Type()}},	{&transformComponents}, &m_RenderableEntities, std::bind(&RenderSystem::OnEntityAdded, this, std::placeholders::_1), std::bind(&RenderSystem::OnEntityRemoved, this, std::placeholders::_1)},
				{{{RW, DirectionalLightComponent::Type()}, {R, RotationComponent::Type()}}, &m_DirectionalLightEntities,			std::bind(&RenderSystem::OnDirectionalEntityAdded, this, std::placeholders::_1), std::bind(&RenderSystem::OnDirectionalEntityRemoved, this, std::placeholders::_1)},
				{{{RW, PointLightComponent::Type()}, {R, PositionComponent::Type()}}, &m_PointLightEntities,								std::bind(&RenderSystem::OnPointLightEntityAdded, this, std::placeholders::_1), std::bind(&RenderSystem::OnPointLightEntityRemoved, this, std::placeholders::_1) },
				{{{RW, ViewProjectionMatricesComponent::Type()}, {R, CameraComponent::Type()}}, {&transformComponents}, &m_CameraEntities},
			};
			systemReg.SubscriberRegistration.AdditionalDependencies = { {{R, MeshPaintComponent::Type()}} };
			systemReg.Phase = g_LastPhase;

			RegisterSystem(systemReg);
		}

		//Create Swapchain
		{
			SwapChainDesc swapChainDesc = {};
			swapChainDesc.DebugName		= "Renderer Swap Chain";
			swapChainDesc.pWindow		= CommonApplication::Get()->GetActiveWindow().Get();
			swapChainDesc.pQueue		= RenderAPI::GetGraphicsQueue();
			swapChainDesc.Format		= EFormat::FORMAT_B8G8R8A8_UNORM;
			swapChainDesc.Width			= 0;
			swapChainDesc.Height		= 0;
			swapChainDesc.BufferCount	= BACK_BUFFER_COUNT;
			swapChainDesc.SampleCount	= 1;
			swapChainDesc.VerticalSync	= false;

			m_SwapChain = RenderAPI::GetDevice()->CreateSwapChain(&swapChainDesc);
			if (!m_SwapChain)
			{
				LOG_ERROR("[Renderer]: SwapChain is nullptr after initializaiton");
				return false;
			}

			m_ppBackBuffers = DBG_NEW Texture*[BACK_BUFFER_COUNT];
			m_ppBackBufferViews = DBG_NEW TextureView*[BACK_BUFFER_COUNT];

			m_FrameIndex++;
			m_ModFrameIndex = m_FrameIndex % uint64(BACK_BUFFER_COUNT);
		}

		//Create RenderGraph
		{
			RenderGraphStructureDesc renderGraphStructure = {};

			String prefix	= m_RayTracingEnabled ? "RT_" : "";
			String postfix	= m_MeshShadersEnabled? "_MESH" : "";
			String renderGraphName = EngineConfig::GetStringProperty("RenderGraphName");
			size_t pos = renderGraphName.find_first_of(".lrg");
			if (pos != String::npos)
			{
				renderGraphName.insert(pos, postfix);
			}
			else
			{
				renderGraphName += postfix + ".lrg";
			}

			renderGraphName = prefix + renderGraphName;
			if (!RenderGraphSerializer::LoadAndParse(&renderGraphStructure, renderGraphName, IMGUI_ENABLED))
			{
				LOG_ERROR("[RenderSystem]: Failed to Load RenderGraph, loading Default...");

				renderGraphStructure = {};
				RenderGraphSerializer::LoadAndParse(&renderGraphStructure, "", true);
			}


			RenderGraphDesc renderGraphDesc = {};
			renderGraphDesc.Name						= "Default Rendergraph";
			renderGraphDesc.pRenderGraphStructureDesc	= &renderGraphStructure;
			renderGraphDesc.BackBufferCount				= BACK_BUFFER_COUNT;
			renderGraphDesc.CustomRenderers				= { };

			if (EngineConfig::GetBoolProperty("EnableLineRenderer"))
			{
				m_pLineRenderer = DBG_NEW LineRenderer();
				m_pLineRenderer->init(RenderAPI::GetDevice(), MEGA_BYTE(1), BACK_BUFFER_COUNT);

				renderGraphDesc.CustomRenderers.PushBack(m_pLineRenderer);
			}

			m_pRenderGraph = DBG_NEW RenderGraph(RenderAPI::GetDevice());
			if (!m_pRenderGraph->Init(&renderGraphDesc, m_RequiredDrawArgs))
			{
				LOG_ERROR("[RenderSystem]: Failed to initialize RenderGraph");
				return false;
			}
		}

		//Update RenderGraph with Back Buffer
		{
			for (uint32 v = 0; v < BACK_BUFFER_COUNT; v++)
			{
				m_ppBackBuffers[v]		= m_SwapChain->GetBuffer(v);
				m_ppBackBufferViews[v]	= m_SwapChain->GetBufferView(v);
			}

			ResourceUpdateDesc resourceUpdateDesc = {};
			resourceUpdateDesc.ResourceName							= RENDER_GRAPH_BACK_BUFFER_ATTACHMENT;
			resourceUpdateDesc.ExternalTextureUpdate.ppTextures		= m_ppBackBuffers;
			resourceUpdateDesc.ExternalTextureUpdate.ppTextureViews = m_ppBackBufferViews;

			m_pRenderGraph->UpdateResource(&resourceUpdateDesc);
		}

		// Per Frame Buffer
		{
			for (uint32 b = 0; b < BACK_BUFFER_COUNT; b++)
			{
				BufferDesc perFrameCopyBufferDesc = {};
				perFrameCopyBufferDesc.DebugName		= "Scene Per Frame Staging Buffer " + std::to_string(b);
				perFrameCopyBufferDesc.MemoryType		= EMemoryType::MEMORY_TYPE_CPU_VISIBLE;
				perFrameCopyBufferDesc.Flags			= FBufferFlag::BUFFER_FLAG_COPY_SRC;
				perFrameCopyBufferDesc.SizeInBytes		= sizeof(PerFrameBuffer);

				m_ppPerFrameStagingBuffers[b] = RenderAPI::GetDevice()->CreateBuffer(&perFrameCopyBufferDesc);
			}

			BufferDesc perFrameBufferDesc = {};
			perFrameBufferDesc.DebugName			= "Scene Per Frame Buffer";
			perFrameBufferDesc.MemoryType			= EMemoryType::MEMORY_TYPE_GPU;
			perFrameBufferDesc.Flags				= FBufferFlag::BUFFER_FLAG_CONSTANT_BUFFER | FBufferFlag::BUFFER_FLAG_COPY_DST;
			perFrameBufferDesc.SizeInBytes			= sizeof(PerFrameBuffer);

			m_pPerFrameBuffer = RenderAPI::GetDevice()->CreateBuffer(&perFrameBufferDesc);
		}

		//Material Defaults
		{
			for (uint32 i = 0; i < MAX_UNIQUE_MATERIALS; i++)
			{
				m_FreeMaterialSlots.push(i);
			}

			Texture*		pDefaultColorMap		= ResourceManager::GetTexture(GUID_TEXTURE_DEFAULT_COLOR_MAP);
			TextureView*	pDefaultColorMapView	= ResourceManager::GetTextureView(GUID_TEXTURE_DEFAULT_COLOR_MAP);
			Texture*		pDefaultNormalMap		= ResourceManager::GetTexture(GUID_TEXTURE_DEFAULT_NORMAL_MAP);
			TextureView*	pDefaultNormalMapView	= ResourceManager::GetTextureView(GUID_TEXTURE_DEFAULT_NORMAL_MAP);

			for (uint32 i = 0; i < MAX_UNIQUE_MATERIALS; i++)
			{
				m_ppAlbedoMaps[i]				= pDefaultColorMap;
				m_ppNormalMaps[i]				= pDefaultNormalMap;
				m_ppAmbientOcclusionMaps[i]		= pDefaultColorMap;
				m_ppRoughnessMaps[i]			= pDefaultColorMap;
				m_ppMetallicMaps[i]				= pDefaultColorMap;
				m_ppAlbedoMapViews[i]			= pDefaultColorMapView;
				m_ppNormalMapViews[i]			= pDefaultNormalMapView;
				m_ppAmbientOcclusionMapViews[i]	= pDefaultColorMapView;
				m_ppRoughnessMapViews[i]		= pDefaultColorMapView;
				m_ppMetallicMapViews[i]			= pDefaultColorMapView;
				m_pMaterialInstanceCounts[i]	= 0;
			}
		}

		m_LightsDirty = true; // Initilise Light buffer to avoid validation layer errors
		UpdateBuffers();

		return true;
	}

	bool RenderSystem::Release()
	{
		for (MeshAndInstancesMap::iterator meshAndInstancesIt = m_MeshAndInstancesMap.begin(); meshAndInstancesIt != m_MeshAndInstancesMap.end(); meshAndInstancesIt++)
		{
			SAFERELEASE(meshAndInstancesIt->second.pBLAS);
			SAFERELEASE(meshAndInstancesIt->second.pPrimitiveIndices);
			SAFERELEASE(meshAndInstancesIt->second.pUniqueIndices);
			SAFERELEASE(meshAndInstancesIt->second.pMeshlets);
			SAFERELEASE(meshAndInstancesIt->second.pVertexBuffer);
			SAFERELEASE(meshAndInstancesIt->second.pIndexBuffer);
			SAFERELEASE(meshAndInstancesIt->second.pRasterInstanceBuffer);
			SAFERELEASE(meshAndInstancesIt->second.pASInstanceBuffer);

			for (uint32 b = 0; b < BACK_BUFFER_COUNT; b++)
			{
				SAFERELEASE(meshAndInstancesIt->second.ppASInstanceStagingBuffers[b]);
				SAFERELEASE(meshAndInstancesIt->second.ppRasterInstanceStagingBuffers[b]);
			}
		}

		SAFEDELETE(m_pLineRenderer);

		SAFERELEASE(m_pTLAS);
		SAFERELEASE(m_pCompleteInstanceBuffer);

		for (uint32 b = 0; b < BACK_BUFFER_COUNT; b++)
		{
			TArray<DeviceChild*>& resourcesToRemove = m_ResourcesToRemove[b];

			for (DeviceChild* pResource : resourcesToRemove)
			{
				SAFERELEASE(pResource);
			}

			resourcesToRemove.Clear();

			SAFERELEASE(m_ppMaterialParametersStagingBuffers[b]);
			SAFERELEASE(m_ppPerFrameStagingBuffers[b]);
			SAFERELEASE(m_ppStaticStagingInstanceBuffers[b]);
			SAFERELEASE(m_ppLightsStagingBuffer[b]);
		}

		SAFERELEASE(m_pMaterialParametersBuffer);
		SAFERELEASE(m_pPerFrameBuffer);
		SAFERELEASE(m_pLightsBuffer);


		SAFEDELETE(m_pRenderGraph);

		if (m_SwapChain)
		{
			for (uint32 i = 0; i < BACK_BUFFER_COUNT; i++)
			{
				SAFERELEASE(m_ppBackBuffers[i]);
				SAFERELEASE(m_ppBackBufferViews[i]);
			}

			SAFEDELETE_ARRAY(m_ppBackBuffers);
			SAFEDELETE_ARRAY(m_ppBackBufferViews);
			m_SwapChain.Reset();
		}

		return true;
	}

	void RenderSystem::Tick(Timestamp deltaTime)
	{
		UNREFERENCED_VARIABLE(deltaTime);

		ECSCore* pECSCore = ECSCore::GetInstance();

		ComponentArray<PositionComponent>*	pPositionComponents = pECSCore->GetComponentArray<PositionComponent>();
		ComponentArray<RotationComponent>*	pRotationComponents = pECSCore->GetComponentArray<RotationComponent>();
		ComponentArray<ScaleComponent>*		pScaleComponents	= pECSCore->GetComponentArray<ScaleComponent>();

		ComponentArray<PointLightComponent>* pPointLightComponents = pECSCore->GetComponentArray<PointLightComponent>();
		for (Entity entity : m_PointLightEntities.GetIDs())
		{
			auto& pointLight = pPointLightComponents->GetData(entity);
			auto& position = pPositionComponents->GetData(entity);
			if (pointLight.Dirty || position.Dirty)
			{
				UpdatePointLight(entity, position.Position, pointLight.ColorIntensity, pointLight.NearPlane, pointLight.FarPlane);
				pointLight.Dirty = false;
			}
		}

		ComponentArray<DirectionalLightComponent>* pDirLightComponents = pECSCore->GetComponentArray<DirectionalLightComponent>();
		for (Entity entity : m_DirectionalLightEntities.GetIDs())
		{
			auto& dirLight = pDirLightComponents->GetData(entity);
			auto& position = pPositionComponents->GetData(entity);
			auto& rotation = pRotationComponents->GetData(entity);
			if (dirLight.Dirty || rotation.Dirty || position.Dirty)
			{
				UpdateDirectionalLight(
					dirLight.ColorIntensity,
					position.Position,
					rotation.Quaternion,
					dirLight.frustumWidth,
					dirLight.frustumHeight,
					dirLight.frustumZNear,
					dirLight.frustumZFar
				);
				dirLight.Dirty = rotation.Dirty = position.Dirty = false;

			}
		}

		ComponentArray<CameraComponent>*	pCameraComponents = pECSCore->GetComponentArray<CameraComponent>();
		for (Entity entity : m_CameraEntities.GetIDs())
		{
			auto& cameraComp = pCameraComponents->GetData(entity);
			if (cameraComp.IsActive)
			{
				UpdateCamera(entity);
			}
		}

		for (Entity entity : m_RenderableEntities)
		{
			auto& positionComp	= pPositionComponents->GetData(entity);
			auto& rotationComp	= pRotationComponents->GetData(entity);
			auto& scaleComp		= pScaleComponents->GetData(entity);

			if (positionComp.Dirty || rotationComp.Dirty || scaleComp.Dirty)
			{
				glm::mat4 transform = glm::translate(glm::identity<glm::mat4>(), positionComp.Position);
				transform *= glm::toMat4(rotationComp.Quaternion);
				transform = glm::scale(transform, scaleComp.Scale);

				//rotationComp.Quaternion = glm::rotate(rotationComp.Quaternion, glm::degrees(1.0f), glm::vec3(0.0f, 1.0f, 0.0f));

				UpdateTransform(entity, transform);

				positionComp.Dirty	= false;
				rotationComp.Dirty	= false;
				scaleComp.Dirty		= false;
			}
		}
	}

	bool RenderSystem::Render()
	{
		m_BackBufferIndex = uint32(m_SwapChain->GetCurrentBackBufferIndex());

		m_FrameIndex++;
		m_ModFrameIndex = m_FrameIndex % uint64(BACK_BUFFER_COUNT);

		CleanBuffers();
		UpdateBuffers();
		UpdateRenderGraph();

		m_pRenderGraph->Update();

		m_pRenderGraph->Render(m_ModFrameIndex, m_BackBufferIndex);

		m_SwapChain->Present();

		return true;
	}

	void RenderSystem::SetRenderGraph(const String& name, RenderGraphStructureDesc* pRenderGraphStructureDesc)
	{
		RenderGraphDesc renderGraphDesc = {};
		renderGraphDesc.Name						= name;
		renderGraphDesc.pRenderGraphStructureDesc	= pRenderGraphStructureDesc;
		renderGraphDesc.BackBufferCount				= BACK_BUFFER_COUNT;

		m_RequiredDrawArgs.clear();
		if (!m_pRenderGraph->Recreate(&renderGraphDesc, m_RequiredDrawArgs))
		{
			LOG_ERROR("[Renderer]: Failed to set new RenderGraph %s", name.c_str());
		}

		m_DirtyDrawArgs						= m_RequiredDrawArgs;
		m_PerFrameResourceDirty				= true;
		m_MaterialsResourceDirty			= true;
		m_MaterialsPropertiesBufferDirty	= true;
		m_RenderGraphSBTRecordsDirty		= true;
		m_LightsResourceDirty				= true;

		UpdateRenderGraph();
	}

	void RenderSystem::OnEntityAdded(Entity entity)
	{
		ECSCore* pECSCore = ECSCore::GetInstance();

		auto& positionComp	= pECSCore->GetComponent<PositionComponent>(entity);
		auto& rotationComp	= pECSCore->GetComponent<RotationComponent>(entity);
		auto& scaleComp		= pECSCore->GetComponent<ScaleComponent>(entity);
		auto& meshComp		= pECSCore->GetComponent<MeshComponent>(entity);

		glm::mat4 transform = glm::translate(glm::identity<glm::mat4>(), positionComp.Position);
		transform *= glm::toMat4(rotationComp.Quaternion);
		transform = glm::scale(transform, scaleComp.Scale);

		AddEntityInstance(entity, meshComp.MeshGUID, meshComp.MaterialGUID, transform, false);
	}

	void RenderSystem::OnEntityRemoved(Entity entity)
	{
		RemoveEntityInstance(entity);
	}

	void RenderSystem::OnDirectionalEntityAdded(Entity entity)
	{
		if (!m_DirectionalExist)
		{
			ECSCore* pECSCore = ECSCore::GetInstance();

			auto& dirLight = pECSCore->GetComponent<DirectionalLightComponent>(entity);
			auto& position = pECSCore->GetComponent<PositionComponent>(entity);
			auto& rotation = pECSCore->GetComponent<RotationComponent>(entity);

			UpdateDirectionalLight(
				dirLight.ColorIntensity,
				position.Position,
				rotation.Quaternion,
				dirLight.frustumWidth,
				dirLight.frustumHeight,
				dirLight.frustumZNear,
				dirLight.frustumZFar
			);

			m_DirectionalExist = true;
		}
		else
		{
			LOG_WARNING("Multiple directional lights not supported!");
		}
	}

	void RenderSystem::OnPointLightEntityAdded(Entity entity)
	{
		ECSCore* pECSCore = ECSCore::GetInstance();

		auto& pointLightComp = pECSCore->GetComponent<PointLightComponent>(entity);
		auto& position = pECSCore->GetComponent<PositionComponent>(entity);

		uint32 pointLightIndex = m_PointLights.GetSize();
		m_EntityToPointLight[entity] = pointLightIndex;
		m_PointLightToEntity[pointLightIndex] = entity;

		m_PointLights.PushBack(PointLight{.ColorIntensity = pointLightComp.ColorIntensity, .Position = position.Position});

		m_LightsDirty = true;
	}

	void RenderSystem::OnDirectionalEntityRemoved(Entity entity)
	{
		UNREFERENCED_VARIABLE(entity);

		m_LightBufferData.DirL_ColorIntensity = glm::vec4(0.f);
		m_DirectionalExist = false;
		m_LightsDirty = true;
	}

	void RenderSystem::OnPointLightEntityRemoved(Entity entity)
	{
		uint32 lastIndex = m_PointLights.GetSize() - 1U;
		uint32 lastEntity = m_PointLightToEntity[lastIndex];
		uint32 currentIndex = m_EntityToPointLight[entity];

		m_PointLights[currentIndex] = m_PointLights[lastIndex];
		
		m_EntityToPointLight[lastEntity] = currentIndex;
		m_PointLightToEntity[currentIndex] = lastEntity;

		m_PointLightToEntity.erase(lastIndex);
		m_EntityToPointLight.erase(entity);
		m_PointLights.PopBack();

		m_LightsDirty = true;
	}

	void RenderSystem::AddEntityInstance(Entity entity, GUID_Lambda meshGUID, GUID_Lambda materialGUID, const glm::mat4& transform, bool animated)
	{
		//auto& component = ECSCore::GetInstance().GetComponent<StaticMeshComponent>(Entity);

		uint32 materialSlot = MAX_UNIQUE_MATERIALS;
		MeshAndInstancesMap::iterator meshAndInstancesIt;

		MeshKey meshKey;
		meshKey.MeshGUID		= meshGUID;
		meshKey.IsAnimated		= animated;
		meshKey.EntityID		= entity;

		//Get meshAndInstancesIterator
		{
			meshAndInstancesIt = m_MeshAndInstancesMap.find(meshKey);

			if (meshAndInstancesIt == m_MeshAndInstancesMap.end())
			{
				const Mesh* pMesh = ResourceManager::GetMesh(meshGUID);
				VALIDATE(pMesh != nullptr);

				MeshEntry meshEntry = {};

				// Vertices
				{
					BufferDesc vertexStagingBufferDesc = {};
					vertexStagingBufferDesc.DebugName	= "Vertex Staging Buffer";
					vertexStagingBufferDesc.MemoryType	= EMemoryType::MEMORY_TYPE_CPU_VISIBLE;
					vertexStagingBufferDesc.Flags		= FBufferFlag::BUFFER_FLAG_COPY_SRC;
					vertexStagingBufferDesc.SizeInBytes = pMesh->Vertices.GetSize() * sizeof(Vertex);

					Buffer* pVertexStagingBuffer = RenderAPI::GetDevice()->CreateBuffer(&vertexStagingBufferDesc);

					void* pMapped = pVertexStagingBuffer->Map();
					memcpy(pMapped, pMesh->Vertices.GetData(), vertexStagingBufferDesc.SizeInBytes);
					pVertexStagingBuffer->Unmap();

					BufferDesc vertexBufferDesc = {};
					vertexBufferDesc.DebugName		= "Vertex Buffer";
					vertexBufferDesc.MemoryType		= EMemoryType::MEMORY_TYPE_GPU;
					vertexBufferDesc.Flags			= FBufferFlag::BUFFER_FLAG_COPY_DST | FBufferFlag::BUFFER_FLAG_UNORDERED_ACCESS_BUFFER | FBufferFlag::BUFFER_FLAG_RAY_TRACING;
					vertexBufferDesc.SizeInBytes	= vertexStagingBufferDesc.SizeInBytes;

					meshEntry.pVertexBuffer = RenderAPI::GetDevice()->CreateBuffer(&vertexBufferDesc);
					meshEntry.VertexCount	= pMesh->Vertices.GetSize();

					m_PendingBufferUpdates.PushBack({ pVertexStagingBuffer, 0, meshEntry.pVertexBuffer, 0, vertexBufferDesc.SizeInBytes });
					m_ResourcesToRemove[m_ModFrameIndex].PushBack(pVertexStagingBuffer);
				}

				// Indices
				{
					BufferDesc indexStagingBufferDesc = {};
					indexStagingBufferDesc.DebugName	= "Index Staging Buffer";
					indexStagingBufferDesc.MemoryType	= EMemoryType::MEMORY_TYPE_CPU_VISIBLE;
					indexStagingBufferDesc.Flags		= FBufferFlag::BUFFER_FLAG_COPY_SRC;
					indexStagingBufferDesc.SizeInBytes	= pMesh->Indices.GetSize() * sizeof(MeshIndexType);

					Buffer* pIndexStagingBuffer = RenderAPI::GetDevice()->CreateBuffer(&indexStagingBufferDesc);

					void* pMapped = pIndexStagingBuffer->Map();
					memcpy(pMapped, pMesh->Indices.GetData(), indexStagingBufferDesc.SizeInBytes);
					pIndexStagingBuffer->Unmap();

					BufferDesc indexBufferDesc = {};
					indexBufferDesc.DebugName		= "Index Buffer";
					indexBufferDesc.MemoryType		= EMemoryType::MEMORY_TYPE_GPU;
					indexBufferDesc.Flags			= FBufferFlag::BUFFER_FLAG_COPY_DST | FBufferFlag::BUFFER_FLAG_INDEX_BUFFER | FBufferFlag::BUFFER_FLAG_RAY_TRACING;
					indexBufferDesc.SizeInBytes		= indexStagingBufferDesc.SizeInBytes;

					meshEntry.pIndexBuffer	= RenderAPI::GetDevice()->CreateBuffer(&indexBufferDesc);
					meshEntry.IndexCount	= pMesh->Indices.GetSize();

					m_PendingBufferUpdates.PushBack({ pIndexStagingBuffer, 0, meshEntry.pIndexBuffer, 0, indexBufferDesc.SizeInBytes });
					m_ResourcesToRemove[m_ModFrameIndex].PushBack(pIndexStagingBuffer);
				}

				// Meshlet
				{
					BufferDesc meshletStagingBufferDesc = {};
					meshletStagingBufferDesc.DebugName		= "Meshlet Staging Buffer";
					meshletStagingBufferDesc.MemoryType		= EMemoryType::MEMORY_TYPE_CPU_VISIBLE;
					meshletStagingBufferDesc.Flags			= FBufferFlag::BUFFER_FLAG_COPY_SRC;
					meshletStagingBufferDesc.SizeInBytes	= pMesh->Meshlets.GetSize() * sizeof(Meshlet);

					Buffer* pMeshletStagingBuffer = RenderAPI::GetDevice()->CreateBuffer(&meshletStagingBufferDesc);

					void* pMapped = pMeshletStagingBuffer->Map();
					memcpy(pMapped, pMesh->Meshlets.GetData(), meshletStagingBufferDesc.SizeInBytes);
					pMeshletStagingBuffer->Unmap();

					BufferDesc meshletBufferDesc = {};
					meshletBufferDesc.DebugName = "Meshlet Buffer";
					meshletBufferDesc.MemoryType = EMemoryType::MEMORY_TYPE_GPU;
					meshletBufferDesc.Flags = FBufferFlag::BUFFER_FLAG_COPY_DST | FBufferFlag::BUFFER_FLAG_UNORDERED_ACCESS_BUFFER;
					meshletBufferDesc.SizeInBytes = meshletStagingBufferDesc.SizeInBytes;

					meshEntry.pMeshlets = RenderAPI::GetDevice()->CreateBuffer(&meshletBufferDesc);
					meshEntry.MeshletCount = pMesh->Meshlets.GetSize();

					m_PendingBufferUpdates.PushBack({ pMeshletStagingBuffer, 0, meshEntry.pMeshlets, 0, meshletBufferDesc.SizeInBytes });
					m_ResourcesToRemove[m_ModFrameIndex].PushBack(pMeshletStagingBuffer);
				}

				// Unique Indices
				{
					BufferDesc uniqueIndicesStagingBufferDesc = {};
<<<<<<< HEAD
					uniqueIndicesStagingBufferDesc.DebugName = "Unique Indices Staging Buffer";
					uniqueIndicesStagingBufferDesc.MemoryType = EMemoryType::MEMORY_TYPE_CPU_VISIBLE;
					uniqueIndicesStagingBufferDesc.Flags = FBufferFlag::BUFFER_FLAG_COPY_SRC;
					uniqueIndicesStagingBufferDesc.SizeInBytes = pMesh->UniqueIndices.GetSize() * sizeof(Mesh::IndexType);
=======
					uniqueIndicesStagingBufferDesc.DebugName	= "Unique Indices Staging Buffer";
					uniqueIndicesStagingBufferDesc.MemoryType	= EMemoryType::MEMORY_TYPE_CPU_VISIBLE;
					uniqueIndicesStagingBufferDesc.Flags		= FBufferFlag::BUFFER_FLAG_COPY_SRC;
					uniqueIndicesStagingBufferDesc.SizeInBytes	= pMesh->UniqueIndices.GetSize() * sizeof(MeshIndexType);
>>>>>>> a54efd8e

					Buffer* pUniqueIndicesStagingBuffer = RenderAPI::GetDevice()->CreateBuffer(&uniqueIndicesStagingBufferDesc);

					void* pMapped = pUniqueIndicesStagingBuffer->Map();
					memcpy(pMapped, pMesh->UniqueIndices.GetData(), uniqueIndicesStagingBufferDesc.SizeInBytes);
					pUniqueIndicesStagingBuffer->Unmap();

					BufferDesc uniqueIndicesBufferDesc = {};
					uniqueIndicesBufferDesc.DebugName = "Unique Indices Buffer";
					uniqueIndicesBufferDesc.MemoryType = EMemoryType::MEMORY_TYPE_GPU;
					uniqueIndicesBufferDesc.Flags = FBufferFlag::BUFFER_FLAG_COPY_DST | FBufferFlag::BUFFER_FLAG_UNORDERED_ACCESS_BUFFER | FBufferFlag::BUFFER_FLAG_RAY_TRACING;
					uniqueIndicesBufferDesc.SizeInBytes = uniqueIndicesStagingBufferDesc.SizeInBytes;

					meshEntry.pUniqueIndices = RenderAPI::GetDevice()->CreateBuffer(&uniqueIndicesBufferDesc);
					meshEntry.UniqueIndexCount = pMesh->UniqueIndices.GetSize();

					m_PendingBufferUpdates.PushBack({ pUniqueIndicesStagingBuffer, 0, meshEntry.pUniqueIndices, 0, uniqueIndicesBufferDesc.SizeInBytes });
					m_ResourcesToRemove[m_ModFrameIndex].PushBack(pUniqueIndicesStagingBuffer);
				}

				// Primitive indicies
				{
					BufferDesc primitiveIndicesStagingBufferDesc = {};
					primitiveIndicesStagingBufferDesc.DebugName = "Primitive Indices Staging Buffer";
					primitiveIndicesStagingBufferDesc.MemoryType = EMemoryType::MEMORY_TYPE_CPU_VISIBLE;
					primitiveIndicesStagingBufferDesc.Flags = FBufferFlag::BUFFER_FLAG_COPY_SRC;
					primitiveIndicesStagingBufferDesc.SizeInBytes = pMesh->PrimitiveIndices.GetSize() * sizeof(PackedTriangle);

					Buffer* pPrimitiveIndicesStagingBuffer = RenderAPI::GetDevice()->CreateBuffer(&primitiveIndicesStagingBufferDesc);

					void* pMapped = pPrimitiveIndicesStagingBuffer->Map();
					memcpy(pMapped, pMesh->PrimitiveIndices.GetData(), primitiveIndicesStagingBufferDesc.SizeInBytes);
					pPrimitiveIndicesStagingBuffer->Unmap();

					BufferDesc primitiveIndicesBufferDesc = {};
					primitiveIndicesBufferDesc.DebugName = "Primitive Indices Buffer";
					primitiveIndicesBufferDesc.MemoryType = EMemoryType::MEMORY_TYPE_GPU;
					primitiveIndicesBufferDesc.Flags = FBufferFlag::BUFFER_FLAG_COPY_DST | FBufferFlag::BUFFER_FLAG_UNORDERED_ACCESS_BUFFER | FBufferFlag::BUFFER_FLAG_RAY_TRACING;
					primitiveIndicesBufferDesc.SizeInBytes = primitiveIndicesStagingBufferDesc.SizeInBytes;

					meshEntry.pPrimitiveIndices = RenderAPI::GetDevice()->CreateBuffer(&primitiveIndicesBufferDesc);
					meshEntry.PrimtiveIndexCount = pMesh->PrimitiveIndices.GetSize();

					m_PendingBufferUpdates.PushBack({ pPrimitiveIndicesStagingBuffer, 0, meshEntry.pPrimitiveIndices, 0, primitiveIndicesBufferDesc.SizeInBytes });
					m_ResourcesToRemove[m_ModFrameIndex].PushBack(pPrimitiveIndicesStagingBuffer);
				}

				meshAndInstancesIt = m_MeshAndInstancesMap.insert({ meshKey, meshEntry }).first;

				if (m_RayTracingEnabled)
				{
					meshAndInstancesIt->second.ShaderRecord.VertexBufferAddress = meshEntry.pVertexBuffer->GetDeviceAdress();
					meshAndInstancesIt->second.ShaderRecord.IndexBufferAddress = meshEntry.pIndexBuffer->GetDeviceAdress();
					m_DirtyBLASs.insert(&meshAndInstancesIt->second);
					m_SBTRecordsDirty = true;
				}

			}

			// Add Draw Arg Extensions.
			{
				MeshEntry& meshEntry = m_MeshAndInstancesMap[meshKey];
				uint32 entityMask = EntityMaskManager::FetchEntityMask(entity);
				if (entityMask > 1) // If the entity has extensions add them to the entry.
				{
					DrawArgExtensionGroup& exntesionGroup = EntityMaskManager::GetExtensionGroup(entity);
					meshEntry.ppExtensionGroups[meshEntry.ExtensionGroupCount] = &exntesionGroup;
				}
				// Assume all instances of this mesh have extension groups! (This should not be the case, but it works for initial testing)
				// TODO: Change this!
				meshEntry.ExtensionGroupCount++;
			}
		}

		//Get Material Slot
		{
			THashTable<uint32, uint32>::iterator materialSlotIt = m_MaterialMap.find(materialGUID);

			//Push new Material if the Material is yet to be registered
			if (materialSlotIt == m_MaterialMap.end())
			{
				const Material* pMaterial = ResourceManager::GetMaterial(materialGUID);
				VALIDATE(pMaterial != nullptr);

				if (!m_FreeMaterialSlots.empty())
				{
					materialSlot = m_FreeMaterialSlots.top();
					m_FreeMaterialSlots.pop();
				}
				else
				{
					for (uint32 m = 0; m < MAX_UNIQUE_MATERIALS; m++)
					{
						if (m_pMaterialInstanceCounts[m] == 0)
						{
							materialSlot = m;
							break;
						}
					}

					if (materialSlot == MAX_UNIQUE_MATERIALS)
					{
						LOG_WARNING("[RenderSystem]: No free Material Slots, Entity will be given a random material");
						materialSlot = 0;
					}
				}

				m_ppAlbedoMaps[materialSlot]				= pMaterial->pAlbedoMap;
				m_ppNormalMaps[materialSlot]				= pMaterial->pNormalMap;
				m_ppAmbientOcclusionMaps[materialSlot]		= pMaterial->pAmbientOcclusionMap;
				m_ppRoughnessMaps[materialSlot]				= pMaterial->pRoughnessMap;
				m_ppMetallicMaps[materialSlot]				= pMaterial->pMetallicMap;
				m_ppAlbedoMapViews[materialSlot]			= pMaterial->pAlbedoMapView;
				m_ppNormalMapViews[materialSlot]			= pMaterial->pNormalMapView;
				m_ppAmbientOcclusionMapViews[materialSlot]	= pMaterial->pAmbientOcclusionMapView;
				m_ppRoughnessMapViews[materialSlot]			= pMaterial->pRoughnessMapView;
				m_ppMetallicMapViews[materialSlot]			= pMaterial->pMetallicMapView;
				m_pMaterialProperties[materialSlot]			= pMaterial->Properties;

				m_MaterialMap.insert({ materialGUID, materialSlot });
				m_MaterialsResourceDirty = true;
				m_MaterialsPropertiesBufferDirty = true;
			}
			else
			{
				materialSlot = materialSlotIt->second;
			}

			m_pMaterialInstanceCounts[materialSlot]++;
		}

		InstanceKey instanceKey = {};
		instanceKey.MeshKey			= meshKey;
		instanceKey.InstanceIndex	= meshAndInstancesIt->second.RasterInstances.GetSize();
		m_EntityIDsToInstanceKey[entity] = instanceKey;

		if (m_RayTracingEnabled)
		{
			AccelerationStructureInstance asInstance = {};
			asInstance.Transform		= glm::transpose(transform);
			asInstance.CustomIndex		= materialSlot;
			asInstance.Mask				= 0xFF;
			asInstance.SBTRecordOffset	= 0;
			asInstance.Flags			= RAY_TRACING_INSTANCE_FLAG_FORCE_OPAQUE;

			meshAndInstancesIt->second.ASInstances.PushBack(asInstance);
			m_DirtyASInstanceBuffers.insert(&meshAndInstancesIt->second);
			m_TLASDirty = true;
		}

		Instance instance = {};
		instance.Transform		= transform;
		instance.PrevTransform	= transform;
		instance.MaterialSlot	= materialSlot;
		instance.MeshletCount	= meshAndInstancesIt->second.MeshletCount;
		meshAndInstancesIt->second.RasterInstances.PushBack(instance);

		meshAndInstancesIt->second.EntityIDs.PushBack(entity);

		m_DirtyRasterInstanceBuffers.insert(&meshAndInstancesIt->second);

		// Fetch entity mask and extract the individual component masks and add them to the set.
		uint32 drawArgMask = EntityMaskManager::FetchEntityMask(entity);
		TArray<uint32> componentMasks = EntityMaskManager::ExtractComponentMasksFromEntityMask(drawArgMask);
		for (uint32 mask : componentMasks)
		{
			if (m_RequiredDrawArgs.count(mask))
			{
				m_DirtyDrawArgs.insert(mask);
			}
		}
	}

	void RenderSystem::RemoveEntityInstance(Entity entity)
	{
		THashTable<GUID_Lambda, InstanceKey>::iterator instanceKeyIt = m_EntityIDsToInstanceKey.find(entity);

		if (instanceKeyIt == m_EntityIDsToInstanceKey.end())
		{
			LOG_ERROR("[RenderSystem]: Tried to remove entity which does not exist");
			return;
		}

		MeshAndInstancesMap::iterator meshAndInstancesIt = m_MeshAndInstancesMap.find(instanceKeyIt->second.MeshKey);

		if (meshAndInstancesIt == m_MeshAndInstancesMap.end())
		{
			LOG_ERROR("[RenderSystem]: Tried to remove entity which has no MeshAndInstancesMap entry");
			return;
		}

		const uint32 instanceIndex = instanceKeyIt->second.InstanceIndex;
		TArray<LambdaEngine::RenderSystem::Instance>& rasterInstances = meshAndInstancesIt->second.RasterInstances;
		const Instance& rasterInstance = rasterInstances[instanceIndex];

		//Update Material Instance Counts
		{
			m_pMaterialInstanceCounts[rasterInstance.MaterialSlot]--;
		}

		if (m_RayTracingEnabled)
		{
			TArray<AccelerationStructureInstance>& asInstances = meshAndInstancesIt->second.ASInstances;
			asInstances[instanceIndex] = asInstances.GetBack();
			asInstances.PopBack();
			m_DirtyASInstanceBuffers.insert(&meshAndInstancesIt->second);
			m_TLASDirty = true;
		}

		rasterInstances[instanceIndex] = rasterInstances.GetBack();
		rasterInstances.PopBack();
		m_DirtyRasterInstanceBuffers.insert(&meshAndInstancesIt->second);

		Entity swappedEntityID = meshAndInstancesIt->second.EntityIDs.GetBack();
		meshAndInstancesIt->second.EntityIDs[instanceIndex] = swappedEntityID;
		meshAndInstancesIt->second.EntityIDs.PopBack();

		auto swappedInstanceKeyIt = m_EntityIDsToInstanceKey.find(swappedEntityID);
		swappedInstanceKeyIt->second.InstanceIndex = instanceKeyIt->second.InstanceIndex;
		m_EntityIDsToInstanceKey.erase(instanceKeyIt);

		//Unload Mesh, Todo: Should we always do this?
		if (meshAndInstancesIt->second.EntityIDs.IsEmpty())
		{
			m_ResourcesToRemove[m_ModFrameIndex].PushBack(meshAndInstancesIt->second.pBLAS);
			m_ResourcesToRemove[m_ModFrameIndex].PushBack(meshAndInstancesIt->second.pVertexBuffer);
			m_ResourcesToRemove[m_ModFrameIndex].PushBack(meshAndInstancesIt->second.pIndexBuffer);
			m_ResourcesToRemove[m_ModFrameIndex].PushBack(meshAndInstancesIt->second.pRasterInstanceBuffer);
			m_ResourcesToRemove[m_ModFrameIndex].PushBack(meshAndInstancesIt->second.pASInstanceBuffer);

			for (uint32 b = 0; b < BACK_BUFFER_COUNT; b++)
			{
				m_ResourcesToRemove[m_ModFrameIndex].PushBack(meshAndInstancesIt->second.ppASInstanceStagingBuffers[b]);
				m_ResourcesToRemove[m_ModFrameIndex].PushBack(meshAndInstancesIt->second.ppRasterInstanceStagingBuffers[b]);
			}

			m_DirtyDrawArgs = m_RequiredDrawArgs;
			m_SBTRecordsDirty = true;

			auto dirtyASInstanceToRemove = std::find_if(m_DirtyASInstanceBuffers.begin(), m_DirtyASInstanceBuffers.end(), [meshAndInstancesIt](const MeshEntry* pMeshEntry) {return pMeshEntry == &meshAndInstancesIt->second; });
			auto dirtyRasterInstanceToRemove = std::find_if(m_DirtyRasterInstanceBuffers.begin(), m_DirtyRasterInstanceBuffers.end(), [meshAndInstancesIt](const MeshEntry* pMeshEntry) {return pMeshEntry == &meshAndInstancesIt->second; });
			auto dirtyBLASToRemove = std::find_if(m_DirtyBLASs.begin(), m_DirtyBLASs.end(), [meshAndInstancesIt](const MeshEntry* pMeshEntry) {return pMeshEntry == &meshAndInstancesIt->second; });

			if (dirtyASInstanceToRemove != m_DirtyASInstanceBuffers.end()) m_DirtyASInstanceBuffers.erase(dirtyASInstanceToRemove);
			if (dirtyRasterInstanceToRemove != m_DirtyRasterInstanceBuffers.end()) m_DirtyRasterInstanceBuffers.erase(dirtyRasterInstanceToRemove);
			if (dirtyBLASToRemove != m_DirtyBLASs.end()) m_DirtyBLASs.erase(dirtyBLASToRemove);

			m_MeshAndInstancesMap.erase(meshAndInstancesIt);
		}
	}


	void RenderSystem::UpdateDirectionalLight(glm::vec4& colorIntensity, glm::vec3 position, glm::quat& direction, float frustumWidth, float frustumHeight, float zNear, float zFar)
	{
		m_LightBufferData.DirL_ColorIntensity	= colorIntensity;
		m_LightBufferData.DirL_Direction = -GetForward(direction);

		m_LightBufferData.DirL_ProjViews = glm::ortho(-frustumWidth, frustumWidth, -frustumHeight, frustumHeight, zNear, zFar);
		m_LightBufferData.DirL_ProjViews *= glm::lookAt(position, position - m_LightBufferData.DirL_Direction, g_DefaultUp);

		m_pRenderGraph->TriggerRenderStage("DIRL_SHADOWMAP");
		m_LightsDirty = true;
	}

	void RenderSystem::UpdatePointLight(Entity entity, const glm::vec3& position, glm::vec4& colorIntensity, float nearPlane, float farPlane)
	{
		if (m_EntityToPointLight.find(entity) == m_EntityToPointLight.end())
		{
			LOG_ERROR("Entity non-existing in PointLight map!");
			return;
		}
		uint32 index = m_EntityToPointLight[entity];

		m_PointLights[index].ColorIntensity = colorIntensity;
		m_PointLights[index].Position = position;
		
		const glm::vec3 directions[6] =
		{
			{1.0f, 0.0f, 0.0f},
			{-1.0f, 0.0f, 0.0f},
			{0.0f, 1.0f, 0.0f},
			{0.0f, -1.0f, 0.0f},
			{0.0f, 0.0f, 1.0f},
			{0.0f, 0.0f, -1.0f},
		};

		const glm::vec3 defaultUp[6] =
		{
			g_DefaultUp,
			g_DefaultUp,
			{0.0f, 0.0f, -1.0f},
			{0.0f, 0.0f, 1.0f},
			g_DefaultUp,
			g_DefaultUp,
		};

		constexpr uint32 PROJECTIONS = 6;
		constexpr float FOV = 90.f;
		constexpr float ASPECT_RATIO = 1.0f;
		m_PointLights[index].FarPlane = farPlane;
		// Create projection matrices for each face
		for (uint32 p = 0; p < PROJECTIONS; p++)
		{
			m_PointLights[index].ProjViews[p] = glm::perspective(glm::radians(FOV), ASPECT_RATIO, nearPlane, farPlane);
			m_PointLights[index].ProjViews[p] *= glm::lookAt(position, position + directions[p], defaultUp[p]);
		}

		m_pRenderGraph->TriggerRenderStage("POINTL_SHADOW");
		m_LightsDirty = true;
	}

	void RenderSystem::UpdateTransform(Entity entity, const glm::mat4& transform)
	{
		THashTable<GUID_Lambda, InstanceKey>::iterator instanceKeyIt = m_EntityIDsToInstanceKey.find(entity);

		if (instanceKeyIt == m_EntityIDsToInstanceKey.end())
		{
			LOG_ERROR("[RenderSystem]: Tried to update transform of an entity which is not registered");
			return;
		}

		MeshAndInstancesMap::iterator meshAndInstancesIt = m_MeshAndInstancesMap.find(instanceKeyIt->second.MeshKey);

		if (meshAndInstancesIt == m_MeshAndInstancesMap.end())
		{
			LOG_ERROR("[RenderSystem]: Tried to update transform of an entity which has no MeshAndInstancesMap entry");
			return;
		}

		if (m_RayTracingEnabled)
		{
			AccelerationStructureInstance* pASInstanceToUpdate = &meshAndInstancesIt->second.ASInstances[instanceKeyIt->second.InstanceIndex];
			pASInstanceToUpdate->Transform = glm::transpose(transform);
			m_DirtyASInstanceBuffers.insert(&meshAndInstancesIt->second);
			m_TLASDirty = true;
		}

		Instance* pRasterInstanceToUpdate = &meshAndInstancesIt->second.RasterInstances[instanceKeyIt->second.InstanceIndex];
		pRasterInstanceToUpdate->PrevTransform	= pRasterInstanceToUpdate->Transform;
		pRasterInstanceToUpdate->Transform		= transform;
		m_DirtyRasterInstanceBuffers.insert(&meshAndInstancesIt->second);
	}

	void RenderSystem::UpdateCamera(Entity entity)
	{
		ViewProjectionMatricesComponent& viewProjComp = ECSCore::GetInstance()->GetComponent<ViewProjectionMatricesComponent>(entity);
		PositionComponent& posComp	= ECSCore::GetInstance()->GetComponent<PositionComponent>(entity);
		RotationComponent& rotComp	= ECSCore::GetInstance()->GetComponent<RotationComponent>(entity);
		CameraComponent& camComp	= ECSCore::GetInstance()->GetComponent<CameraComponent>(entity);
		m_PerFrameData.CamData.PrevView			= m_PerFrameData.CamData.View;
		m_PerFrameData.CamData.PrevProjection	= m_PerFrameData.CamData.Projection;
		m_PerFrameData.CamData.View				= viewProjComp.View;
		m_PerFrameData.CamData.Projection		= viewProjComp.Projection;
		m_PerFrameData.CamData.ViewInv			= camComp.ViewInv;
		m_PerFrameData.CamData.ProjectionInv	= camComp.ProjectionInv;
		m_PerFrameData.CamData.Position			= glm::vec4(posComp.Position, 0.f);
		m_PerFrameData.CamData.Up				= glm::vec4(GetUp(rotComp.Quaternion), 0.f);
		m_PerFrameData.CamData.Jitter			= camComp.Jitter;
	}

	void RenderSystem::CleanBuffers()
	{
		//Todo: Better solution for this, save some Staging Buffers maybe so they don't get recreated all the time?
		TArray<DeviceChild*>& resourcesToRemove = m_ResourcesToRemove[m_ModFrameIndex];

		for (DeviceChild* pResource : resourcesToRemove)
		{
			SAFERELEASE(pResource);
		}

		resourcesToRemove.Clear();
	}

	void RenderSystem::CreateDrawArgs(TArray<DrawArg>& drawArgs, uint32 mask) const
	{
		UNREFERENCED_VARIABLE(mask);

		for (MeshAndInstancesMap::const_iterator meshAndInstancesIt = m_MeshAndInstancesMap.begin(); meshAndInstancesIt != m_MeshAndInstancesMap.end(); meshAndInstancesIt++)
		{
			// Todo: Check Key (or whatever we end up using)
			DrawArg drawArg = {};
			drawArg.pVertexBuffer	= meshAndInstancesIt->second.pVertexBuffer;

			drawArg.pIndexBuffer	= meshAndInstancesIt->second.pIndexBuffer;
			drawArg.IndexCount		= meshAndInstancesIt->second.IndexCount;
			
			drawArg.pInstanceBuffer	= meshAndInstancesIt->second.pRasterInstanceBuffer;
			drawArg.InstanceCount	= meshAndInstancesIt->second.RasterInstances.GetSize();
			
			drawArg.pMeshletBuffer			= meshAndInstancesIt->second.pMeshlets;
			drawArg.MeshletCount			= meshAndInstancesIt->second.MeshletCount;
			drawArg.pUniqueIndicesBuffer	= meshAndInstancesIt->second.pUniqueIndices;
			drawArg.pPrimitiveIndices		= meshAndInstancesIt->second.pPrimitiveIndices;

			drawArg.ppExtensionGroups = meshAndInstancesIt->second.ppExtensionGroups;

			drawArgs.PushBack(drawArg);
		}
	}

	void RenderSystem::UpdateBuffers()
	{
		CommandList* pGraphicsCommandList = m_pRenderGraph->AcquireGraphicsCopyCommandList();
		CommandList* pComputeCommandList = m_pRenderGraph->AcquireComputeCopyCommandList();

		//Update Pending Buffer Updates
		{
			ExecutePendingBufferUpdates(pGraphicsCommandList);
		}

		//Update Per Frame Data
		{
			m_PerFrameData.FrameIndex = 0;
			m_PerFrameData.RandomSeed = uint32(Random::Int32(INT32_MIN, INT32_MAX));

			UpdatePerFrameBuffer(pGraphicsCommandList);
		}

		//Update Raster Instance Data
		{
			UpdateRasterInstanceBuffers(pGraphicsCommandList);
		}

		// Update Light Data
		{
			UpdateLightsBuffer(pGraphicsCommandList);
		}

		//Update Empty MaterialData
		{
			UpdateMaterialPropertiesBuffer(pGraphicsCommandList);
		}

		//Update Acceleration Structures
		if (m_RayTracingEnabled)
		{
			UpdateShaderRecords();
			BuildBLASs(pComputeCommandList);
			UpdateASInstanceBuffers(pComputeCommandList);
			BuildTLAS(pComputeCommandList);
		}
	}

	void RenderSystem::ExecutePendingBufferUpdates(CommandList* pCommandList)
	{
		if (!m_PendingBufferUpdates.IsEmpty())
		{
			for (uint32 i = 0; i < m_PendingBufferUpdates.GetSize(); i++)
			{
				const PendingBufferUpdate& pendingUpdate = m_PendingBufferUpdates[i];
				pCommandList->CopyBuffer(pendingUpdate.pSrcBuffer, pendingUpdate.SrcOffset, pendingUpdate.pDstBuffer, pendingUpdate.DstOffset, pendingUpdate.SizeInBytes);
			}

			m_PendingBufferUpdates.Clear();
		}
	}

	void RenderSystem::UpdateRasterInstanceBuffers(CommandList* pCommandList)
	{
		for (MeshEntry* pDirtyInstanceBufferEntry : m_DirtyRasterInstanceBuffers)
		{
			//Raster Instances
			{
				uint32 requiredBufferSize = pDirtyInstanceBufferEntry->RasterInstances.GetSize() * sizeof(Instance);

				Buffer* pStagingBuffer = pDirtyInstanceBufferEntry->ppRasterInstanceStagingBuffers[m_ModFrameIndex];

				if (pStagingBuffer == nullptr || pStagingBuffer->GetDesc().SizeInBytes < requiredBufferSize)
				{
					if (pStagingBuffer != nullptr) m_ResourcesToRemove[m_ModFrameIndex].PushBack(pStagingBuffer);

					BufferDesc bufferDesc = {};
					bufferDesc.DebugName	= "Raster Instance Staging Buffer";
					bufferDesc.MemoryType	= EMemoryType::MEMORY_TYPE_CPU_VISIBLE;
					bufferDesc.Flags		= FBufferFlag::BUFFER_FLAG_COPY_SRC;
					bufferDesc.SizeInBytes	= requiredBufferSize;

					pStagingBuffer = RenderAPI::GetDevice()->CreateBuffer(&bufferDesc);
					pDirtyInstanceBufferEntry->ppRasterInstanceStagingBuffers[m_ModFrameIndex] = pStagingBuffer;
				}

				void* pMapped = pStagingBuffer->Map();
				memcpy(pMapped, pDirtyInstanceBufferEntry->RasterInstances.GetData(), requiredBufferSize);
				pStagingBuffer->Unmap();

				if (pDirtyInstanceBufferEntry->pRasterInstanceBuffer == nullptr || pDirtyInstanceBufferEntry->pRasterInstanceBuffer->GetDesc().SizeInBytes < requiredBufferSize)
				{
					if (pDirtyInstanceBufferEntry->pRasterInstanceBuffer != nullptr) m_ResourcesToRemove[m_ModFrameIndex].PushBack(pDirtyInstanceBufferEntry->pRasterInstanceBuffer);

					BufferDesc bufferDesc = {};
					bufferDesc.DebugName		= "Raster Instance Buffer";
					bufferDesc.MemoryType		= EMemoryType::MEMORY_TYPE_GPU;
					bufferDesc.Flags			= FBufferFlag::BUFFER_FLAG_COPY_DST | FBufferFlag::BUFFER_FLAG_UNORDERED_ACCESS_BUFFER;
					bufferDesc.SizeInBytes		= requiredBufferSize;

					pDirtyInstanceBufferEntry->pRasterInstanceBuffer = RenderAPI::GetDevice()->CreateBuffer(&bufferDesc);
				}

				pCommandList->CopyBuffer(pStagingBuffer, 0, pDirtyInstanceBufferEntry->pRasterInstanceBuffer, 0, requiredBufferSize);
			}
		}

		m_DirtyRasterInstanceBuffers.clear();
	}

	void RenderSystem::UpdatePerFrameBuffer(CommandList* pCommandList)
	{
		Buffer* pPerFrameStagingBuffer = m_ppPerFrameStagingBuffers[m_ModFrameIndex];

		void* pMapped = pPerFrameStagingBuffer->Map();
		memcpy(pMapped, &m_PerFrameData, sizeof(PerFrameBuffer));
		pPerFrameStagingBuffer->Unmap();

		pCommandList->CopyBuffer(pPerFrameStagingBuffer, 0, m_pPerFrameBuffer, 0, sizeof(PerFrameBuffer));
	}

	void RenderSystem::UpdateMaterialPropertiesBuffer(CommandList* pCommandList)
	{
		if (m_MaterialsPropertiesBufferDirty)
		{
			uint32 requiredBufferSize = sizeof(m_pMaterialProperties);

			Buffer* pStagingBuffer = m_ppStaticStagingInstanceBuffers[m_ModFrameIndex];

			if (pStagingBuffer == nullptr || pStagingBuffer->GetDesc().SizeInBytes < requiredBufferSize)
			{
				if (pStagingBuffer != nullptr) m_ResourcesToRemove[m_ModFrameIndex].PushBack(pStagingBuffer);

				BufferDesc bufferDesc = {};
				bufferDesc.DebugName	= "Material Properties Staging Buffer";
				bufferDesc.MemoryType	= EMemoryType::MEMORY_TYPE_CPU_VISIBLE;
				bufferDesc.Flags		= FBufferFlag::BUFFER_FLAG_COPY_SRC;
				bufferDesc.SizeInBytes	= requiredBufferSize;

				pStagingBuffer = RenderAPI::GetDevice()->CreateBuffer(&bufferDesc);
				m_ppStaticStagingInstanceBuffers[m_ModFrameIndex] = pStagingBuffer;
			}

			void* pMapped = pStagingBuffer->Map();
			memcpy(pMapped, m_pMaterialProperties, requiredBufferSize);
			pStagingBuffer->Unmap();

			if (m_pMaterialParametersBuffer == nullptr || m_pMaterialParametersBuffer->GetDesc().SizeInBytes < requiredBufferSize)
			{
				if (m_pMaterialParametersBuffer != nullptr) m_ResourcesToRemove[m_ModFrameIndex].PushBack(m_pMaterialParametersBuffer);

				BufferDesc bufferDesc = {};
				bufferDesc.DebugName	= "Material Properties Buffer";
				bufferDesc.MemoryType	= EMemoryType::MEMORY_TYPE_GPU;
				bufferDesc.Flags		= FBufferFlag::BUFFER_FLAG_COPY_DST | FBufferFlag::BUFFER_FLAG_CONSTANT_BUFFER;
				bufferDesc.SizeInBytes	= requiredBufferSize;

				m_pMaterialParametersBuffer = RenderAPI::GetDevice()->CreateBuffer(&bufferDesc);
			}

			pCommandList->CopyBuffer(pStagingBuffer, 0, m_pMaterialParametersBuffer, 0, requiredBufferSize);

			m_MaterialsPropertiesBufferDirty = false;
		}
	}

	void RenderSystem::UpdateShaderRecords()
	{
		if (m_SBTRecordsDirty)
		{
			m_SBTRecords.Clear();

			for (MeshAndInstancesMap::iterator meshAndInstancesIt = m_MeshAndInstancesMap.begin(); meshAndInstancesIt != m_MeshAndInstancesMap.end(); meshAndInstancesIt++)
			{
				uint32 shaderRecordOffset = m_SBTRecords.GetSize();

				for (AccelerationStructureInstance& asInstance : meshAndInstancesIt->second.ASInstances)
				{
					asInstance.SBTRecordOffset = shaderRecordOffset;
				}

				m_SBTRecords.PushBack(meshAndInstancesIt->second.ShaderRecord);
				m_DirtyASInstanceBuffers.insert(&meshAndInstancesIt->second);
			}

			m_SBTRecordsDirty = false;
			m_TLASDirty = true;
			m_RenderGraphSBTRecordsDirty = true;
		}
	}

	void RenderSystem::BuildBLASs(CommandList* pCommandList)
	{
		if (!m_DirtyBLASs.empty())
		{
			for (MeshEntry* pDirtyBLAS : m_DirtyBLASs)
			{
				//We assume that VertexCount/PrimitiveCount does not change and thus do not check if we need to recreate them

				bool update = true;

				if (pDirtyBLAS->pBLAS == nullptr)
				{
					update = false;

					AccelerationStructureDesc blasCreateDesc = {};
					blasCreateDesc.DebugName		= "BLAS";
					blasCreateDesc.Type				= EAccelerationStructureType::ACCELERATION_STRUCTURE_TYPE_BOTTOM;
					blasCreateDesc.Flags			= FAccelerationStructureFlag::ACCELERATION_STRUCTURE_FLAG_ALLOW_UPDATE;
					blasCreateDesc.MaxTriangleCount = pDirtyBLAS->IndexCount / 3;
					blasCreateDesc.MaxVertexCount	= pDirtyBLAS->VertexCount;
					blasCreateDesc.AllowsTransform	= false;

					pDirtyBLAS->pBLAS = RenderAPI::GetDevice()->CreateAccelerationStructure(&blasCreateDesc);
				}

				BuildBottomLevelAccelerationStructureDesc blasBuildDesc = {};
				blasBuildDesc.pAccelerationStructure	= pDirtyBLAS->pBLAS;
				blasBuildDesc.Flags						= FAccelerationStructureFlag::ACCELERATION_STRUCTURE_FLAG_ALLOW_UPDATE;
				blasBuildDesc.pVertexBuffer				= pDirtyBLAS->pVertexBuffer;
				blasBuildDesc.FirstVertexIndex			= 0;
				blasBuildDesc.VertexStride				= sizeof(Vertex);
				blasBuildDesc.pIndexBuffer				= pDirtyBLAS->pIndexBuffer;
				blasBuildDesc.IndexBufferByteOffset		= 0;
				blasBuildDesc.TriangleCount				= pDirtyBLAS->IndexCount / 3;
				blasBuildDesc.pTransformBuffer			= nullptr;
				blasBuildDesc.TransformByteOffset		= 0;
				blasBuildDesc.Update					= update;

				pCommandList->BuildBottomLevelAccelerationStructure(&blasBuildDesc);

				uint64 blasAddress = pDirtyBLAS->pBLAS->GetDeviceAdress();

				for (AccelerationStructureInstance& asInstance : pDirtyBLAS->ASInstances)
				{
					asInstance.AccelerationStructureAddress = blasAddress;
				}

				m_DirtyASInstanceBuffers.insert(pDirtyBLAS);
			}

			//This is required to sync up BLAS building with TLAS building, to make sure that the BLAS is built before the TLAS
			PipelineMemoryBarrierDesc memoryBarrier = {};
			memoryBarrier.SrcMemoryAccessFlags = FMemoryAccessFlag::MEMORY_ACCESS_FLAG_MEMORY_WRITE;
			memoryBarrier.DstMemoryAccessFlags = FMemoryAccessFlag::MEMORY_ACCESS_FLAG_MEMORY_READ;
			pCommandList->PipelineMemoryBarriers(FPipelineStageFlag::PIPELINE_STAGE_FLAG_TOP, FPipelineStageFlag::PIPELINE_STAGE_FLAG_COPY, &memoryBarrier, 1);

			m_DirtyBLASs.clear();
		}
	}

	void RenderSystem::UpdateASInstanceBuffers(CommandList* pCommandList)
	{
		if (!m_DirtyASInstanceBuffers.empty())
		{
			//AS Instances
			for (MeshEntry* pDirtyInstanceBufferEntry : m_DirtyASInstanceBuffers)
			{
				uint32 requiredBufferSize = pDirtyInstanceBufferEntry->ASInstances.GetSize() * sizeof(AccelerationStructureInstance);

				Buffer* pStagingBuffer = pDirtyInstanceBufferEntry->ppASInstanceStagingBuffers[m_ModFrameIndex];

				if (pStagingBuffer == nullptr || pStagingBuffer->GetDesc().SizeInBytes < requiredBufferSize)
				{
					if (pStagingBuffer != nullptr) m_ResourcesToRemove[m_ModFrameIndex].PushBack(pStagingBuffer);

					BufferDesc bufferDesc = {};
					bufferDesc.DebugName = "AS Instance Staging Buffer";
					bufferDesc.MemoryType = EMemoryType::MEMORY_TYPE_CPU_VISIBLE;
					bufferDesc.Flags = FBufferFlag::BUFFER_FLAG_COPY_SRC;
					bufferDesc.SizeInBytes = requiredBufferSize;

					pStagingBuffer = RenderAPI::GetDevice()->CreateBuffer(&bufferDesc);
					pDirtyInstanceBufferEntry->ppASInstanceStagingBuffers[m_ModFrameIndex] = pStagingBuffer;
				}

				void* pMapped = pStagingBuffer->Map();
				memcpy(pMapped, pDirtyInstanceBufferEntry->ASInstances.GetData(), requiredBufferSize);
				pStagingBuffer->Unmap();

				if (pDirtyInstanceBufferEntry->pASInstanceBuffer == nullptr || pDirtyInstanceBufferEntry->pASInstanceBuffer->GetDesc().SizeInBytes < requiredBufferSize)
				{
					if (pDirtyInstanceBufferEntry->pASInstanceBuffer != nullptr) m_ResourcesToRemove[m_ModFrameIndex].PushBack(pDirtyInstanceBufferEntry->pASInstanceBuffer);

					BufferDesc bufferDesc = {};
					bufferDesc.DebugName = "AS Instance Buffer";
					bufferDesc.MemoryType = EMemoryType::MEMORY_TYPE_GPU;
					bufferDesc.Flags = FBufferFlag::BUFFER_FLAG_COPY_DST | FBufferFlag::BUFFER_FLAG_COPY_SRC;
					bufferDesc.SizeInBytes = requiredBufferSize;

					pDirtyInstanceBufferEntry->pASInstanceBuffer = RenderAPI::GetDevice()->CreateBuffer(&bufferDesc);
				}

				pCommandList->CopyBuffer(pStagingBuffer, 0, pDirtyInstanceBufferEntry->pASInstanceBuffer, 0, requiredBufferSize);
			}

			PipelineMemoryBarrierDesc memoryBarrier = {};
			memoryBarrier.SrcMemoryAccessFlags = FMemoryAccessFlag::MEMORY_ACCESS_FLAG_MEMORY_WRITE;
			memoryBarrier.DstMemoryAccessFlags = FMemoryAccessFlag::MEMORY_ACCESS_FLAG_MEMORY_READ;
			pCommandList->PipelineMemoryBarriers(FPipelineStageFlag::PIPELINE_STAGE_FLAG_COPY, FPipelineStageFlag::PIPELINE_STAGE_FLAG_ACCELERATION_STRUCTURE_BUILD, &memoryBarrier, 1);

			m_DirtyASInstanceBuffers.clear();
		}
	}

	void RenderSystem::BuildTLAS(CommandList* pCommandList)
	{
		if (m_TLASDirty)
		{
			m_TLASDirty = false;
			m_CompleteInstanceBufferPendingCopies.Clear();

			uint32 newInstanceCount = 0;

			for (MeshAndInstancesMap::const_iterator meshAndInstancesIt = m_MeshAndInstancesMap.begin(); meshAndInstancesIt != m_MeshAndInstancesMap.end(); meshAndInstancesIt++)
			{
				uint32 instanceCount = meshAndInstancesIt->second.ASInstances.GetSize();

				PendingBufferUpdate copyToCompleteInstanceBuffer = {};
				copyToCompleteInstanceBuffer.pSrcBuffer		= meshAndInstancesIt->second.pASInstanceBuffer;
				copyToCompleteInstanceBuffer.SrcOffset		= 0;
				copyToCompleteInstanceBuffer.DstOffset		= newInstanceCount * sizeof(AccelerationStructureInstance);
				copyToCompleteInstanceBuffer.SizeInBytes	= instanceCount * sizeof(AccelerationStructureInstance);
				m_CompleteInstanceBufferPendingCopies.PushBack(copyToCompleteInstanceBuffer);

				newInstanceCount += instanceCount;
			}

			if (newInstanceCount == 0)
				return;

			uint32 requiredCompleteInstancesBufferSize = newInstanceCount * sizeof(AccelerationStructureInstance);

			if (m_pCompleteInstanceBuffer == nullptr || m_pCompleteInstanceBuffer->GetDesc().SizeInBytes < requiredCompleteInstancesBufferSize)
			{
				if (m_pCompleteInstanceBuffer != nullptr) m_ResourcesToRemove[m_ModFrameIndex].PushBack(m_pCompleteInstanceBuffer);

				BufferDesc bufferDesc = {};
				bufferDesc.DebugName	= "Complete Instance Buffer";
				bufferDesc.MemoryType	= EMemoryType::MEMORY_TYPE_GPU;
				bufferDesc.Flags		= FBufferFlag::BUFFER_FLAG_COPY_DST | FBufferFlag::BUFFER_FLAG_RAY_TRACING;
				bufferDesc.SizeInBytes	= requiredCompleteInstancesBufferSize;

				m_pCompleteInstanceBuffer = RenderAPI::GetDevice()->CreateBuffer(&bufferDesc);
			}

			for (const PendingBufferUpdate& pendingUpdate : m_CompleteInstanceBufferPendingCopies)
			{
				pCommandList->CopyBuffer(pendingUpdate.pSrcBuffer, pendingUpdate.SrcOffset, m_pCompleteInstanceBuffer, pendingUpdate.DstOffset, pendingUpdate.SizeInBytes);
			}

			if (m_MeshAndInstancesMap.empty())
				return;

			bool update = true;

			//Recreate TLAS completely if oldInstanceCount != newInstanceCount
			if (m_MaxInstances < newInstanceCount)
			{
				if (m_pTLAS != nullptr) m_ResourcesToRemove[m_ModFrameIndex].PushBack(m_pTLAS);

				m_MaxInstances = newInstanceCount;

				AccelerationStructureDesc createTLASDesc = {};
				createTLASDesc.DebugName		= "TLAS";
				createTLASDesc.Type				= EAccelerationStructureType::ACCELERATION_STRUCTURE_TYPE_TOP;
				createTLASDesc.Flags			= FAccelerationStructureFlag::ACCELERATION_STRUCTURE_FLAG_ALLOW_UPDATE;
				createTLASDesc.InstanceCount	= m_MaxInstances;

				m_pTLAS = RenderAPI::GetDevice()->CreateAccelerationStructure(&createTLASDesc);

				update = false;

				m_TLASResourceDirty = true;
			}

			if (m_pTLAS != nullptr)
			{
				BuildTopLevelAccelerationStructureDesc buildTLASDesc = {};
				buildTLASDesc.pAccelerationStructure	= m_pTLAS;
				buildTLASDesc.Flags						= FAccelerationStructureFlag::ACCELERATION_STRUCTURE_FLAG_ALLOW_UPDATE;
				buildTLASDesc.Update					= update;
				buildTLASDesc.pInstanceBuffer			= m_pCompleteInstanceBuffer;
				buildTLASDesc.InstanceCount				= newInstanceCount;

				pCommandList->BuildTopLevelAccelerationStructure(&buildTLASDesc);
			}
		}
	}

	void RenderSystem::UpdateLightsBuffer(CommandList* pCommandList)
	{
		// Light Buffer Initilization
		if (m_LightsDirty)
		{
			size_t pointLightCount			= m_PointLights.GetSize();
			size_t dirLightBufferSize		= sizeof(LightBuffer);
			size_t pointLightsBufferSize	= sizeof(PointLight) * pointLightCount;
			size_t lightBufferSize			= dirLightBufferSize + pointLightsBufferSize;

			// Set point light count
			m_LightBufferData.PointLightCount = uint32(pointLightCount);

			Buffer* pCurrentStagingBuffer = m_ppLightsStagingBuffer[m_ModFrameIndex];

			if (pCurrentStagingBuffer == nullptr || pCurrentStagingBuffer->GetDesc().SizeInBytes < lightBufferSize)
			{
				if (pCurrentStagingBuffer != nullptr) m_ResourcesToRemove[m_ModFrameIndex].PushBack(pCurrentStagingBuffer);

				BufferDesc lightCopyBufferDesc = {};
				lightCopyBufferDesc.DebugName		= "Lights Copy Buffer";
				lightCopyBufferDesc.MemoryType		= EMemoryType::MEMORY_TYPE_CPU_VISIBLE;
				lightCopyBufferDesc.Flags			= FBufferFlag::BUFFER_FLAG_COPY_SRC;
				lightCopyBufferDesc.SizeInBytes		= lightBufferSize;

				pCurrentStagingBuffer = RenderAPI::GetDevice()->CreateBuffer(&lightCopyBufferDesc);
				m_ppLightsStagingBuffer[m_ModFrameIndex] = pCurrentStagingBuffer;
			}

			void* pMapped = pCurrentStagingBuffer->Map();
			memcpy(pMapped, &m_LightBufferData, dirLightBufferSize);
			if (pointLightsBufferSize > 0) memcpy((uint8*)pMapped + dirLightBufferSize, m_PointLights.GetData(), pointLightsBufferSize);
			pCurrentStagingBuffer->Unmap();

			if (m_pLightsBuffer == nullptr || m_pLightsBuffer->GetDesc().SizeInBytes < lightBufferSize)
			{
				if (m_pLightsBuffer != nullptr) m_ResourcesToRemove[m_ModFrameIndex].PushBack(m_pLightsBuffer);

				BufferDesc lightBufferDesc = {};
				lightBufferDesc.DebugName		= "Lights Buffer";
				lightBufferDesc.MemoryType		= EMemoryType::MEMORY_TYPE_GPU;
				lightBufferDesc.Flags			= FBufferFlag::BUFFER_FLAG_UNORDERED_ACCESS_BUFFER | FBufferFlag::BUFFER_FLAG_COPY_DST;
				lightBufferDesc.SizeInBytes		= lightBufferSize;

				m_pLightsBuffer = RenderAPI::GetDevice()->CreateBuffer(&lightBufferDesc);

				m_LightsResourceDirty = true;
			}

			pCommandList->CopyBuffer(pCurrentStagingBuffer, 0, m_pLightsBuffer, 0, lightBufferSize);
			m_LightsDirty = false;
		}
	}

	void RenderSystem::UpdateRenderGraph()
	{
		//Should we check for Draw Args to be removed here?

		if (!m_DirtyDrawArgs.empty())
		{
			for (uint32 drawArgMask : m_DirtyDrawArgs)
			{
				TArray<DrawArg> drawArgs;
				CreateDrawArgs(drawArgs, drawArgMask);

				//Create Resource Update for RenderGraph
				ResourceUpdateDesc resourceUpdateDesc					= {};
				resourceUpdateDesc.ResourceName							= SCENE_DRAW_ARGS;
				resourceUpdateDesc.ExternalDrawArgsUpdate.DrawArgsMask	= drawArgMask;
				resourceUpdateDesc.ExternalDrawArgsUpdate.pDrawArgs		= drawArgs.GetData();
				resourceUpdateDesc.ExternalDrawArgsUpdate.DrawArgsCount	= drawArgs.GetSize();

				m_pRenderGraph->UpdateResource(&resourceUpdateDesc);
			}

			m_DirtyDrawArgs.clear();
		}

		if (m_RenderGraphSBTRecordsDirty)
		{
			if (!m_SBTRecords.IsEmpty())
			{
				m_pRenderGraph->UpdateGlobalSBT(m_SBTRecords);
			}

			m_RenderGraphSBTRecordsDirty = false;
		}

		if (m_PerFrameResourceDirty)
		{
			ResourceUpdateDesc resourceUpdateDesc				= {};
			resourceUpdateDesc.ResourceName						= PER_FRAME_BUFFER;
			resourceUpdateDesc.ExternalBufferUpdate.ppBuffer	= &m_pPerFrameBuffer;

			m_pRenderGraph->UpdateResource(&resourceUpdateDesc);

			m_PerFrameResourceDirty = false;
		}

		if (m_LightsResourceDirty)
		{
			ResourceUpdateDesc resourceUpdateDesc = {};
			resourceUpdateDesc.ResourceName						= SCENE_LIGHTS_BUFFER;
			resourceUpdateDesc.ExternalBufferUpdate.ppBuffer	= &m_pLightsBuffer;
			m_pRenderGraph->UpdateResource(&resourceUpdateDesc);

			m_LightsResourceDirty = false;
		}

		if (m_MaterialsResourceDirty)
		{
			ResourceUpdateDesc resourceUpdateDesc				= {};
			resourceUpdateDesc.ResourceName						= SCENE_MAT_PARAM_BUFFER;
			resourceUpdateDesc.ExternalBufferUpdate.ppBuffer	= &m_pMaterialParametersBuffer;

			m_pRenderGraph->UpdateResource(&resourceUpdateDesc);

			TArray<Sampler*> linearSamplers(MAX_UNIQUE_MATERIALS, Sampler::GetLinearSampler());

			ResourceUpdateDesc albedoMapsUpdateDesc = {};
			albedoMapsUpdateDesc.ResourceName								= SCENE_ALBEDO_MAPS;
			albedoMapsUpdateDesc.ExternalTextureUpdate.ppTextures			= m_ppAlbedoMaps;
			albedoMapsUpdateDesc.ExternalTextureUpdate.ppTextureViews		= m_ppAlbedoMapViews;
			albedoMapsUpdateDesc.ExternalTextureUpdate.ppSamplers			= linearSamplers.GetData();

			ResourceUpdateDesc normalMapsUpdateDesc = {};
			normalMapsUpdateDesc.ResourceName								= SCENE_NORMAL_MAPS;
			normalMapsUpdateDesc.ExternalTextureUpdate.ppTextures			= m_ppNormalMaps;
			normalMapsUpdateDesc.ExternalTextureUpdate.ppTextureViews		= m_ppNormalMapViews;
			normalMapsUpdateDesc.ExternalTextureUpdate.ppSamplers			= linearSamplers.GetData();

			ResourceUpdateDesc aoMapsUpdateDesc = {};
			aoMapsUpdateDesc.ResourceName									= SCENE_AO_MAPS;
			aoMapsUpdateDesc.ExternalTextureUpdate.ppTextures				= m_ppAmbientOcclusionMaps;
			aoMapsUpdateDesc.ExternalTextureUpdate.ppTextureViews			= m_ppAmbientOcclusionMapViews;
			aoMapsUpdateDesc.ExternalTextureUpdate.ppSamplers				= linearSamplers.GetData();

			ResourceUpdateDesc metallicMapsUpdateDesc = {};
			metallicMapsUpdateDesc.ResourceName								= SCENE_METALLIC_MAPS;
			metallicMapsUpdateDesc.ExternalTextureUpdate.ppTextures			= m_ppMetallicMaps;
			metallicMapsUpdateDesc.ExternalTextureUpdate.ppTextureViews		= m_ppMetallicMapViews;
			metallicMapsUpdateDesc.ExternalTextureUpdate.ppSamplers			= linearSamplers.GetData();

			ResourceUpdateDesc roughnessMapsUpdateDesc = {};
			roughnessMapsUpdateDesc.ResourceName							= SCENE_ROUGHNESS_MAPS;
			roughnessMapsUpdateDesc.ExternalTextureUpdate.ppTextures		= m_ppRoughnessMaps;
			roughnessMapsUpdateDesc.ExternalTextureUpdate.ppTextureViews	= m_ppRoughnessMapViews;
			roughnessMapsUpdateDesc.ExternalTextureUpdate.ppSamplers		= linearSamplers.GetData();

			m_pRenderGraph->UpdateResource(&albedoMapsUpdateDesc);
			m_pRenderGraph->UpdateResource(&normalMapsUpdateDesc);
			m_pRenderGraph->UpdateResource(&aoMapsUpdateDesc);
			m_pRenderGraph->UpdateResource(&metallicMapsUpdateDesc);
			m_pRenderGraph->UpdateResource(&roughnessMapsUpdateDesc);

			m_MaterialsResourceDirty = false;
		}

		if (m_RayTracingEnabled)
		{
			if (m_TLASResourceDirty)
			{
				//Create Resource Update for RenderGraph
				ResourceUpdateDesc resourceUpdateDesc					= {};
				resourceUpdateDesc.ResourceName							= SCENE_TLAS;
				resourceUpdateDesc.ExternalAccelerationStructure.pTLAS	= m_pTLAS;

				m_pRenderGraph->UpdateResource(&resourceUpdateDesc);

				m_TLASResourceDirty = false;
			}
		}
	}
}<|MERGE_RESOLUTION|>--- conflicted
+++ resolved
@@ -12,12 +12,7 @@
 #include "Rendering/RenderGraph.h"
 #include "Rendering/RenderGraphSerializer.h"
 #include "Rendering/ImGuiRenderer.h"
-<<<<<<< HEAD
-#include "Rendering/PhysicsRenderer.h"
 #include "Rendering/EntityMaskManager.h"
-=======
-#include "Rendering/LineRenderer.h"
->>>>>>> a54efd8e
 
 #include "Application/API/Window.h"
 #include "Application/API/CommonApplication.h"
@@ -598,17 +593,11 @@
 				// Unique Indices
 				{
 					BufferDesc uniqueIndicesStagingBufferDesc = {};
-<<<<<<< HEAD
-					uniqueIndicesStagingBufferDesc.DebugName = "Unique Indices Staging Buffer";
-					uniqueIndicesStagingBufferDesc.MemoryType = EMemoryType::MEMORY_TYPE_CPU_VISIBLE;
-					uniqueIndicesStagingBufferDesc.Flags = FBufferFlag::BUFFER_FLAG_COPY_SRC;
-					uniqueIndicesStagingBufferDesc.SizeInBytes = pMesh->UniqueIndices.GetSize() * sizeof(Mesh::IndexType);
-=======
+
 					uniqueIndicesStagingBufferDesc.DebugName	= "Unique Indices Staging Buffer";
 					uniqueIndicesStagingBufferDesc.MemoryType	= EMemoryType::MEMORY_TYPE_CPU_VISIBLE;
 					uniqueIndicesStagingBufferDesc.Flags		= FBufferFlag::BUFFER_FLAG_COPY_SRC;
 					uniqueIndicesStagingBufferDesc.SizeInBytes	= pMesh->UniqueIndices.GetSize() * sizeof(MeshIndexType);
->>>>>>> a54efd8e
 
 					Buffer* pUniqueIndicesStagingBuffer = RenderAPI::GetDevice()->CreateBuffer(&uniqueIndicesStagingBufferDesc);
 
