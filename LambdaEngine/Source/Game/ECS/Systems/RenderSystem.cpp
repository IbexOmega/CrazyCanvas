#include "Game/ECS/Systems/Rendering/RenderSystem.h"

#include "Rendering/Core/API/GraphicsDevice.h"
#include "Rendering/Core/API/CommandAllocator.h"
#include "Rendering/Core/API/CommandQueue.h"
#include "Rendering/Core/API/CommandList.h"
#include "Rendering/Core/API/SwapChain.h"
#include "Rendering/Core/API/Texture.h"
#include "Rendering/Core/API/TextureView.h"
#include "Rendering/Core/API/AccelerationStructure.h"
#include "Rendering/RenderAPI.h"
#include "Rendering/RenderGraph.h"
#include "Rendering/RenderGraphSerializer.h"
#include "Rendering/ImGuiRenderer.h"
#include "Rendering/LineRenderer.h"
#include "Rendering/StagingBufferCache.h"

#include "Application/API/Window.h"
#include "Application/API/CommonApplication.h"

#include "ECS/ECSCore.h"

#include "Game/ECS/Components/Physics/Transform.h"
#include "Game/ECS/Components/Rendering/MeshComponent.h"
#include "Game/ECS/Components/Rendering/CameraComponent.h"
#include "Game/ECS/Components/Rendering/PointLightComponent.h"
#include "Game/ECS/Components/Rendering/DirectionalLightComponent.h"

#include "GUI/Core/GUIApplication.h"
#include "GUI/Core/GUIRenderer.h"

#include "Engine/EngineConfig.h"


namespace LambdaEngine
{
	RenderSystem RenderSystem::s_Instance;

	constexpr const uint32 TEMP_DRAW_ARG_MASK = UINT32_MAX;

	bool RenderSystem::Init()
	{
		GraphicsDeviceFeatureDesc deviceFeatures;
		RenderAPI::GetDevice()->QueryDeviceFeatures(&deviceFeatures);
		m_RayTracingEnabled		= deviceFeatures.RayTracing && EngineConfig::GetBoolProperty("RayTracingEnabled");
		m_MeshShadersEnabled	= deviceFeatures.MeshShaders && EngineConfig::GetBoolProperty("MeshShadersEnabled");

		// Subscribe on Static Entities & Dynamic Entities
		{
			TransformComponents transformComponents;
			transformComponents.Position.Permissions	= R;
			transformComponents.Scale.Permissions		= R;
			transformComponents.Rotation.Permissions	= R;

			SystemRegistration systemReg = {};
			systemReg.SubscriberRegistration.EntitySubscriptionRegistrations =
			{
<<<<<<< HEAD
				{{{NDA, MeshComponent::Type()}},	{&transformComponents}, &m_RenderableEntities, std::bind(&RenderSystem::OnEntityAdded, this, std::placeholders::_1), std::bind(&RenderSystem::OnEntityRemoved, this, std::placeholders::_1)},
				{{{R, DirectionalLightComponent::Type()}, {R, RotationComponent::Type()}}, &m_DirectionalLightEntities,	std::bind(&RenderSystem::OnDirectionalEntityAdded, this, std::placeholders::_1), std::bind(&RenderSystem::OnDirectionalEntityRemoved, this, std::placeholders::_1)},
				{{{R, PointLightComponent::Type()}, {R, PositionComponent::Type()}}, &m_PointLightEntities,				std::bind(&RenderSystem::OnPointLightEntityAdded, this, std::placeholders::_1), std::bind(&RenderSystem::OnPointLightEntityRemoved, this, std::placeholders::_1) },
				{{{R, ViewProjectionMatricesComponent::Type()}, {R, CameraComponent::Type()}}, {&transformComponents}, &m_CameraEntities},
=======
				{{{RW, MeshComponent::Type()}},	{&transformComponents}, &m_RenderableEntities, std::bind(&RenderSystem::OnEntityAdded, this, std::placeholders::_1), std::bind(&RenderSystem::OnEntityRemoved, this, std::placeholders::_1)},
				{{{RW, DirectionalLightComponent::Type()}, {R, RotationComponent::Type()}}, &m_DirectionalLightEntities, std::bind(&RenderSystem::OnDirectionalEntityAdded, this, std::placeholders::_1), std::bind(&RenderSystem::OnDirectionalEntityRemoved, this, std::placeholders::_1)},
				{{{RW, PointLightComponent::Type()}, {R, PositionComponent::Type()}}, &m_PointLightEntities, std::bind(&RenderSystem::OnPointLightEntityAdded, this, std::placeholders::_1), std::bind(&RenderSystem::OnPointLightEntityRemoved, this, std::placeholders::_1) },
				{{{RW, ViewProjectionMatricesComponent::Type()}, {R, CameraComponent::Type()}}, {&transformComponents}, &m_CameraEntities},
>>>>>>> af90d038
			};
			systemReg.Phase = g_LastPhase;

			RegisterSystem(systemReg);
		}

		//Create Swapchain
		{
			SwapChainDesc swapChainDesc = {};
			swapChainDesc.DebugName		= "Renderer Swap Chain";
			swapChainDesc.pWindow		= CommonApplication::Get()->GetActiveWindow().Get();
			swapChainDesc.pQueue		= RenderAPI::GetGraphicsQueue();
			swapChainDesc.Format		= EFormat::FORMAT_B8G8R8A8_UNORM;
			swapChainDesc.Width			= 0;
			swapChainDesc.Height		= 0;
			swapChainDesc.BufferCount	= BACK_BUFFER_COUNT;
			swapChainDesc.SampleCount	= 1;
			swapChainDesc.VerticalSync	= false;

			m_SwapChain = RenderAPI::GetDevice()->CreateSwapChain(&swapChainDesc);
			if (!m_SwapChain)
			{
				LOG_ERROR("[Renderer]: SwapChain is nullptr after initializaiton");
				return false;
			}

			m_ppBackBuffers = DBG_NEW Texture*[BACK_BUFFER_COUNT];
			m_ppBackBufferViews = DBG_NEW TextureView*[BACK_BUFFER_COUNT];

			m_FrameIndex++;
			m_ModFrameIndex = m_FrameIndex % uint64(BACK_BUFFER_COUNT);
		}

		//Create RenderGraph
		{
			RenderGraphStructureDesc renderGraphStructure = {};

			String renderGraphName = EngineConfig::GetStringProperty("RenderGraphName");
			if (renderGraphName != "")
			{
				String prefix	= m_RayTracingEnabled ? "RT_" : "";
				String postfix	= m_MeshShadersEnabled ? "_MESH" : "";
				size_t pos		= renderGraphName.find_first_of(".lrg");
				if (pos != String::npos)
				{
					renderGraphName.insert(pos, postfix);
				}
				else
				{
					renderGraphName += postfix + ".lrg";
				}

				renderGraphName = prefix + renderGraphName;
			}

			if (!RenderGraphSerializer::LoadAndParse(&renderGraphStructure, renderGraphName, IMGUI_ENABLED))
			{
				LOG_ERROR("[RenderSystem]: Failed to Load RenderGraph, loading Default...");

				renderGraphStructure = {};
				RenderGraphSerializer::LoadAndParse(&renderGraphStructure, "", true);
			}

			RenderGraphDesc renderGraphDesc = {};
			renderGraphDesc.Name						= "Default Rendergraph";
			renderGraphDesc.pRenderGraphStructureDesc	= &renderGraphStructure;
			renderGraphDesc.BackBufferCount				= BACK_BUFFER_COUNT;
			renderGraphDesc.CustomRenderers				= { };

			if (EngineConfig::GetBoolProperty("EnableLineRenderer"))
			{
				m_pLineRenderer = DBG_NEW LineRenderer();
				m_pLineRenderer->init(RenderAPI::GetDevice(), MEGA_BYTE(1), BACK_BUFFER_COUNT);

				renderGraphDesc.CustomRenderers.PushBack(m_pLineRenderer);
			}

			//GUI Renderer
			{
				ICustomRenderer* pGUIRenderer = GUIApplication::GetRenderer();
				renderGraphDesc.CustomRenderers.PushBack(pGUIRenderer);
			}

			m_pRenderGraph = DBG_NEW RenderGraph(RenderAPI::GetDevice());
			if (!m_pRenderGraph->Init(&renderGraphDesc, m_RequiredDrawArgs))
			{
				LOG_ERROR("[RenderSystem]: Failed to initialize RenderGraph");
				return false;
			}
		}

		//Update RenderGraph with Back Buffer
		{
			for (uint32 v = 0; v < BACK_BUFFER_COUNT; v++)
			{
				m_ppBackBuffers[v]		= m_SwapChain->GetBuffer(v);
				m_ppBackBufferViews[v]	= m_SwapChain->GetBufferView(v);
			}

			ResourceUpdateDesc resourceUpdateDesc = {};
			resourceUpdateDesc.ResourceName							= RENDER_GRAPH_BACK_BUFFER_ATTACHMENT;
			resourceUpdateDesc.ExternalTextureUpdate.ppTextures		= m_ppBackBuffers;
			resourceUpdateDesc.ExternalTextureUpdate.ppTextureViews = m_ppBackBufferViews;

			m_pRenderGraph->UpdateResource(&resourceUpdateDesc);
		}

		// Per Frame Buffer
		{
			for (uint32 b = 0; b < BACK_BUFFER_COUNT; b++)
			{
				BufferDesc perFrameCopyBufferDesc = {};
				perFrameCopyBufferDesc.DebugName		= "Scene Per Frame Staging Buffer " + std::to_string(b);
				perFrameCopyBufferDesc.MemoryType		= EMemoryType::MEMORY_TYPE_CPU_VISIBLE;
				perFrameCopyBufferDesc.Flags			= FBufferFlag::BUFFER_FLAG_COPY_SRC;
				perFrameCopyBufferDesc.SizeInBytes		= sizeof(PerFrameBuffer);

				m_ppPerFrameStagingBuffers[b] = RenderAPI::GetDevice()->CreateBuffer(&perFrameCopyBufferDesc);
			}

			BufferDesc perFrameBufferDesc = {};
			perFrameBufferDesc.DebugName			= "Scene Per Frame Buffer";
			perFrameBufferDesc.MemoryType			= EMemoryType::MEMORY_TYPE_GPU;
			perFrameBufferDesc.Flags				= FBufferFlag::BUFFER_FLAG_CONSTANT_BUFFER | FBufferFlag::BUFFER_FLAG_COPY_DST;
			perFrameBufferDesc.SizeInBytes			= sizeof(PerFrameBuffer);

			m_pPerFrameBuffer = RenderAPI::GetDevice()->CreateBuffer(&perFrameBufferDesc);
		}

		//Material Defaults
		{
			for (uint32 i = 0; i < MAX_UNIQUE_MATERIALS; i++)
			{
				m_FreeMaterialSlots.push(i);
			}

			Texture*		pDefaultColorMap		= ResourceManager::GetTexture(GUID_TEXTURE_DEFAULT_COLOR_MAP);
			TextureView*	pDefaultColorMapView	= ResourceManager::GetTextureView(GUID_TEXTURE_DEFAULT_COLOR_MAP);
			Texture*		pDefaultNormalMap		= ResourceManager::GetTexture(GUID_TEXTURE_DEFAULT_NORMAL_MAP);
			TextureView*	pDefaultNormalMapView	= ResourceManager::GetTextureView(GUID_TEXTURE_DEFAULT_NORMAL_MAP);

			for (uint32 i = 0; i < MAX_UNIQUE_MATERIALS; i++)
			{
				m_ppAlbedoMaps[i]					= pDefaultColorMap;
				m_ppNormalMaps[i]					= pDefaultNormalMap;
				m_ppCombinedMaterialMaps[i]			= pDefaultColorMap;
				m_ppAlbedoMapViews[i]				= pDefaultColorMapView;
				m_ppNormalMapViews[i]				= pDefaultNormalMapView;
				m_ppCombinedMaterialMapViews[i]		= pDefaultColorMapView;
				m_pMaterialInstanceCounts[i]		= 0;
			}
		}

		m_LightsDirty = true; // Initilise Light buffer to avoid validation layer errors
		UpdateBuffers();
		UpdateRenderGraph();
		m_pRenderGraph->Update();

		return true;
	}

	bool RenderSystem::Release()
	{
		for (MeshAndInstancesMap::iterator meshAndInstancesIt = m_MeshAndInstancesMap.begin(); meshAndInstancesIt != m_MeshAndInstancesMap.end(); meshAndInstancesIt++)
		{
			SAFERELEASE(meshAndInstancesIt->second.pBLAS);
			SAFERELEASE(meshAndInstancesIt->second.pPrimitiveIndices);
			SAFERELEASE(meshAndInstancesIt->second.pUniqueIndices);
			SAFERELEASE(meshAndInstancesIt->second.pMeshlets);
			SAFERELEASE(meshAndInstancesIt->second.pVertexBuffer);
			SAFERELEASE(meshAndInstancesIt->second.pIndexBuffer);
			SAFERELEASE(meshAndInstancesIt->second.pRasterInstanceBuffer);
			SAFERELEASE(meshAndInstancesIt->second.pASInstanceBuffer);

			for (uint32 b = 0; b < BACK_BUFFER_COUNT; b++)
			{
				SAFERELEASE(meshAndInstancesIt->second.ppASInstanceStagingBuffers[b]);
				SAFERELEASE(meshAndInstancesIt->second.ppRasterInstanceStagingBuffers[b]);
			}
		}

		SAFEDELETE(m_pLineRenderer);

		SAFERELEASE(m_pTLAS);
		SAFERELEASE(m_pCompleteInstanceBuffer);

		for (uint32 b = 0; b < BACK_BUFFER_COUNT; b++)
		{
			TArray<DeviceChild*>& resourcesToRemove = m_ResourcesToRemove[b];

			for (DeviceChild* pResource : resourcesToRemove)
			{
				SAFERELEASE(pResource);
			}

			resourcesToRemove.Clear();

			SAFERELEASE(m_ppMaterialParametersStagingBuffers[b]);
			SAFERELEASE(m_ppPerFrameStagingBuffers[b]);
			SAFERELEASE(m_ppStaticStagingInstanceBuffers[b]);
			SAFERELEASE(m_ppLightsStagingBuffer[b]);
		}

		SAFERELEASE(m_pMaterialParametersBuffer);
		SAFERELEASE(m_pPerFrameBuffer);
		SAFERELEASE(m_pLightsBuffer);


		SAFEDELETE(m_pRenderGraph);

		if (m_SwapChain)
		{
			for (uint32 i = 0; i < BACK_BUFFER_COUNT; i++)
			{
				SAFERELEASE(m_ppBackBuffers[i]);
				SAFERELEASE(m_ppBackBufferViews[i]);
			}

			SAFEDELETE_ARRAY(m_ppBackBuffers);
			SAFEDELETE_ARRAY(m_ppBackBufferViews);
			m_SwapChain.Reset();
		}

		return true;
	}

	void RenderSystem::Tick(Timestamp deltaTime)
	{
		UNREFERENCED_VARIABLE(deltaTime);

		ECSCore* pECSCore = ECSCore::GetInstance();

		const ComponentArray<PositionComponent>*	pPositionComponents = pECSCore->GetComponentArray<PositionComponent>();
		const ComponentArray<RotationComponent>*	pRotationComponents = pECSCore->GetComponentArray<RotationComponent>();
		const ComponentArray<ScaleComponent>*		pScaleComponents	= pECSCore->GetComponentArray<ScaleComponent>();

		const ComponentArray<PointLightComponent>* pPointLightComponents = pECSCore->GetComponentArray<PointLightComponent>();
		for (Entity entity : m_PointLightEntities.GetIDs())
		{
			const auto& pointLight = pPointLightComponents->GetData(entity);
			const auto& position = pPositionComponents->GetData(entity);
			if (pointLight.Dirty || position.Dirty)
			{
				UpdatePointLight(entity, position.Position, pointLight.ColorIntensity, pointLight.NearPlane, pointLight.FarPlane);
<<<<<<< HEAD
=======
				pointLight.Dirty	= false;
				position.Dirty		= false;
>>>>>>> af90d038
			}
		}

		ComponentArray<DirectionalLightComponent>* pDirLightComponents = pECSCore->GetComponentArray<DirectionalLightComponent>();
		for (Entity entity : m_DirectionalLightEntities.GetIDs())
		{
			const auto& dirLight = pDirLightComponents->GetData(entity);
			const auto& position = pPositionComponents->GetData(entity);
			const auto& rotation = pRotationComponents->GetData(entity);
			if (dirLight.Dirty || rotation.Dirty || position.Dirty)
			{
				UpdateDirectionalLight(
					dirLight.ColorIntensity,
					position.Position,
					rotation.Quaternion,
					dirLight.frustumWidth,
					dirLight.frustumHeight,
					dirLight.frustumZNear,
					dirLight.frustumZFar
				);
<<<<<<< HEAD
=======

				dirLight.Dirty = false;
				position.Dirty = false;
				rotation.Dirty = false;
>>>>>>> af90d038
			}
		}

		const ComponentArray<CameraComponent>*	pCameraComponents = pECSCore->GetComponentArray<CameraComponent>();
		const ComponentArray<ViewProjectionMatricesComponent>* pViewProjComponents = pECSCore->GetComponentArray<ViewProjectionMatricesComponent>();
		for (Entity entity : m_CameraEntities.GetIDs())
		{
			const auto& cameraComp = pCameraComponents->GetData(entity);
			if (cameraComp.IsActive)
			{
				const auto& positionComp = pPositionComponents->GetData(entity);
				const auto& rotationComp = pRotationComponents->GetData(entity);
				const auto& viewProjComp = pViewProjComponents->GetData(entity);
				UpdateCamera(positionComp.Position, rotationComp.Quaternion, cameraComp, viewProjComp);
			}
		}

		for (Entity entity : m_RenderableEntities)
		{
			const auto& positionComp	= pPositionComponents->GetData(entity);
			const auto& rotationComp	= pRotationComponents->GetData(entity);
			const auto& scaleComp		= pScaleComponents->GetData(entity);

			if (positionComp.Dirty || rotationComp.Dirty || scaleComp.Dirty)
			{
				glm::mat4 transform = glm::translate(glm::identity<glm::mat4>(), positionComp.Position);
				transform *= glm::toMat4(rotationComp.Quaternion);
				transform = glm::scale(transform, scaleComp.Scale);

				UpdateTransform(entity, transform);
			}
		}
	}

	bool RenderSystem::Render()
	{
		m_BackBufferIndex = uint32(m_SwapChain->GetCurrentBackBufferIndex());

		m_FrameIndex++;
		m_ModFrameIndex = m_FrameIndex % uint64(BACK_BUFFER_COUNT);

		StagingBufferCache::Tick();
		CleanBuffers();
		UpdateBuffers();
		UpdateRenderGraph();

		m_pRenderGraph->Update();

		m_pRenderGraph->Render(m_ModFrameIndex, m_BackBufferIndex);

		m_SwapChain->Present();

		return true;
	}

	void RenderSystem::SetRenderGraph(const String& name, RenderGraphStructureDesc* pRenderGraphStructureDesc)
	{
		RenderGraphDesc renderGraphDesc = {};
		renderGraphDesc.Name						= name;
		renderGraphDesc.pRenderGraphStructureDesc	= pRenderGraphStructureDesc;
		renderGraphDesc.BackBufferCount				= BACK_BUFFER_COUNT;

		m_RequiredDrawArgs.clear();
		if (!m_pRenderGraph->Recreate(&renderGraphDesc, m_RequiredDrawArgs))
		{
			LOG_ERROR("[Renderer]: Failed to set new RenderGraph %s", name.c_str());
		}

		m_DirtyDrawArgs						= m_RequiredDrawArgs;
		m_PerFrameResourceDirty				= true;
		m_MaterialsResourceDirty			= true;
		m_MaterialsPropertiesBufferDirty	= true;
		m_RenderGraphSBTRecordsDirty		= true;
		m_LightsResourceDirty				= true;

		UpdateRenderGraph();
	}

	void RenderSystem::OnEntityAdded(Entity entity)
	{
		ECSCore* pECSCore = ECSCore::GetInstance();

		auto& positionComp	= pECSCore->GetComponent<PositionComponent>(entity);
		auto& rotationComp	= pECSCore->GetComponent<RotationComponent>(entity);
		auto& scaleComp		= pECSCore->GetComponent<ScaleComponent>(entity);
		auto& meshComp		= pECSCore->GetComponent<MeshComponent>(entity);

		glm::mat4 transform = glm::translate(glm::identity<glm::mat4>(), positionComp.Position);
		transform *= glm::toMat4(rotationComp.Quaternion);
		transform = glm::scale(transform, scaleComp.Scale);

		AddEntityInstance(entity, meshComp.MeshGUID, meshComp.MaterialGUID, transform, false);
	}

	void RenderSystem::OnEntityRemoved(Entity entity)
	{
		RemoveEntityInstance(entity);
	}

	void RenderSystem::OnDirectionalEntityAdded(Entity entity)
	{
		if (!m_DirectionalExist)
		{
			ECSCore* pECSCore = ECSCore::GetInstance();

			const auto& dirLight = pECSCore->GetComponent<DirectionalLightComponent>(entity);
			const auto& position = pECSCore->GetComponent<PositionComponent>(entity);
			const auto& rotation = pECSCore->GetComponent<RotationComponent>(entity);

			UpdateDirectionalLight(
				dirLight.ColorIntensity,
				position.Position,
				rotation.Quaternion,
				dirLight.frustumWidth,
				dirLight.frustumHeight,
				dirLight.frustumZNear,
				dirLight.frustumZFar
			);

			m_DirectionalExist = true;
		}
		else
		{
			LOG_WARNING("Multiple directional lights not supported!");
		}
	}

	void RenderSystem::OnPointLightEntityAdded(Entity entity)
	{
		const ECSCore* pECSCore = ECSCore::GetInstance();

		const auto& pointLightComp = pECSCore->GetComponent<PointLightComponent>(entity);
		const auto& position = pECSCore->GetComponent<PositionComponent>(entity);

		uint32 pointLightIndex = m_PointLights.GetSize();
		m_EntityToPointLight[entity] = pointLightIndex;
		m_PointLightToEntity[pointLightIndex] = entity;

		m_PointLights.PushBack(PointLight{.ColorIntensity = pointLightComp.ColorIntensity, .Position = position.Position});

		m_LightsDirty = true;
	}

	void RenderSystem::OnDirectionalEntityRemoved(Entity entity)
	{
		UNREFERENCED_VARIABLE(entity);

		m_LightBufferData.DirL_ColorIntensity = glm::vec4(0.f);
		m_DirectionalExist = false;
		m_LightsDirty = true;
	}

	void RenderSystem::OnPointLightEntityRemoved(Entity entity)
	{
		uint32 lastIndex = m_PointLights.GetSize() - 1U;
		uint32 lastEntity = m_PointLightToEntity[lastIndex];
		uint32 currentIndex = m_EntityToPointLight[entity];

		m_PointLights[currentIndex] = m_PointLights[lastIndex];

		m_EntityToPointLight[lastEntity] = currentIndex;
		m_PointLightToEntity[currentIndex] = lastEntity;

		m_PointLightToEntity.erase(lastIndex);
		m_EntityToPointLight.erase(entity);
		m_PointLights.PopBack();

		m_LightsDirty = true;
	}

	void RenderSystem::AddEntityInstance(Entity entity, GUID_Lambda meshGUID, GUID_Lambda materialGUID, const glm::mat4& transform, bool animated)
	{
		//auto& component = ECSCore::GetInstance().GetComponent<StaticMeshComponent>(Entity);

		uint32 materialSlot = MAX_UNIQUE_MATERIALS;
		MeshAndInstancesMap::iterator meshAndInstancesIt;

		MeshKey meshKey;
		meshKey.MeshGUID		= meshGUID;
		meshKey.IsAnimated		= animated;
		meshKey.EntityID		= entity;

		//Get meshAndInstancesIterator
		{
			meshAndInstancesIt = m_MeshAndInstancesMap.find(meshKey);

			if (meshAndInstancesIt == m_MeshAndInstancesMap.end())
			{
				const Mesh* pMesh = ResourceManager::GetMesh(meshGUID);
				VALIDATE(pMesh != nullptr);

				MeshEntry meshEntry = {};

				// Vertices
				{
					BufferDesc vertexStagingBufferDesc = {};
					vertexStagingBufferDesc.DebugName	= "Vertex Staging Buffer";
					vertexStagingBufferDesc.MemoryType	= EMemoryType::MEMORY_TYPE_CPU_VISIBLE;
					vertexStagingBufferDesc.Flags		= FBufferFlag::BUFFER_FLAG_COPY_SRC;
					vertexStagingBufferDesc.SizeInBytes = pMesh->Vertices.GetSize() * sizeof(Vertex);

					Buffer* pVertexStagingBuffer = RenderAPI::GetDevice()->CreateBuffer(&vertexStagingBufferDesc);

					void* pMapped = pVertexStagingBuffer->Map();
					memcpy(pMapped, pMesh->Vertices.GetData(), vertexStagingBufferDesc.SizeInBytes);
					pVertexStagingBuffer->Unmap();

					BufferDesc vertexBufferDesc = {};
					vertexBufferDesc.DebugName		= "Vertex Buffer";
					vertexBufferDesc.MemoryType		= EMemoryType::MEMORY_TYPE_GPU;
					vertexBufferDesc.Flags			= FBufferFlag::BUFFER_FLAG_COPY_DST | FBufferFlag::BUFFER_FLAG_UNORDERED_ACCESS_BUFFER | FBufferFlag::BUFFER_FLAG_RAY_TRACING;
					vertexBufferDesc.SizeInBytes	= vertexStagingBufferDesc.SizeInBytes;

					meshEntry.pVertexBuffer = RenderAPI::GetDevice()->CreateBuffer(&vertexBufferDesc);
					meshEntry.VertexCount	= pMesh->Vertices.GetSize();

					m_PendingBufferUpdates.PushBack({ pVertexStagingBuffer, 0, meshEntry.pVertexBuffer, 0, vertexBufferDesc.SizeInBytes });
					m_ResourcesToRemove[m_ModFrameIndex].PushBack(pVertexStagingBuffer);
				}

				// Indices
				{
					BufferDesc indexStagingBufferDesc = {};
					indexStagingBufferDesc.DebugName	= "Index Staging Buffer";
					indexStagingBufferDesc.MemoryType	= EMemoryType::MEMORY_TYPE_CPU_VISIBLE;
					indexStagingBufferDesc.Flags		= FBufferFlag::BUFFER_FLAG_COPY_SRC;
					indexStagingBufferDesc.SizeInBytes	= pMesh->Indices.GetSize() * sizeof(MeshIndexType);

					Buffer* pIndexStagingBuffer = RenderAPI::GetDevice()->CreateBuffer(&indexStagingBufferDesc);

					void* pMapped = pIndexStagingBuffer->Map();
					memcpy(pMapped, pMesh->Indices.GetData(), indexStagingBufferDesc.SizeInBytes);
					pIndexStagingBuffer->Unmap();

					BufferDesc indexBufferDesc = {};
					indexBufferDesc.DebugName		= "Index Buffer";
					indexBufferDesc.MemoryType		= EMemoryType::MEMORY_TYPE_GPU;
					indexBufferDesc.Flags			= FBufferFlag::BUFFER_FLAG_COPY_DST | FBufferFlag::BUFFER_FLAG_INDEX_BUFFER | FBufferFlag::BUFFER_FLAG_RAY_TRACING;
					indexBufferDesc.SizeInBytes		= indexStagingBufferDesc.SizeInBytes;

					meshEntry.pIndexBuffer	= RenderAPI::GetDevice()->CreateBuffer(&indexBufferDesc);
					meshEntry.IndexCount	= pMesh->Indices.GetSize();

					m_PendingBufferUpdates.PushBack({ pIndexStagingBuffer, 0, meshEntry.pIndexBuffer, 0, indexBufferDesc.SizeInBytes });
					m_ResourcesToRemove[m_ModFrameIndex].PushBack(pIndexStagingBuffer);
				}

				// Meshlet
				{
					BufferDesc meshletStagingBufferDesc = {};
					meshletStagingBufferDesc.DebugName		= "Meshlet Staging Buffer";
					meshletStagingBufferDesc.MemoryType		= EMemoryType::MEMORY_TYPE_CPU_VISIBLE;
					meshletStagingBufferDesc.Flags			= FBufferFlag::BUFFER_FLAG_COPY_SRC;
					meshletStagingBufferDesc.SizeInBytes	= pMesh->Meshlets.GetSize() * sizeof(Meshlet);

					Buffer* pMeshletStagingBuffer = RenderAPI::GetDevice()->CreateBuffer(&meshletStagingBufferDesc);

					void* pMapped = pMeshletStagingBuffer->Map();
					memcpy(pMapped, pMesh->Meshlets.GetData(), meshletStagingBufferDesc.SizeInBytes);
					pMeshletStagingBuffer->Unmap();

					BufferDesc meshletBufferDesc = {};
					meshletBufferDesc.DebugName		= "Meshlet Buffer";
					meshletBufferDesc.MemoryType	= EMemoryType::MEMORY_TYPE_GPU;
					meshletBufferDesc.Flags			= FBufferFlag::BUFFER_FLAG_COPY_DST | FBufferFlag::BUFFER_FLAG_UNORDERED_ACCESS_BUFFER;
					meshletBufferDesc.SizeInBytes	= meshletStagingBufferDesc.SizeInBytes;

					meshEntry.pMeshlets = RenderAPI::GetDevice()->CreateBuffer(&meshletBufferDesc);
					meshEntry.MeshletCount = pMesh->Meshlets.GetSize();

					m_PendingBufferUpdates.PushBack({ pMeshletStagingBuffer, 0, meshEntry.pMeshlets, 0, meshletBufferDesc.SizeInBytes });
					m_ResourcesToRemove[m_ModFrameIndex].PushBack(pMeshletStagingBuffer);
				}

				// Unique Indices
				{
					BufferDesc uniqueIndicesStagingBufferDesc = {};
					uniqueIndicesStagingBufferDesc.DebugName	= "Unique Indices Staging Buffer";
					uniqueIndicesStagingBufferDesc.MemoryType	= EMemoryType::MEMORY_TYPE_CPU_VISIBLE;
					uniqueIndicesStagingBufferDesc.Flags		= FBufferFlag::BUFFER_FLAG_COPY_SRC;
					uniqueIndicesStagingBufferDesc.SizeInBytes	= pMesh->UniqueIndices.GetSize() * sizeof(MeshIndexType);

					Buffer* pUniqueIndicesStagingBuffer = RenderAPI::GetDevice()->CreateBuffer(&uniqueIndicesStagingBufferDesc);

					void* pMapped = pUniqueIndicesStagingBuffer->Map();
					memcpy(pMapped, pMesh->UniqueIndices.GetData(), uniqueIndicesStagingBufferDesc.SizeInBytes);
					pUniqueIndicesStagingBuffer->Unmap();

					BufferDesc uniqueIndicesBufferDesc = {};
					uniqueIndicesBufferDesc.DebugName	= "Unique Indices Buffer";
					uniqueIndicesBufferDesc.MemoryType	= EMemoryType::MEMORY_TYPE_GPU;
					uniqueIndicesBufferDesc.Flags		= FBufferFlag::BUFFER_FLAG_COPY_DST | FBufferFlag::BUFFER_FLAG_UNORDERED_ACCESS_BUFFER | FBufferFlag::BUFFER_FLAG_RAY_TRACING;
					uniqueIndicesBufferDesc.SizeInBytes	= uniqueIndicesStagingBufferDesc.SizeInBytes;

					meshEntry.pUniqueIndices = RenderAPI::GetDevice()->CreateBuffer(&uniqueIndicesBufferDesc);
					meshEntry.UniqueIndexCount = pMesh->UniqueIndices.GetSize();

					m_PendingBufferUpdates.PushBack({ pUniqueIndicesStagingBuffer, 0, meshEntry.pUniqueIndices, 0, uniqueIndicesBufferDesc.SizeInBytes });
					m_ResourcesToRemove[m_ModFrameIndex].PushBack(pUniqueIndicesStagingBuffer);
				}

				// Primitive indicies
				{
					BufferDesc primitiveIndicesStagingBufferDesc = {};
					primitiveIndicesStagingBufferDesc.DebugName		= "Primitive Indices Staging Buffer";
					primitiveIndicesStagingBufferDesc.MemoryType	= EMemoryType::MEMORY_TYPE_CPU_VISIBLE;
					primitiveIndicesStagingBufferDesc.Flags			= FBufferFlag::BUFFER_FLAG_COPY_SRC;
					primitiveIndicesStagingBufferDesc.SizeInBytes	= pMesh->PrimitiveIndices.GetSize() * sizeof(PackedTriangle);

					Buffer* pPrimitiveIndicesStagingBuffer = RenderAPI::GetDevice()->CreateBuffer(&primitiveIndicesStagingBufferDesc);

					void* pMapped = pPrimitiveIndicesStagingBuffer->Map();
					memcpy(pMapped, pMesh->PrimitiveIndices.GetData(), primitiveIndicesStagingBufferDesc.SizeInBytes);
					pPrimitiveIndicesStagingBuffer->Unmap();

					BufferDesc primitiveIndicesBufferDesc = {};
					primitiveIndicesBufferDesc.DebugName	= "Primitive Indices Buffer";
					primitiveIndicesBufferDesc.MemoryType	= EMemoryType::MEMORY_TYPE_GPU;
					primitiveIndicesBufferDesc.Flags		= FBufferFlag::BUFFER_FLAG_COPY_DST | FBufferFlag::BUFFER_FLAG_UNORDERED_ACCESS_BUFFER | FBufferFlag::BUFFER_FLAG_RAY_TRACING;
					primitiveIndicesBufferDesc.SizeInBytes	= primitiveIndicesStagingBufferDesc.SizeInBytes;

					meshEntry.pPrimitiveIndices = RenderAPI::GetDevice()->CreateBuffer(&primitiveIndicesBufferDesc);
					meshEntry.PrimtiveIndexCount = pMesh->PrimitiveIndices.GetSize();

					m_PendingBufferUpdates.PushBack({ pPrimitiveIndicesStagingBuffer, 0, meshEntry.pPrimitiveIndices, 0, primitiveIndicesBufferDesc.SizeInBytes });
					m_ResourcesToRemove[m_ModFrameIndex].PushBack(pPrimitiveIndicesStagingBuffer);
				}

				meshAndInstancesIt = m_MeshAndInstancesMap.insert({ meshKey, meshEntry }).first;

				if (m_RayTracingEnabled)
				{
					meshAndInstancesIt->second.ShaderRecord.VertexBufferAddress	= meshEntry.pVertexBuffer->GetDeviceAdress();
					meshAndInstancesIt->second.ShaderRecord.IndexBufferAddress	= meshEntry.pIndexBuffer->GetDeviceAdress();
					m_DirtyBLASs.insert(&meshAndInstancesIt->second);
					m_SBTRecordsDirty = true;
				}
			}
		}

		//Get Material Slot
		{
			THashTable<uint32, uint32>::iterator materialSlotIt = m_MaterialMap.find(materialGUID);

			//Push new Material if the Material is yet to be registered
			if (materialSlotIt == m_MaterialMap.end())
			{
				const Material* pMaterial = ResourceManager::GetMaterial(materialGUID);
				VALIDATE(pMaterial != nullptr);

				if (!m_FreeMaterialSlots.empty())
				{
					materialSlot = m_FreeMaterialSlots.top();
					m_FreeMaterialSlots.pop();
				}
				else
				{
					for (uint32 m = 0; m < MAX_UNIQUE_MATERIALS; m++)
					{
						if (m_pMaterialInstanceCounts[m] == 0)
						{
							materialSlot = m;
							break;
						}
					}

					if (materialSlot == MAX_UNIQUE_MATERIALS)
					{
						LOG_WARNING("[RenderSystem]: No free Material Slots, Entity will be given a random material");
						materialSlot = 0;
					}
				}

				m_ppAlbedoMaps[materialSlot]					= pMaterial->pAlbedoMap;
				m_ppNormalMaps[materialSlot]					= pMaterial->pNormalMap;
				m_ppCombinedMaterialMaps[materialSlot]			= pMaterial->pAOMetallicRoughnessMap;

				m_ppAlbedoMapViews[materialSlot]				= pMaterial->pAlbedoMapView;
				m_ppNormalMapViews[materialSlot]				= pMaterial->pNormalMapView;
				m_ppCombinedMaterialMapViews[materialSlot]		= pMaterial->pAOMetallicRoughnessMapView;

				m_pMaterialProperties[materialSlot]				= pMaterial->Properties;

				m_MaterialMap.insert({ materialGUID, materialSlot });
				m_MaterialsResourceDirty = true;
				m_MaterialsPropertiesBufferDirty = true;
			}
			else
			{
				materialSlot = materialSlotIt->second;
			}

			m_pMaterialInstanceCounts[materialSlot]++;
		}

		InstanceKey instanceKey = {};
		instanceKey.MeshKey			= meshKey;
		instanceKey.InstanceIndex	= meshAndInstancesIt->second.RasterInstances.GetSize();
		m_EntityIDsToInstanceKey[entity] = instanceKey;

		if (m_RayTracingEnabled)
		{
			AccelerationStructureInstance asInstance = {};
			asInstance.Transform		= glm::transpose(transform);
			asInstance.CustomIndex		= materialSlot;
			asInstance.Mask				= 0xFF;
			asInstance.SBTRecordOffset	= 0;
			asInstance.Flags			= RAY_TRACING_INSTANCE_FLAG_FORCE_OPAQUE;

			meshAndInstancesIt->second.ASInstances.PushBack(asInstance);
			m_DirtyASInstanceBuffers.insert(&meshAndInstancesIt->second);
			m_TLASDirty = true;
		}

		Instance instance = {};
		instance.Transform		= transform;
		instance.PrevTransform	= transform;
		instance.MaterialSlot	= materialSlot;
		instance.MeshletCount	= meshAndInstancesIt->second.MeshletCount;
		meshAndInstancesIt->second.RasterInstances.PushBack(instance);

		meshAndInstancesIt->second.EntityIDs.PushBack(entity);

		m_DirtyRasterInstanceBuffers.insert(&meshAndInstancesIt->second);

		//Todo: This needs to come from the Entity in some way
		uint32 drawArgHash = TEMP_DRAW_ARG_MASK;
		if (m_RequiredDrawArgs.count(drawArgHash))
		{
			m_DirtyDrawArgs.insert(drawArgHash);
		}
	}

	void RenderSystem::RemoveEntityInstance(Entity entity)
	{
		THashTable<GUID_Lambda, InstanceKey>::iterator instanceKeyIt = m_EntityIDsToInstanceKey.find(entity);

		if (instanceKeyIt == m_EntityIDsToInstanceKey.end())
		{
			LOG_ERROR("[RenderSystem]: Tried to remove entity which does not exist");
			return;
		}

		MeshAndInstancesMap::iterator meshAndInstancesIt = m_MeshAndInstancesMap.find(instanceKeyIt->second.MeshKey);

		if (meshAndInstancesIt == m_MeshAndInstancesMap.end())
		{
			LOG_ERROR("[RenderSystem]: Tried to remove entity which has no MeshAndInstancesMap entry");
			return;
		}

		const uint32 instanceIndex = instanceKeyIt->second.InstanceIndex;
		TArray<LambdaEngine::RenderSystem::Instance>& rasterInstances = meshAndInstancesIt->second.RasterInstances;
		const Instance& rasterInstance = rasterInstances[instanceIndex];

		//Update Material Instance Counts
		{
			m_pMaterialInstanceCounts[rasterInstance.MaterialSlot]--;
		}

		if (m_RayTracingEnabled)
		{
			TArray<AccelerationStructureInstance>& asInstances = meshAndInstancesIt->second.ASInstances;
			asInstances[instanceIndex] = asInstances.GetBack();
			asInstances.PopBack();
			m_DirtyASInstanceBuffers.insert(&meshAndInstancesIt->second);
			m_TLASDirty = true;
		}

		rasterInstances[instanceIndex] = rasterInstances.GetBack();
		rasterInstances.PopBack();
		m_DirtyRasterInstanceBuffers.insert(&meshAndInstancesIt->second);

		Entity swappedEntityID = meshAndInstancesIt->second.EntityIDs.GetBack();
		meshAndInstancesIt->second.EntityIDs[instanceIndex] = swappedEntityID;
		meshAndInstancesIt->second.EntityIDs.PopBack();

		auto swappedInstanceKeyIt = m_EntityIDsToInstanceKey.find(swappedEntityID);
		swappedInstanceKeyIt->second.InstanceIndex = instanceKeyIt->second.InstanceIndex;
		m_EntityIDsToInstanceKey.erase(instanceKeyIt);

		//Unload Mesh, Todo: Should we always do this?
		if (meshAndInstancesIt->second.EntityIDs.IsEmpty())
		{
			m_ResourcesToRemove[m_ModFrameIndex].PushBack(meshAndInstancesIt->second.pBLAS);
			m_ResourcesToRemove[m_ModFrameIndex].PushBack(meshAndInstancesIt->second.pVertexBuffer);
			m_ResourcesToRemove[m_ModFrameIndex].PushBack(meshAndInstancesIt->second.pIndexBuffer);
			m_ResourcesToRemove[m_ModFrameIndex].PushBack(meshAndInstancesIt->second.pRasterInstanceBuffer);
			m_ResourcesToRemove[m_ModFrameIndex].PushBack(meshAndInstancesIt->second.pASInstanceBuffer);

			for (uint32 b = 0; b < BACK_BUFFER_COUNT; b++)
			{
				m_ResourcesToRemove[m_ModFrameIndex].PushBack(meshAndInstancesIt->second.ppASInstanceStagingBuffers[b]);
				m_ResourcesToRemove[m_ModFrameIndex].PushBack(meshAndInstancesIt->second.ppRasterInstanceStagingBuffers[b]);
			}

			m_DirtyDrawArgs = m_RequiredDrawArgs;
			m_SBTRecordsDirty = true;

			auto dirtyASInstanceToRemove = std::find_if(m_DirtyASInstanceBuffers.begin(), m_DirtyASInstanceBuffers.end(), [meshAndInstancesIt](const MeshEntry* pMeshEntry) {return pMeshEntry == &meshAndInstancesIt->second; });
			auto dirtyRasterInstanceToRemove = std::find_if(m_DirtyRasterInstanceBuffers.begin(), m_DirtyRasterInstanceBuffers.end(), [meshAndInstancesIt](const MeshEntry* pMeshEntry) {return pMeshEntry == &meshAndInstancesIt->second; });
			auto dirtyBLASToRemove = std::find_if(m_DirtyBLASs.begin(), m_DirtyBLASs.end(), [meshAndInstancesIt](const MeshEntry* pMeshEntry) {return pMeshEntry == &meshAndInstancesIt->second; });

			if (dirtyASInstanceToRemove != m_DirtyASInstanceBuffers.end()) m_DirtyASInstanceBuffers.erase(dirtyASInstanceToRemove);
			if (dirtyRasterInstanceToRemove != m_DirtyRasterInstanceBuffers.end()) m_DirtyRasterInstanceBuffers.erase(dirtyRasterInstanceToRemove);
			if (dirtyBLASToRemove != m_DirtyBLASs.end()) m_DirtyBLASs.erase(dirtyBLASToRemove);

			m_MeshAndInstancesMap.erase(meshAndInstancesIt);
		}
	}


	void RenderSystem::UpdateDirectionalLight(const glm::vec4& colorIntensity, const glm::vec3& position, const glm::quat& direction, float frustumWidth, float frustumHeight, float zNear, float zFar)
	{
		m_LightBufferData.DirL_ColorIntensity	= colorIntensity;
		m_LightBufferData.DirL_Direction = -GetForward(direction);

		m_LightBufferData.DirL_ProjViews = glm::ortho(-frustumWidth, frustumWidth, -frustumHeight, frustumHeight, zNear, zFar);
		m_LightBufferData.DirL_ProjViews *= glm::lookAt(position, position - m_LightBufferData.DirL_Direction, g_DefaultUp);

		m_pRenderGraph->TriggerRenderStage("DIRL_SHADOWMAP");
		m_LightsDirty = true;
	}

	void RenderSystem::UpdatePointLight(Entity entity, const glm::vec3& position, const glm::vec4& colorIntensity, float nearPlane, float farPlane)
	{
		if (m_EntityToPointLight.find(entity) == m_EntityToPointLight.end())
		{
			LOG_ERROR("Entity non-existing in PointLight map!");
			return;
		}
		uint32 index = m_EntityToPointLight[entity];

		m_PointLights[index].ColorIntensity = colorIntensity;
		m_PointLights[index].Position = position;

		const glm::vec3 directions[6] =
		{
			{1.0f, 0.0f, 0.0f},
			{-1.0f, 0.0f, 0.0f},
			{0.0f, 1.0f, 0.0f},
			{0.0f, -1.0f, 0.0f},
			{0.0f, 0.0f, 1.0f},
			{0.0f, 0.0f, -1.0f},
		};

		const glm::vec3 defaultUp[6] =
		{
			-g_DefaultUp,
			-g_DefaultUp,
			-g_DefaultForward,
			g_DefaultForward,
			-g_DefaultUp,
			-g_DefaultUp,
		};

		constexpr uint32 PROJECTIONS = 6;
		constexpr float FOV = 90.f;
		constexpr float ASPECT_RATIO = 1.0f;
		m_PointLights[index].FarPlane = farPlane;

		glm::mat4 perspective = glm::perspective(glm::radians(FOV), ASPECT_RATIO, nearPlane, farPlane);
		// Create projection matrices for each face
		for (uint32 p = 0; p < PROJECTIONS; p++)
		{
			m_PointLights[index].ProjViews[p] = perspective;
			m_PointLights[index].ProjViews[p] *= glm::lookAt(position, position + directions[p], defaultUp[p]);
		}

		m_pRenderGraph->TriggerRenderStage("POINTL_SHADOW");
		m_LightsDirty = true;
	}

	void RenderSystem::UpdateTransform(Entity entity, const glm::mat4& transform)
	{
		THashTable<GUID_Lambda, InstanceKey>::iterator instanceKeyIt = m_EntityIDsToInstanceKey.find(entity);

		if (instanceKeyIt == m_EntityIDsToInstanceKey.end())
		{
			LOG_ERROR("[RenderSystem]: Tried to update transform of an entity which is not registered");
			return;
		}

		MeshAndInstancesMap::iterator meshAndInstancesIt = m_MeshAndInstancesMap.find(instanceKeyIt->second.MeshKey);

		if (meshAndInstancesIt == m_MeshAndInstancesMap.end())
		{
			LOG_ERROR("[RenderSystem]: Tried to update transform of an entity which has no MeshAndInstancesMap entry");
			return;
		}

		if (m_RayTracingEnabled)
		{
			AccelerationStructureInstance* pASInstanceToUpdate = &meshAndInstancesIt->second.ASInstances[instanceKeyIt->second.InstanceIndex];
			pASInstanceToUpdate->Transform = glm::transpose(transform);
			m_DirtyASInstanceBuffers.insert(&meshAndInstancesIt->second);
			m_TLASDirty = true;
		}

		Instance* pRasterInstanceToUpdate = &meshAndInstancesIt->second.RasterInstances[instanceKeyIt->second.InstanceIndex];
		pRasterInstanceToUpdate->PrevTransform	= pRasterInstanceToUpdate->Transform;
		pRasterInstanceToUpdate->Transform		= transform;
		m_DirtyRasterInstanceBuffers.insert(&meshAndInstancesIt->second);
	}

	void RenderSystem::UpdateCamera(const glm::vec3& position, const glm::quat& rotation, const CameraComponent& camComp, const ViewProjectionMatricesComponent& viewProjComp)
	{
		m_PerFrameData.CamData.PrevView			= m_PerFrameData.CamData.View;
		m_PerFrameData.CamData.PrevProjection	= m_PerFrameData.CamData.Projection;
		m_PerFrameData.CamData.View				= viewProjComp.View;
		m_PerFrameData.CamData.Projection		= viewProjComp.Projection;
		m_PerFrameData.CamData.ViewInv			= camComp.ViewInv;
		m_PerFrameData.CamData.ProjectionInv	= camComp.ProjectionInv;
		m_PerFrameData.CamData.Position			= glm::vec4(position, 0.f);
		m_PerFrameData.CamData.Up				= glm::vec4(GetUp(rotation), 0.f);
		m_PerFrameData.CamData.Jitter			= camComp.Jitter;
	}

	void RenderSystem::CleanBuffers()
	{
		//Todo: Better solution for this, save some Staging Buffers maybe so they don't get recreated all the time?
		TArray<DeviceChild*>& resourcesToRemove = m_ResourcesToRemove[m_ModFrameIndex];

		for (DeviceChild* pResource : resourcesToRemove)
		{
			SAFERELEASE(pResource);
		}

		resourcesToRemove.Clear();
	}

	void RenderSystem::CreateDrawArgs(TArray<DrawArg>& drawArgs, uint32 mask) const
	{
		UNREFERENCED_VARIABLE(mask);

		for (MeshAndInstancesMap::const_iterator meshAndInstancesIt = m_MeshAndInstancesMap.begin(); meshAndInstancesIt != m_MeshAndInstancesMap.end(); meshAndInstancesIt++)
		{
			// Todo: Check Key (or whatever we end up using)
			DrawArg drawArg = {};
			drawArg.pVertexBuffer	= meshAndInstancesIt->second.pVertexBuffer;

			drawArg.pIndexBuffer	= meshAndInstancesIt->second.pIndexBuffer;
			drawArg.IndexCount		= meshAndInstancesIt->second.IndexCount;

			drawArg.pInstanceBuffer	= meshAndInstancesIt->second.pRasterInstanceBuffer;
			drawArg.InstanceCount	= meshAndInstancesIt->second.RasterInstances.GetSize();

			drawArg.pMeshletBuffer			= meshAndInstancesIt->second.pMeshlets;
			drawArg.MeshletCount			= meshAndInstancesIt->second.MeshletCount;
			drawArg.pUniqueIndicesBuffer	= meshAndInstancesIt->second.pUniqueIndices;
			drawArg.pPrimitiveIndices		= meshAndInstancesIt->second.pPrimitiveIndices;

			drawArgs.PushBack(drawArg);
		}
	}

	void RenderSystem::UpdateBuffers()
	{
		CommandList* pGraphicsCommandList = m_pRenderGraph->AcquireGraphicsCopyCommandList();
		CommandList* pComputeCommandList = m_pRenderGraph->AcquireComputeCopyCommandList();

		//Update Pending Buffer Updates
		{
			ExecutePendingBufferUpdates(pGraphicsCommandList);
		}

		//Update Per Frame Data
		{
			m_PerFrameData.FrameIndex = 0;
			m_PerFrameData.RandomSeed = uint32(Random::Int32(INT32_MIN, INT32_MAX));

			UpdatePerFrameBuffer(pGraphicsCommandList);
		}

		//Update Raster Instance Data
		{
			UpdateRasterInstanceBuffers(pGraphicsCommandList);
		}

		// Update Light Data
		{
			UpdateLightsBuffer(pGraphicsCommandList);
		}

		//Update Empty MaterialData
		{
			UpdateMaterialPropertiesBuffer(pGraphicsCommandList);
		}

		//Update Acceleration Structures
		if (m_RayTracingEnabled)
		{
			UpdateShaderRecords();
			BuildBLASs(pComputeCommandList);
			UpdateASInstanceBuffers(pComputeCommandList);
			BuildTLAS(pComputeCommandList);
		}
	}

	void RenderSystem::ExecutePendingBufferUpdates(CommandList* pCommandList)
	{
		if (!m_PendingBufferUpdates.IsEmpty())
		{
			for (uint32 i = 0; i < m_PendingBufferUpdates.GetSize(); i++)
			{
				const PendingBufferUpdate& pendingUpdate = m_PendingBufferUpdates[i];
				pCommandList->CopyBuffer(pendingUpdate.pSrcBuffer, pendingUpdate.SrcOffset, pendingUpdate.pDstBuffer, pendingUpdate.DstOffset, pendingUpdate.SizeInBytes);
			}

			m_PendingBufferUpdates.Clear();
		}
	}

	void RenderSystem::UpdateRasterInstanceBuffers(CommandList* pCommandList)
	{
		for (MeshEntry* pDirtyInstanceBufferEntry : m_DirtyRasterInstanceBuffers)
		{
			//Raster Instances
			{
				uint32 requiredBufferSize = pDirtyInstanceBufferEntry->RasterInstances.GetSize() * sizeof(Instance);

				Buffer* pStagingBuffer = pDirtyInstanceBufferEntry->ppRasterInstanceStagingBuffers[m_ModFrameIndex];

				if (pStagingBuffer == nullptr || pStagingBuffer->GetDesc().SizeInBytes < requiredBufferSize)
				{
					if (pStagingBuffer != nullptr) m_ResourcesToRemove[m_ModFrameIndex].PushBack(pStagingBuffer);

					BufferDesc bufferDesc = {};
					bufferDesc.DebugName	= "Raster Instance Staging Buffer";
					bufferDesc.MemoryType	= EMemoryType::MEMORY_TYPE_CPU_VISIBLE;
					bufferDesc.Flags		= FBufferFlag::BUFFER_FLAG_COPY_SRC;
					bufferDesc.SizeInBytes	= requiredBufferSize;

					pStagingBuffer = RenderAPI::GetDevice()->CreateBuffer(&bufferDesc);
					pDirtyInstanceBufferEntry->ppRasterInstanceStagingBuffers[m_ModFrameIndex] = pStagingBuffer;
				}

				void* pMapped = pStagingBuffer->Map();
				memcpy(pMapped, pDirtyInstanceBufferEntry->RasterInstances.GetData(), requiredBufferSize);
				pStagingBuffer->Unmap();

				if (pDirtyInstanceBufferEntry->pRasterInstanceBuffer == nullptr || pDirtyInstanceBufferEntry->pRasterInstanceBuffer->GetDesc().SizeInBytes < requiredBufferSize)
				{
					if (pDirtyInstanceBufferEntry->pRasterInstanceBuffer != nullptr) m_ResourcesToRemove[m_ModFrameIndex].PushBack(pDirtyInstanceBufferEntry->pRasterInstanceBuffer);

					BufferDesc bufferDesc = {};
					bufferDesc.DebugName		= "Raster Instance Buffer";
					bufferDesc.MemoryType		= EMemoryType::MEMORY_TYPE_GPU;
					bufferDesc.Flags			= FBufferFlag::BUFFER_FLAG_COPY_DST | FBufferFlag::BUFFER_FLAG_UNORDERED_ACCESS_BUFFER;
					bufferDesc.SizeInBytes		= requiredBufferSize;

					pDirtyInstanceBufferEntry->pRasterInstanceBuffer = RenderAPI::GetDevice()->CreateBuffer(&bufferDesc);
				}

				pCommandList->CopyBuffer(pStagingBuffer, 0, pDirtyInstanceBufferEntry->pRasterInstanceBuffer, 0, requiredBufferSize);
			}
		}

		m_DirtyRasterInstanceBuffers.clear();
	}

	void RenderSystem::UpdatePerFrameBuffer(CommandList* pCommandList)
	{
		Buffer* pPerFrameStagingBuffer = m_ppPerFrameStagingBuffers[m_ModFrameIndex];

		void* pMapped = pPerFrameStagingBuffer->Map();
		memcpy(pMapped, &m_PerFrameData, sizeof(PerFrameBuffer));
		pPerFrameStagingBuffer->Unmap();

		pCommandList->CopyBuffer(pPerFrameStagingBuffer, 0, m_pPerFrameBuffer, 0, sizeof(PerFrameBuffer));
	}

	void RenderSystem::UpdateMaterialPropertiesBuffer(CommandList* pCommandList)
	{
		if (m_MaterialsPropertiesBufferDirty)
		{
			uint32 requiredBufferSize = sizeof(m_pMaterialProperties);

			Buffer* pStagingBuffer = m_ppStaticStagingInstanceBuffers[m_ModFrameIndex];

			if (pStagingBuffer == nullptr || pStagingBuffer->GetDesc().SizeInBytes < requiredBufferSize)
			{
				if (pStagingBuffer != nullptr) m_ResourcesToRemove[m_ModFrameIndex].PushBack(pStagingBuffer);

				BufferDesc bufferDesc = {};
				bufferDesc.DebugName	= "Material Properties Staging Buffer";
				bufferDesc.MemoryType	= EMemoryType::MEMORY_TYPE_CPU_VISIBLE;
				bufferDesc.Flags		= FBufferFlag::BUFFER_FLAG_COPY_SRC;
				bufferDesc.SizeInBytes	= requiredBufferSize;

				pStagingBuffer = RenderAPI::GetDevice()->CreateBuffer(&bufferDesc);
				m_ppStaticStagingInstanceBuffers[m_ModFrameIndex] = pStagingBuffer;
			}

			void* pMapped = pStagingBuffer->Map();
			memcpy(pMapped, m_pMaterialProperties, requiredBufferSize);
			pStagingBuffer->Unmap();

			if (m_pMaterialParametersBuffer == nullptr || m_pMaterialParametersBuffer->GetDesc().SizeInBytes < requiredBufferSize)
			{
				if (m_pMaterialParametersBuffer != nullptr) m_ResourcesToRemove[m_ModFrameIndex].PushBack(m_pMaterialParametersBuffer);

				BufferDesc bufferDesc = {};
				bufferDesc.DebugName	= "Material Properties Buffer";
				bufferDesc.MemoryType	= EMemoryType::MEMORY_TYPE_GPU;
				bufferDesc.Flags		= FBufferFlag::BUFFER_FLAG_COPY_DST | FBufferFlag::BUFFER_FLAG_CONSTANT_BUFFER;
				bufferDesc.SizeInBytes	= requiredBufferSize;

				m_pMaterialParametersBuffer = RenderAPI::GetDevice()->CreateBuffer(&bufferDesc);
			}

			pCommandList->CopyBuffer(pStagingBuffer, 0, m_pMaterialParametersBuffer, 0, requiredBufferSize);

			m_MaterialsPropertiesBufferDirty = false;
		}
	}

	void RenderSystem::UpdateShaderRecords()
	{
		if (m_SBTRecordsDirty)
		{
			m_SBTRecords.Clear();

			for (MeshAndInstancesMap::iterator meshAndInstancesIt = m_MeshAndInstancesMap.begin(); meshAndInstancesIt != m_MeshAndInstancesMap.end(); meshAndInstancesIt++)
			{
				uint32 shaderRecordOffset = m_SBTRecords.GetSize();

				for (AccelerationStructureInstance& asInstance : meshAndInstancesIt->second.ASInstances)
				{
					asInstance.SBTRecordOffset = shaderRecordOffset;
				}

				m_SBTRecords.PushBack(meshAndInstancesIt->second.ShaderRecord);
				m_DirtyASInstanceBuffers.insert(&meshAndInstancesIt->second);
			}

			m_SBTRecordsDirty = false;
			m_TLASDirty = true;
			m_RenderGraphSBTRecordsDirty = true;
		}
	}

	void RenderSystem::BuildBLASs(CommandList* pCommandList)
	{
		if (!m_DirtyBLASs.empty())
		{
			for (MeshEntry* pDirtyBLAS : m_DirtyBLASs)
			{
				//We assume that VertexCount/PrimitiveCount does not change and thus do not check if we need to recreate them

				bool update = true;

				if (pDirtyBLAS->pBLAS == nullptr)
				{
					update = false;

					AccelerationStructureDesc blasCreateDesc = {};
					blasCreateDesc.DebugName		= "BLAS";
					blasCreateDesc.Type				= EAccelerationStructureType::ACCELERATION_STRUCTURE_TYPE_BOTTOM;
					blasCreateDesc.Flags			= FAccelerationStructureFlag::ACCELERATION_STRUCTURE_FLAG_ALLOW_UPDATE;
					blasCreateDesc.MaxTriangleCount = pDirtyBLAS->IndexCount / 3;
					blasCreateDesc.MaxVertexCount	= pDirtyBLAS->VertexCount;
					blasCreateDesc.AllowsTransform	= false;

					pDirtyBLAS->pBLAS = RenderAPI::GetDevice()->CreateAccelerationStructure(&blasCreateDesc);
				}

				BuildBottomLevelAccelerationStructureDesc blasBuildDesc = {};
				blasBuildDesc.pAccelerationStructure	= pDirtyBLAS->pBLAS;
				blasBuildDesc.Flags						= FAccelerationStructureFlag::ACCELERATION_STRUCTURE_FLAG_ALLOW_UPDATE;
				blasBuildDesc.pVertexBuffer				= pDirtyBLAS->pVertexBuffer;
				blasBuildDesc.FirstVertexIndex			= 0;
				blasBuildDesc.VertexStride				= sizeof(Vertex);
				blasBuildDesc.pIndexBuffer				= pDirtyBLAS->pIndexBuffer;
				blasBuildDesc.IndexBufferByteOffset		= 0;
				blasBuildDesc.TriangleCount				= pDirtyBLAS->IndexCount / 3;
				blasBuildDesc.pTransformBuffer			= nullptr;
				blasBuildDesc.TransformByteOffset		= 0;
				blasBuildDesc.Update					= update;

				pCommandList->BuildBottomLevelAccelerationStructure(&blasBuildDesc);

				uint64 blasAddress = pDirtyBLAS->pBLAS->GetDeviceAdress();

				for (AccelerationStructureInstance& asInstance : pDirtyBLAS->ASInstances)
				{
					asInstance.AccelerationStructureAddress = blasAddress;
				}

				m_DirtyASInstanceBuffers.insert(pDirtyBLAS);
			}

			//This is required to sync up BLAS building with TLAS building, to make sure that the BLAS is built before the TLAS
			PipelineMemoryBarrierDesc memoryBarrier = {};
			memoryBarrier.SrcMemoryAccessFlags = FMemoryAccessFlag::MEMORY_ACCESS_FLAG_MEMORY_WRITE;
			memoryBarrier.DstMemoryAccessFlags = FMemoryAccessFlag::MEMORY_ACCESS_FLAG_MEMORY_READ;
			pCommandList->PipelineMemoryBarriers(FPipelineStageFlag::PIPELINE_STAGE_FLAG_TOP, FPipelineStageFlag::PIPELINE_STAGE_FLAG_COPY, &memoryBarrier, 1);

			m_DirtyBLASs.clear();
		}
	}

	void RenderSystem::UpdateASInstanceBuffers(CommandList* pCommandList)
	{
		if (!m_DirtyASInstanceBuffers.empty())
		{
			//AS Instances
			for (MeshEntry* pDirtyInstanceBufferEntry : m_DirtyASInstanceBuffers)
			{
				uint32 requiredBufferSize = pDirtyInstanceBufferEntry->ASInstances.GetSize() * sizeof(AccelerationStructureInstance);

				Buffer* pStagingBuffer = pDirtyInstanceBufferEntry->ppASInstanceStagingBuffers[m_ModFrameIndex];

				if (pStagingBuffer == nullptr || pStagingBuffer->GetDesc().SizeInBytes < requiredBufferSize)
				{
					if (pStagingBuffer != nullptr) m_ResourcesToRemove[m_ModFrameIndex].PushBack(pStagingBuffer);

					BufferDesc bufferDesc = {};
					bufferDesc.DebugName = "AS Instance Staging Buffer";
					bufferDesc.MemoryType = EMemoryType::MEMORY_TYPE_CPU_VISIBLE;
					bufferDesc.Flags = FBufferFlag::BUFFER_FLAG_COPY_SRC;
					bufferDesc.SizeInBytes = requiredBufferSize;

					pStagingBuffer = RenderAPI::GetDevice()->CreateBuffer(&bufferDesc);
					pDirtyInstanceBufferEntry->ppASInstanceStagingBuffers[m_ModFrameIndex] = pStagingBuffer;
				}

				void* pMapped = pStagingBuffer->Map();
				memcpy(pMapped, pDirtyInstanceBufferEntry->ASInstances.GetData(), requiredBufferSize);
				pStagingBuffer->Unmap();

				if (pDirtyInstanceBufferEntry->pASInstanceBuffer == nullptr || pDirtyInstanceBufferEntry->pASInstanceBuffer->GetDesc().SizeInBytes < requiredBufferSize)
				{
					if (pDirtyInstanceBufferEntry->pASInstanceBuffer != nullptr) m_ResourcesToRemove[m_ModFrameIndex].PushBack(pDirtyInstanceBufferEntry->pASInstanceBuffer);

					BufferDesc bufferDesc = {};
					bufferDesc.DebugName = "AS Instance Buffer";
					bufferDesc.MemoryType = EMemoryType::MEMORY_TYPE_GPU;
					bufferDesc.Flags = FBufferFlag::BUFFER_FLAG_COPY_DST | FBufferFlag::BUFFER_FLAG_COPY_SRC;
					bufferDesc.SizeInBytes = requiredBufferSize;

					pDirtyInstanceBufferEntry->pASInstanceBuffer = RenderAPI::GetDevice()->CreateBuffer(&bufferDesc);
				}

				pCommandList->CopyBuffer(pStagingBuffer, 0, pDirtyInstanceBufferEntry->pASInstanceBuffer, 0, requiredBufferSize);
			}

			PipelineMemoryBarrierDesc memoryBarrier = {};
			memoryBarrier.SrcMemoryAccessFlags = FMemoryAccessFlag::MEMORY_ACCESS_FLAG_MEMORY_WRITE;
			memoryBarrier.DstMemoryAccessFlags = FMemoryAccessFlag::MEMORY_ACCESS_FLAG_MEMORY_READ;
			pCommandList->PipelineMemoryBarriers(FPipelineStageFlag::PIPELINE_STAGE_FLAG_COPY, FPipelineStageFlag::PIPELINE_STAGE_FLAG_ACCELERATION_STRUCTURE_BUILD, &memoryBarrier, 1);

			m_DirtyASInstanceBuffers.clear();
		}
	}

	void RenderSystem::BuildTLAS(CommandList* pCommandList)
	{
		if (m_TLASDirty)
		{
			m_TLASDirty = false;
			m_CompleteInstanceBufferPendingCopies.Clear();

			uint32 newInstanceCount = 0;

			for (MeshAndInstancesMap::const_iterator meshAndInstancesIt = m_MeshAndInstancesMap.begin(); meshAndInstancesIt != m_MeshAndInstancesMap.end(); meshAndInstancesIt++)
			{
				uint32 instanceCount = meshAndInstancesIt->second.ASInstances.GetSize();

				PendingBufferUpdate copyToCompleteInstanceBuffer = {};
				copyToCompleteInstanceBuffer.pSrcBuffer		= meshAndInstancesIt->second.pASInstanceBuffer;
				copyToCompleteInstanceBuffer.SrcOffset		= 0;
				copyToCompleteInstanceBuffer.DstOffset		= newInstanceCount * sizeof(AccelerationStructureInstance);
				copyToCompleteInstanceBuffer.SizeInBytes	= instanceCount * sizeof(AccelerationStructureInstance);
				m_CompleteInstanceBufferPendingCopies.PushBack(copyToCompleteInstanceBuffer);

				newInstanceCount += instanceCount;
			}

			if (newInstanceCount == 0)
				return;

			uint32 requiredCompleteInstancesBufferSize = newInstanceCount * sizeof(AccelerationStructureInstance);

			if (m_pCompleteInstanceBuffer == nullptr || m_pCompleteInstanceBuffer->GetDesc().SizeInBytes < requiredCompleteInstancesBufferSize)
			{
				if (m_pCompleteInstanceBuffer != nullptr) m_ResourcesToRemove[m_ModFrameIndex].PushBack(m_pCompleteInstanceBuffer);

				BufferDesc bufferDesc = {};
				bufferDesc.DebugName	= "Complete Instance Buffer";
				bufferDesc.MemoryType	= EMemoryType::MEMORY_TYPE_GPU;
				bufferDesc.Flags		= FBufferFlag::BUFFER_FLAG_COPY_DST | FBufferFlag::BUFFER_FLAG_RAY_TRACING;
				bufferDesc.SizeInBytes	= requiredCompleteInstancesBufferSize;

				m_pCompleteInstanceBuffer = RenderAPI::GetDevice()->CreateBuffer(&bufferDesc);
			}

			for (const PendingBufferUpdate& pendingUpdate : m_CompleteInstanceBufferPendingCopies)
			{
				pCommandList->CopyBuffer(pendingUpdate.pSrcBuffer, pendingUpdate.SrcOffset, m_pCompleteInstanceBuffer, pendingUpdate.DstOffset, pendingUpdate.SizeInBytes);
			}

			if (m_MeshAndInstancesMap.empty())
				return;

			bool update = true;

			//Recreate TLAS completely if oldInstanceCount != newInstanceCount
			if (m_MaxInstances < newInstanceCount)
			{
				if (m_pTLAS != nullptr) m_ResourcesToRemove[m_ModFrameIndex].PushBack(m_pTLAS);

				m_MaxInstances = newInstanceCount;

				AccelerationStructureDesc createTLASDesc = {};
				createTLASDesc.DebugName		= "TLAS";
				createTLASDesc.Type				= EAccelerationStructureType::ACCELERATION_STRUCTURE_TYPE_TOP;
				createTLASDesc.Flags			= FAccelerationStructureFlag::ACCELERATION_STRUCTURE_FLAG_ALLOW_UPDATE;
				createTLASDesc.InstanceCount	= m_MaxInstances;

				m_pTLAS = RenderAPI::GetDevice()->CreateAccelerationStructure(&createTLASDesc);

				update = false;

				m_TLASResourceDirty = true;
			}

			if (m_pTLAS != nullptr)
			{
				BuildTopLevelAccelerationStructureDesc buildTLASDesc = {};
				buildTLASDesc.pAccelerationStructure	= m_pTLAS;
				buildTLASDesc.Flags						= FAccelerationStructureFlag::ACCELERATION_STRUCTURE_FLAG_ALLOW_UPDATE;
				buildTLASDesc.Update					= update;
				buildTLASDesc.pInstanceBuffer			= m_pCompleteInstanceBuffer;
				buildTLASDesc.InstanceCount				= newInstanceCount;

				pCommandList->BuildTopLevelAccelerationStructure(&buildTLASDesc);
			}
		}
	}

	void RenderSystem::UpdateLightsBuffer(CommandList* pCommandList)
	{
		// Light Buffer Initilization
		if (m_LightsDirty)
		{
			size_t pointLightCount			= m_PointLights.GetSize();
			size_t dirLightBufferSize		= sizeof(LightBuffer);
			size_t pointLightsBufferSize	= sizeof(PointLight) * pointLightCount;
			size_t lightBufferSize			= dirLightBufferSize + pointLightsBufferSize;

			// Set point light count
<<<<<<< HEAD
			m_LightBufferData.PointLightCount = float(pointLightCount);
=======
			m_LightBufferData.PointLightCount = float32(pointLightCount);
>>>>>>> af90d038

			Buffer* pCurrentStagingBuffer = m_ppLightsStagingBuffer[m_ModFrameIndex];

			if (pCurrentStagingBuffer == nullptr || pCurrentStagingBuffer->GetDesc().SizeInBytes < lightBufferSize)
			{
				if (pCurrentStagingBuffer != nullptr) m_ResourcesToRemove[m_ModFrameIndex].PushBack(pCurrentStagingBuffer);

				BufferDesc lightCopyBufferDesc = {};
				lightCopyBufferDesc.DebugName		= "Lights Copy Buffer";
				lightCopyBufferDesc.MemoryType		= EMemoryType::MEMORY_TYPE_CPU_VISIBLE;
				lightCopyBufferDesc.Flags			= FBufferFlag::BUFFER_FLAG_COPY_SRC;
				lightCopyBufferDesc.SizeInBytes		= lightBufferSize;

				pCurrentStagingBuffer = RenderAPI::GetDevice()->CreateBuffer(&lightCopyBufferDesc);
				m_ppLightsStagingBuffer[m_ModFrameIndex] = pCurrentStagingBuffer;
			}

			void* pMapped = pCurrentStagingBuffer->Map();
			memcpy(pMapped, &m_LightBufferData, dirLightBufferSize);
			if (pointLightsBufferSize > 0) memcpy((uint8*)pMapped + dirLightBufferSize, m_PointLights.GetData(), pointLightsBufferSize);
			pCurrentStagingBuffer->Unmap();

			if (m_pLightsBuffer == nullptr || m_pLightsBuffer->GetDesc().SizeInBytes < lightBufferSize)
			{
				if (m_pLightsBuffer != nullptr) m_ResourcesToRemove[m_ModFrameIndex].PushBack(m_pLightsBuffer);

				BufferDesc lightBufferDesc = {};
				lightBufferDesc.DebugName		= "Lights Buffer";
				lightBufferDesc.MemoryType		= EMemoryType::MEMORY_TYPE_GPU;
				lightBufferDesc.Flags			= FBufferFlag::BUFFER_FLAG_UNORDERED_ACCESS_BUFFER | FBufferFlag::BUFFER_FLAG_COPY_DST;
				lightBufferDesc.SizeInBytes		= lightBufferSize;

				m_pLightsBuffer = RenderAPI::GetDevice()->CreateBuffer(&lightBufferDesc);

				m_LightsResourceDirty = true;
			}

			pCommandList->CopyBuffer(pCurrentStagingBuffer, 0, m_pLightsBuffer, 0, lightBufferSize);
			m_LightsDirty = false;
		}
	}

	void RenderSystem::UpdateRenderGraph()
	{
		//Should we check for Draw Args to be removed here?

		if (!m_DirtyDrawArgs.empty())
		{
			for (uint32 drawArgMask : m_DirtyDrawArgs)
			{
				TArray<DrawArg> drawArgs;
				CreateDrawArgs(drawArgs, drawArgMask);

				//Create Resource Update for RenderGraph
				ResourceUpdateDesc resourceUpdateDesc					= {};
				resourceUpdateDesc.ResourceName							= SCENE_DRAW_ARGS;
				resourceUpdateDesc.ExternalDrawArgsUpdate.DrawArgsMask	= drawArgMask;
				resourceUpdateDesc.ExternalDrawArgsUpdate.pDrawArgs		= drawArgs.GetData();
				resourceUpdateDesc.ExternalDrawArgsUpdate.DrawArgsCount	= drawArgs.GetSize();

				m_pRenderGraph->UpdateResource(&resourceUpdateDesc);
			}

			m_DirtyDrawArgs.clear();
		}

		if (m_RenderGraphSBTRecordsDirty)
		{
			if (!m_SBTRecords.IsEmpty())
			{
				m_pRenderGraph->UpdateGlobalSBT(m_SBTRecords);
			}

			m_RenderGraphSBTRecordsDirty = false;
		}

		if (m_PerFrameResourceDirty)
		{
			ResourceUpdateDesc resourceUpdateDesc				= {};
			resourceUpdateDesc.ResourceName						= PER_FRAME_BUFFER;
			resourceUpdateDesc.ExternalBufferUpdate.ppBuffer	= &m_pPerFrameBuffer;

			m_pRenderGraph->UpdateResource(&resourceUpdateDesc);

			m_PerFrameResourceDirty = false;
		}

		if (m_LightsResourceDirty)
		{
			ResourceUpdateDesc resourceUpdateDesc = {};
			resourceUpdateDesc.ResourceName						= SCENE_LIGHTS_BUFFER;
			resourceUpdateDesc.ExternalBufferUpdate.ppBuffer	= &m_pLightsBuffer;
			m_pRenderGraph->UpdateResource(&resourceUpdateDesc);

			m_LightsResourceDirty = false;
		}

		if (m_MaterialsResourceDirty)
		{
			ResourceUpdateDesc resourceUpdateDesc				= {};
			resourceUpdateDesc.ResourceName						= SCENE_MAT_PARAM_BUFFER;
			resourceUpdateDesc.ExternalBufferUpdate.ppBuffer	= &m_pMaterialParametersBuffer;

			m_pRenderGraph->UpdateResource(&resourceUpdateDesc);

			TArray<Sampler*> linearSamplers(MAX_UNIQUE_MATERIALS, Sampler::GetLinearSampler());

			ResourceUpdateDesc albedoMapsUpdateDesc = {};
			albedoMapsUpdateDesc.ResourceName										= SCENE_ALBEDO_MAPS;
			albedoMapsUpdateDesc.ExternalTextureUpdate.ppTextures					= m_ppAlbedoMaps;
			albedoMapsUpdateDesc.ExternalTextureUpdate.ppTextureViews				= m_ppAlbedoMapViews;
			albedoMapsUpdateDesc.ExternalTextureUpdate.ppSamplers					= linearSamplers.GetData();

			ResourceUpdateDesc normalMapsUpdateDesc = {};
			normalMapsUpdateDesc.ResourceName										= SCENE_NORMAL_MAPS;
			normalMapsUpdateDesc.ExternalTextureUpdate.ppTextures					= m_ppNormalMaps;
			normalMapsUpdateDesc.ExternalTextureUpdate.ppTextureViews				= m_ppNormalMapViews;
			normalMapsUpdateDesc.ExternalTextureUpdate.ppSamplers					= linearSamplers.GetData();

			ResourceUpdateDesc combinedMaterialMapsUpdateDesc = {};
			combinedMaterialMapsUpdateDesc.ResourceName								= SCENE_COMBINED_MATERIAL_MAPS;
			combinedMaterialMapsUpdateDesc.ExternalTextureUpdate.ppTextures			= m_ppCombinedMaterialMaps;
			combinedMaterialMapsUpdateDesc.ExternalTextureUpdate.ppTextureViews		= m_ppCombinedMaterialMapViews;
			combinedMaterialMapsUpdateDesc.ExternalTextureUpdate.ppSamplers			= linearSamplers.GetData();

			m_pRenderGraph->UpdateResource(&albedoMapsUpdateDesc);
			m_pRenderGraph->UpdateResource(&normalMapsUpdateDesc);
			m_pRenderGraph->UpdateResource(&combinedMaterialMapsUpdateDesc);

			m_MaterialsResourceDirty = false;
		}

		if (m_RayTracingEnabled)
		{
			if (m_TLASResourceDirty)
			{
				//Create Resource Update for RenderGraph
				ResourceUpdateDesc resourceUpdateDesc					= {};
				resourceUpdateDesc.ResourceName							= SCENE_TLAS;
				resourceUpdateDesc.ExternalAccelerationStructure.pTLAS	= m_pTLAS;

				m_pRenderGraph->UpdateResource(&resourceUpdateDesc);

				m_TLASResourceDirty = false;
			}
		}
	}
}<|MERGE_RESOLUTION|>--- conflicted
+++ resolved
@@ -55,17 +55,10 @@
 			SystemRegistration systemReg = {};
 			systemReg.SubscriberRegistration.EntitySubscriptionRegistrations =
 			{
-<<<<<<< HEAD
 				{{{NDA, MeshComponent::Type()}},	{&transformComponents}, &m_RenderableEntities, std::bind(&RenderSystem::OnEntityAdded, this, std::placeholders::_1), std::bind(&RenderSystem::OnEntityRemoved, this, std::placeholders::_1)},
 				{{{R, DirectionalLightComponent::Type()}, {R, RotationComponent::Type()}}, &m_DirectionalLightEntities,	std::bind(&RenderSystem::OnDirectionalEntityAdded, this, std::placeholders::_1), std::bind(&RenderSystem::OnDirectionalEntityRemoved, this, std::placeholders::_1)},
-				{{{R, PointLightComponent::Type()}, {R, PositionComponent::Type()}}, &m_PointLightEntities,				std::bind(&RenderSystem::OnPointLightEntityAdded, this, std::placeholders::_1), std::bind(&RenderSystem::OnPointLightEntityRemoved, this, std::placeholders::_1) },
+				{{{R, PointLightComponent::Type()}, {R, PositionComponent::Type()}}, &m_PointLightEntities, std::bind(&RenderSystem::OnPointLightEntityAdded, this, std::placeholders::_1), std::bind(&RenderSystem::OnPointLightEntityRemoved, this, std::placeholders::_1) },
 				{{{R, ViewProjectionMatricesComponent::Type()}, {R, CameraComponent::Type()}}, {&transformComponents}, &m_CameraEntities},
-=======
-				{{{RW, MeshComponent::Type()}},	{&transformComponents}, &m_RenderableEntities, std::bind(&RenderSystem::OnEntityAdded, this, std::placeholders::_1), std::bind(&RenderSystem::OnEntityRemoved, this, std::placeholders::_1)},
-				{{{RW, DirectionalLightComponent::Type()}, {R, RotationComponent::Type()}}, &m_DirectionalLightEntities, std::bind(&RenderSystem::OnDirectionalEntityAdded, this, std::placeholders::_1), std::bind(&RenderSystem::OnDirectionalEntityRemoved, this, std::placeholders::_1)},
-				{{{RW, PointLightComponent::Type()}, {R, PositionComponent::Type()}}, &m_PointLightEntities, std::bind(&RenderSystem::OnPointLightEntityAdded, this, std::placeholders::_1), std::bind(&RenderSystem::OnPointLightEntityRemoved, this, std::placeholders::_1) },
-				{{{RW, ViewProjectionMatricesComponent::Type()}, {R, CameraComponent::Type()}}, {&transformComponents}, &m_CameraEntities},
->>>>>>> af90d038
 			};
 			systemReg.Phase = g_LastPhase;
 
@@ -310,11 +303,6 @@
 			if (pointLight.Dirty || position.Dirty)
 			{
 				UpdatePointLight(entity, position.Position, pointLight.ColorIntensity, pointLight.NearPlane, pointLight.FarPlane);
-<<<<<<< HEAD
-=======
-				pointLight.Dirty	= false;
-				position.Dirty		= false;
->>>>>>> af90d038
 			}
 		}
 
@@ -335,13 +323,6 @@
 					dirLight.frustumZNear,
 					dirLight.frustumZFar
 				);
-<<<<<<< HEAD
-=======
-
-				dirLight.Dirty = false;
-				position.Dirty = false;
-				rotation.Dirty = false;
->>>>>>> af90d038
 			}
 		}
 
@@ -1394,11 +1375,7 @@
 			size_t lightBufferSize			= dirLightBufferSize + pointLightsBufferSize;
 
 			// Set point light count
-<<<<<<< HEAD
-			m_LightBufferData.PointLightCount = float(pointLightCount);
-=======
 			m_LightBufferData.PointLightCount = float32(pointLightCount);
->>>>>>> af90d038
 
 			Buffer* pCurrentStagingBuffer = m_ppLightsStagingBuffer[m_ModFrameIndex];
 
