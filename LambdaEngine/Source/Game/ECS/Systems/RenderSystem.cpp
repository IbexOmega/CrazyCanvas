--- conflicted
+++ resolved
@@ -215,10 +215,6 @@
 		m_LightsDirty = true; // Initilise Light buffer to avoid validation layer errors
 		UpdateBuffers();
 		UpdateRenderGraph();
-<<<<<<< HEAD
-		m_pRenderGraph->Update();
-=======
->>>>>>> fb61b879
 
 		return true;
 	}
