#include "Game/ECS/Systems/Rendering/RenderSystem.h"

#include "Rendering/Core/API/GraphicsDevice.h"
#include "Rendering/Core/API/CommandAllocator.h"
#include "Rendering/Core/API/CommandQueue.h"
#include "Rendering/Core/API/CommandList.h"
#include "Rendering/Core/API/SwapChain.h"
#include "Rendering/Core/API/Texture.h"
#include "Rendering/Core/API/TextureView.h"
#include "Rendering/Core/API/AccelerationStructure.h"
#include "Rendering/RenderAPI.h"
#include "Rendering/RenderGraph.h"
#include "Rendering/RenderGraphSerializer.h"
#include "Rendering/ImGuiRenderer.h"

#include "Application/API/Window.h"
#include "Application/API/CommonApplication.h"

#include "ECS/ECSCore.h"

#include "Game/ECS/Components/Physics/Transform.h"
#include "Game/ECS/Components/Rendering/MeshComponent.h"
#include "Game/ECS/Components/Rendering/CameraComponent.h"
#include "Game/ECS/Components/Rendering/PointLightComponent.h"
#include "Game/ECS/Components/Rendering/DirectionalLightComponent.h"

#include "Engine/EngineConfig.h"

namespace LambdaEngine
{
	RenderSystem RenderSystem::s_Instance;

	constexpr const uint32 TEMP_DRAW_ARG_MASK = UINT32_MAX;

	bool RenderSystem::Init()
	{
		GraphicsDeviceFeatureDesc deviceFeatures;
		RenderAPI::GetDevice()->QueryDeviceFeatures(&deviceFeatures);
		m_RayTracingEnabled = deviceFeatures.RayTracing && EngineConfig::GetBoolProperty("RayTracingEnabled");

		TransformComponents transformComponents;
		transformComponents.Position.Permissions	= R;
		transformComponents.Scale.Permissions		= R;
		transformComponents.Rotation.Permissions	= R;

		// Subscribe on Static Entities & Dynamic Entities
		{
			SystemRegistration systemReg = {};
			systemReg.SubscriberRegistration.EntitySubscriptionRegistrations =
			{
				{{{RW, MeshComponent::s_TID}},	{&transformComponents}, &m_RenderableEntities, std::bind(&RenderSystem::OnEntityAdded, this, std::placeholders::_1), std::bind(&RenderSystem::OnEntityRemoved, this, std::placeholders::_1)},
				{{{RW, DirectionalLightComponent::s_TID}, {R, RotationComponent::s_TID}}, &m_DirectionalLightEntities,			std::bind(&RenderSystem::OnDirectionalEntityAdded, this, std::placeholders::_1), std::bind(&RenderSystem::OnDirectionalEntityRemoved, this, std::placeholders::_1)},
				{{{RW, PointLightComponent::s_TID}, {R, PositionComponent::s_TID}}, &m_PointLightEntities,								std::bind(&RenderSystem::OnPointLightEntityAdded, this, std::placeholders::_1), std::bind(&RenderSystem::OnPointLightEntityRemoved, this, std::placeholders::_1) },
				{{{RW, ViewProjectionMatricesComponent::s_TID}, {R, CameraComponent::s_TID}}, {&transformComponents}, &m_CameraEntities},
			};
			systemReg.Phase = g_LastPhase;

			RegisterSystem(systemReg);
		}

		//Create Swapchain
		{
			SwapChainDesc swapChainDesc = {};
			swapChainDesc.DebugName		= "Renderer Swap Chain";
			swapChainDesc.pWindow		= CommonApplication::Get()->GetActiveWindow().Get();
			swapChainDesc.pQueue		= RenderAPI::GetGraphicsQueue();
			swapChainDesc.Format		= EFormat::FORMAT_B8G8R8A8_UNORM;
			swapChainDesc.Width			= 0;
			swapChainDesc.Height		= 0;
			swapChainDesc.BufferCount	= BACK_BUFFER_COUNT;
			swapChainDesc.SampleCount	= 1;
			swapChainDesc.VerticalSync	= false;

			m_SwapChain = RenderAPI::GetDevice()->CreateSwapChain(&swapChainDesc);
			if (!m_SwapChain)
			{
				LOG_ERROR("[Renderer]: SwapChain is nullptr after initializaiton");
				return false;
			}

			m_ppBackBuffers = DBG_NEW Texture*[BACK_BUFFER_COUNT];
			m_ppBackBufferViews = DBG_NEW TextureView*[BACK_BUFFER_COUNT];

			m_FrameIndex++;
			m_ModFrameIndex = m_FrameIndex % uint64(BACK_BUFFER_COUNT);
		}

		//Create RenderGraph
		{
			RenderGraphStructureDesc renderGraphStructure = {};

			String prefix = m_RayTracingEnabled ? "RT_" : "";

			if (!RenderGraphSerializer::LoadAndParse(&renderGraphStructure, prefix + EngineConfig::GetStringProperty("RenderGraphName"), IMGUI_ENABLED))
			{
				LOG_ERROR("[RenderSystem]: Failed to Load RenderGraph, loading Default...");

				renderGraphStructure = {};
				RenderGraphSerializer::LoadAndParse(&renderGraphStructure, "", true);
			}

			RenderGraphDesc renderGraphDesc = {};
			renderGraphDesc.Name						= "Default Rendergraph";
			renderGraphDesc.pRenderGraphStructureDesc	= &renderGraphStructure;
			renderGraphDesc.BackBufferCount				= BACK_BUFFER_COUNT;

			m_pRenderGraph = DBG_NEW RenderGraph(RenderAPI::GetDevice());
			if (!m_pRenderGraph->Init(&renderGraphDesc, m_RequiredDrawArgs))
			{
				LOG_ERROR("[RenderSystem]: Failed to initialize RenderGraph");
				return false;
			}
		}

		//Update RenderGraph with Back Buffer
		{
			for (uint32 v = 0; v < BACK_BUFFER_COUNT; v++)
			{
				m_ppBackBuffers[v]		= m_SwapChain->GetBuffer(v);
				m_ppBackBufferViews[v]	= m_SwapChain->GetBufferView(v);
			}

			ResourceUpdateDesc resourceUpdateDesc = {};
			resourceUpdateDesc.ResourceName							= RENDER_GRAPH_BACK_BUFFER_ATTACHMENT;
			resourceUpdateDesc.ExternalTextureUpdate.ppTextures		= m_ppBackBuffers;
			resourceUpdateDesc.ExternalTextureUpdate.ppTextureViews = m_ppBackBufferViews;

			m_pRenderGraph->UpdateResource(&resourceUpdateDesc);
		}

		// Per Frame Buffer
		{
			for (uint32 b = 0; b < BACK_BUFFER_COUNT; b++)
			{
				BufferDesc perFrameCopyBufferDesc = {};
				perFrameCopyBufferDesc.DebugName		= "Scene Per Frame Staging Buffer " + std::to_string(b);
				perFrameCopyBufferDesc.MemoryType		= EMemoryType::MEMORY_TYPE_CPU_VISIBLE;
				perFrameCopyBufferDesc.Flags			= FBufferFlag::BUFFER_FLAG_COPY_SRC;
				perFrameCopyBufferDesc.SizeInBytes		= sizeof(PerFrameBuffer);

				m_ppPerFrameStagingBuffers[b] = RenderAPI::GetDevice()->CreateBuffer(&perFrameCopyBufferDesc);
			}

			BufferDesc perFrameBufferDesc = {};
			perFrameBufferDesc.DebugName			= "Scene Per Frame Buffer";
			perFrameBufferDesc.MemoryType			= EMemoryType::MEMORY_TYPE_GPU;
			perFrameBufferDesc.Flags				= FBufferFlag::BUFFER_FLAG_CONSTANT_BUFFER | FBufferFlag::BUFFER_FLAG_COPY_DST;
			perFrameBufferDesc.SizeInBytes			= sizeof(PerFrameBuffer);

			m_pPerFrameBuffer = RenderAPI::GetDevice()->CreateBuffer(&perFrameBufferDesc);
		}

		//Material Defaults
		{
			for (uint32 i = 0; i < MAX_UNIQUE_MATERIALS; i++)
			{
				m_FreeMaterialSlots.push(i);
			}

			Texture*		pDefaultColorMap		= ResourceManager::GetTexture(GUID_TEXTURE_DEFAULT_COLOR_MAP);
			TextureView*	pDefaultColorMapView	= ResourceManager::GetTextureView(GUID_TEXTURE_DEFAULT_COLOR_MAP);
			Texture*		pDefaultNormalMap		= ResourceManager::GetTexture(GUID_TEXTURE_DEFAULT_NORMAL_MAP);
			TextureView*	pDefaultNormalMapView	= ResourceManager::GetTextureView(GUID_TEXTURE_DEFAULT_NORMAL_MAP);

			for (uint32 i = 0; i < MAX_UNIQUE_MATERIALS; i++)
			{
				m_ppAlbedoMaps[i]				= pDefaultColorMap;
				m_ppNormalMaps[i]				= pDefaultNormalMap;
				m_ppAmbientOcclusionMaps[i]		= pDefaultColorMap;
				m_ppRoughnessMaps[i]			= pDefaultColorMap;
				m_ppMetallicMaps[i]				= pDefaultColorMap;
				m_ppAlbedoMapViews[i]			= pDefaultColorMapView;
				m_ppNormalMapViews[i]			= pDefaultNormalMapView;
				m_ppAmbientOcclusionMapViews[i]	= pDefaultColorMapView;
				m_ppRoughnessMapViews[i]		= pDefaultColorMapView;
				m_ppMetallicMapViews[i]			= pDefaultColorMapView;
				m_pMaterialInstanceCounts[i]	= 0;
			}
		}

		UpdateBuffers();

		return true;
	}

	bool RenderSystem::Release()
	{
		for (MeshAndInstancesMap::iterator meshAndInstancesIt = m_MeshAndInstancesMap.begin(); meshAndInstancesIt != m_MeshAndInstancesMap.end(); meshAndInstancesIt++)
		{
			SAFERELEASE(meshAndInstancesIt->second.pBLAS);
			SAFERELEASE(meshAndInstancesIt->second.pVertexBuffer);
			SAFERELEASE(meshAndInstancesIt->second.pIndexBuffer);
			SAFERELEASE(meshAndInstancesIt->second.pRasterInstanceBuffer);
			SAFERELEASE(meshAndInstancesIt->second.pASInstanceBuffer);

			for (uint32 b = 0; b < BACK_BUFFER_COUNT; b++)
			{
				SAFERELEASE(meshAndInstancesIt->second.ppASInstanceStagingBuffers[b]);
				SAFERELEASE(meshAndInstancesIt->second.ppRasterInstanceStagingBuffers[b]);
			}
		}

		SAFERELEASE(m_pTLAS);
		SAFERELEASE(m_pCompleteInstanceBuffer);

		for (uint32 b = 0; b < BACK_BUFFER_COUNT; b++)
		{
			TArray<DeviceChild*>& resourcesToRemove = m_ResourcesToRemove[b];

			for (DeviceChild* pResource : resourcesToRemove)
			{
				SAFERELEASE(pResource);
			}

			resourcesToRemove.Clear();

			SAFERELEASE(m_ppMaterialParametersStagingBuffers[b]);
			SAFERELEASE(m_ppPerFrameStagingBuffers[b]);
			SAFERELEASE(m_ppStaticStagingInstanceBuffers[b]);
			SAFERELEASE(m_ppLightsStagingBuffer[b]);
		}

		SAFERELEASE(m_pMaterialParametersBuffer);
		SAFERELEASE(m_pPerFrameBuffer);
		SAFERELEASE(m_pLightsBuffer);

		SAFEDELETE(m_pRenderGraph);

		if (m_SwapChain)
		{
			for (uint32 i = 0; i < BACK_BUFFER_COUNT; i++)
			{
				SAFERELEASE(m_ppBackBuffers[i]);
				SAFERELEASE(m_ppBackBufferViews[i]);
			}

			SAFEDELETE_ARRAY(m_ppBackBuffers);
			SAFEDELETE_ARRAY(m_ppBackBufferViews);
			m_SwapChain.Reset();
		}

		return true;
	}

	void RenderSystem::Tick(Timestamp deltaTime)
	{
		UNREFERENCED_VARIABLE(deltaTime);

		ECSCore* pECSCore = ECSCore::GetInstance();

		ComponentArray<PositionComponent>*	pPositionComponents = pECSCore->GetComponentArray<PositionComponent>();
		ComponentArray<RotationComponent>*	pRotationComponents = pECSCore->GetComponentArray<RotationComponent>();
		ComponentArray<ScaleComponent>*		pScaleComponents	= pECSCore->GetComponentArray<ScaleComponent>();

		ComponentArray<PointLightComponent>* pPointLightComponents = pECSCore->GetComponentArray<PointLightComponent>();
		for (Entity entity : m_PointLightEntities.GetIDs())
		{
			auto& pointLight = pPointLightComponents->GetData(entity);
			auto& position = pPositionComponents->GetData(entity);
			if (position.Dirty)
			{
				UpdatePointLight(entity, position.Position, pointLight.ColorIntensity);
			}
		}

		ComponentArray<DirectionalLightComponent>* pDirLightComponents = pECSCore->GetComponentArray<DirectionalLightComponent>();
		for (Entity entity : m_DirectionalLightEntities.GetIDs())
		{
			auto& dirLight = pDirLightComponents->GetData(entity);
			auto& rotation = pRotationComponents->GetData(entity);
			if (rotation.Dirty)
			{
				UpdateDirectionalLight(entity, dirLight.ColorIntensity, rotation.Quaternion);
			}
		}

		ComponentArray<CameraComponent>*	pCameraComponents = pECSCore->GetComponentArray<CameraComponent>();
		for (Entity entity : m_CameraEntities.GetIDs())
		{
			auto& cameraComp = pCameraComponents->GetData(entity);
			if (cameraComp.IsActive)
			{
				UpdateCamera(entity);
			}
		}

		for (Entity entity : m_RenderableEntities)
		{
			auto& positionComp	= pPositionComponents->GetData(entity);
			auto& rotationComp	= pRotationComponents->GetData(entity);
			auto& scaleComp		= pScaleComponents->GetData(entity);

			if (positionComp.Dirty || rotationComp.Dirty || scaleComp.Dirty)
			{
				glm::mat4 transform = glm::translate(glm::identity<glm::mat4>(), positionComp.Position);
				transform *= glm::toMat4(rotationComp.Quaternion);
				transform = glm::scale(transform, scaleComp.Scale);

				//rotationComp.Quaternion = glm::rotate(rotationComp.Quaternion, glm::degrees(1.0f), glm::vec3(0.0f, 1.0f, 0.0f));

				UpdateTransform(entity, transform);

				positionComp.Dirty	= false;
				rotationComp.Dirty	= false;
				scaleComp.Dirty		= false;
			}
		}
	}

	bool RenderSystem::Render()
	{
		m_BackBufferIndex = uint32(m_SwapChain->GetCurrentBackBufferIndex());

		m_FrameIndex++;
		m_ModFrameIndex = m_FrameIndex % uint64(BACK_BUFFER_COUNT);

		CleanBuffers();
		UpdateBuffers();
		UpdateRenderGraph();

		m_pRenderGraph->Update();

		m_pRenderGraph->Render(m_ModFrameIndex, m_BackBufferIndex);

		m_SwapChain->Present();

		return true;
	}

	void RenderSystem::SetRenderGraph(const String& name, RenderGraphStructureDesc* pRenderGraphStructureDesc)
	{
		RenderGraphDesc renderGraphDesc = {};
		renderGraphDesc.Name						= name;
		renderGraphDesc.pRenderGraphStructureDesc	= pRenderGraphStructureDesc;
		renderGraphDesc.BackBufferCount				= BACK_BUFFER_COUNT;

		m_RequiredDrawArgs.clear();
		if (!m_pRenderGraph->Recreate(&renderGraphDesc, m_RequiredDrawArgs))
		{
			LOG_ERROR("[Renderer]: Failed to set new RenderGraph %s", name.c_str());
		}

		m_DirtyDrawArgs				= m_RequiredDrawArgs;
		m_PerFrameResourceDirty		= true;
		m_MaterialsResourceDirty	= true;
		UpdateRenderGraph();
	}

	void RenderSystem::OnEntityAdded(Entity entity)
	{
		ECSCore* pECSCore = ECSCore::GetInstance();

		auto& positionComp	= pECSCore->GetComponent<PositionComponent>(entity);
		auto& rotationComp	= pECSCore->GetComponent<RotationComponent>(entity);
		auto& scaleComp		= pECSCore->GetComponent<ScaleComponent>(entity);
		auto& meshComp		= pECSCore->GetComponent<MeshComponent>(entity);

		glm::mat4 transform = glm::translate(glm::identity<glm::mat4>(), positionComp.Position);
		transform *= glm::toMat4(rotationComp.Quaternion);
		transform = glm::scale(transform, scaleComp.Scale);

		AddEntityInstance(entity, meshComp.MeshGUID, meshComp.MaterialGUID, transform, false);
	}

	void RenderSystem::OnEntityRemoved(Entity entity)
	{
		RemoveEntityInstance(entity);
	}

	void RenderSystem::OnDirectionalEntityAdded(Entity entity)
	{
		if (!m_DirectionalExist)
		{
			ECSCore* pECSCore = ECSCore::GetInstance();

			auto& pointLightComp = pECSCore->GetComponent<DirectionalLightComponent>(entity);
			auto& rotation = pECSCore->GetComponent<RotationComponent>(entity);

			m_LightBufferData.ColorIntensity	= pointLightComp.ColorIntensity;
			m_LightBufferData.Direction			= GetForward(rotation.Quaternion);

			m_DirectionalExist = true;
			m_LightsDirty = true;
		}
		else
			LOG_WARNING("Multiple directional lights not supported!");
	}

	void RenderSystem::OnPointLightEntityAdded(Entity entity)
	{
		ECSCore* pECSCore = ECSCore::GetInstance();

		auto& pointLightComp = pECSCore->GetComponent<PointLightComponent>(entity);
		auto& position = pECSCore->GetComponent<PositionComponent>(entity);
	
		uint32 pointLightIndex = m_PointLights.GetSize();
		m_EntityToPointLight[entity] = pointLightIndex;
		m_PointLightToEntity[pointLightIndex] = entity;

		m_PointLights.PushBack(PointLight{.ColorIntensity = pointLightComp.ColorIntensity, .Position = position.Position});

		m_LightsDirty = true;
	}

	void RenderSystem::OnDirectionalEntityRemoved(Entity entity)
	{
		UNREFERENCED_VARIABLE(entity);

		m_LightBufferData.ColorIntensity = glm::vec4(0.f);
		m_DirectionalExist = false;
		m_LightsDirty = true;
	}

	void RenderSystem::OnPointLightEntityRemoved(Entity entity)
	{
		uint32 lastIndex = m_PointLights.GetSize() - 1U;
		uint32 lastEntity = m_PointLightToEntity[lastIndex];
		uint32 currentIndex = m_EntityToPointLight[entity];

		m_PointLights[currentIndex] = m_PointLights[lastIndex];
		m_EntityToPointLight[lastEntity] = currentIndex;

		m_EntityToPointLight.erase(entity);
		m_PointLights.PopBack();

		m_LightsDirty = true;
	}

	void RenderSystem::AddEntityInstance(Entity entity, GUID_Lambda meshGUID, GUID_Lambda materialGUID, const glm::mat4& transform, bool animated)
	{
		//auto& component = ECSCore::GetInstance().GetComponent<StaticMeshComponent>(Entity);

		uint32 materialSlot = MAX_UNIQUE_MATERIALS;
		MeshAndInstancesMap::iterator meshAndInstancesIt;

		MeshKey meshKey;
		meshKey.MeshGUID		= meshGUID;
		meshKey.IsAnimated		= animated;
		meshKey.EntityID		= entity;

		//Get meshAndInstancesIterator
		{
			meshAndInstancesIt = m_MeshAndInstancesMap.find(meshKey);

			if (meshAndInstancesIt == m_MeshAndInstancesMap.end())
			{
				const Mesh* pMesh = ResourceManager::GetMesh(meshGUID);
				VALIDATE(pMesh != nullptr);

				MeshEntry meshEntry = {};

				//Vertices
				{
					BufferDesc vertexStagingBufferDesc = {};
					vertexStagingBufferDesc.DebugName	= "Vertex Staging Buffer";
					vertexStagingBufferDesc.MemoryType	= EMemoryType::MEMORY_TYPE_CPU_VISIBLE;
					vertexStagingBufferDesc.Flags		= FBufferFlag::BUFFER_FLAG_COPY_SRC;
					vertexStagingBufferDesc.SizeInBytes = pMesh->VertexCount * sizeof(Vertex);

					Buffer* pVertexStagingBuffer = RenderAPI::GetDevice()->CreateBuffer(&vertexStagingBufferDesc);

					void* pMapped = pVertexStagingBuffer->Map();
					memcpy(pMapped, pMesh->pVertexArray, vertexStagingBufferDesc.SizeInBytes);
					pVertexStagingBuffer->Unmap();

					BufferDesc vertexBufferDesc = {};
					vertexBufferDesc.DebugName		= "Vertex Buffer";
					vertexBufferDesc.MemoryType		= EMemoryType::MEMORY_TYPE_GPU;
					vertexBufferDesc.Flags			= FBufferFlag::BUFFER_FLAG_COPY_DST | FBufferFlag::BUFFER_FLAG_UNORDERED_ACCESS_BUFFER | FBufferFlag::BUFFER_FLAG_RAY_TRACING;
					vertexBufferDesc.SizeInBytes	= vertexStagingBufferDesc.SizeInBytes;

					meshEntry.pVertexBuffer = RenderAPI::GetDevice()->CreateBuffer(&vertexBufferDesc);
					meshEntry.VertexCount	= pMesh->VertexCount;

					m_PendingBufferUpdates.PushBack({ pVertexStagingBuffer, 0, meshEntry.pVertexBuffer, 0, vertexBufferDesc.SizeInBytes });
					m_ResourcesToRemove[m_ModFrameIndex].PushBack(pVertexStagingBuffer);
				}

				//Indices
				{
					BufferDesc indexStagingBufferDesc = {};
					indexStagingBufferDesc.DebugName	= "Index Staging Buffer";
					indexStagingBufferDesc.MemoryType	= EMemoryType::MEMORY_TYPE_CPU_VISIBLE;
					indexStagingBufferDesc.Flags		= FBufferFlag::BUFFER_FLAG_COPY_SRC;
					indexStagingBufferDesc.SizeInBytes	= pMesh->IndexCount * sizeof(uint32);

					Buffer* pIndexStagingBuffer = RenderAPI::GetDevice()->CreateBuffer(&indexStagingBufferDesc);

					void* pMapped = pIndexStagingBuffer->Map();
					memcpy(pMapped, pMesh->pIndexArray, indexStagingBufferDesc.SizeInBytes);
					pIndexStagingBuffer->Unmap();

					BufferDesc indexBufferDesc = {};
					indexBufferDesc.DebugName		= "Index Buffer";
					indexBufferDesc.MemoryType		= EMemoryType::MEMORY_TYPE_GPU;
					indexBufferDesc.Flags			= FBufferFlag::BUFFER_FLAG_COPY_DST | FBufferFlag::BUFFER_FLAG_INDEX_BUFFER | FBufferFlag::BUFFER_FLAG_RAY_TRACING;
					indexBufferDesc.SizeInBytes		= indexStagingBufferDesc.SizeInBytes;

					meshEntry.pIndexBuffer	= RenderAPI::GetDevice()->CreateBuffer(&indexBufferDesc);
					meshEntry.IndexCount	= pMesh->IndexCount;

					m_PendingBufferUpdates.PushBack({ pIndexStagingBuffer, 0, meshEntry.pIndexBuffer, 0, indexBufferDesc.SizeInBytes });
					m_ResourcesToRemove[m_ModFrameIndex].PushBack(pIndexStagingBuffer);
				}

				meshAndInstancesIt = m_MeshAndInstancesMap.insert({ meshKey, meshEntry }).first;

				if (m_RayTracingEnabled)
				{
					meshAndInstancesIt->second.ShaderRecord.VertexBufferAddress	= meshEntry.pVertexBuffer->GetDeviceAdress();
					meshAndInstancesIt->second.ShaderRecord.IndexBufferAddress	= meshEntry.pIndexBuffer->GetDeviceAdress();
					m_DirtyBLASs.insert(&meshAndInstancesIt->second);
					m_SBTRecordsDirty = true;
				}
			}
		}

		//Get Material Slot
		{
			THashTable<uint32, uint32>::iterator materialSlotIt = m_MaterialMap.find(materialGUID);

			//Push new Material if the Material is yet to be registered
			if (materialSlotIt == m_MaterialMap.end())
			{
				const Material* pMaterial = ResourceManager::GetMaterial(materialGUID);
				VALIDATE(pMaterial != nullptr);

				if (!m_FreeMaterialSlots.empty())
				{
					materialSlot = m_FreeMaterialSlots.top();
					m_FreeMaterialSlots.pop();
				}
				else
				{
					for (uint32 m = 0; m < MAX_UNIQUE_MATERIALS; m++)
					{
						if (m_pMaterialInstanceCounts[m] == 0)
						{
							materialSlot = m;
							break;
						}
					}

					if (materialSlot == MAX_UNIQUE_MATERIALS)
					{
						LOG_WARNING("[RenderSystem]: No free Material Slots, Entity will be given a random material");
						materialSlot = 0;
					}
				}

				m_ppAlbedoMaps[materialSlot]				= pMaterial->pAlbedoMap;
				m_ppNormalMaps[materialSlot]				= pMaterial->pNormalMap;
				m_ppAmbientOcclusionMaps[materialSlot]		= pMaterial->pAmbientOcclusionMap;
				m_ppRoughnessMaps[materialSlot]				= pMaterial->pRoughnessMap;
				m_ppMetallicMaps[materialSlot]				= pMaterial->pMetallicMap;
				m_ppAlbedoMapViews[materialSlot]			= pMaterial->pAlbedoMapView;
				m_ppNormalMapViews[materialSlot]			= pMaterial->pNormalMapView;
				m_ppAmbientOcclusionMapViews[materialSlot]	= pMaterial->pAmbientOcclusionMapView;
				m_ppRoughnessMapViews[materialSlot]			= pMaterial->pRoughnessMapView;
				m_ppMetallicMapViews[materialSlot]			= pMaterial->pMetallicMapView;
				m_pMaterialProperties[materialSlot]			= pMaterial->Properties;

				m_MaterialMap.insert({ materialGUID, materialSlot });
				m_MaterialsResourceDirty = true;
				m_MaterialsPropertiesBufferDirty = true;
			}
			else
			{
				materialSlot = materialSlotIt->second;
			}

			m_pMaterialInstanceCounts[materialSlot]++;
		}

		InstanceKey instanceKey = {};
		instanceKey.MeshKey			= meshKey;
		instanceKey.InstanceIndex	= meshAndInstancesIt->second.RasterInstances.GetSize();
		m_EntityIDsToInstanceKey[entity] = instanceKey;

		if (m_RayTracingEnabled)
		{
			AccelerationStructureInstance asInstance = {};
			asInstance.Transform		= glm::transpose(transform);
			asInstance.CustomIndex		= materialSlot;
			asInstance.Mask				= 0xFF;
			asInstance.SBTRecordOffset	= 0;
			asInstance.Flags			= RAY_TRACING_INSTANCE_FLAG_CULLING_DISABLED;// RAY_TRACING_INSTANCE_FLAG_FORCE_OPAQUE;

			meshAndInstancesIt->second.ASInstances.PushBack(asInstance);
			m_DirtyASInstanceBuffers.insert(&meshAndInstancesIt->second);
			m_TLASDirty = true;
		}

		Instance instance = {};
		instance.Transform			= transform;
		instance.PrevTransform		= transform;
		instance.MaterialSlot		= materialSlot;
		meshAndInstancesIt->second.RasterInstances.PushBack(instance);

		meshAndInstancesIt->second.EntityIDs.PushBack(entity);

		m_DirtyRasterInstanceBuffers.insert(&meshAndInstancesIt->second);

		//Todo: This needs to come from the Entity in some way
		uint32 drawArgHash = TEMP_DRAW_ARG_MASK;
		if (m_RequiredDrawArgs.count(drawArgHash))
		{
			m_DirtyDrawArgs.insert(drawArgHash);
		}
	}

	void RenderSystem::RemoveEntityInstance(Entity entity)
	{
		THashTable<GUID_Lambda, InstanceKey>::iterator instanceKeyIt = m_EntityIDsToInstanceKey.find(entity);

		if (instanceKeyIt == m_EntityIDsToInstanceKey.end())
		{
			LOG_ERROR("[RenderSystem]: Tried to remove entity which does not exist");
			return;
		}

		MeshAndInstancesMap::iterator meshAndInstancesIt = m_MeshAndInstancesMap.find(instanceKeyIt->second.MeshKey);

		if (meshAndInstancesIt == m_MeshAndInstancesMap.end())
		{
			LOG_ERROR("[RenderSystem]: Tried to remove entity which has no MeshAndInstancesMap entry");
			return;
		}

		const Instance& rasterInstance = meshAndInstancesIt->second.RasterInstances[instanceKeyIt->second.InstanceIndex];

		//Update Material Instance Counts
		{
			m_pMaterialInstanceCounts[rasterInstance.MaterialSlot]--;
		}

		if (m_RayTracingEnabled)
		{
			meshAndInstancesIt->second.ASInstances[instanceKeyIt->second.InstanceIndex] = meshAndInstancesIt->second.ASInstances[meshAndInstancesIt->second.ASInstances.GetSize() - 1];
			meshAndInstancesIt->second.ASInstances.Erase(meshAndInstancesIt->second.ASInstances.Begin() + (meshAndInstancesIt->second.ASInstances.GetSize() - 1));
			m_DirtyASInstanceBuffers.insert(&meshAndInstancesIt->second);
			m_TLASDirty = true;
		}

		meshAndInstancesIt->second.RasterInstances[instanceKeyIt->second.InstanceIndex] = meshAndInstancesIt->second.RasterInstances[meshAndInstancesIt->second.RasterInstances.GetSize() - 1];
		meshAndInstancesIt->second.RasterInstances.Erase(meshAndInstancesIt->second.RasterInstances.Begin() + (meshAndInstancesIt->second.RasterInstances.GetSize() - 1));
		m_DirtyRasterInstanceBuffers.insert(&meshAndInstancesIt->second);

<<<<<<< HEAD
		Entity swappedEntityID = meshAndInstancesIt->second.EntityIDs[meshAndInstancesIt->second.EntityIDs.GetSize() - 1];
		meshAndInstancesIt->second.EntityIDs[instanceKeyIt->second.InstanceIndex] = meshAndInstancesIt->second.EntityIDs[meshAndInstancesIt->second.EntityIDs.GetSize() - 1];
		meshAndInstancesIt->second.EntityIDs.Erase(meshAndInstancesIt->second.EntityIDs.Begin() + (meshAndInstancesIt->second.EntityIDs.GetSize() - 1));

		m_EntityIDsToInstanceKey.erase(entity);
		m_EntityIDsToInstanceKey.erase(swappedEntityID);
=======
		// Delete instanceKey it will not be used anymore
		m_EntityIDsToInstanceKey.erase(instanceKeyIt);
>>>>>>> f9a98e90

		//Unload Mesh, Todo: Should we always do this?
		if (meshAndInstancesIt->second.EntityIDs.IsEmpty())
		{
			m_ResourcesToRemove[m_ModFrameIndex].PushBack(meshAndInstancesIt->second.pBLAS);
			m_ResourcesToRemove[m_ModFrameIndex].PushBack(meshAndInstancesIt->second.pVertexBuffer);
			m_ResourcesToRemove[m_ModFrameIndex].PushBack(meshAndInstancesIt->second.pIndexBuffer);
			m_ResourcesToRemove[m_ModFrameIndex].PushBack(meshAndInstancesIt->second.pRasterInstanceBuffer);
			m_ResourcesToRemove[m_ModFrameIndex].PushBack(meshAndInstancesIt->second.pASInstanceBuffer);

			for (uint32 b = 0; b < BACK_BUFFER_COUNT; b++)
			{
				m_ResourcesToRemove[m_ModFrameIndex].PushBack(meshAndInstancesIt->second.ppASInstanceStagingBuffers[b]);
				m_ResourcesToRemove[m_ModFrameIndex].PushBack(meshAndInstancesIt->second.ppRasterInstanceStagingBuffers[b]);
			}

			m_DirtyDrawArgs = m_RequiredDrawArgs;
			m_SBTRecordsDirty = true;

			m_MeshAndInstancesMap.erase(meshAndInstancesIt);
		}
	}

	void RenderSystem::UpdateDirectionalLight(Entity entity, glm::vec4& colorIntensity, glm::quat& direction)
	{
		UNREFERENCED_VARIABLE(entity);

		m_LightBufferData.ColorIntensity	= colorIntensity;
		m_LightBufferData.Direction			= GetForward(direction);
		m_LightsDirty = true;
	}

	void RenderSystem::UpdatePointLight(Entity entity, const glm::vec3& position, glm::vec4& colorIntensity)
	{
		if (m_EntityToPointLight.find(entity) == m_EntityToPointLight.end())
		{
			LOG_ERROR("Entity non-existing in PointLight map!");
			return;
		}
		uint32 index = m_EntityToPointLight[entity];

		m_PointLights[index].ColorIntensity = colorIntensity;
		m_PointLights[index].Position = position;
		
		m_LightsDirty = true;
	}

	void RenderSystem::UpdateTransform(Entity entity, const glm::mat4& transform)
	{
		THashTable<GUID_Lambda, InstanceKey>::iterator instanceKeyIt = m_EntityIDsToInstanceKey.find(entity);

		if (instanceKeyIt == m_EntityIDsToInstanceKey.end())
		{
			LOG_ERROR("[RenderSystem]: Tried to update transform of an entity which is not registered");
			return;
		}

		MeshAndInstancesMap::iterator meshAndInstancesIt = m_MeshAndInstancesMap.find(instanceKeyIt->second.MeshKey);

		if (meshAndInstancesIt == m_MeshAndInstancesMap.end())
		{
			LOG_ERROR("[RenderSystem]: Tried to update transform of an entity which has no MeshAndInstancesMap entry");
			return;
		}

		if (m_RayTracingEnabled)
		{
			AccelerationStructureInstance* pASInstanceToUpdate = &meshAndInstancesIt->second.ASInstances[instanceKeyIt->second.InstanceIndex];
			pASInstanceToUpdate->Transform = glm::transpose(transform);
			m_DirtyASInstanceBuffers.insert(&meshAndInstancesIt->second);
			m_TLASDirty = true;
		}

		Instance* pRasterInstanceToUpdate = &meshAndInstancesIt->second.RasterInstances[instanceKeyIt->second.InstanceIndex];
		pRasterInstanceToUpdate->PrevTransform	= pRasterInstanceToUpdate->Transform;
		pRasterInstanceToUpdate->Transform		= transform;
		m_DirtyRasterInstanceBuffers.insert(&meshAndInstancesIt->second);
	}

	void RenderSystem::UpdateCamera(Entity entity)
	{
		ViewProjectionMatricesComponent& viewProjComp = ECSCore::GetInstance()->GetComponent<ViewProjectionMatricesComponent>(entity);
		PositionComponent& posComp	= ECSCore::GetInstance()->GetComponent<PositionComponent>(entity);
		RotationComponent& rotComp	= ECSCore::GetInstance()->GetComponent<RotationComponent>(entity);
		CameraComponent& camComp	= ECSCore::GetInstance()->GetComponent<CameraComponent>(entity);
		m_PerFrameData.CamData.PrevView			= m_PerFrameData.CamData.View;
		m_PerFrameData.CamData.PrevProjection	= m_PerFrameData.CamData.Projection;
		m_PerFrameData.CamData.View				= viewProjComp.View;
		m_PerFrameData.CamData.Projection		= viewProjComp.Projection;
		m_PerFrameData.CamData.ViewInv			= camComp.ViewInv;
		m_PerFrameData.CamData.ProjectionInv	= camComp.ProjectionInv;
		m_PerFrameData.CamData.Position			= glm::vec4(posComp.Position, 0.f);
		m_PerFrameData.CamData.Up				= glm::vec4(GetUp(rotComp.Quaternion), 0.f);
		m_PerFrameData.CamData.Jitter			= camComp.Jitter;
	}

	void RenderSystem::CleanBuffers()
	{
		//Todo: Better solution for this, save some Staging Buffers maybe so they don't get recreated all the time?
		TArray<DeviceChild*>& resourcesToRemove = m_ResourcesToRemove[m_ModFrameIndex];

		for (DeviceChild* pResource : resourcesToRemove)
		{
			SAFERELEASE(pResource);
		}

		resourcesToRemove.Clear();
	}

	void RenderSystem::CreateDrawArgs(TArray<DrawArg>& drawArgs, uint32 mask) const
	{
		UNREFERENCED_VARIABLE(mask);

		for (MeshAndInstancesMap::const_iterator meshAndInstancesIt = m_MeshAndInstancesMap.begin(); meshAndInstancesIt != m_MeshAndInstancesMap.end(); meshAndInstancesIt++)
		{
			//Todo: Check Key (or whatever we end up using)
			DrawArg drawArg = {};
			drawArg.pVertexBuffer		= meshAndInstancesIt->second.pVertexBuffer;
			drawArg.VertexBufferSize	= meshAndInstancesIt->second.pVertexBuffer->GetDesc().SizeInBytes;
			drawArg.pIndexBuffer		= meshAndInstancesIt->second.pIndexBuffer;
			drawArg.IndexCount			= meshAndInstancesIt->second.IndexCount;
			drawArg.pInstanceBuffer		= meshAndInstancesIt->second.pRasterInstanceBuffer;
			drawArg.InstanceBufferSize	= meshAndInstancesIt->second.pRasterInstanceBuffer->GetDesc().SizeInBytes;
			drawArg.InstanceCount		= meshAndInstancesIt->second.RasterInstances.GetSize();
			drawArgs.PushBack(drawArg);
		}
	}

	void RenderSystem::UpdateBuffers()
	{
		CommandList* pGraphicsCommandList = m_pRenderGraph->AcquireGraphicsCopyCommandList();
		CommandList* pComputeCommandList = m_pRenderGraph->AcquireComputeCopyCommandList();

		//Update Pending Buffer Updates
		{
			ExecutePendingBufferUpdates(pGraphicsCommandList);
		}

		//Update Per Frame Data
		{
			m_PerFrameData.FrameIndex = 0;
			m_PerFrameData.RandomSeed = uint32(Random::Int32(INT32_MIN, INT32_MAX));

			UpdatePerFrameBuffer(pGraphicsCommandList);
		}

		//Update Raster Instance Data
		{
			UpdateRasterInstanceBuffers(pGraphicsCommandList);
		}

		// Update Light Data
		{
			UpdateLightsBuffer(pGraphicsCommandList);
		}

		//Update Empty MaterialData
		{
			UpdateMaterialPropertiesBuffer(pGraphicsCommandList);
		}

		//Update Acceleration Structures
		if (m_RayTracingEnabled)
		{
			UpdateShaderRecords();
			BuildBLASs(pComputeCommandList);
			UpdateASInstanceBuffers(pComputeCommandList);
			BuildTLAS(pComputeCommandList);
		}
	}

	void RenderSystem::ExecutePendingBufferUpdates(CommandList* pCommandList)
	{
		if (!m_PendingBufferUpdates.IsEmpty())
		{
			for (uint32 i = 0; i < m_PendingBufferUpdates.GetSize(); i++)
			{
				const PendingBufferUpdate& pendingUpdate = m_PendingBufferUpdates[i];
				pCommandList->CopyBuffer(pendingUpdate.pSrcBuffer, pendingUpdate.SrcOffset, pendingUpdate.pDstBuffer, pendingUpdate.DstOffset, pendingUpdate.SizeInBytes);
			}

			m_PendingBufferUpdates.Clear();
		}
	}

	void RenderSystem::UpdateRasterInstanceBuffers(CommandList* pCommandList)
	{
		for (MeshEntry* pDirtyInstanceBufferEntry : m_DirtyRasterInstanceBuffers)
		{
			//Raster Instances
			{
				uint32 requiredBufferSize = pDirtyInstanceBufferEntry->RasterInstances.GetSize() * sizeof(Instance);

				Buffer* pStagingBuffer = pDirtyInstanceBufferEntry->ppRasterInstanceStagingBuffers[m_ModFrameIndex];

				if (pStagingBuffer == nullptr || pStagingBuffer->GetDesc().SizeInBytes < requiredBufferSize)
				{
					if (pStagingBuffer != nullptr) m_ResourcesToRemove[m_ModFrameIndex].PushBack(pStagingBuffer);

					BufferDesc bufferDesc = {};
					bufferDesc.DebugName	= "Raster Instance Staging Buffer";
					bufferDesc.MemoryType	= EMemoryType::MEMORY_TYPE_CPU_VISIBLE;
					bufferDesc.Flags		= FBufferFlag::BUFFER_FLAG_COPY_SRC;
					bufferDesc.SizeInBytes	= requiredBufferSize;

					pStagingBuffer = RenderAPI::GetDevice()->CreateBuffer(&bufferDesc);
					pDirtyInstanceBufferEntry->ppRasterInstanceStagingBuffers[m_ModFrameIndex] = pStagingBuffer;
				}

				void* pMapped = pStagingBuffer->Map();
				memcpy(pMapped, pDirtyInstanceBufferEntry->RasterInstances.GetData(), requiredBufferSize);
				pStagingBuffer->Unmap();

				if (pDirtyInstanceBufferEntry->pRasterInstanceBuffer == nullptr || pDirtyInstanceBufferEntry->pRasterInstanceBuffer->GetDesc().SizeInBytes < requiredBufferSize)
				{
					if (pDirtyInstanceBufferEntry->pRasterInstanceBuffer != nullptr) m_ResourcesToRemove[m_ModFrameIndex].PushBack(pDirtyInstanceBufferEntry->pRasterInstanceBuffer);

					BufferDesc bufferDesc = {};
					bufferDesc.DebugName		= "Raster Instance Buffer";
					bufferDesc.MemoryType		= EMemoryType::MEMORY_TYPE_GPU;
					bufferDesc.Flags			= FBufferFlag::BUFFER_FLAG_COPY_DST | FBufferFlag::BUFFER_FLAG_UNORDERED_ACCESS_BUFFER;
					bufferDesc.SizeInBytes		= requiredBufferSize;

					pDirtyInstanceBufferEntry->pRasterInstanceBuffer = RenderAPI::GetDevice()->CreateBuffer(&bufferDesc);
				}

				pCommandList->CopyBuffer(pStagingBuffer, 0, pDirtyInstanceBufferEntry->pRasterInstanceBuffer, 0, requiredBufferSize);
			}
		}

		m_DirtyRasterInstanceBuffers.clear();
	}

	void RenderSystem::UpdatePerFrameBuffer(CommandList* pCommandList)
	{
		Buffer* pPerFrameStagingBuffer = m_ppPerFrameStagingBuffers[m_ModFrameIndex];

		void* pMapped = pPerFrameStagingBuffer->Map();
		memcpy(pMapped, &m_PerFrameData, sizeof(PerFrameBuffer));
		pPerFrameStagingBuffer->Unmap();

		pCommandList->CopyBuffer(pPerFrameStagingBuffer, 0, m_pPerFrameBuffer, 0, sizeof(PerFrameBuffer));
	}

	void RenderSystem::UpdateMaterialPropertiesBuffer(CommandList* pCommandList)
	{
		if (m_MaterialsPropertiesBufferDirty)
		{
			uint32 requiredBufferSize = sizeof(m_pMaterialProperties);

			Buffer* pStagingBuffer = m_ppStaticStagingInstanceBuffers[m_ModFrameIndex];

			if (pStagingBuffer == nullptr || pStagingBuffer->GetDesc().SizeInBytes < requiredBufferSize)
			{
				if (pStagingBuffer != nullptr) m_ResourcesToRemove[m_ModFrameIndex].PushBack(pStagingBuffer);

				BufferDesc bufferDesc = {};
				bufferDesc.DebugName	= "Material Properties Staging Buffer";
				bufferDesc.MemoryType	= EMemoryType::MEMORY_TYPE_CPU_VISIBLE;
				bufferDesc.Flags		= FBufferFlag::BUFFER_FLAG_COPY_SRC;
				bufferDesc.SizeInBytes	= requiredBufferSize;

				pStagingBuffer = RenderAPI::GetDevice()->CreateBuffer(&bufferDesc);
				m_ppStaticStagingInstanceBuffers[m_ModFrameIndex] = pStagingBuffer;
			}

			void* pMapped = pStagingBuffer->Map();
			memcpy(pMapped, m_pMaterialProperties, requiredBufferSize);
			pStagingBuffer->Unmap();

			if (m_pMaterialParametersBuffer == nullptr || m_pMaterialParametersBuffer->GetDesc().SizeInBytes < requiredBufferSize)
			{
				if (m_pMaterialParametersBuffer != nullptr) m_ResourcesToRemove[m_ModFrameIndex].PushBack(m_pMaterialParametersBuffer);

				BufferDesc bufferDesc = {};
				bufferDesc.DebugName	= "Material Properties Buffer";
				bufferDesc.MemoryType	= EMemoryType::MEMORY_TYPE_GPU;
				bufferDesc.Flags		= FBufferFlag::BUFFER_FLAG_COPY_DST | FBufferFlag::BUFFER_FLAG_CONSTANT_BUFFER;
				bufferDesc.SizeInBytes	= requiredBufferSize;

				m_pMaterialParametersBuffer = RenderAPI::GetDevice()->CreateBuffer(&bufferDesc);
			}

			pCommandList->CopyBuffer(pStagingBuffer, 0, m_pMaterialParametersBuffer, 0, requiredBufferSize);

			m_MaterialsPropertiesBufferDirty = false;
		}
	}

	void RenderSystem::UpdateShaderRecords()
	{
		if (m_SBTRecordsDirty)
		{
			m_SBTRecords.Clear();

			for (MeshAndInstancesMap::iterator meshAndInstancesIt = m_MeshAndInstancesMap.begin(); meshAndInstancesIt != m_MeshAndInstancesMap.end(); meshAndInstancesIt++)
			{
				uint32 shaderRecordOffset = m_SBTRecords.GetSize();

				for (AccelerationStructureInstance& asInstance : meshAndInstancesIt->second.ASInstances)
				{
					asInstance.SBTRecordOffset = shaderRecordOffset;
				}

				m_SBTRecords.PushBack(meshAndInstancesIt->second.ShaderRecord);
				m_DirtyASInstanceBuffers.insert(&meshAndInstancesIt->second);
			}

			m_SBTRecordsDirty = false;
			m_TLASDirty = true;
			m_RenderGraphSBTRecordsDirty = true;
		}
	}

	void RenderSystem::BuildBLASs(CommandList* pCommandList)
	{
		if (!m_DirtyBLASs.empty())
		{
			for (MeshEntry* pDirtyBLAS : m_DirtyBLASs)
			{
				//We assume that VertexCount/PrimitiveCount does not change and thus do not check if we need to recreate them

				bool update = true;

				if (pDirtyBLAS->pBLAS == nullptr)
				{
					update = false;

					AccelerationStructureDesc blasCreateDesc = {};
					blasCreateDesc.DebugName		= "BLAS";
					blasCreateDesc.Type				= EAccelerationStructureType::ACCELERATION_STRUCTURE_TYPE_BOTTOM;
					blasCreateDesc.Flags			= FAccelerationStructureFlag::ACCELERATION_STRUCTURE_FLAG_ALLOW_UPDATE;
					blasCreateDesc.MaxTriangleCount = pDirtyBLAS->IndexCount / 3;
					blasCreateDesc.MaxVertexCount	= pDirtyBLAS->VertexCount;
					blasCreateDesc.AllowsTransform	= false;

					pDirtyBLAS->pBLAS = RenderAPI::GetDevice()->CreateAccelerationStructure(&blasCreateDesc);
				}

				BuildBottomLevelAccelerationStructureDesc blasBuildDesc = {};
				blasBuildDesc.pAccelerationStructure	= pDirtyBLAS->pBLAS;
				blasBuildDesc.Flags						= FAccelerationStructureFlag::ACCELERATION_STRUCTURE_FLAG_ALLOW_UPDATE;
				blasBuildDesc.pVertexBuffer				= pDirtyBLAS->pVertexBuffer;
				blasBuildDesc.FirstVertexIndex			= 0;
				blasBuildDesc.VertexStride				= sizeof(Vertex);
				blasBuildDesc.pIndexBuffer				= pDirtyBLAS->pIndexBuffer;
				blasBuildDesc.IndexBufferByteOffset		= 0;
				blasBuildDesc.TriangleCount				= pDirtyBLAS->IndexCount / 3;
				blasBuildDesc.pTransformBuffer			= nullptr;
				blasBuildDesc.TransformByteOffset		= 0;
				blasBuildDesc.Update					= update;

				pCommandList->BuildBottomLevelAccelerationStructure(&blasBuildDesc);

				uint64 blasAddress = pDirtyBLAS->pBLAS->GetDeviceAdress();

				for (AccelerationStructureInstance& asInstance : pDirtyBLAS->ASInstances)
				{
					asInstance.AccelerationStructureAddress = blasAddress;
				}

				m_DirtyASInstanceBuffers.insert(pDirtyBLAS);
			}

			//This is required to sync up BLAS building with TLAS building, to make sure that the BLAS is built before the TLAS
			PipelineMemoryBarrierDesc memoryBarrier = {};
			memoryBarrier.SrcMemoryAccessFlags = FMemoryAccessFlag::MEMORY_ACCESS_FLAG_MEMORY_WRITE;
			memoryBarrier.DstMemoryAccessFlags = FMemoryAccessFlag::MEMORY_ACCESS_FLAG_MEMORY_READ;
			pCommandList->PipelineMemoryBarriers(FPipelineStageFlag::PIPELINE_STAGE_FLAG_TOP, FPipelineStageFlag::PIPELINE_STAGE_FLAG_COPY, &memoryBarrier, 1);

			m_DirtyBLASs.clear();
		}
	}

	void RenderSystem::UpdateASInstanceBuffers(CommandList* pCommandList)
	{
		if (!m_DirtyASInstanceBuffers.empty())
		{
<<<<<<< HEAD
			uint32 requiredBufferSize = pDirtyInstanceBufferEntry->ASInstances.GetSize() * sizeof(AccelerationStructureInstance);
=======
			//AS Instances
			for (MeshEntry* pDirtyInstanceBufferEntry : m_DirtyASInstanceBuffers)
			{
				uint32 requiredBufferSize = pDirtyInstanceBufferEntry->ASInstances.GetSize() * sizeof(AccelerationStructureInstance);

				Buffer* pStagingBuffer = pDirtyInstanceBufferEntry->ppASInstanceStagingBuffers[m_ModFrameIndex];
>>>>>>> f9a98e90

				if (pStagingBuffer == nullptr || pStagingBuffer->GetDesc().SizeInBytes < requiredBufferSize)
				{
					if (pStagingBuffer != nullptr) m_ResourcesToRemove[m_ModFrameIndex].PushBack(pStagingBuffer);

					BufferDesc bufferDesc = {};
					bufferDesc.DebugName = "AS Instance Staging Buffer";
					bufferDesc.MemoryType = EMemoryType::MEMORY_TYPE_CPU_VISIBLE;
					bufferDesc.Flags = FBufferFlag::BUFFER_FLAG_COPY_SRC;
					bufferDesc.SizeInBytes = requiredBufferSize;

<<<<<<< HEAD
				BufferDesc bufferDesc = {};
				bufferDesc.DebugName	= "AS Instance Staging Buffer";
				bufferDesc.MemoryType	= EMemoryType::MEMORY_TYPE_CPU_VISIBLE;
				bufferDesc.Flags		= FBufferFlag::BUFFER_FLAG_COPY_SRC;
				bufferDesc.SizeInBytes	= requiredBufferSize;
=======
					pStagingBuffer = RenderAPI::GetDevice()->CreateBuffer(&bufferDesc);
					pDirtyInstanceBufferEntry->ppASInstanceStagingBuffers[m_ModFrameIndex] = pStagingBuffer;
				}
>>>>>>> f9a98e90

				void* pMapped = pStagingBuffer->Map();
				memcpy(pMapped, pDirtyInstanceBufferEntry->ASInstances.GetData(), requiredBufferSize);
				pStagingBuffer->Unmap();

				if (pDirtyInstanceBufferEntry->pASInstanceBuffer == nullptr || pDirtyInstanceBufferEntry->pASInstanceBuffer->GetDesc().SizeInBytes < requiredBufferSize)
				{
					if (pDirtyInstanceBufferEntry->pASInstanceBuffer != nullptr) m_ResourcesToRemove[m_ModFrameIndex].PushBack(pDirtyInstanceBufferEntry->pASInstanceBuffer);

					BufferDesc bufferDesc = {};
					bufferDesc.DebugName = "AS Instance Buffer";
					bufferDesc.MemoryType = EMemoryType::MEMORY_TYPE_GPU;
					bufferDesc.Flags = FBufferFlag::BUFFER_FLAG_COPY_DST | FBufferFlag::BUFFER_FLAG_COPY_SRC;
					bufferDesc.SizeInBytes = requiredBufferSize;

<<<<<<< HEAD
				BufferDesc bufferDesc = {};
				bufferDesc.DebugName	= "AS Instance Buffer";
				bufferDesc.MemoryType	= EMemoryType::MEMORY_TYPE_GPU;
				bufferDesc.Flags		= FBufferFlag::BUFFER_FLAG_COPY_SRC | FBufferFlag::BUFFER_FLAG_COPY_DST;
				bufferDesc.SizeInBytes	= requiredBufferSize;
=======
					pDirtyInstanceBufferEntry->pASInstanceBuffer = RenderAPI::GetDevice()->CreateBuffer(&bufferDesc);
				}
>>>>>>> f9a98e90

				pCommandList->CopyBuffer(pStagingBuffer, 0, pDirtyInstanceBufferEntry->pASInstanceBuffer, 0, requiredBufferSize);
			}

			PipelineMemoryBarrierDesc memoryBarrier = {};
			memoryBarrier.SrcMemoryAccessFlags = FMemoryAccessFlag::MEMORY_ACCESS_FLAG_MEMORY_WRITE;
			memoryBarrier.DstMemoryAccessFlags = FMemoryAccessFlag::MEMORY_ACCESS_FLAG_MEMORY_READ;
			pCommandList->PipelineMemoryBarriers(FPipelineStageFlag::PIPELINE_STAGE_FLAG_COPY, FPipelineStageFlag::PIPELINE_STAGE_FLAG_ACCELERATION_STRUCTURE_BUILD, &memoryBarrier, 1);

			m_DirtyASInstanceBuffers.clear();
		}
	}

	void RenderSystem::BuildTLAS(CommandList* pCommandList)
	{
		if (m_TLASDirty)
		{
			m_TLASDirty = false;
			m_CompleteInstanceBufferPendingCopies.Clear();

			uint32 newInstanceCount = 0;

			for (MeshAndInstancesMap::const_iterator meshAndInstancesIt = m_MeshAndInstancesMap.begin(); meshAndInstancesIt != m_MeshAndInstancesMap.end(); meshAndInstancesIt++)
			{
				uint32 instanceCount = meshAndInstancesIt->second.ASInstances.GetSize();

				PendingBufferUpdate copyToCompleteInstanceBuffer = {};
				copyToCompleteInstanceBuffer.pSrcBuffer		= meshAndInstancesIt->second.pASInstanceBuffer;
				copyToCompleteInstanceBuffer.SrcOffset		= 0;
				copyToCompleteInstanceBuffer.DstOffset		= newInstanceCount * sizeof(AccelerationStructureInstance);
				copyToCompleteInstanceBuffer.SizeInBytes	= instanceCount * sizeof(AccelerationStructureInstance);
				m_CompleteInstanceBufferPendingCopies.PushBack(copyToCompleteInstanceBuffer);

				newInstanceCount += instanceCount;
			}

			if (newInstanceCount == 0)
				return;

			uint32 requiredCompleteInstancesBufferSize = newInstanceCount * sizeof(AccelerationStructureInstance);

			if (m_pCompleteInstanceBuffer == nullptr || m_pCompleteInstanceBuffer->GetDesc().SizeInBytes < requiredCompleteInstancesBufferSize)
			{
				if (m_pCompleteInstanceBuffer != nullptr) m_ResourcesToRemove[m_ModFrameIndex].PushBack(m_pCompleteInstanceBuffer);

				BufferDesc bufferDesc = {};
				bufferDesc.DebugName	= "Complete Instance Buffer";
				bufferDesc.MemoryType	= EMemoryType::MEMORY_TYPE_GPU;
				bufferDesc.Flags		= FBufferFlag::BUFFER_FLAG_COPY_DST | FBufferFlag::BUFFER_FLAG_RAY_TRACING;
				bufferDesc.SizeInBytes	= requiredCompleteInstancesBufferSize;

				m_pCompleteInstanceBuffer = RenderAPI::GetDevice()->CreateBuffer(&bufferDesc);
			}

			for (const PendingBufferUpdate& pendingUpdate : m_CompleteInstanceBufferPendingCopies)
			{
				pCommandList->CopyBuffer(pendingUpdate.pSrcBuffer, pendingUpdate.SrcOffset, m_pCompleteInstanceBuffer, pendingUpdate.DstOffset, pendingUpdate.SizeInBytes);
			}

			if (m_MeshAndInstancesMap.empty())
				return;

			bool update = true;

			//Recreate TLAS completely if oldInstanceCount != newInstanceCount
			if (m_MaxInstances < newInstanceCount)
			{
				if (m_pTLAS != nullptr) m_ResourcesToRemove[m_ModFrameIndex].PushBack(m_pTLAS);

				m_MaxInstances = newInstanceCount;

				AccelerationStructureDesc createTLASDesc = {};
				createTLASDesc.DebugName		= "TLAS";
				createTLASDesc.Type				= EAccelerationStructureType::ACCELERATION_STRUCTURE_TYPE_TOP;
				createTLASDesc.Flags			= FAccelerationStructureFlag::ACCELERATION_STRUCTURE_FLAG_ALLOW_UPDATE;
				createTLASDesc.InstanceCount	= m_MaxInstances;

				m_pTLAS = RenderAPI::GetDevice()->CreateAccelerationStructure(&createTLASDesc);

				update = false;

				m_TLASResourceDirty = true;
			}

			if (m_pTLAS != nullptr)
			{
				BuildTopLevelAccelerationStructureDesc buildTLASDesc = {};
				buildTLASDesc.pAccelerationStructure	= m_pTLAS;
				buildTLASDesc.Flags						= FAccelerationStructureFlag::ACCELERATION_STRUCTURE_FLAG_ALLOW_UPDATE;
				buildTLASDesc.Update					= update;
				buildTLASDesc.pInstanceBuffer			= m_pCompleteInstanceBuffer;
				buildTLASDesc.InstanceCount				= newInstanceCount;

				pCommandList->BuildTopLevelAccelerationStructure(&buildTLASDesc);
			}
		}
	}

	void RenderSystem::UpdateLightsBuffer(CommandList* pCommandList)
	{
		// Light Buffer Initilization
		if (m_LightsDirty)
		{
			size_t pointLightCount			= m_PointLights.GetSize();
			size_t dirLightBufferSize		= sizeof(LightBuffer);
			size_t pointLightsBufferSize	= sizeof(PointLight) * pointLightCount;
			size_t lightBufferSize			= dirLightBufferSize + pointLightsBufferSize;

			// Set point light count
			m_LightBufferData.PointLightCount = uint32(pointLightCount);

			Buffer* pCurrentStagingBuffer = m_ppLightsStagingBuffer[m_ModFrameIndex];

			if (pCurrentStagingBuffer == nullptr || pCurrentStagingBuffer->GetDesc().SizeInBytes < lightBufferSize)
			{
				if (pCurrentStagingBuffer != nullptr) m_ResourcesToRemove[m_ModFrameIndex].PushBack(pCurrentStagingBuffer);

				BufferDesc lightCopyBufferDesc = {};
				lightCopyBufferDesc.DebugName		= "Lights Copy Buffer";
				lightCopyBufferDesc.MemoryType		= EMemoryType::MEMORY_TYPE_CPU_VISIBLE;
				lightCopyBufferDesc.Flags			= FBufferFlag::BUFFER_FLAG_COPY_SRC;
				lightCopyBufferDesc.SizeInBytes		= lightBufferSize;

				pCurrentStagingBuffer = RenderAPI::GetDevice()->CreateBuffer(&lightCopyBufferDesc);
				m_ppLightsStagingBuffer[m_ModFrameIndex] = pCurrentStagingBuffer;
			}

			void* pMapped = pCurrentStagingBuffer->Map();
			memcpy(pMapped, &m_LightBufferData, dirLightBufferSize);
			if (pointLightsBufferSize > 0) memcpy((uint8*)pMapped + dirLightBufferSize, m_PointLights.GetData(), pointLightsBufferSize);
			pCurrentStagingBuffer->Unmap();

			if (m_pLightsBuffer == nullptr || m_pLightsBuffer->GetDesc().SizeInBytes < lightBufferSize)
			{
				if (m_pLightsBuffer != nullptr) m_ResourcesToRemove[m_ModFrameIndex].PushBack(m_pLightsBuffer);

				BufferDesc lightBufferDesc = {};
				lightBufferDesc.DebugName		= "Lights Buffer";
				lightBufferDesc.MemoryType		= EMemoryType::MEMORY_TYPE_GPU;
				lightBufferDesc.Flags			= FBufferFlag::BUFFER_FLAG_UNORDERED_ACCESS_BUFFER | FBufferFlag::BUFFER_FLAG_COPY_DST;
				lightBufferDesc.SizeInBytes		= lightBufferSize;

				m_pLightsBuffer = RenderAPI::GetDevice()->CreateBuffer(&lightBufferDesc);

				m_LightsResourceDirty = true;
			}

			pCommandList->CopyBuffer(pCurrentStagingBuffer, 0, m_pLightsBuffer, 0, lightBufferSize);
			m_LightsDirty = false;
		}
	}

	void RenderSystem::UpdateRenderGraph()
	{
		//Should we check for Draw Args to be removed here?

		if (!m_DirtyDrawArgs.empty())
		{
			for (uint32 drawArgMask : m_DirtyDrawArgs)
			{
				TArray<DrawArg> drawArgs;
				CreateDrawArgs(drawArgs, drawArgMask);

				//Create Resource Update for RenderGraph
				ResourceUpdateDesc resourceUpdateDesc					= {};
				resourceUpdateDesc.ResourceName							= SCENE_DRAW_ARGS;
				resourceUpdateDesc.ExternalDrawArgsUpdate.DrawArgsMask	= drawArgMask;
				resourceUpdateDesc.ExternalDrawArgsUpdate.pDrawArgs		= drawArgs.GetData();
				resourceUpdateDesc.ExternalDrawArgsUpdate.DrawArgsCount	= drawArgs.GetSize();

				m_pRenderGraph->UpdateResource(&resourceUpdateDesc);
			}

			m_DirtyDrawArgs.clear();
		}

		if (m_RenderGraphSBTRecordsDirty)
		{
			if (!m_SBTRecords.IsEmpty())
			{
				m_pRenderGraph->UpdateGlobalSBT(m_SBTRecords);
			}

			m_RenderGraphSBTRecordsDirty = false;
		}

		if (m_PerFrameResourceDirty)
		{
			ResourceUpdateDesc resourceUpdateDesc				= {};
			resourceUpdateDesc.ResourceName						= PER_FRAME_BUFFER;
			resourceUpdateDesc.ExternalBufferUpdate.ppBuffer	= &m_pPerFrameBuffer;

			m_pRenderGraph->UpdateResource(&resourceUpdateDesc);

			m_PerFrameResourceDirty = false;
		}

		if (m_LightsResourceDirty)
		{
			ResourceUpdateDesc resourceUpdateDesc = {};
			resourceUpdateDesc.ResourceName						= SCENE_LIGHTS_BUFFER;
			resourceUpdateDesc.ExternalBufferUpdate.ppBuffer	= &m_pLightsBuffer;
			m_pRenderGraph->UpdateResource(&resourceUpdateDesc);

			m_LightsResourceDirty = false;
		}

		if (m_MaterialsResourceDirty)
		{
			ResourceUpdateDesc resourceUpdateDesc				= {};
			resourceUpdateDesc.ResourceName						= SCENE_MAT_PARAM_BUFFER;
			resourceUpdateDesc.ExternalBufferUpdate.ppBuffer	= &m_pMaterialParametersBuffer;

			m_pRenderGraph->UpdateResource(&resourceUpdateDesc);

			std::vector<Sampler*> nearestSamplers(MAX_UNIQUE_MATERIALS, Sampler::GetNearestSampler());

			ResourceUpdateDesc albedoMapsUpdateDesc = {};
			albedoMapsUpdateDesc.ResourceName								= SCENE_ALBEDO_MAPS;
			albedoMapsUpdateDesc.ExternalTextureUpdate.ppTextures			= m_ppAlbedoMaps;
			albedoMapsUpdateDesc.ExternalTextureUpdate.ppTextureViews		= m_ppAlbedoMapViews;
			albedoMapsUpdateDesc.ExternalTextureUpdate.ppSamplers			= nearestSamplers.data();

			ResourceUpdateDesc normalMapsUpdateDesc = {};
			normalMapsUpdateDesc.ResourceName								= SCENE_NORMAL_MAPS;
			normalMapsUpdateDesc.ExternalTextureUpdate.ppTextures			= m_ppNormalMaps;
			normalMapsUpdateDesc.ExternalTextureUpdate.ppTextureViews		= m_ppNormalMapViews;
			normalMapsUpdateDesc.ExternalTextureUpdate.ppSamplers			= nearestSamplers.data();

			ResourceUpdateDesc aoMapsUpdateDesc = {};
			aoMapsUpdateDesc.ResourceName									= SCENE_AO_MAPS;
			aoMapsUpdateDesc.ExternalTextureUpdate.ppTextures				= m_ppAmbientOcclusionMaps;
			aoMapsUpdateDesc.ExternalTextureUpdate.ppTextureViews			= m_ppAmbientOcclusionMapViews;
			aoMapsUpdateDesc.ExternalTextureUpdate.ppSamplers				= nearestSamplers.data();

			ResourceUpdateDesc metallicMapsUpdateDesc = {};
			metallicMapsUpdateDesc.ResourceName								= SCENE_METALLIC_MAPS;
			metallicMapsUpdateDesc.ExternalTextureUpdate.ppTextures			= m_ppMetallicMaps;
			metallicMapsUpdateDesc.ExternalTextureUpdate.ppTextureViews		= m_ppMetallicMapViews;
			metallicMapsUpdateDesc.ExternalTextureUpdate.ppSamplers			= nearestSamplers.data();

			ResourceUpdateDesc roughnessMapsUpdateDesc = {};
			roughnessMapsUpdateDesc.ResourceName							= SCENE_ROUGHNESS_MAPS;
			roughnessMapsUpdateDesc.ExternalTextureUpdate.ppTextures		= m_ppRoughnessMaps;
			roughnessMapsUpdateDesc.ExternalTextureUpdate.ppTextureViews	= m_ppRoughnessMapViews;
			roughnessMapsUpdateDesc.ExternalTextureUpdate.ppSamplers		= nearestSamplers.data();

			m_pRenderGraph->UpdateResource(&albedoMapsUpdateDesc);
			m_pRenderGraph->UpdateResource(&normalMapsUpdateDesc);
			m_pRenderGraph->UpdateResource(&aoMapsUpdateDesc);
			m_pRenderGraph->UpdateResource(&metallicMapsUpdateDesc);
			m_pRenderGraph->UpdateResource(&roughnessMapsUpdateDesc);

			m_MaterialsResourceDirty = false;
		}

		if (m_RayTracingEnabled)
		{
			if (m_TLASResourceDirty)
			{
				//Create Resource Update for RenderGraph
				ResourceUpdateDesc resourceUpdateDesc					= {};
				resourceUpdateDesc.ResourceName							= SCENE_TLAS;
				resourceUpdateDesc.ExternalAccelerationStructure.pTLAS	= m_pTLAS;

				m_pRenderGraph->UpdateResource(&resourceUpdateDesc);

				m_TLASResourceDirty = false;
			}
		}
	}
}<|MERGE_RESOLUTION|>--- conflicted
+++ resolved
@@ -646,17 +646,12 @@
 		meshAndInstancesIt->second.RasterInstances.Erase(meshAndInstancesIt->second.RasterInstances.Begin() + (meshAndInstancesIt->second.RasterInstances.GetSize() - 1));
 		m_DirtyRasterInstanceBuffers.insert(&meshAndInstancesIt->second);
 
-<<<<<<< HEAD
 		Entity swappedEntityID = meshAndInstancesIt->second.EntityIDs[meshAndInstancesIt->second.EntityIDs.GetSize() - 1];
 		meshAndInstancesIt->second.EntityIDs[instanceKeyIt->second.InstanceIndex] = meshAndInstancesIt->second.EntityIDs[meshAndInstancesIt->second.EntityIDs.GetSize() - 1];
 		meshAndInstancesIt->second.EntityIDs.Erase(meshAndInstancesIt->second.EntityIDs.Begin() + (meshAndInstancesIt->second.EntityIDs.GetSize() - 1));
 
 		m_EntityIDsToInstanceKey.erase(entity);
 		m_EntityIDsToInstanceKey.erase(swappedEntityID);
-=======
-		// Delete instanceKey it will not be used anymore
-		m_EntityIDsToInstanceKey.erase(instanceKeyIt);
->>>>>>> f9a98e90
 
 		//Unload Mesh, Todo: Should we always do this?
 		if (meshAndInstancesIt->second.EntityIDs.IsEmpty())
@@ -1035,16 +1030,12 @@
 	{
 		if (!m_DirtyASInstanceBuffers.empty())
 		{
-<<<<<<< HEAD
-			uint32 requiredBufferSize = pDirtyInstanceBufferEntry->ASInstances.GetSize() * sizeof(AccelerationStructureInstance);
-=======
 			//AS Instances
 			for (MeshEntry* pDirtyInstanceBufferEntry : m_DirtyASInstanceBuffers)
 			{
 				uint32 requiredBufferSize = pDirtyInstanceBufferEntry->ASInstances.GetSize() * sizeof(AccelerationStructureInstance);
 
 				Buffer* pStagingBuffer = pDirtyInstanceBufferEntry->ppASInstanceStagingBuffers[m_ModFrameIndex];
->>>>>>> f9a98e90
 
 				if (pStagingBuffer == nullptr || pStagingBuffer->GetDesc().SizeInBytes < requiredBufferSize)
 				{
@@ -1056,17 +1047,9 @@
 					bufferDesc.Flags = FBufferFlag::BUFFER_FLAG_COPY_SRC;
 					bufferDesc.SizeInBytes = requiredBufferSize;
 
-<<<<<<< HEAD
-				BufferDesc bufferDesc = {};
-				bufferDesc.DebugName	= "AS Instance Staging Buffer";
-				bufferDesc.MemoryType	= EMemoryType::MEMORY_TYPE_CPU_VISIBLE;
-				bufferDesc.Flags		= FBufferFlag::BUFFER_FLAG_COPY_SRC;
-				bufferDesc.SizeInBytes	= requiredBufferSize;
-=======
 					pStagingBuffer = RenderAPI::GetDevice()->CreateBuffer(&bufferDesc);
 					pDirtyInstanceBufferEntry->ppASInstanceStagingBuffers[m_ModFrameIndex] = pStagingBuffer;
 				}
->>>>>>> f9a98e90
 
 				void* pMapped = pStagingBuffer->Map();
 				memcpy(pMapped, pDirtyInstanceBufferEntry->ASInstances.GetData(), requiredBufferSize);
@@ -1082,16 +1065,8 @@
 					bufferDesc.Flags = FBufferFlag::BUFFER_FLAG_COPY_DST | FBufferFlag::BUFFER_FLAG_COPY_SRC;
 					bufferDesc.SizeInBytes = requiredBufferSize;
 
-<<<<<<< HEAD
-				BufferDesc bufferDesc = {};
-				bufferDesc.DebugName	= "AS Instance Buffer";
-				bufferDesc.MemoryType	= EMemoryType::MEMORY_TYPE_GPU;
-				bufferDesc.Flags		= FBufferFlag::BUFFER_FLAG_COPY_SRC | FBufferFlag::BUFFER_FLAG_COPY_DST;
-				bufferDesc.SizeInBytes	= requiredBufferSize;
-=======
 					pDirtyInstanceBufferEntry->pASInstanceBuffer = RenderAPI::GetDevice()->CreateBuffer(&bufferDesc);
 				}
->>>>>>> f9a98e90
 
 				pCommandList->CopyBuffer(pStagingBuffer, 0, pDirtyInstanceBufferEntry->pASInstanceBuffer, 0, requiredBufferSize);
 			}
