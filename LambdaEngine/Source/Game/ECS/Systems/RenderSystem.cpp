--- conflicted
+++ resolved
@@ -230,11 +230,6 @@
 		}
 
 		SAFEDELETE(m_pLineRenderer);
-<<<<<<< HEAD
-
-
-=======
->>>>>>> 32c81b11
 		SAFERELEASE(m_pTLAS);
 		SAFERELEASE(m_pCompleteInstanceBuffer);
 
