--- conflicted
+++ resolved
@@ -875,177 +875,6 @@
 
 		for (MeshAndInstancesMap::const_iterator meshAndInstancesIt = m_MeshAndInstancesMap.begin(); meshAndInstancesIt != m_MeshAndInstancesMap.end(); meshAndInstancesIt++)
 		{
-			//Todo: Check Key (or whatever we end up using)
-			DrawArg drawArg = {};
-			drawArg.pVertexBuffer		= meshAndInstancesIt->second.pVertexBuffer;
-			drawArg.VertexBufferSize	= meshAndInstancesIt->second.pVertexBuffer->GetDesc().SizeInBytes;
-			drawArg.pIndexBuffer		= meshAndInstancesIt->second.pIndexBuffer;
-			drawArg.IndexCount			= meshAndInstancesIt->second.IndexCount;
-			drawArg.pInstanceBuffer		= meshAndInstancesIt->second.pRasterInstanceBuffer;
-			drawArg.InstanceBufferSize	= meshAndInstancesIt->second.pRasterInstanceBuffer->GetDesc().SizeInBytes;
-			drawArg.InstanceCount		= meshAndInstancesIt->second.RasterInstances.GetSize();
-			drawArgs.PushBack(drawArg);
-		}
-	}
-
-	void RenderSystem::UpdateBuffers()
-	{
-		CommandList* pGraphicsCommandList = m_pRenderGraph->AcquireGraphicsCopyCommandList();
-		CommandList* pComputeCommandList = m_pRenderGraph->AcquireComputeCopyCommandList();
-
-		//Update Pending Buffer Updates
-		{
-			ExecutePendingBufferUpdates(pGraphicsCommandList);
-		}
-
-		//Update Per Frame Data
-		{
-			m_PerFrameData.FrameIndex = 0;
-			m_PerFrameData.RandomSeed = uint32(Random::Int32(INT32_MIN, INT32_MAX));
-
-			UpdatePerFrameBuffer(pGraphicsCommandList);
-		}
-
-		//Update Raster Instance Data
-		{
-			UpdateRasterInstanceBuffers(pGraphicsCommandList);
-		}
-
-		// Update Light Data
-		{
-			UpdateLightsBuffer(pGraphicsCommandList);
-		}
-
-		//Update Empty MaterialData
-		{
-			UpdateMaterialPropertiesBuffer(pGraphicsCommandList);
-		}
-
-		//Update Acceleration Structures
-		if (m_RayTracingEnabled)
-		{
-			UpdateShaderRecords();
-			BuildBLASs(pComputeCommandList);
-			UpdateASInstanceBuffers(pComputeCommandList);
-			BuildTLAS(pComputeCommandList);
-		}
-	}
-
-<<<<<<< HEAD
-	void RenderSystem::UpdateRenderGraph()
-	{
-		//Should we check for Draw Args to be removed here?
-
-		if (!m_DirtyDrawArgs.empty())
-		{
-			for (uint32 drawArgMask : m_DirtyDrawArgs)
-			{
-				TArray<DrawArg> drawArgs;
-				CreateDrawArgs(drawArgs, drawArgMask);
-
-				//Create Resource Update for RenderGraph
-				ResourceUpdateDesc resourceUpdateDesc					= {};
-				resourceUpdateDesc.ResourceName							= SCENE_DRAW_ARGS;
-				resourceUpdateDesc.ExternalDrawArgsUpdate.DrawArgsMask	= drawArgMask;
-				resourceUpdateDesc.ExternalDrawArgsUpdate.pDrawArgs		= drawArgs.GetData();
-				resourceUpdateDesc.ExternalDrawArgsUpdate.DrawArgsCount	= drawArgs.GetSize();
-
-				m_pRenderGraph->UpdateResource(&resourceUpdateDesc);
-			}
-
-			m_DirtyDrawArgs.clear();
-		}
-
-		if (m_RenderGraphSBTRecordsDirty)
-		{
-			if (!m_SBTRecords.IsEmpty())
-			{
-				m_pRenderGraph->UpdateGlobalSBT(m_SBTRecords);
-			}
-
-			m_RenderGraphSBTRecordsDirty = false;
-		}
-
-		if (m_PerFrameResourceDirty)
-		{
-			ResourceUpdateDesc resourceUpdateDesc				= {};
-			resourceUpdateDesc.ResourceName						= PER_FRAME_BUFFER;
-			resourceUpdateDesc.ExternalBufferUpdate.ppBuffer	= &m_pPerFrameBuffer;
-
-			m_pRenderGraph->UpdateResource(&resourceUpdateDesc);
-
-			m_PerFrameResourceDirty = false;
-		}
-
-		if (m_MaterialsResourceDirty)
-		{
-			ResourceUpdateDesc resourceUpdateDesc				= {};
-			resourceUpdateDesc.ResourceName						= SCENE_MAT_PARAM_BUFFER;
-			resourceUpdateDesc.ExternalBufferUpdate.ppBuffer	= &m_pMaterialParametersBuffer;
-
-			m_pRenderGraph->UpdateResource(&resourceUpdateDesc);
-
-			TArray<Sampler*> linearSamplers(MAX_UNIQUE_MATERIALS, Sampler::GetLinearSampler());
-
-			ResourceUpdateDesc albedoMapsUpdateDesc = {};
-			albedoMapsUpdateDesc.ResourceName								= SCENE_ALBEDO_MAPS;
-			albedoMapsUpdateDesc.ExternalTextureUpdate.ppTextures			= m_ppAlbedoMaps;
-			albedoMapsUpdateDesc.ExternalTextureUpdate.ppTextureViews		= m_ppAlbedoMapViews;
-			albedoMapsUpdateDesc.ExternalTextureUpdate.ppSamplers			= linearSamplers.GetData();
-
-			ResourceUpdateDesc normalMapsUpdateDesc = {};
-			normalMapsUpdateDesc.ResourceName								= SCENE_NORMAL_MAPS;
-			normalMapsUpdateDesc.ExternalTextureUpdate.ppTextures			= m_ppNormalMaps;
-			normalMapsUpdateDesc.ExternalTextureUpdate.ppTextureViews		= m_ppNormalMapViews;
-			normalMapsUpdateDesc.ExternalTextureUpdate.ppSamplers			= linearSamplers.GetData();
-
-			ResourceUpdateDesc aoMapsUpdateDesc = {};
-			aoMapsUpdateDesc.ResourceName									= SCENE_AO_MAPS;
-			aoMapsUpdateDesc.ExternalTextureUpdate.ppTextures				= m_ppAmbientOcclusionMaps;
-			aoMapsUpdateDesc.ExternalTextureUpdate.ppTextureViews			= m_ppAmbientOcclusionMapViews;
-			aoMapsUpdateDesc.ExternalTextureUpdate.ppSamplers				= linearSamplers.GetData();
-
-			ResourceUpdateDesc metallicMapsUpdateDesc = {};
-			metallicMapsUpdateDesc.ResourceName								= SCENE_METALLIC_MAPS;
-			metallicMapsUpdateDesc.ExternalTextureUpdate.ppTextures			= m_ppMetallicMaps;
-			metallicMapsUpdateDesc.ExternalTextureUpdate.ppTextureViews		= m_ppMetallicMapViews;
-			metallicMapsUpdateDesc.ExternalTextureUpdate.ppSamplers			= linearSamplers.GetData();
-
-			ResourceUpdateDesc roughnessMapsUpdateDesc = {};
-			roughnessMapsUpdateDesc.ResourceName							= SCENE_ROUGHNESS_MAPS;
-			roughnessMapsUpdateDesc.ExternalTextureUpdate.ppTextures		= m_ppRoughnessMaps;
-			roughnessMapsUpdateDesc.ExternalTextureUpdate.ppTextureViews	= m_ppRoughnessMapViews;
-			roughnessMapsUpdateDesc.ExternalTextureUpdate.ppSamplers		= linearSamplers.GetData();
-
-			m_pRenderGraph->UpdateResource(&albedoMapsUpdateDesc);
-			m_pRenderGraph->UpdateResource(&normalMapsUpdateDesc);
-			m_pRenderGraph->UpdateResource(&aoMapsUpdateDesc);
-			m_pRenderGraph->UpdateResource(&metallicMapsUpdateDesc);
-			m_pRenderGraph->UpdateResource(&roughnessMapsUpdateDesc);
-
-			m_MaterialsResourceDirty = false;
-		}
-
-		if (m_RayTracingEnabled)
-		{
-			if (m_TLASResourceDirty)
-			{
-				//Create Resource Update for RenderGraph
-				ResourceUpdateDesc resourceUpdateDesc					= {};
-				resourceUpdateDesc.ResourceName							= SCENE_TLAS;
-				resourceUpdateDesc.ExternalAccelerationStructure.pTLAS	= m_pTLAS;
-
-				m_pRenderGraph->UpdateResource(&resourceUpdateDesc);
-
-				m_TLASResourceDirty = false;
-			}
-		}
-	}
-
-	void RenderSystem::CreateDrawArgs(TArray<DrawArg>& drawArgs, uint32 mask) const
-	{
-		for (MeshAndInstancesMap::const_iterator meshAndInstancesIt = m_MeshAndInstancesMap.begin(); meshAndInstancesIt != m_MeshAndInstancesMap.end(); meshAndInstancesIt++)
-		{
 			// Todo: Check Key (or whatever we end up using)
 			DrawArg drawArg = {};
 			drawArg.pVertexBuffer	= meshAndInstancesIt->second.pVertexBuffer;
@@ -1065,8 +894,49 @@
 		}
 	}
 
-=======
->>>>>>> e3a39c03
+	void RenderSystem::UpdateBuffers()
+	{
+		CommandList* pGraphicsCommandList = m_pRenderGraph->AcquireGraphicsCopyCommandList();
+		CommandList* pComputeCommandList = m_pRenderGraph->AcquireComputeCopyCommandList();
+
+		//Update Pending Buffer Updates
+		{
+			ExecutePendingBufferUpdates(pGraphicsCommandList);
+		}
+
+		//Update Per Frame Data
+		{
+			m_PerFrameData.FrameIndex = 0;
+			m_PerFrameData.RandomSeed = uint32(Random::Int32(INT32_MIN, INT32_MAX));
+
+			UpdatePerFrameBuffer(pGraphicsCommandList);
+		}
+
+		//Update Raster Instance Data
+		{
+			UpdateRasterInstanceBuffers(pGraphicsCommandList);
+		}
+
+		// Update Light Data
+		{
+			UpdateLightsBuffer(pGraphicsCommandList);
+		}
+
+		//Update Empty MaterialData
+		{
+			UpdateMaterialPropertiesBuffer(pGraphicsCommandList);
+		}
+
+		//Update Acceleration Structures
+		if (m_RayTracingEnabled)
+		{
+			UpdateShaderRecords();
+			BuildBLASs(pComputeCommandList);
+			UpdateASInstanceBuffers(pComputeCommandList);
+			BuildTLAS(pComputeCommandList);
+		}
+	}
+
 	void RenderSystem::ExecutePendingBufferUpdates(CommandList* pCommandList)
 	{
 		if (!m_PendingBufferUpdates.IsEmpty())
@@ -1526,37 +1396,37 @@
 
 			m_pRenderGraph->UpdateResource(&resourceUpdateDesc);
 
-			std::vector<Sampler*> nearestSamplers(MAX_UNIQUE_MATERIALS, Sampler::GetNearestSampler());
+			TArray<Sampler*> linearSamplers(MAX_UNIQUE_MATERIALS, Sampler::GetLinearSampler());
 
 			ResourceUpdateDesc albedoMapsUpdateDesc = {};
 			albedoMapsUpdateDesc.ResourceName								= SCENE_ALBEDO_MAPS;
 			albedoMapsUpdateDesc.ExternalTextureUpdate.ppTextures			= m_ppAlbedoMaps;
 			albedoMapsUpdateDesc.ExternalTextureUpdate.ppTextureViews		= m_ppAlbedoMapViews;
-			albedoMapsUpdateDesc.ExternalTextureUpdate.ppSamplers			= nearestSamplers.data();
+			albedoMapsUpdateDesc.ExternalTextureUpdate.ppSamplers			= linearSamplers.GetData();
 
 			ResourceUpdateDesc normalMapsUpdateDesc = {};
 			normalMapsUpdateDesc.ResourceName								= SCENE_NORMAL_MAPS;
 			normalMapsUpdateDesc.ExternalTextureUpdate.ppTextures			= m_ppNormalMaps;
 			normalMapsUpdateDesc.ExternalTextureUpdate.ppTextureViews		= m_ppNormalMapViews;
-			normalMapsUpdateDesc.ExternalTextureUpdate.ppSamplers			= nearestSamplers.data();
+			normalMapsUpdateDesc.ExternalTextureUpdate.ppSamplers			= linearSamplers.GetData();
 
 			ResourceUpdateDesc aoMapsUpdateDesc = {};
 			aoMapsUpdateDesc.ResourceName									= SCENE_AO_MAPS;
 			aoMapsUpdateDesc.ExternalTextureUpdate.ppTextures				= m_ppAmbientOcclusionMaps;
 			aoMapsUpdateDesc.ExternalTextureUpdate.ppTextureViews			= m_ppAmbientOcclusionMapViews;
-			aoMapsUpdateDesc.ExternalTextureUpdate.ppSamplers				= nearestSamplers.data();
+			aoMapsUpdateDesc.ExternalTextureUpdate.ppSamplers				= linearSamplers.GetData();
 
 			ResourceUpdateDesc metallicMapsUpdateDesc = {};
 			metallicMapsUpdateDesc.ResourceName								= SCENE_METALLIC_MAPS;
 			metallicMapsUpdateDesc.ExternalTextureUpdate.ppTextures			= m_ppMetallicMaps;
 			metallicMapsUpdateDesc.ExternalTextureUpdate.ppTextureViews		= m_ppMetallicMapViews;
-			metallicMapsUpdateDesc.ExternalTextureUpdate.ppSamplers			= nearestSamplers.data();
+			metallicMapsUpdateDesc.ExternalTextureUpdate.ppSamplers			= linearSamplers.GetData();
 
 			ResourceUpdateDesc roughnessMapsUpdateDesc = {};
 			roughnessMapsUpdateDesc.ResourceName							= SCENE_ROUGHNESS_MAPS;
 			roughnessMapsUpdateDesc.ExternalTextureUpdate.ppTextures		= m_ppRoughnessMaps;
 			roughnessMapsUpdateDesc.ExternalTextureUpdate.ppTextureViews	= m_ppRoughnessMapViews;
-			roughnessMapsUpdateDesc.ExternalTextureUpdate.ppSamplers		= nearestSamplers.data();
+			roughnessMapsUpdateDesc.ExternalTextureUpdate.ppSamplers		= linearSamplers.GetData();
 
 			m_pRenderGraph->UpdateResource(&albedoMapsUpdateDesc);
 			m_pRenderGraph->UpdateResource(&normalMapsUpdateDesc);
