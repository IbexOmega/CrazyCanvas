--- conflicted
+++ resolved
@@ -66,22 +66,12 @@
 		const float32 dt = (float32)deltaTime.AsSeconds();
 		ECSCore* pECSCore = ECSCore::GetInstance();
 
-<<<<<<< HEAD
-		const ComponentArray<CameraComponent>*			pCameraComponents		= pECSCore->GetComponentArray<CameraComponent>();
-		const ComponentArray<FreeCameraComponent>*		pFreeCameraComponents	= pECSCore->GetComponentArray<FreeCameraComponent>();
-		const ComponentArray<FPSControllerComponent>*	pFPSCameraComponents	= pECSCore->GetComponentArray<FPSControllerComponent>();
-		const ComponentArray<ParentComponent>*			pParentComponents		= pECSCore->GetComponentArray<ParentComponent>();
-		const ComponentArray<StepParentComponent>*		pStepParentComponents	= pECSCore->GetComponentArray<StepParentComponent>();
-		const ComponentArray<OffsetComponent>*			pOffsetComponents		= pECSCore->GetComponentArray<OffsetComponent>();
-		ComponentArray<PositionComponent>*				pPositionComponents		= pECSCore->GetComponentArray<PositionComponent>();
-		ComponentArray<RotationComponent>*				pRotationComponents		= pECSCore->GetComponentArray<RotationComponent>();
-		ComponentArray<VelocityComponent>*				pVelocityComponents		= pECSCore->GetComponentArray<VelocityComponent>();
-=======
 		ComponentArray<CameraComponent>*					pCameraComponents			= pECSCore->GetComponentArray<CameraComponent>();
 		ComponentArray<ViewProjectionMatricesComponent>*	pViewProjectionComponent	= pECSCore->GetComponentArray<ViewProjectionMatricesComponent>();
 		const ComponentArray<FreeCameraComponent>*			pFreeCameraComponents		= pECSCore->GetComponentArray<FreeCameraComponent>();
 		const ComponentArray<FPSControllerComponent>*		pFPSCameraComponents		= pECSCore->GetComponentArray<FPSControllerComponent>();
 		const ComponentArray<ParentComponent>*				pParentComponents			= pECSCore->GetComponentArray<ParentComponent>();
+		const ComponentArray<StepParentComponent>*		pStepParentComponents	= pECSCore->GetComponentArray<StepParentComponent>();
 		const ComponentArray<OffsetComponent>*				pOffsetComponents			= pECSCore->GetComponentArray<OffsetComponent>();
 		ComponentArray<PositionComponent>*					pPositionComponents			= pECSCore->GetComponentArray<PositionComponent>();
 		ComponentArray<RotationComponent>*					pRotationComponents			= pECSCore->GetComponentArray<RotationComponent>();
@@ -90,14 +80,11 @@
 		TSharedRef<Window> window = CommonApplication::Get()->GetMainWindow();
 		float32 windowWidth = float32(window->GetWidth());
 		float32 windowHeight = float32(window->GetHeight());
->>>>>>> f49aa5bc
 
 		for (Entity entity : m_AttachedCameraEntities)
 		{
 			const ParentComponent&		parentComp			= pParentComponents->GetConstData(entity);
-<<<<<<< HEAD
 			const StepParentComponent&	stepParentComp		= pStepParentComponents->GetConstData(entity);
-=======
 			CameraComponent&			cameraComp			= pCameraComponents->GetData(entity);
 
 			if (cameraComp.FOV != m_MainFOV)
@@ -111,7 +98,6 @@
 					cameraComp.NearPlane,
 					cameraComp.FarPlane);
 			}
->>>>>>> f49aa5bc
 
 			if (parentComp.Attached)
 			{
