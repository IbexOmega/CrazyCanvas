--- conflicted
+++ resolved
@@ -100,10 +100,9 @@
 					cameraComp.NearPlane,
 					cameraComp.FarPlane);
 			}
-
+			RotationComponent& cameraRotationComp = pRotationComponents->GetData(entity);
 			if (parentComp.Attached)
 			{
-<<<<<<< HEAD
 				PositionComponent parentPositionComp;
 				if (pPositionComponents->GetConstIf(parentComp.Parent, parentPositionComp))
 				{
@@ -115,19 +114,8 @@
 				RotationComponent parentRotationComp;
 				if (pRotationComponents->GetConstIf(stepParentComp.Owner, parentRotationComp))
 				{
-					RotationComponent& cameraRotationComp	= pRotationComponents->GetData(entity);
 					cameraRotationComp.Quaternion			= parentRotationComp.Quaternion;
 				}
-=======
-				const PositionComponent&	parentPositionComp	= pPositionComponents->GetConstData(parentComp.Parent);
-				const RotationComponent&	parentRotationComp	= pRotationComponents->GetConstData(stepParentComp.Owner);
-				const OffsetComponent&		cameraOffsetComp	= pOffsetComponents->GetConstData(entity);
-				PositionComponent&			cameraPositionComp	= pPositionComponents->GetData(entity);
-				
-				
-				cameraPositionComp.Position		= parentPositionComp.Position + cameraOffsetComp.Offset;
-				cameraRotationComp.Quaternion	= parentRotationComp.Quaternion;
->>>>>>> 54855ee2
 			}
 
 			if (cameraComp.ScreenShakeTime > 0.0f)
