#include "Game/ECS/Systems/CameraSystem.h"

#include "Application/API/CommonApplication.h"

#include "ECS/ECSCore.h"

#include "Game/ECS/Components/Rendering/CameraComponent.h"
#include "Game/ECS/Components/Physics/Transform.h"

#include "Input/API/Input.h"
#include "Input/API/InputActionSystem.h"
#include "Log/Log.h"

#include "Rendering/LineRenderer.h"

namespace LambdaEngine
{
	CameraSystem CameraSystem::s_Instance;

	bool CameraSystem::Init()
	{
		{
			SystemRegistration systemReg = {};
			systemReg.SubscriberRegistration.EntitySubscriptionRegistrations =
			{
				{
					.pSubscriber = &m_CameraEntities,
					.ComponentAccesses =
					{
<<<<<<< HEAD
						{R, CameraComponent::Type()}, 
						{NDA, ViewProjectionMatricesComponent::Type()}, 
						{RW, VelocityComponent::Type()},
						{NDA, PositionComponent::Type()}, 
						{RW, RotationComponent::Type()},
					},
					&m_CameraEntities
				},
				{
					{
						{R, CameraComponent::Type()}, 
						{NDA, ViewProjectionMatricesComponent::Type()}, 
						{R, ParentComponent::Type()},
						{R, OffsetComponent::Type()},
						{RW, PositionComponent::Type()}, 
						{RW, RotationComponent::Type()},
					},
					&m_AttachedCameraEntities
=======
						{R, CameraComponent::Type()}, {NDA, ViewProjectionMatricesComponent::Type()}, {RW, VelocityComponent::Type()},
						{NDA, PositionComponent::Type()}, {RW, RotationComponent::Type()}
					}
>>>>>>> 5afc84fe
				}
			};
			systemReg.SubscriberRegistration.AdditionalAccesses = { {{R, FreeCameraComponent::Type()}, {R, FPSControllerComponent::Type()}} };
			systemReg.Phase = 0;

			RegisterSystem(systemReg);
		}

		return true;
	}

	void CameraSystem::Tick(Timestamp deltaTime)
	{
		const float32 dt = (float32)deltaTime.AsSeconds();
		ECSCore* pECSCore = ECSCore::GetInstance();

		const ComponentArray<CameraComponent>*			pCameraComponents		= pECSCore->GetComponentArray<CameraComponent>();
		const ComponentArray<FreeCameraComponent>*		pFreeCameraComponents	= pECSCore->GetComponentArray<FreeCameraComponent>();
		const ComponentArray<FPSControllerComponent>*	pFPSCameraComponents	= pECSCore->GetComponentArray<FPSControllerComponent>();
		const ComponentArray<ParentComponent>*			pParentComponents		= pECSCore->GetComponentArray<ParentComponent>();
		const ComponentArray<OffsetComponent>*			pOffsetComponents		= pECSCore->GetComponentArray<OffsetComponent>();
		ComponentArray<PositionComponent>*				pPositionComponents		= pECSCore->GetComponentArray<PositionComponent>();
		ComponentArray<RotationComponent>*				pRotationComponents		= pECSCore->GetComponentArray<RotationComponent>();
		ComponentArray<VelocityComponent>*				pVelocityComponents		= pECSCore->GetComponentArray<VelocityComponent>();

		for (Entity entity : m_AttachedCameraEntities)
		{
			const ParentComponent&		parentComp			= pParentComponents->GetData(entity);

			if (parentComp.Attached)
			{
				const PositionComponent&	parentPositionComp	= pPositionComponents->GetData(parentComp.Parent);
				const RotationComponent&	parentRotationComp	= pRotationComponents->GetData(parentComp.Parent);
				const OffsetComponent&		cameraOffsetComp	= pOffsetComponents->GetData(entity);
				PositionComponent&			cameraPositionComp	= pPositionComponents->GetData(entity);
				RotationComponent&			cameraRotationComp	= pRotationComponents->GetData(entity);
			
				cameraPositionComp.Position		= parentPositionComp.Position + cameraOffsetComp.Offset;
				cameraRotationComp.Quaternion	= parentRotationComp.Quaternion;
			}
		}

		for (Entity entity : m_CameraEntities)
		{
			const auto& camComp = pCameraComponents->GetData(entity);
			if (camComp.IsActive)
			{
				auto& rotationComp	= pRotationComponents->GetData(entity);
				auto& velocityComp	= pVelocityComponents->GetData(entity);

				if(pFreeCameraComponents != nullptr && pFreeCameraComponents->HasComponent(entity))
				{
					MoveFreeCamera(dt, velocityComp, rotationComp, pFreeCameraComponents->GetData(entity));
				}
				else if (pFPSCameraComponents && pFPSCameraComponents->HasComponent(entity))
				{
					MoveFPSCamera(dt, velocityComp, rotationComp, pFPSCameraComponents->GetData(entity));
				}

				#ifdef LAMBDA_DEBUG
					if (Input::IsKeyDown(EKey::KEY_T))
					{
						RenderFrustum(entity, pPositionComponents->GetData(entity), rotationComp);
					}
				#endif // LAMBDA_DEBUG
			}
		}
	}

	void CameraSystem::MainThreadTick(Timestamp)
	{
		if (m_VisbilityChanged)
		{
			CommonApplication::Get()->SetMouseVisibility(!m_MouseEnabled);
			m_VisbilityChanged = false;
		}

		if (m_MouseEnabled)
		{
			CommonApplication::Get()->SetMousePosition(m_NewMousePos.x, m_NewMousePos.y);
		}
	}

	void CameraSystem::MoveFreeCamera(float32 dt, VelocityComponent& velocityComp, RotationComponent& rotationComp, const FreeCameraComponent& freeCamComp)
	{
		glm::vec3& velocity = velocityComp.Velocity;
		velocity = {
			float(InputActionSystem::IsActive("CAM_RIGHT")		- InputActionSystem::IsActive("CAM_LEFT")),		// X: Right
			float(InputActionSystem::IsActive("CAM_UP")			- InputActionSystem::IsActive("CAM_DOWN")),		// Y: Up
			float(InputActionSystem::IsActive("CAM_FORWARD")	- InputActionSystem::IsActive("CAM_BACKWARD"))	// Z: Forward
		};

		const glm::vec3 forward = GetForward(rotationComp.Quaternion);

		if (glm::length2(velocity) > glm::epsilon<float>())
		{
			const glm::vec3 right = GetRight(rotationComp.Quaternion);
			const float shiftSpeedFactor = InputActionSystem::IsActive("CAM_SPEED_MODIFIER") ? 2.0f : 1.0f;
			velocity = glm::normalize(velocity) * freeCamComp.SpeedFactor * shiftSpeedFactor;

			velocity = velocity.x * right + velocity.y * GetUp(rotationComp.Quaternion) + velocity.z * forward;
		}

		RotateCamera(dt, freeCamComp.MouseSpeedFactor, forward, rotationComp.Quaternion);
	}

	void CameraSystem::MoveFPSCamera(float32 dt, VelocityComponent& velocityComp, RotationComponent& rotationComp, const FPSControllerComponent& FPSComp)
	{
		// First calculate translation relative to the character's rotation (i.e. right, up, forward).
		// Then convert the translation be relative to the world axes.
		glm::vec3& velocity = velocityComp.Velocity;

		glm::vec2 horizontalVelocity = {
			float(InputActionSystem::IsActive("CAM_RIGHT") - InputActionSystem::IsActive("CAM_LEFT")),			// X: Right
			float(InputActionSystem::IsActive("CAM_FORWARD")	- InputActionSystem::IsActive("CAM_BACKWARD"))	// Y: Forward
		};

		if (glm::length2(horizontalVelocity) > glm::epsilon<float>())
		{
			const int8 isSprinting = InputActionSystem::IsActive("CAM_SPEED_MODIFIER");
			const float32 sprintFactor = std::max(1.0f, FPSComp.SprintSpeedFactor * isSprinting);
			horizontalVelocity = glm::normalize(horizontalVelocity) * FPSComp.SpeedFactor * sprintFactor;
		}

		velocity.x = horizontalVelocity.x;
		velocity.y -= GRAVITATIONAL_ACCELERATION * dt;
		velocity.z = horizontalVelocity.y;

		const glm::vec3 forward	= GetForward(rotationComp.Quaternion);
		const glm::vec3 right	= GetRight(rotationComp.Quaternion);

		const glm::vec3 forwardHorizontal	= glm::normalize(glm::vec3(forward.x, 0.0f, forward.z));
		const glm::vec3 rightHorizontal		= glm::normalize(glm::vec3(right.x, 0.0f, right.z));

		velocity = velocity.x * rightHorizontal + velocity.y * g_DefaultUp + velocity.z * forwardHorizontal;

		RotateCamera(dt, FPSComp.MouseSpeedFactor, forward, rotationComp.Quaternion);
	}

	void CameraSystem::RotateCamera(float32 dt, float32 mouseSpeedFactor, const glm::vec3& forward, glm::quat& rotation)
	{
		// Rotation from keyboard input. Applied later, after input from mouse has been read as well.
		float addedPitch	= dt * float(InputActionSystem::IsActive("CAM_ROT_UP") - InputActionSystem::IsActive("CAM_ROT_DOWN"));
		float addedYaw		= dt * float(InputActionSystem::IsActive("CAM_ROT_LEFT") - InputActionSystem::IsActive("CAM_ROT_RIGHT"));

		if (InputActionSystem::IsActive("TOGGLE_MOUSE"))
		{
			if (!m_CIsPressed)
			{
				m_MouseEnabled		= !m_MouseEnabled;
				m_VisbilityChanged	= true;
				m_CIsPressed		= true;
			}
		}
		else
		{
			m_CIsPressed = false;
		}

		if (m_MouseEnabled)
		{
			const MouseState& mouseState = Input::GetMouseState();

			TSharedRef<Window> window = CommonApplication::Get()->GetMainWindow();
			const uint16 width = window->GetWidth();
			const uint16 height = window->GetHeight();

			const glm::vec2 mouseDelta(mouseState.Position.x - (int)(width * 0.5), mouseState.Position.y - (int)(height * 0.5));
			m_NewMousePos = glm::ivec2((int)(width * 0.5), (int)(height * 0.5));

			if (glm::length(mouseDelta) > glm::epsilon<float>())
			{
				addedYaw	-= mouseSpeedFactor * (float)mouseDelta.x * dt;
				addedPitch	-= mouseSpeedFactor * (float)mouseDelta.y * dt;
			}
		}

		const float MAX_PITCH = glm::half_pi<float>() - 0.01f;

		const float currentPitch = glm::clamp(GetPitch(forward) + addedPitch, -MAX_PITCH, MAX_PITCH);
		const float currentYaw = GetYaw(forward) + addedYaw;

		rotation =
			glm::angleAxis(currentYaw, g_DefaultUp) *		// Yaw
			glm::angleAxis(currentPitch, g_DefaultRight);	// Pitch
	}

	void CameraSystem::RenderFrustum(Entity entity, const PositionComponent& positionComp, const RotationComponent& rotationComp)
	{
		LineRenderer* pLineRenderer = LineRenderer::Get();

		if (pLineRenderer != nullptr)
		{
			// This is a test code - This should probably not be done every tick
			ECSCore* pECSCore = ECSCore::GetInstance();
			auto& posComp = pECSCore->GetComponent<PositionComponent>(entity);
			auto& rotationComp = pECSCore->GetComponent<RotationComponent>(entity);
			auto& camComp = pECSCore->GetComponent<CameraComponent>(entity);

			TSharedRef<Window> window = CommonApplication::Get()->GetMainWindow();
			const float aspect = (float)window->GetWidth() / (float)window->GetHeight();
			const float tang = tan(glm::radians(camComp.FOV / 2));
			const float nearHeight = camComp.NearPlane * tang;
			const float nearWidth = nearHeight * aspect;
			const float farHeight = camComp.FarPlane * tang;
			const float farWidth = farHeight * aspect;

			const glm::vec3 forward = GetForward(rotationComp.Quaternion);
			const glm::vec3 right = GetRight(rotationComp.Quaternion);
			const glm::vec3 up = GetUp(rotationComp.Quaternion);

			TArray<glm::vec3> points(10);
			const glm::vec3 nearPos = posComp.Position + forward * camComp.NearPlane;
			const glm::vec3 farPos = posComp.Position + forward * camComp.FarPlane;
			// Near TL -> Far TL
			points[0] = nearPos - right * nearWidth + up * nearHeight;
			points[1] = farPos - right * farWidth + up * farHeight;

			// Near BL -> Far BL
			points[2] = nearPos - right * nearWidth - up * nearHeight;
			points[3] = farPos - right * farWidth - up * farWidth;

			// Near TR -> Far TR
			points[4] = nearPos + right * nearWidth + up * nearHeight;
			points[5] = farPos + right * farWidth + up * farHeight;

			// Near BR -> Far BR
			points[6] = nearPos + right * nearWidth - up * nearHeight;
			points[7] = farPos + right * farWidth - up * farHeight;

			// Far TL -> Far TR
			points[8] = farPos - right * farWidth + up * farHeight;
			points[9] = farPos + right * farWidth + up * farHeight;

			if (m_LineGroupEntityIDs.contains(entity))
			{
				m_LineGroupEntityIDs[entity] = pLineRenderer->UpdateLineGroup(m_LineGroupEntityIDs[entity], points, { 0.0f, 1.0f, 0.0f });
			}
			else
			{
				m_LineGroupEntityIDs[entity] = pLineRenderer->UpdateLineGroup(UINT32_MAX, points, { 0.0f, 1.0f, 0.0f });
			}
		}
	}
}<|MERGE_RESOLUTION|>--- conflicted
+++ resolved
@@ -27,16 +27,15 @@
 					.pSubscriber = &m_CameraEntities,
 					.ComponentAccesses =
 					{
-<<<<<<< HEAD
 						{R, CameraComponent::Type()}, 
 						{NDA, ViewProjectionMatricesComponent::Type()}, 
 						{RW, VelocityComponent::Type()},
 						{NDA, PositionComponent::Type()}, 
 						{RW, RotationComponent::Type()},
 					},
-					&m_CameraEntities
 				},
 				{
+                    .pSubscriber = &m_AttachedCameraEntities,
 					{
 						{R, CameraComponent::Type()}, 
 						{NDA, ViewProjectionMatricesComponent::Type()}, 
@@ -45,12 +44,6 @@
 						{RW, PositionComponent::Type()}, 
 						{RW, RotationComponent::Type()},
 					},
-					&m_AttachedCameraEntities
-=======
-						{R, CameraComponent::Type()}, {NDA, ViewProjectionMatricesComponent::Type()}, {RW, VelocityComponent::Type()},
-						{NDA, PositionComponent::Type()}, {RW, RotationComponent::Type()}
-					}
->>>>>>> 5afc84fe
 				}
 			};
 			systemReg.SubscriberRegistration.AdditionalAccesses = { {{R, FreeCameraComponent::Type()}, {R, FPSControllerComponent::Type()}} };
