--- conflicted
+++ resolved
@@ -95,15 +95,9 @@
 		float32 dt = float32(deltaTime.AsSeconds());
 
 		glm::vec3 translation = {
-<<<<<<< HEAD
-				float(Input::IsKeyDown(EKey::KEY_D) - Input::IsKeyDown(EKey::KEY_A)),	// X: Right
-				float(Input::IsKeyDown(EKey::KEY_E) - Input::IsKeyDown(EKey::KEY_Q)),	// Y: Up
-				float(Input::IsKeyDown(EKey::KEY_W) - Input::IsKeyDown(EKey::KEY_S))	// Z: Forward
-=======
 				float(InputActionSystem::IsActive("CAM_RIGHT")	 - InputActionSystem::IsActive("CAM_LEFT")),	// X: Right
 				float(InputActionSystem::IsActive("CAM_DOWN")    - InputActionSystem::IsActive("CAM_UP")),		// Y: Up
 				float(InputActionSystem::IsActive("CAM_FORWARD") - InputActionSystem::IsActive("CAM_BACKWARD"))	// Z: Forward
->>>>>>> e58d0353
 		};
 
 		const glm::vec3 forward = GetForward(rotComp.Quaternion);
@@ -118,13 +112,8 @@
 		}
 
 		// Rotation from keyboard input. Applied later, after input from mouse has been read as well.
-<<<<<<< HEAD
-		float addedPitch	= dt * float(Input::IsKeyDown(EKey::KEY_UP) - Input::IsKeyDown(EKey::KEY_DOWN));
-		float addedYaw		= dt * float(Input::IsKeyDown(EKey::KEY_LEFT) - Input::IsKeyDown(EKey::KEY_RIGHT));
-=======
-		float addedPitch	= dt * float(InputActionSystem::IsActive("CAM_ROT_DOWN") - InputActionSystem::IsActive("CAM_ROT_UP"));
+		float addedPitch	= dt * float(InputActionSystem::IsActive("CAM_ROT_UP") - InputActionSystem::IsActive("CAM_ROT_DOWN"));
 		float addedYaw		= dt * float(InputActionSystem::IsActive("CAM_ROT_LEFT") - InputActionSystem::IsActive("CAM_ROT_RIGHT"));
->>>>>>> e58d0353
 
 		if (InputActionSystem::IsActive("TOGGLE_MOUSE"))
 		{
@@ -140,7 +129,6 @@
 			m_CIsPressed = false;
 		}
 
-<<<<<<< HEAD
 		if (Input::IsKeyDown(EKey::KEY_F))
 		{
 			TArray<glm::vec3> points(2);
@@ -159,11 +147,11 @@
 			points[0] = posComp.Position;
 			points[1] = posComp.Position + GetForward(rotComp.Quaternion);
 			zPointsID = PhysicsRenderer::Get()->UpdateLineGroup(zPointsID, points, {0.0f, 0.0f, 1.0f});
-=======
+		}
+
 		if (Input::IsKeyDown(EKey::KEY_T))
 		{
 			RenderFrustum(entity);
->>>>>>> e58d0353
 		}
 
 		if (m_MouseEnabled)
