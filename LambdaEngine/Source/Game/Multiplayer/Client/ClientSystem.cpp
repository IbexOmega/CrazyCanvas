#include "Game/Multiplayer/Client/ClientSystem.h"

#include "Networking/API/NetworkDebugger.h"

#include "Game/Multiplayer/MultiplayerUtils.h"
#include "Game/Multiplayer/Client/ClientUtilsImpl.h"

#include "Application/API/Events/EventQueue.h"

#include "Engine/EngineConfig.h"

#include "Game/GameConsole.h"

namespace LambdaEngine
{
	ClientSystem* ClientSystem::s_pInstance = nullptr;

	ClientSystem::ClientSystem(const String& name) :
		m_pClient(nullptr),
		m_Name(name),
		m_DebuggingWindow(false),
		m_ServerHostID(0),
		m_ClientHostID(0)
	{
		MultiplayerUtils::Init(false);

		ClientDesc clientDesc			= {};
		clientDesc.PoolSize				= 1024;
		clientDesc.MaxRetries			= 10;
		clientDesc.ResendRTTMultiplier	= 5.0f;
		clientDesc.Handler				= this;
		clientDesc.Protocol				= EProtocol::UDP;
		clientDesc.PingInterval			= Timestamp::Seconds(1);
		clientDesc.PingTimeout			= Timestamp::Seconds(10);
		clientDesc.UsePingSystem		= false;

		m_pClient = NetworkUtils::CreateClient(clientDesc);

		NetworkDiscovery::EnableClient(m_Name, this);

		ConsoleCommand netStatsCmd;
		netStatsCmd.Init("show_net_stats", m_DebuggingWindow);
		netStatsCmd.AddArg(Arg::EType::BOOL);
		netStatsCmd.AddDescription("Activate/Deactivate Network debugging window.\n\t'show_net_stats true'");
		GameConsole::Get().BindCommand(netStatsCmd, [&, this](GameConsole::CallbackInput& input)->void {
			m_DebuggingWindow = input.Arguments.GetFront().Value.Boolean;
		});

		EventQueue::RegisterEventHandler<ClientDisconnectedEvent>(this, &ClientSystem::OnDisconnectedEvent);
	}

	ClientSystem::~ClientSystem()
	{
		m_pClient->Release();
		MultiplayerUtils::Release();
	}

	bool ClientSystem::Connect(IPAddress* pAddress)
	{
		NetworkDiscovery::DisableClient();

		if (pAddress == IPAddress::LOOPBACK)
		{
			MultiplayerUtils::s_IsSinglePlayer = true;

			NetworkSegment* pPacket = m_pClient->GetFreePacket(1); //PacketType::CREATE_ENTITY
			BinaryEncoder encoder3(pPacket);
			encoder3.WriteUInt8(5); //ELevelObjectType::LEVEL_OBJECT_TYPE_PLAYER
			encoder3.WriteBool(true);
			encoder3.WriteInt32(0);
			encoder3.WriteVec3(glm::vec3(0.0f, 2.0f, 0.0f));
			encoder3.WriteVec3(glm::vec3(1.0f, 0.0f, 0.0f));
			encoder3.WriteUInt32(0);
			OnPacketReceived(m_pClient, pPacket);
			m_pClient->ReturnPacket(pPacket);

			return true;
		}

		MultiplayerUtils::s_IsSinglePlayer = false;

		if (!m_pClient->Connect(IPEndPoint(pAddress, (uint16)EngineConfig::GetIntProperty("NetworkPort"))))
		{
			LOG_ERROR("Failed to connect!");
			return false;
		}
		return true;
	}

<<<<<<< HEAD
	void ClientSystem::SetServerHostID(uint32 serverHostID)
	{
		m_ServerHostID = (int32)serverHostID;
	}

	void ClientSystem::SetClientHostID(uint32 clientHostID)
	{
		m_ClientHostID = (int32)clientHostID;
	}

	int32 ClientSystem::GetServerHostID()
	{
		return m_ServerHostID;
	}

	int32 ClientSystem::GetClientHostID()
	{
		return m_ClientHostID;
	}

	void ClientSystem::FixedTickMainThread(Timestamp deltaTime)
=======
	ClientBase* ClientSystem::GetClient()
>>>>>>> 766cbdd8
	{
		return m_pClient;
	}

	void ClientSystem::TickMainThread(Timestamp deltaTime)
	{
		UNREFERENCED_VARIABLE(deltaTime);

		if(m_DebuggingWindow)
			NetworkDebugger::RenderStatistics(m_pClient);
	}

	void ClientSystem::OnConnecting(IClient* pClient)
	{
		ClientConnectingEvent event(pClient);
		EventQueue::SendEvent(event);
	}

	void ClientSystem::OnConnected(IClient* pClient)
	{
		ClientConnectedEvent event(pClient);
		EventQueue::SendEvent(event);
	}

	void ClientSystem::OnDisconnecting(IClient* pClient)
	{
		ClientDisconnectingEvent event(pClient);
		EventQueue::SendEventImmediate(event);
	}

	void ClientSystem::OnDisconnected(IClient* pClient)
	{
		ClientDisconnectedEvent event(pClient);
		EventQueue::SendEvent(event);
	}

	bool ClientSystem::OnDisconnectedEvent(const ClientDisconnectedEvent& event)
	{
		UNREFERENCED_VARIABLE(event);

		NetworkDiscovery::EnableClient(m_Name, this);
		return false;
	}

	void ClientSystem::OnPacketReceived(IClient* pClient, NetworkSegment* pPacket)
	{
		PacketReceivedEvent event(pClient, pPacket);
		EventQueue::SendEventImmediate(event);
	}

	void ClientSystem::OnClientReleased(IClient* pClient)
	{
		UNREFERENCED_VARIABLE(pClient);
	}

	void ClientSystem::OnServerFull(IClient* pClient)
	{
		ServerFullEvent event(pClient);
		EventQueue::SendEvent(event);
	}

	void ClientSystem::OnServerFound(BinaryDecoder& decoder, const IPEndPoint& endPoint, uint64 serverUID)
	{
		ServerDiscoveredEvent event(&decoder, &endPoint, serverUID);
		EventQueue::SendEventImmediate(event);
	}

	void ClientSystem::StaticTickMainThread(Timestamp deltaTime)
	{
		if (s_pInstance)
			s_pInstance->TickMainThread(deltaTime);
	}

	void ClientSystem::StaticRelease()
	{
		SAFEDELETE(s_pInstance);
	}
}<|MERGE_RESOLUTION|>--- conflicted
+++ resolved
@@ -87,7 +87,6 @@
 		return true;
 	}
 
-<<<<<<< HEAD
 	void ClientSystem::SetServerHostID(uint32 serverHostID)
 	{
 		m_ServerHostID = (int32)serverHostID;
@@ -107,11 +106,8 @@
 	{
 		return m_ClientHostID;
 	}
-
-	void ClientSystem::FixedTickMainThread(Timestamp deltaTime)
-=======
+	
 	ClientBase* ClientSystem::GetClient()
->>>>>>> 766cbdd8
 	{
 		return m_pClient;
 	}
