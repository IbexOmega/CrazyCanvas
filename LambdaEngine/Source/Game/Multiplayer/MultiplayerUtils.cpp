#include "Game/Multiplayer/MultiplayerUtils.h"

#include "Game/Multiplayer/MultiplayerUtilBase.h"
#include "Game/Multiplayer/Server/ServerUtilsImpl.h"
#include "Game/Multiplayer/Client/ClientUtilsImpl.h"

#include "Networking/API/IClient.h"
#include "Networking/API/NetworkStatistics.h"

namespace LambdaEngine
{
	MultiplayerUtilBase* MultiplayerUtils::s_pMultiplayerUtility = nullptr;
	bool MultiplayerUtils::s_IsServer = false;
	bool MultiplayerUtils::s_IsSinglePlayer = false;

	bool MultiplayerUtils::IsServer()
	{
		return s_IsServer;
	}

	Entity MultiplayerUtils::GetEntity(int32 networkUID)
	{
		return s_pMultiplayerUtility->GetEntity(networkUID);
	}

	int32 MultiplayerUtils::GetNetworkUID(Entity entity)
<<<<<<< HEAD
	{
		return s_pMultiplayerUtility->GetNetworkUID(entity);
	}

	void MultiplayerUtils::RegisterEntity(Entity entity, int32 networkUID)
=======
>>>>>>> 749af066
	{
		return s_pMultiplayerUtility->GetNetworkUID(entity);
	}

	void MultiplayerUtils::RegisterEntity(Entity entity, int32 networkUID)
	{
<<<<<<< HEAD
		return s_pClientEntityAccessor->GetEntityPlayer(pClient->GetUID());
=======
		s_pMultiplayerUtility->RegisterEntity(entity, networkUID);
>>>>>>> 749af066
	}

	void MultiplayerUtils::UnregisterEntity(Entity entity)
	{
		s_pMultiplayerUtility->UnregisterEntity(entity);
	}

	bool MultiplayerUtils::IsSingleplayer()
	{
		return s_IsSinglePlayer;
	}

	bool MultiplayerUtils::HasWriteAccessToEntity(Entity entity)
	{
<<<<<<< HEAD
=======
		UNREFERENCED_VARIABLE(entity);

>>>>>>> 749af066
		//TODO: Add code checks depending on server or client and ownership of entity
		return true;
	}

	void MultiplayerUtils::Init(bool server)
	{
		Release();
		s_IsServer = server;

		if (server)
			s_pMultiplayerUtility = DBG_NEW ServerUtilsImpl();
		else
			s_pMultiplayerUtility = DBG_NEW ClientUtilsImpl();
	}

	void MultiplayerUtils::Release()
	{
		SAFEDELETE(s_pMultiplayerUtility);
	}
}<|MERGE_RESOLUTION|>--- conflicted
+++ resolved
@@ -24,25 +24,13 @@
 	}
 
 	int32 MultiplayerUtils::GetNetworkUID(Entity entity)
-<<<<<<< HEAD
-	{
-		return s_pMultiplayerUtility->GetNetworkUID(entity);
-	}
-
-	void MultiplayerUtils::RegisterEntity(Entity entity, int32 networkUID)
-=======
->>>>>>> 749af066
 	{
 		return s_pMultiplayerUtility->GetNetworkUID(entity);
 	}
 
 	void MultiplayerUtils::RegisterEntity(Entity entity, int32 networkUID)
 	{
-<<<<<<< HEAD
-		return s_pClientEntityAccessor->GetEntityPlayer(pClient->GetUID());
-=======
 		s_pMultiplayerUtility->RegisterEntity(entity, networkUID);
->>>>>>> 749af066
 	}
 
 	void MultiplayerUtils::UnregisterEntity(Entity entity)
@@ -57,11 +45,8 @@
 
 	bool MultiplayerUtils::HasWriteAccessToEntity(Entity entity)
 	{
-<<<<<<< HEAD
-=======
 		UNREFERENCED_VARIABLE(entity);
 
->>>>>>> 749af066
 		//TODO: Add code checks depending on server or client and ownership of entity
 		return true;
 	}
