#include "Game/Multiplayer/Server/ClientRemoteSystem.h"
#include "Game/Multiplayer/Server/ServerSystem.h"

#include "Application/API/Events/EventQueue.h"
#include "Application/API/Events/NetworkEvents.h"

#include "Game/Multiplayer/MultiplayerUtils.h"

namespace LambdaEngine
{
	ClientRemoteSystem::ClientRemoteSystem() :
		m_pClient(nullptr)
	{
		
	}

	ClientRemoteSystem::~ClientRemoteSystem()
	{

	}

	void ClientRemoteSystem::TickMainThread(Timestamp deltaTime)
	{
		UNREFERENCED_VARIABLE(deltaTime);
	}

<<<<<<< HEAD
	void ClientRemoteSystem::FixedTickMainThread(Timestamp deltaTime)
	{
		if (m_pClient->IsConnected())
		{
			const float32 dt = (float32)deltaTime.AsSeconds();
			Entity entityPlayer = MultiplayerUtils::GetEntityPlayer(m_pClient);

			if (entityPlayer < UINT32_MAX)
			{
				if (!m_Buffer.empty())
				{
					ECSCore* pECS = ECSCore::GetInstance();
					auto* pCharacterColliderComponents = pECS->GetComponentArray<CharacterColliderComponent>();
					auto* pPositionComponents = pECS->GetComponentArray<PositionComponent>();
					auto* pNetPosComponents = pECS->GetComponentArray<NetworkPositionComponent>();
					auto* pVelocityComponents = pECS->GetComponentArray<VelocityComponent>();
					auto* pRotationComponents = pECS->GetComponentArray<RotationComponent>();

					const NetworkPositionComponent& netPosComponent		= pNetPosComponents->GetConstData(entityPlayer);
					const PositionComponent& constPositionComponent		= pPositionComponents->GetConstData(entityPlayer);
					VelocityComponent& velocityComponent				= pVelocityComponents->GetData(entityPlayer);
					const RotationComponent& constRotationComponent		= pRotationComponents->GetConstData(entityPlayer);

					for (const GameState& gameState : m_Buffer)
					{
						ASSERT(gameState.SimulationTick - 1 == m_CurrentGameState.SimulationTick);

						m_CurrentGameState = gameState;

						if (constRotationComponent.Quaternion != gameState.Rotation)
						{
							RotationComponent& rotationComponent = const_cast<RotationComponent&>(constRotationComponent);
							rotationComponent.Quaternion = gameState.Rotation;
							rotationComponent.Dirty = true;
						}

						PlayerActionSystem::ComputeVelocity(constRotationComponent.Quaternion, gameState.DeltaForward, gameState.DeltaLeft, velocityComponent.Velocity);
						CharacterControllerHelper::TickCharacterController(dt, entityPlayer, pCharacterColliderComponents, pNetPosComponents, pVelocityComponents);

						NetworkSegment* pPacket = m_pClient->GetFreePacket(3); //PacketType::PLAYER_ACTION_RESPONSE
						BinaryEncoder encoder(pPacket);
						encoder.WriteInt32(m_CurrentGameState.SimulationTick);
						encoder.WriteInt32(entityPlayer);
						encoder.WriteVec3(netPosComponent.Position);
						encoder.WriteVec3(velocityComponent.Velocity);
						encoder.WriteQuat(constRotationComponent.Quaternion);
						m_pClient->SendReliableBroadcast(pPacket);

						if (constPositionComponent.Position != netPosComponent.Position)
						{
							PositionComponent& positionComponent = const_cast<PositionComponent&>(constPositionComponent);

							positionComponent.Position = gameState.Position;
							positionComponent.Dirty = true;
						}
					}

					m_Buffer.clear();
				}
			}
		}
	}

=======
>>>>>>> 749af066
	void ClientRemoteSystem::OnConnecting(IClient* pClient)
	{
		m_pClient = (ClientRemoteBase*)pClient;

		ClientConnectingEvent event(pClient);
		EventQueue::SendEvent(event);
	}

	void ClientRemoteSystem::OnConnected(IClient* pClient)
	{
		ClientConnectedEvent event(pClient);
		EventQueue::SendEvent(event);
	}

	void ClientRemoteSystem::OnDisconnecting(IClient* pClient)
	{
		ClientDisconnectingEvent event(pClient);
		EventQueue::SendEvent(event);
	}

	void ClientRemoteSystem::OnDisconnected(IClient* pClient)
	{
		ClientDisconnectedEvent event(pClient);
		EventQueue::SendEvent(event);
	}

	void ClientRemoteSystem::OnPacketReceived(IClient* pClient, NetworkSegment* pPacket)
	{
		PacketReceivedEvent event(pClient, pPacket);
		EventQueue::SendEventImmediate(event);
<<<<<<< HEAD

		if (pPacket->GetType() == 2)//PacketType::PLAYER_ACTION
		{
			GameState gameState = {};

			pPacket->ResetReadHead();

			BinaryDecoder decoder(pPacket);
			decoder.ReadInt32(gameState.SimulationTick);
			decoder.ReadInt32();
			decoder.ReadQuat(gameState.Rotation);
			decoder.ReadInt8(gameState.DeltaForward);
			decoder.ReadInt8(gameState.DeltaLeft);

			m_Buffer.insert(gameState);
		}
=======
>>>>>>> 749af066
	}

	void ClientRemoteSystem::OnClientReleased(IClient* pClient)
	{
		UNREFERENCED_VARIABLE(pClient);
		delete this;
	}
}<|MERGE_RESOLUTION|>--- conflicted
+++ resolved
@@ -24,72 +24,6 @@
 		UNREFERENCED_VARIABLE(deltaTime);
 	}
 
-<<<<<<< HEAD
-	void ClientRemoteSystem::FixedTickMainThread(Timestamp deltaTime)
-	{
-		if (m_pClient->IsConnected())
-		{
-			const float32 dt = (float32)deltaTime.AsSeconds();
-			Entity entityPlayer = MultiplayerUtils::GetEntityPlayer(m_pClient);
-
-			if (entityPlayer < UINT32_MAX)
-			{
-				if (!m_Buffer.empty())
-				{
-					ECSCore* pECS = ECSCore::GetInstance();
-					auto* pCharacterColliderComponents = pECS->GetComponentArray<CharacterColliderComponent>();
-					auto* pPositionComponents = pECS->GetComponentArray<PositionComponent>();
-					auto* pNetPosComponents = pECS->GetComponentArray<NetworkPositionComponent>();
-					auto* pVelocityComponents = pECS->GetComponentArray<VelocityComponent>();
-					auto* pRotationComponents = pECS->GetComponentArray<RotationComponent>();
-
-					const NetworkPositionComponent& netPosComponent		= pNetPosComponents->GetConstData(entityPlayer);
-					const PositionComponent& constPositionComponent		= pPositionComponents->GetConstData(entityPlayer);
-					VelocityComponent& velocityComponent				= pVelocityComponents->GetData(entityPlayer);
-					const RotationComponent& constRotationComponent		= pRotationComponents->GetConstData(entityPlayer);
-
-					for (const GameState& gameState : m_Buffer)
-					{
-						ASSERT(gameState.SimulationTick - 1 == m_CurrentGameState.SimulationTick);
-
-						m_CurrentGameState = gameState;
-
-						if (constRotationComponent.Quaternion != gameState.Rotation)
-						{
-							RotationComponent& rotationComponent = const_cast<RotationComponent&>(constRotationComponent);
-							rotationComponent.Quaternion = gameState.Rotation;
-							rotationComponent.Dirty = true;
-						}
-
-						PlayerActionSystem::ComputeVelocity(constRotationComponent.Quaternion, gameState.DeltaForward, gameState.DeltaLeft, velocityComponent.Velocity);
-						CharacterControllerHelper::TickCharacterController(dt, entityPlayer, pCharacterColliderComponents, pNetPosComponents, pVelocityComponents);
-
-						NetworkSegment* pPacket = m_pClient->GetFreePacket(3); //PacketType::PLAYER_ACTION_RESPONSE
-						BinaryEncoder encoder(pPacket);
-						encoder.WriteInt32(m_CurrentGameState.SimulationTick);
-						encoder.WriteInt32(entityPlayer);
-						encoder.WriteVec3(netPosComponent.Position);
-						encoder.WriteVec3(velocityComponent.Velocity);
-						encoder.WriteQuat(constRotationComponent.Quaternion);
-						m_pClient->SendReliableBroadcast(pPacket);
-
-						if (constPositionComponent.Position != netPosComponent.Position)
-						{
-							PositionComponent& positionComponent = const_cast<PositionComponent&>(constPositionComponent);
-
-							positionComponent.Position = gameState.Position;
-							positionComponent.Dirty = true;
-						}
-					}
-
-					m_Buffer.clear();
-				}
-			}
-		}
-	}
-
-=======
->>>>>>> 749af066
 	void ClientRemoteSystem::OnConnecting(IClient* pClient)
 	{
 		m_pClient = (ClientRemoteBase*)pClient;
@@ -120,25 +54,6 @@
 	{
 		PacketReceivedEvent event(pClient, pPacket);
 		EventQueue::SendEventImmediate(event);
-<<<<<<< HEAD
-
-		if (pPacket->GetType() == 2)//PacketType::PLAYER_ACTION
-		{
-			GameState gameState = {};
-
-			pPacket->ResetReadHead();
-
-			BinaryDecoder decoder(pPacket);
-			decoder.ReadInt32(gameState.SimulationTick);
-			decoder.ReadInt32();
-			decoder.ReadQuat(gameState.Rotation);
-			decoder.ReadInt8(gameState.DeltaForward);
-			decoder.ReadInt8(gameState.DeltaLeft);
-
-			m_Buffer.insert(gameState);
-		}
-=======
->>>>>>> 749af066
 	}
 
 	void ClientRemoteSystem::OnClientReleased(IClient* pClient)
