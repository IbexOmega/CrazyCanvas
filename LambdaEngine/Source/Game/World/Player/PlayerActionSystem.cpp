#include "Game/World/Player/PlayerActionSystem.h"

#include "Game/ECS/Components/Player/PlayerComponent.h"
#include "Game/ECS/Components/Physics/Transform.h"

#include "Game/Multiplayer/GameState.h"

#include "ECS/ECSCore.h"

#include "Input/API/Input.h"

#include "Engine/EngineLoop.h"

#include "Input/API/InputActionSystem.h"

#include "Application/API/CommonApplication.h"
#include "Application/API/Events/EventQueue.h"

namespace LambdaEngine
{
	PlayerActionSystem::PlayerActionSystem()
	{
		EventQueue::RegisterEventHandler<KeyPressedEvent>(this, &PlayerActionSystem::OnKeyPressed);
	}

	PlayerActionSystem::~PlayerActionSystem()
	{
		EventQueue::UnregisterEventHandler<KeyPressedEvent>(this, &PlayerActionSystem::OnKeyPressed);
	}

	void PlayerActionSystem::Init()
	{
		
	}

	void PlayerActionSystem::TickMainThread(Timestamp deltaTime, Entity entityPlayer)
	{
		ECSCore* pECS = ECSCore::GetInstance();
		float32 dt = (float32)deltaTime.AsSeconds();

		// Rotation from keyboard input. Applied later, after input from mouse has been read as well.
		float addedPitch = dt * float(InputActionSystem::IsActive("CAM_ROT_UP") - InputActionSystem::IsActive("CAM_ROT_DOWN"));
		float addedYaw = dt * float(InputActionSystem::IsActive("CAM_ROT_LEFT") - InputActionSystem::IsActive("CAM_ROT_RIGHT"));

		if (m_MouseEnabled)
		{
			const MouseState& mouseState = Input::GetMouseState();

			TSharedRef<Window> window = CommonApplication::Get()->GetMainWindow();
			const int32 halfWidth		= int32(0.5f * float32(window->GetWidth()));
			const int32 halfHeight	= int32(0.5f * float32(window->GetHeight()));

			const glm::vec2 mouseDelta(mouseState.Position.x - halfWidth, mouseState.Position.y - halfHeight);

			if (glm::length(mouseDelta) > glm::epsilon<float>())
			{
				//Todo: Move this into some settings file
				constexpr const float MOUSE_SPEED_FACTOR = 0.35f;
				addedYaw -= MOUSE_SPEED_FACTOR * (float)mouseDelta.x * dt;
				addedPitch -= MOUSE_SPEED_FACTOR * (float)mouseDelta.y * dt;
			}

			CommonApplication::Get()->SetMousePosition(halfWidth, halfHeight);
		}

		if (glm::abs(addedPitch) > 0.0f || glm::abs(addedYaw) > 0.0f)
		{
			ComponentArray<RotationComponent>* pRotationComponents = pECS->GetComponentArray<RotationComponent>();
			RotationComponent& rotationComponent = pRotationComponents->GetData(entityPlayer);

			const float MAX_PITCH = glm::half_pi<float>() - 0.01f;

			glm::vec3 forward = GetForward(rotationComponent.Quaternion);
			float currentPitch = glm::clamp(GetPitch(forward) + addedPitch, -MAX_PITCH, MAX_PITCH);
			float currentYaw = GetYaw(forward) + addedYaw;

			rotationComponent.Quaternion =
				glm::angleAxis(currentYaw, g_DefaultUp) *		// Yaw
				glm::angleAxis(currentPitch, g_DefaultRight);	// Pitch
		}
	}

	bool PlayerActionSystem::OnKeyPressed(const KeyPressedEvent& event)
	{
<<<<<<< HEAD
		if (event.Key == EKey::KEY_KEYPAD_0)
		{
			m_MouseEnabled = !m_MouseEnabled;
			CommonApplication::Get()->SetMouseVisibility(!m_MouseEnabled);
		}
=======
		UNREFERENCED_VARIABLE(deltaTime);

		ECSCore* pECS = ECSCore::GetInstance();
>>>>>>> 4c01b094

		return false;
	}

	void PlayerActionSystem::DoAction(Timestamp deltaTime, Entity entityPlayer, GameState* pGameState)
	{
		ECSCore* pECS = ECSCore::GetInstance();

		glm::i8vec2 deltaVelocity =
		{
			int8(InputActionSystem::IsActive("CAM_RIGHT") - InputActionSystem::IsActive("CAM_LEFT")),		// X: Right
			int8(InputActionSystem::IsActive("CAM_BACKWARD") - InputActionSystem::IsActive("CAM_FORWARD"))	// Y: Forward
		};

		const ComponentArray<RotationComponent>* pRotationComponents = pECS->GetComponentArray<RotationComponent>();
		ComponentArray<VelocityComponent>* pVelocityComponents = pECS->GetComponentArray<VelocityComponent>();

		const RotationComponent& rotationComponent = pRotationComponents->GetConstData(entityPlayer);
		VelocityComponent& velocityComponent = pVelocityComponents->GetData(entityPlayer);

		ComputeVelocity(rotationComponent.Quaternion, deltaVelocity.x, deltaVelocity.y, velocityComponent.Velocity);

		pGameState->DeltaForward	= deltaVelocity.x;
		pGameState->DeltaLeft		= deltaVelocity.y;
		pGameState->Rotation		= rotationComponent.Quaternion;
	}

	void PlayerActionSystem::ComputeVelocity(const glm::quat& rotation, int8 deltaForward, int8 deltaLeft, glm::vec3& result)
	{
		if (deltaForward == 0 && deltaLeft == 0)
		{
			result.x = 0.0f;
			result.z = 0.0f;
			return;
		}

		float32 movespeed = 2.0f;
		glm::vec3 currentVelocity;
		currentVelocity		= rotation * glm::vec3(deltaForward, 0.0f, deltaLeft);
		currentVelocity.y	= 0.0f;
		currentVelocity		= glm::normalize(currentVelocity);
		currentVelocity		*= movespeed;

		result.x = currentVelocity.x;
		result.z = currentVelocity.z;
	}
}<|MERGE_RESOLUTION|>--- conflicted
+++ resolved
@@ -82,23 +82,19 @@
 
 	bool PlayerActionSystem::OnKeyPressed(const KeyPressedEvent& event)
 	{
-<<<<<<< HEAD
 		if (event.Key == EKey::KEY_KEYPAD_0)
 		{
 			m_MouseEnabled = !m_MouseEnabled;
 			CommonApplication::Get()->SetMouseVisibility(!m_MouseEnabled);
 		}
-=======
-		UNREFERENCED_VARIABLE(deltaTime);
-
-		ECSCore* pECS = ECSCore::GetInstance();
->>>>>>> 4c01b094
 
 		return false;
 	}
 
 	void PlayerActionSystem::DoAction(Timestamp deltaTime, Entity entityPlayer, GameState* pGameState)
 	{
+		UNREFERENCED_VARIABLE(deltaTime);
+
 		ECSCore* pECS = ECSCore::GetInstance();
 
 		glm::i8vec2 deltaVelocity =
