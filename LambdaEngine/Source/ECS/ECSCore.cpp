--- conflicted
+++ resolved
@@ -5,7 +5,7 @@
     ECSCore* ECSCore::s_pInstance = DBG_NEW ECSCore();
 
     ECSCore::ECSCore()
-        :m_EntityPublisher(&m_ComponentManager, &m_EntityRegistry),
+        :m_EntityPublisher(&m_ComponentStorage, &m_EntityRegistry),
         m_DeltaTime(0.0f)
     {}
 
@@ -23,11 +23,7 @@
 
     void ECSCore::RemoveEntity(Entity entity)
     {
-<<<<<<< HEAD
-        m_ComponentManager.EntityDeleted(entity);
-=======
         m_ComponentStorage.EntityDeleted(entity);
->>>>>>> 4448245a
         m_EntitiesToDelete.PushBack(entity);
     }
 
@@ -41,58 +37,6 @@
         m_JobScheduler.ScheduleJob(job, g_LastPhase + 1u);
     }
 
-<<<<<<< HEAD
-=======
-    void ECSCore::EnqueueComponentHandlerRegistration(const ComponentHandlerRegistration& handlerRegistration)
-    {
-        m_ECSBooter.EnqueueComponentHandlerRegistration(handlerRegistration);
-    }
-
-    void ECSCore::EnqueueComponentSubscriberRegistration(const Subscriber& subscriber)
-    {
-        m_ECSBooter.EnqueueSubscriberInitialization(subscriber);
-    }
-
-    void ECSCore::PerformRegistrations()
-    {
-        // Initialize and register systems and component handlers
-        m_ECSBooter.PerformBootups();
-    }
-
-    void ECSCore::PerformEntityDeletions()
-    {
-        THashTable<std::type_index, ComponentKalle>& componentStorage = m_EntityPublisher.GetComponentStorage();
-        const EntityRegistryPage& registryPage = m_EntityRegistry.GetTopRegistryPage();
-
-        for (Entity entity : m_EntitiesToDelete)
-        {
-            // Delete every component belonging to the entity
-            const auto& componentTypes = registryPage.IndexID(entity);
-            for (std::type_index componentType : componentTypes)
-            {
-                // Delete the component
-                auto containerItr = componentStorage.find(componentType);
-                ComponentKalle& component = containerItr->second;
-
-                if (component.ComponentDestructor != nullptr)
-                {
-                    component.ComponentDestructor(entity);
-                }
-
-                component.pContainer->Pop(entity);
-
-                // Notify systems that the component has been removed
-                m_EntityPublisher.RemovedComponent(entity, componentType);
-            }
-
-            // Free the entity ID
-            m_EntityRegistry.DeregisterEntity(entity);
-        }
-
-        m_EntitiesToDelete.Clear();
-    }
-
->>>>>>> 4448245a
     void ECSCore::AddRegistryPage()
     {
         m_EntityRegistry.AddPage();
@@ -122,13 +66,7 @@
         const auto& entityComponentSets = page.GetVec();
         const TArray<Entity>& entities = page.GetIDs();
 
-<<<<<<< HEAD
         for (uint32 entityIdx = 0; entityIdx < entities.GetSize(); entityIdx++)
-=======
-        THashTable<std::type_index, ComponentKalle>& componentStorage = m_EntityPublisher.GetComponentStorage();
-
-        for (uint32 i = 0; i < entities.GetSize(); i++)
->>>>>>> 4448245a
         {
             Entity entity = entities[entityIdx];
             const std::unordered_set<std::type_index>& typeSet = entityComponentSets[entityIdx];
@@ -139,19 +77,7 @@
                 m_EntityPublisher.UnpublishComponent(entities[entityIdx], componentType);
 
                 // Delete the component
-<<<<<<< HEAD
-                m_ComponentManager.GetComponentArray(componentType)->Remove(entity);
-=======
-                auto containerItr = componentStorage.find(componentType);
-                ComponentKalle& component = containerItr->second;
-
-                if (component.ComponentDestructor != nullptr)
-                {
-                    component.ComponentDestructor(entities[i]);
-                }
-
-                component.pContainer->Pop(entities[i]);
->>>>>>> 4448245a
+                m_ComponentStorage.GetComponentArray(componentType)->Remove(entity);
             }
         }
 
@@ -187,7 +113,7 @@
             for (std::type_index componentType : componentTypes)
             {
                 // Delete the component
-                IComponentArray* pComponentArray = m_ComponentManager.GetComponentArray(componentType);
+                IComponentArray* pComponentArray = m_ComponentStorage.GetComponentArray(componentType);
                 pComponentArray->Remove(entity);
 
                 // Notify systems that the component has been removed
