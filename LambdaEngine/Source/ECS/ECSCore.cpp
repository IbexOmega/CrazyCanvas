--- conflicted
+++ resolved
@@ -2,132 +2,6 @@
 
 namespace LambdaEngine
 {
-<<<<<<< HEAD
-    ECSCore* ECSCore::s_pInstance = DBG_NEW ECSCore();
-
-    ECSCore::ECSCore()
-        :m_EntityPublisher(&m_ComponentStorage, &m_EntityRegistry),
-        m_DeltaTime(0.0f)
-    {}
-
-    void ECSCore::Release()
-    {
-        DELETE_OBJECT(ECSCore::s_pInstance);
-    }
-
-    void ECSCore::Tick(Timestamp deltaTime)
-    {
-        m_DeltaTime = deltaTime;
-        PerformEntityDeletions();
-        m_JobScheduler.Tick();
-    }
-
-    void ECSCore::RemoveEntity(Entity entity)
-    {
-        m_ComponentStorage.EntityDeleted(entity);
-        m_EntitiesToDelete.PushBack(entity);
-    }
-
-    void ECSCore::ScheduleJobASAP(const Job& job)
-    {
-        m_JobScheduler.ScheduleJob(job, CURRENT_PHASE);
-    }
-
-    void ECSCore::ScheduleJobPostFrame(const Job& job)
-    {
-        m_JobScheduler.ScheduleJob(job, g_LastPhase + 1u);
-    }
-
-    void ECSCore::AddRegistryPage()
-    {
-        m_EntityRegistry.AddPage();
-    }
-
-    void ECSCore::DeregisterTopRegistryPage()
-    {
-        const EntityRegistryPage& page = m_EntityRegistry.GetTopRegistryPage();
-
-        const auto& entityComponentSets = page.GetVec();
-        const TArray<Entity>& entities = page.GetIDs();
-
-        for (uint32 entityIdx = 0; entityIdx < entities.GetSize(); entityIdx++)
-        {
-            const std::unordered_set<std::type_index>& typeSet = entityComponentSets[entityIdx];
-
-            for (std::type_index type : typeSet) {
-                // Deregister entity's components from systems
-                m_EntityPublisher.UnpublishComponent(entities[entityIdx], type);
-            }
-        }
-    }
-
-    void ECSCore::DeleteTopRegistryPage()
-    {
-        const EntityRegistryPage& page = m_EntityRegistry.GetTopRegistryPage();
-        const auto& entityComponentSets = page.GetVec();
-        const TArray<Entity>& entities = page.GetIDs();
-
-        for (uint32 entityIdx = 0; entityIdx < entities.GetSize(); entityIdx++)
-        {
-            Entity entity = entities[entityIdx];
-            const std::unordered_set<std::type_index>& typeSet = entityComponentSets[entityIdx];
-
-            for (std::type_index componentType : typeSet)
-            {
-                // Deregister entity's component from systems
-                m_EntityPublisher.UnpublishComponent(entities[entityIdx], componentType);
-
-                // Delete the component
-                m_ComponentStorage.GetComponentArray(componentType)->Remove(entity);
-            }
-        }
-
-        m_EntityRegistry.RemovePage();
-    }
-
-    void ECSCore::ReinstateTopRegistryPage()
-    {
-        const EntityRegistryPage& page = m_EntityRegistry.GetTopRegistryPage();
-
-        const auto& entityComponentSets = page.GetVec();
-        const TArray<Entity>& entities = page.GetIDs();
-
-        for (uint32 entityIdx = 0; entityIdx < entities.GetSize(); entityIdx++)
-        {
-            const std::unordered_set<std::type_index>& typeSet = entityComponentSets[entityIdx];
-
-            for (std::type_index componentType : typeSet)
-            {
-                m_EntityPublisher.PublishComponent(entities[entityIdx], componentType);
-            }
-        }
-    }
-
-    void ECSCore::PerformEntityDeletions()
-    {
-        const EntityRegistryPage& registryPage = m_EntityRegistry.GetTopRegistryPage();
-
-        for (Entity entity : m_EntitiesToDelete)
-        {
-            // Delete every component belonging to the entity
-            const auto& componentTypes = registryPage.IndexID(entity);
-            for (std::type_index componentType : componentTypes)
-            {
-                // Delete the component
-                IComponentArray* pComponentArray = m_ComponentStorage.GetComponentArray(componentType);
-                pComponentArray->Remove(entity);
-
-                // Notify systems that the component has been removed
-                m_EntityPublisher.UnpublishComponent(entity, componentType);
-            }
-
-            // Free the entity ID
-            m_EntityRegistry.DeregisterEntity(entity);
-        }
-
-        m_EntitiesToDelete.Clear();
-    }
-=======
 	ECSCore* ECSCore::s_pInstance = DBG_NEW ECSCore();
 
 	ECSCore::ECSCore()
@@ -140,9 +14,9 @@
 		DELETE_OBJECT(ECSCore::s_pInstance);
 	}
 
-	void ECSCore::Tick(float dt)
+	void ECSCore::Tick(Timestamp deltaTime)
 	{
-		m_DeltaTime = dt;
+		m_DeltaTime = deltaTime;
 		PerformComponentRegistrations();
 		PerformComponentDeletions();
 		PerformEntityDeletions();
@@ -279,5 +153,4 @@
 
 		return false;
 	}
->>>>>>> 19fcdab7
 }