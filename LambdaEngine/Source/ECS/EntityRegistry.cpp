#include "ECS/EntityRegistry.h"

#include "Log/Log.h"
#include <mutex>

namespace LambdaEngine
{
<<<<<<< HEAD
    EntityRegistry::EntityRegistry()
    {
        AddPage();
    }

    EntityRegistry::~EntityRegistry()
    {}

    void EntityRegistry::RegisterComponentType(Entity entity, std::type_index componentType)
    {
        EntityRegistryPage& topPage = m_EntityPages.top();

        if (!topPage.HasElement(entity)) {
            // Initialize a new set
            topPage.PushBack({componentType}, entity);
        } else {
            // Add the component type to the set
            topPage.IndexID(entity).insert(componentType);
        }
    }

    void EntityRegistry::DeregisterComponentType(Entity entity, std::type_index componentType)
    {
        EntityRegistryPage& topPage = m_EntityPages.top();
        if (!topPage.HasElement(entity)) {
            LOG_WARNING("Attempted to deregister a component type (%s) from an unregistered entity: %ld", componentType.name(), entity);
        } else {
            topPage.IndexID(entity).erase(componentType);
        }
    }

    bool EntityRegistry::EntityHasTypes(Entity entity, const TArray<std::type_index>& queryTypes) const
    {
        const EntityRegistryPage& topPage = m_EntityPages.top();
        const std::unordered_set<std::type_index>& entityTypes = topPage.IndexID(entity);

        for (const std::type_index& type : queryTypes) {
            auto got = entityTypes.find(type);
            if (got == entityTypes.end()) {
                return false;
            }
        }

        return true;
    }

    Entity EntityRegistry::CreateEntity()
    {
        Entity newEntity = m_EntityIDGen.GenID();

        EntityRegistryPage& topPage = m_EntityPages.top();
        topPage.PushBack({}, newEntity);

        return newEntity;
    }

    void EntityRegistry::DeregisterEntity(Entity entity)
    {
        EntityRegistryPage& topPage = m_EntityPages.top();
        if (!topPage.HasElement(entity)) {
            return;
        }

        topPage.Pop(entity);
        m_EntityIDGen.PopID(entity);
    }

    void EntityRegistry::AddPage()
    {
        m_EntityPages.push({});
    }

    void EntityRegistry::RemovePage()
    {
        EntityRegistryPage& topPage = m_EntityPages.top();
        const TArray<Entity> entities = topPage.GetIDs();
        for (Entity entity : entities) {
            m_EntityIDGen.PopID(entity);
        }

        m_EntityPages.pop();
    }
=======
	EntityRegistry::EntityRegistry()
	{
		AddPage();
	}

	void EntityRegistry::RegisterComponentType(Entity entity, std::type_index componentType)
	{
		std::scoped_lock<SpinLock> lock(m_Lock);

		EntityRegistryPage& topPage = m_EntityPages.top();
		if (!topPage.HasElement(entity))
		{
			// Initialize a new set
			topPage.PushBack({ componentType }, entity);
		}
		else
		{
			// Add the component type to the set
			topPage.IndexID(entity).insert(componentType);
		}
	}

	void EntityRegistry::DeregisterComponentType(Entity entity, std::type_index componentType)
	{
		std::scoped_lock<SpinLock> lock(m_Lock);

		EntityRegistryPage& topPage = m_EntityPages.top();
		if (!topPage.HasElement(entity))
		{
			LOG_WARNING("Attempted to deregister a component type (%s) from an unregistered entity: %ld", componentType.name(), entity);
		}
		else
		{
			topPage.IndexID(entity).erase(componentType);
		}
	}

	bool EntityRegistry::EntityHasTypes(Entity entity, const TArray<std::type_index>& queryTypes) const
	{
		std::scoped_lock<SpinLock> lock(m_Lock);

		const EntityRegistryPage& topPage = m_EntityPages.top();
		const std::unordered_set<std::type_index>& entityTypes = topPage.IndexID(entity);

		for (std::type_index type : queryTypes)
		{
			auto got = entityTypes.find(type);
			if (got == entityTypes.end())
			{
				return false;
			}
		}

		return true;
	}

	Entity EntityRegistry::CreateEntity()
	{
		std::scoped_lock<SpinLock> lock(m_Lock);

		Entity newEntity = m_EntityIDGen.GenID();

		EntityRegistryPage& topPage = m_EntityPages.top();
		topPage.PushBack({}, newEntity);

		return newEntity;
	}

	void EntityRegistry::DeregisterEntity(Entity entity)
	{
		std::scoped_lock<SpinLock> lock(m_Lock);

		EntityRegistryPage& topPage = m_EntityPages.top();
		if (!topPage.HasElement(entity))
		{
			LOG_WARNING("Attempted to deregister an unregistered entity: %ld", entity);
			return;
		}

		topPage.Pop(entity);
		m_EntityIDGen.PopID(entity);
	}

	void EntityRegistry::AddPage()
	{
		m_EntityPages.push({});
	}

	void EntityRegistry::RemovePage()
	{
		EntityRegistryPage& topPage = m_EntityPages.top();
		const TArray<Entity> entities = topPage.GetIDs();
		for (Entity entity : entities)
		{
			m_EntityIDGen.PopID(entity);
		}

		m_EntityPages.pop();
	}
>>>>>>> 3decedcb
}<|MERGE_RESOLUTION|>--- conflicted
+++ resolved
@@ -5,90 +5,6 @@
 
 namespace LambdaEngine
 {
-<<<<<<< HEAD
-    EntityRegistry::EntityRegistry()
-    {
-        AddPage();
-    }
-
-    EntityRegistry::~EntityRegistry()
-    {}
-
-    void EntityRegistry::RegisterComponentType(Entity entity, std::type_index componentType)
-    {
-        EntityRegistryPage& topPage = m_EntityPages.top();
-
-        if (!topPage.HasElement(entity)) {
-            // Initialize a new set
-            topPage.PushBack({componentType}, entity);
-        } else {
-            // Add the component type to the set
-            topPage.IndexID(entity).insert(componentType);
-        }
-    }
-
-    void EntityRegistry::DeregisterComponentType(Entity entity, std::type_index componentType)
-    {
-        EntityRegistryPage& topPage = m_EntityPages.top();
-        if (!topPage.HasElement(entity)) {
-            LOG_WARNING("Attempted to deregister a component type (%s) from an unregistered entity: %ld", componentType.name(), entity);
-        } else {
-            topPage.IndexID(entity).erase(componentType);
-        }
-    }
-
-    bool EntityRegistry::EntityHasTypes(Entity entity, const TArray<std::type_index>& queryTypes) const
-    {
-        const EntityRegistryPage& topPage = m_EntityPages.top();
-        const std::unordered_set<std::type_index>& entityTypes = topPage.IndexID(entity);
-
-        for (const std::type_index& type : queryTypes) {
-            auto got = entityTypes.find(type);
-            if (got == entityTypes.end()) {
-                return false;
-            }
-        }
-
-        return true;
-    }
-
-    Entity EntityRegistry::CreateEntity()
-    {
-        Entity newEntity = m_EntityIDGen.GenID();
-
-        EntityRegistryPage& topPage = m_EntityPages.top();
-        topPage.PushBack({}, newEntity);
-
-        return newEntity;
-    }
-
-    void EntityRegistry::DeregisterEntity(Entity entity)
-    {
-        EntityRegistryPage& topPage = m_EntityPages.top();
-        if (!topPage.HasElement(entity)) {
-            return;
-        }
-
-        topPage.Pop(entity);
-        m_EntityIDGen.PopID(entity);
-    }
-
-    void EntityRegistry::AddPage()
-    {
-        m_EntityPages.push({});
-    }
-
-    void EntityRegistry::RemovePage()
-    {
-        EntityRegistryPage& topPage = m_EntityPages.top();
-        const TArray<Entity> entities = topPage.GetIDs();
-        for (Entity entity : entities) {
-            m_EntityIDGen.PopID(entity);
-        }
-
-        m_EntityPages.pop();
-    }
-=======
 	EntityRegistry::EntityRegistry()
 	{
 		AddPage();
@@ -163,10 +79,7 @@
 
 		EntityRegistryPage& topPage = m_EntityPages.top();
 		if (!topPage.HasElement(entity))
-		{
-			LOG_WARNING("Attempted to deregister an unregistered entity: %ld", entity);
 			return;
-		}
 
 		topPage.Pop(entity);
 		m_EntityIDGen.PopID(entity);
@@ -188,5 +101,4 @@
 
 		m_EntityPages.pop();
 	}
->>>>>>> 3decedcb
 }