#include "Input/API/Input.h"

#include "Application/API/Events/EventQueue.h"
#include "Application/API/Events/KeyEvents.h"
#include "Application/API/Events/MouseEvents.h"
#include "Application/API/Events/WindowEvents.h"

namespace LambdaEngine
{
	KeyboardState			Input::s_KeyboardStates[4][2];
	MouseState				Input::s_MouseStates[4][2];
	std::atomic_bool		Input::s_InputEnabled = true;
	SpinLock				Input::s_WriteBufferLockMouse;
	SpinLock				Input::s_WriteBufferLockKeyboard;
	SpinLock				Input::s_InputStackLock;
	std::stack<EInputLayer>	Input::s_InputLayerStack;

	/*
	* Input
	*/

	bool Input::HandleEvent(const Event& event)
	{
		// Disable or enable based on if the window is active
		if (IsEventOfType<WindowFocusChangedEvent>(event))
		{
			const WindowFocusChangedEvent& focusEvent = EventCast<WindowFocusChangedEvent>(event);
			if (focusEvent.HasFocus)
			{
				Enable();
			}
			else
			{
				Disable();
			}

			return true;
		}

		// Update input
		const EInputLayer currentInputLayer = GetCurrentInputLayer();
		if (IsInputEnabled() && currentInputLayer != EInputLayer::NONE)
		{
			const uint8 inputMode = ConvertInputLayerUINT8(currentInputLayer);

			if (IsEventOfType<KeyPressedEvent>(event))
			{
				std::scoped_lock<SpinLock> keyboardLock(s_WriteBufferLockKeyboard);
				
				const KeyPressedEvent& keyEvent = EventCast<KeyPressedEvent>(event);
				s_KeyboardStates[inputMode][STATE_WRITE_INDEX].KeyStates[keyEvent.Key].IsDown	= true;
				s_KeyboardStates[inputMode][STATE_WRITE_INDEX].KeyStates[keyEvent.Key].JustPressed	= keyEvent.IsRepeat ? false : true;

				return true;
			}
			else if (IsEventOfType<KeyReleasedEvent>(event))
			{
				std::scoped_lock<SpinLock> keyboardLock(s_WriteBufferLockKeyboard);
				
				const KeyReleasedEvent& keyEvent = EventCast<KeyReleasedEvent>(event);
				s_KeyboardStates[inputMode][STATE_WRITE_INDEX].KeyStates[keyEvent.Key].Reset();
				
				return true;
			}
			else if (IsEventOfType<MouseButtonClickedEvent>(event))
			{
				std::scoped_lock<SpinLock> mouseLock(s_WriteBufferLockMouse);
				
				const MouseButtonClickedEvent& mouseEvent = EventCast<MouseButtonClickedEvent>(event);
				s_MouseStates[inputMode][STATE_WRITE_INDEX].ButtonStates[mouseEvent.Button] = IsInputEnabled();

				return true;
			}
			else if (IsEventOfType<MouseButtonReleasedEvent>(event))
			{
				std::scoped_lock<SpinLock> mouseLock(s_WriteBufferLockMouse);
				
				const MouseButtonReleasedEvent& mouseEvent = EventCast<MouseButtonReleasedEvent>(event);
				s_MouseStates[inputMode][STATE_WRITE_INDEX].ButtonStates[mouseEvent.Button] = false;

				return true;
			}
			else if (IsEventOfType<MouseMovedEvent>(event))
			{
				std::scoped_lock<SpinLock> mouseLock(s_WriteBufferLockMouse);
				
				const MouseMovedEvent& mouseEvent = EventCast<MouseMovedEvent>(event);
				s_MouseStates[inputMode][STATE_WRITE_INDEX].Position = { mouseEvent.Position.x, mouseEvent.Position.y };

				return true;
			}
			else if (IsEventOfType<MouseScrolledEvent>(event))
			{
				std::scoped_lock<SpinLock> mouseLock(s_WriteBufferLockMouse);

				const MouseScrolledEvent& mouseEvent = EventCast<MouseScrolledEvent>(event);
				s_MouseStates[inputMode][STATE_WRITE_INDEX].ScrollX = mouseEvent.DeltaX;
				s_MouseStates[inputMode][STATE_WRITE_INDEX].ScrollY = mouseEvent.DeltaY;

				s_HasScrolled = true;

				return true;
			}
		}

		return false;
	}

	uint8 Input::ConvertInputLayerUINT8(EInputLayer inputMode)
	{
		return static_cast<uint8>(inputMode);
	}

	/*
	* Static
	*/

	bool Input::Init()
	{
		EventHandler eventHandler(Input::HandleEvent);

		bool result = true;
		result = result && EventQueue::RegisterEventHandler<KeyPressedEvent>(eventHandler);
		result = result && EventQueue::RegisterEventHandler<KeyReleasedEvent>(eventHandler);
		result = result && EventQueue::RegisterEventHandler<MouseButtonClickedEvent>(eventHandler);
		result = result && EventQueue::RegisterEventHandler<MouseButtonReleasedEvent>(eventHandler);
		result = result && EventQueue::RegisterEventHandler<MouseMovedEvent>(eventHandler);
		result = result && EventQueue::RegisterEventHandler<MouseScrolledEvent>(eventHandler);
		result = result && EventQueue::RegisterEventHandler<WindowFocusChangedEvent>(eventHandler);

		// Default input mode is game
		PushInputLayer(EInputLayer::GAME);

		return result;
	}

	bool Input::Release()
	{
		EventHandler eventHandler(Input::HandleEvent);

		bool result = true;
		result = result && EventQueue::UnregisterEventHandler<KeyPressedEvent>(eventHandler);
		result = result && EventQueue::UnregisterEventHandler<KeyReleasedEvent>(eventHandler);
		result = result && EventQueue::UnregisterEventHandler<MouseButtonClickedEvent>(eventHandler);
		result = result && EventQueue::UnregisterEventHandler<MouseButtonReleasedEvent>(eventHandler);
		result = result && EventQueue::UnregisterEventHandler<MouseMovedEvent>(eventHandler);
		result = result && EventQueue::UnregisterEventHandler<MouseScrolledEvent>(eventHandler);
		result = result && EventQueue::UnregisterEventHandler<WindowFocusChangedEvent>(eventHandler);
		return result;
	}

	void Input::Tick()
	{
<<<<<<< HEAD
		uint8 inputMode = ConvertInputModeUINT8(s_InputModeStack.top());

		UpdateMouseScrollButton();
		UpdateReadIndex(inputMode);

		s_HasScrolled = false;
=======
		const EInputLayer currentInputLayout = GetCurrentInputLayer();
		const uint8 inputLayer = ConvertInputLayerUINT8(currentInputLayout);
		UpdateReadIndex(inputLayer);
>>>>>>> fc4a25cf
	}

	void Input::Disable()
	{
		std::scoped_lock<SpinLock> keyboardLock(s_WriteBufferLockKeyboard);
		std::scoped_lock<SpinLock> mouseLock(s_WriteBufferLockMouse);

		s_InputEnabled = false;

		const uint8 inputMode = ConvertInputLayerUINT8(GetCurrentInputLayer());
		for (uint32 i = 0; i < EKey::KEY_COUNT; i++)
		{
			s_KeyboardStates[inputMode][STATE_WRITE_INDEX].KeyStates[i].Reset();
		}

		std::fill_n(s_MouseStates[inputMode][STATE_WRITE_INDEX].ButtonStates, EMouseButton::MOUSE_BUTTON_COUNT, false);
	}
}<|MERGE_RESOLUTION|>--- conflicted
+++ resolved
@@ -151,18 +151,13 @@
 
 	void Input::Tick()
 	{
-<<<<<<< HEAD
-		uint8 inputMode = ConvertInputModeUINT8(s_InputModeStack.top());
-
-		UpdateMouseScrollButton();
-		UpdateReadIndex(inputMode);
-
-		s_HasScrolled = false;
-=======
 		const EInputLayer currentInputLayout = GetCurrentInputLayer();
 		const uint8 inputLayer = ConvertInputLayerUINT8(currentInputLayout);
 		UpdateReadIndex(inputLayer);
->>>>>>> fc4a25cf
+
+		UpdateMouseScrollButton();
+
+		s_HasScrolled = false;
 	}
 
 	void Input::Disable()
