#include "Networking/API/NetworkSegment.h"

namespace LambdaEngine
{
	NetworkSegment::NetworkSegment() : 
		m_SizeOfBuffer(0),
		m_pBuffer(),
		m_Header(),
		m_IsBorrowed(false),
		m_Salt(0)
	{

	}

	NetworkSegment::~NetworkSegment()
	{

	}

	NetworkSegment* NetworkSegment::SetType(uint16 type)
	{
		m_Header.Type = type;

#ifndef LAMBDA_CONFIG_PRODUCTION
		PacketTypeToString(m_Header.Type, m_Type);
#endif

		return this;
	}

	uint16 NetworkSegment::GetType() const
	{
		return m_Header.Type;
	}

	char* NetworkSegment::GetBuffer()
	{
		return m_pBuffer;
	}

	const char* NetworkSegment::GetBufferReadOnly() const
	{
		return m_pBuffer;
	}

	uint16 NetworkSegment::GetBufferSize() const
	{
		return m_SizeOfBuffer;
	}

	NetworkSegment::Header& NetworkSegment::GetHeader()
	{
		return m_Header;
	}

	uint8 NetworkSegment::GetHeaderSize() const
	{
		return sizeof(NetworkSegment::Header);
	}

	uint16 NetworkSegment::GetTotalSize() const
	{
		return GetBufferSize() + GetHeaderSize();
	}

	NetworkSegment* NetworkSegment::AppendBytes(uint16 bytes)
	{
		m_SizeOfBuffer += bytes;
		return this;
	}

	uint64 NetworkSegment::GetRemoteSalt() const
	{
		return m_Salt;
	}

	bool NetworkSegment::IsReliable() const
	{
		return m_Header.ReliableUID != 0;
	}

	uint32 NetworkSegment::GetReliableUID() const
	{
		return m_Header.ReliableUID;
	}

	std::string NetworkSegment::ToString() const
	{
		std::string type;
		PacketTypeToString(m_Header.Type, type);
<<<<<<< HEAD
		return "[Type=" + type + "], [Size=" + std::to_string(GetBufferSize()) + "], [UID = " + std::to_string(m_Header.UID) + " ]";
=======
		return "[Type=" + type + "], [Size=" + std::to_string(GetBufferSize()) + "], [UID=" + std::to_string(m_Header.UID) + "]";
>>>>>>> 2fab8647
	}

	void NetworkSegment::PacketTypeToString(uint16 type, std::string& str)
	{
		switch (type)
		{
		case TYPE_UNDEFINED:			str = "TYPE_UNDEFINED";  break;
		case TYPE_PING:					str = "TYPE_PING";  break;
		case TYPE_SERVER_FULL:			str = "TYPE_SERVER_FULL";  break;
		case TYPE_SERVER_NOT_ACCEPTING: str = "TYPE_SERVER_NOT_ACCEPTING";  break;
		case TYPE_CONNNECT:				str = "TYPE_CONNNECT";  break;
		case TYPE_DISCONNECT:			str = "TYPE_DISCONNECT";  break;
		case TYPE_CHALLENGE:			str = "TYPE_CHALLENGE";  break;
		case TYPE_ACCEPTED:				str = "TYPE_ACCEPTED";  break;
		case TYPE_NETWORK_ACK:			str = "TYPE_NETWORK_ACK";  break;
		case TYPE_NETWORK_DISCOVERY:	str = "TYPE_NETWORK_DISCOVERY";  break;
		default:						str = "USER_PACKET(" + std::to_string(type) + ")"; break;
		}
	}
}<|MERGE_RESOLUTION|>--- conflicted
+++ resolved
@@ -88,11 +88,7 @@
 	{
 		std::string type;
 		PacketTypeToString(m_Header.Type, type);
-<<<<<<< HEAD
-		return "[Type=" + type + "], [Size=" + std::to_string(GetBufferSize()) + "], [UID = " + std::to_string(m_Header.UID) + " ]";
-=======
 		return "[Type=" + type + "], [Size=" + std::to_string(GetBufferSize()) + "], [UID=" + std::to_string(m_Header.UID) + "]";
->>>>>>> 2fab8647
 	}
 
 	void NetworkSegment::PacketTypeToString(uint16 type, std::string& str)
