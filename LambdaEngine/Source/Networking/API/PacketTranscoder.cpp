--- conflicted
+++ resolved
@@ -58,14 +58,11 @@
 
 		memcpy(buffer, &pSegment->GetHeader(), headerSize);
 		memcpy(buffer + headerSize, pSegment->GetBuffer(), bufferSize);
-<<<<<<< HEAD
-=======
 
 #ifndef LAMBDA_CONFIG_PRODUCTION
 		if (pSegment->GetType() < 1000)
 			VALIDATE(pSegment->m_SizeOfBuffer > 0);
 #endif
->>>>>>> 749af066
 
 		return headerSize + bufferSize;
 	}
@@ -106,15 +103,9 @@
 	{
 		NetworkSegment::Header& messageHeader = pSegment->GetHeader();
 		static constexpr uint8 segmentHeaderSize = NetworkSegment::HeaderSize;
-<<<<<<< HEAD
 
 		uint8* pSegmentBuffer = const_cast<uint8*>(pSegment->GetBuffer());
 
-=======
-
-		uint8* pSegmentBuffer = const_cast<uint8*>(pSegment->GetBuffer());
-
->>>>>>> 749af066
 		memcpy(&messageHeader, pBuffer, segmentHeaderSize);
 		memcpy(pSegmentBuffer, pBuffer + segmentHeaderSize, messageHeader.Size - segmentHeaderSize);
 		pSegment->m_SizeOfBuffer = messageHeader.Size - segmentHeaderSize;
