#include "Resources/ResourceManager.h"

#include "Rendering/Core/API/TextureView.h"

#include "Log/Log.h"

#include "Rendering/RenderAPI.h"
#include "Rendering/Core/API/Shader.h"
#include "Rendering/Core/API/DescriptorSet.h"
#include "Rendering/Core/API/DescriptorHeap.h"
#include "Rendering/Core/API/PipelineLayout.h"
#include "Rendering/Core/API/PipelineState.h"
#include "Rendering/Core/API/CommandAllocator.h"
#include "Rendering/Core/API/CommandList.h"
#include "Rendering/Core/API/CommandQueue.h"
#include "Rendering/Core/API/Fence.h"
#include "Rendering/PipelineStateManager.h"

#include "Application/API/Events/EventQueue.h"

#include "Containers/TUniquePtr.h"

#include "Resources/MeshTessellator.h"

#include <assimp/postprocess.h>

#include <utility>
#include <unordered_set>

#define SAFEDELETE_ALL(map)     for (auto it = map.begin(); it != map.end(); it++) { SAFEDELETE(it->second); }	map.clear()
#define SAFERELEASE_ALL(map)    for (auto it = map.begin(); it != map.end(); it++) { SAFERELEASE(it->second); }	map.clear()

#define REGISTER_TEXTURE_IN_MATERIAL(GUID, FALLBACK_GUID, pTexture, pTextureView) \
if (albedoMap != GUID_NONE) \
{ \
	pTexture		= s_Textures[GUID]; \
	pTextureView	= s_TextureViews[GUID]; \
	s_TextureMaterialRefs[albedoMap]++; \
} \
else \
{ \
	pTexture		= s_Textures[FALLBACK_GUID]; \
	pTextureView	= s_TextureViews[FALLBACK_GUID]; \
} \

#define REGISTER_COLOR_MAP_IN_MATERIAL(GUID, pTexture, pTextureView) REGISTER_TEXTURE_IN_MATERIAL(GUID, GUID_TEXTURE_DEFAULT_COLOR_MAP, pTexture, pTextureView)
#define REGISTER_NORMAL_MAP_IN_MATERIAL(GUID, pTexture, pTextureView) REGISTER_TEXTURE_IN_MATERIAL(GUID, GUID_TEXTURE_DEFAULT_NORMAL_MAP, pTexture, pTextureView)

namespace LambdaEngine
{
	GUID_Lambda ResourceManager::s_NextFreeGUID = SMALLEST_UNRESERVED_GUID;

	std::unordered_map<GUID_Lambda, String>				ResourceManager::s_MeshGUIDsToNames;
	std::unordered_map<GUID_Lambda, String>				ResourceManager::s_MaterialGUIDsToNames;
	std::unordered_map<GUID_Lambda, String>				ResourceManager::s_AnimationGUIDsToNames;
	std::unordered_map<GUID_Lambda, String>				ResourceManager::s_TextureGUIDsToNames;
	std::unordered_map<GUID_Lambda, String>				ResourceManager::s_ShaderGUIDsToNames;
	std::unordered_map<GUID_Lambda, String>				ResourceManager::s_SoundEffect3DGUIDsToNames;
	std::unordered_map<GUID_Lambda, String>				ResourceManager::s_SoundEffect2DGUIDsToNames;
	std::unordered_map<GUID_Lambda, String>				ResourceManager::s_MusicGUIDsToNames;

	std::unordered_map<String, GUID_Lambda>				ResourceManager::s_MeshNamesToGUIDs;
	std::unordered_map<String, GUID_Lambda>				ResourceManager::s_MaterialNamesToGUIDs;
	std::unordered_map<String, GUID_Lambda>				ResourceManager::s_AnimationNamesToGUIDs;
	std::unordered_map<String, TArray<GUID_Lambda>>		ResourceManager::s_FileNamesToAnimationGUIDs;
	std::unordered_map<String, GUID_Lambda>				ResourceManager::s_TextureNamesToGUIDs;
	std::unordered_map<String, GUID_Lambda>				ResourceManager::s_ShaderNamesToGUIDs;
	std::unordered_map<String, GUID_Lambda>				ResourceManager::s_SoundEffect3DNamesToGUIDs;
	std::unordered_map<String, GUID_Lambda>				ResourceManager::s_SoundEffect2DNamesToGUIDs;
	std::unordered_map<String, GUID_Lambda>				ResourceManager::s_MusicNamesToGUIDs;

	std::unordered_map<GUID_Lambda, Mesh*>				ResourceManager::s_Meshes;
	std::unordered_map<GUID_Lambda, Material*>			ResourceManager::s_Materials;
	std::unordered_map<GUID_Lambda, Animation*>			ResourceManager::s_Animations;
	std::unordered_map<GUID_Lambda, Texture*>			ResourceManager::s_Textures;
	std::unordered_map<GUID_Lambda, TextureView*>		ResourceManager::s_TextureViews;
	std::unordered_map<GUID_Lambda, Shader*>			ResourceManager::s_Shaders;
	std::unordered_map<GUID_Lambda, ISoundEffect3D*>	ResourceManager::s_SoundEffects3D;
	std::unordered_map<GUID_Lambda, ISoundEffect2D*>	ResourceManager::s_SoundEffects2D;
	std::unordered_map<GUID_Lambda, IMusic*>			ResourceManager::s_Music;

	std::unordered_map<GUID_Lambda, uint32>								ResourceManager::s_TextureMaterialRefs;
	std::unordered_map<GUID_Lambda, ResourceManager::MaterialLoadDesc>	ResourceManager::s_MaterialLoadConfigurations;
	std::unordered_map<GUID_Lambda, ResourceManager::ShaderLoadDesc>	ResourceManager::s_ShaderLoadConfigurations;

	CommandAllocator* ResourceManager::s_pMaterialComputeCommandAllocator	= nullptr;
	CommandAllocator* ResourceManager::s_pMaterialGraphicsCommandAllocator	= nullptr;

	CommandList* ResourceManager::s_pMaterialComputeCommandList		= nullptr;
	CommandList* ResourceManager::s_pMaterialGraphicsCommandList	= nullptr;

	Fence* ResourceManager::s_pMaterialFence = nullptr;

	DescriptorHeap* ResourceManager::s_pMaterialDescriptorHeap	= nullptr;
	DescriptorSet* ResourceManager::s_pMaterialDescriptorSet	= nullptr;

	PipelineLayout* ResourceManager::s_pMaterialPipelineLayout	= nullptr;

	PipelineState* ResourceManager::s_pAllChannelsSeperateMaterialPipelineState	= nullptr;
	PipelineState* ResourceManager::s_pAOSeperateMetRoughCombinedMaterialPipelineState	= nullptr;

	GUID_Lambda ResourceManager::s_AllChannelsSeperateMaterialShaderGUID = GUID_NONE;
	GUID_Lambda ResourceManager::s_AOSeperateMetRoughCombinedMaterialShaderGUID = GUID_NONE;

	TSet<GUID_Lambda> ResourceManager::s_UnloadedGUIDs;

	bool ResourceManager::Init()
	{
		InitMaterialCreation();
		InitDefaultResources();

		MeshTessellator::GetInstance().Init();

		EventQueue::RegisterEventHandler<ShaderRecompileEvent>(&OnShaderRecompileEvent);

		return true;
	}

	bool ResourceManager::Release()
	{
		EventQueue::UnregisterEventHandler<ShaderRecompileEvent>(&OnShaderRecompileEvent);

		ReleaseMaterialCreation();

		MeshTessellator::GetInstance().Release();

		SAFEDELETE_ALL(s_Meshes);
		SAFEDELETE_ALL(s_Materials);
		SAFEDELETE_ALL(s_Animations);
		SAFEDELETE_ALL(s_SoundEffects3D);
		SAFEDELETE_ALL(s_SoundEffects2D);
		SAFEDELETE_ALL(s_Music);

		// TODO: Change to TSharedRef would prevent for the need of these
		SAFERELEASE_ALL(s_Textures);
		SAFERELEASE_ALL(s_TextureViews);
		SAFERELEASE_ALL(s_Shaders);

		return true;
	}

	bool ResourceManager::LoadSceneFromFile(
		const SceneLoadDesc* pSceneLoadDesc,
		TArray<MeshComponent>& meshComponents,
		TArray<LoadedDirectionalLight>& directionalLights,
		TArray<LoadedPointLight>& pointLights,
		TArray<LevelObjectOnLoad>& levelObjects,
		const String& directory)
	{
		VALIDATE(pSceneLoadDesc != nullptr);

		TArray<MeshComponent>	sceneLocalMeshComponents;
		TArray<Mesh*>			meshes;
		TArray<Animation*>		animations;
		TArray<LoadedMaterial*>	materials;
		TArray<LoadedTexture*>	textures;

		if (!ResourceLoader::LoadSceneFromFile(
			directory + pSceneLoadDesc->Filename,
			pSceneLoadDesc->LevelObjectDescriptions,
			sceneLocalMeshComponents,
			directionalLights,
			pointLights,
			levelObjects,
			meshes,
			animations,
			materials,
			textures))
		{
			return false;
		}

		TArray<MaterialLoadDesc> materialLoadConfigurations;
		materialLoadConfigurations.Resize(materials.GetSize());

		TArray<TextureView*> textureViewsToDelete;

		//Spinlock yes no?

		meshComponents = sceneLocalMeshComponents;
		for (uint32 i = 0; i < textures.GetSize(); i++)
		{
			LoadedTexture* pLoadedTexture = textures[i];

			RegisterLoadedMaterialTexture(
				pLoadedTexture,
				materials,
				materialLoadConfigurations,
				textureViewsToDelete);
		}

		for (uint32 i = 0; i < meshes.GetSize(); i++)
		{
			GUID_Lambda guid = RegisterMesh("Scene Mesh " + std::to_string(i), meshes[i]);

			//Loop through mesh component and set the real mesh GUID
			for (uint32 g = 0; g < sceneLocalMeshComponents.GetSize(); g++)
			{
				if (sceneLocalMeshComponents[g].MeshGUID == i)
				{
					meshComponents[g].MeshGUID = guid;
				}
			}

			//Loop through special objects and set their mesh component material GUIDs
			for (uint32 s = 0; s < levelObjects.GetSize(); s++)
			{
				LevelObjectOnLoad* pLevelObject = &levelObjects[s];

				for (MeshComponent& meshComponent : pLevelObject->MeshComponents)
				{
					if (meshComponent.MeshGUID == i)
						meshComponent.MeshGUID = guid;
				}
			}
		}

		for (uint32 i = 0; i < materials.GetSize(); i++)
		{
			LoadedMaterial* pLoadedMaterial = materials[i];
			MaterialLoadDesc& materialLoadConfig = materialLoadConfigurations[i];

			GUID_Lambda guid = RegisterLoadedMaterial(
				"Scene Material " + std::to_string(i),
				pLoadedMaterial,
				materialLoadConfig);

			//Loop through mesh component and set the real material GUID
			for (uint32 g = 0; g < sceneLocalMeshComponents.GetSize(); g++)
			{
				if (sceneLocalMeshComponents[g].MaterialGUID == i)
				{
					meshComponents[g].MaterialGUID = guid;
				}
			}

			//Loop through level objects and set their mesh component material GUIDs
			for (uint32 s = 0; s < levelObjects.GetSize(); s++)
			{
				LevelObjectOnLoad* pLevelObject = &levelObjects[s];

				for (MeshComponent& meshComponent : pLevelObject->MeshComponents)
				{
					if (meshComponent.MaterialGUID == i)
						meshComponent.MaterialGUID = guid;
				}
			}

			SAFEDELETE(pLoadedMaterial);
		}

		for (uint32 g = 0; g < sceneLocalMeshComponents.GetSize(); g++)
		{
			if (sceneLocalMeshComponents[g].MeshGUID >= meshes.GetSize())
			{
				LOG_ERROR("[ResourceManager]: GameObject %u in Scene %s has no Mesh", g, pSceneLoadDesc->Filename.c_str());
			}

			if (sceneLocalMeshComponents[g].MaterialGUID >= materials.GetSize())
			{
				meshComponents[g].MaterialGUID = GUID_MATERIAL_DEFAULT;
				LOG_WARNING("[ResourceManager]: GameObject %u in Scene %s has no Material, default Material assigned", g, pSceneLoadDesc->Filename.c_str());
			}
		}

		//Delete AO, Metallic, Roughness & Metallic/Roughness Textures
		for (uint32 i = 0; i < textures.GetSize(); i++)
		{
			LoadedTexture* pLoadedTexture = textures[i];

			if ((pLoadedTexture->Flags & FLoadedTextureFlag::LOADED_TEXTURE_FLAG_ALBEDO) == 0 &&
				(pLoadedTexture->Flags & FLoadedTextureFlag::LOADED_TEXTURE_FLAG_NORMAL) == 0)
			{
				SAFERELEASE(pLoadedTexture->pTexture);
			}

			SAFEDELETE(pLoadedTexture);
		}
		textures.Clear();

		for (uint32 i = 0; i < textureViewsToDelete.GetSize(); i++)
		{
			SAFERELEASE(textureViewsToDelete[i]);
		}
		textureViewsToDelete.Clear();

		return true;
	}

	void ResourceManager::LoadMeshFromFile(const String& filename, GUID_Lambda& meshGUID, bool shouldTessellate)
	{
		if (auto loadedMeshGUID = s_MeshNamesToGUIDs.find(filename); loadedMeshGUID != s_MeshNamesToGUIDs.end())
		{
			meshGUID = loadedMeshGUID->second;
			return;
		}

		int32 assimpFlags =
			aiProcess_FlipWindingOrder |
			aiProcess_FlipUVs |
			aiProcess_CalcTangentSpace |
			aiProcess_FindInstances |
			aiProcess_GenSmoothNormals |
			aiProcess_JoinIdenticalVertices |
			aiProcess_ImproveCacheLocality |
			aiProcess_LimitBoneWeights |
			aiProcess_RemoveRedundantMaterials |
			aiProcess_Triangulate |
			aiProcess_GenUVCoords |
			aiProcess_FindDegenerates |
			aiProcess_OptimizeMeshes |
			aiProcess_OptimizeGraph |
			aiProcess_FindInvalidData;

		Mesh* pMesh = ResourceLoader::LoadMeshFromFile(MESH_DIR + filename, nullptr, nullptr, nullptr, assimpFlags, shouldTessellate);

		//Spinlock
		{
			meshGUID						= s_NextFreeGUID++;
			s_Meshes[meshGUID]				= pMesh;
			s_MeshGUIDsToNames[meshGUID]	= filename;
			s_MeshNamesToGUIDs[filename]	= meshGUID;
		}
	}

	void ResourceManager::LoadMeshFromFile(const String& filename, GUID_Lambda& meshGUID, TArray<GUID_Lambda>& animations, bool shouldTessellate)
	{
		if (auto loadedMeshGUID = s_MeshNamesToGUIDs.find(filename); loadedMeshGUID != s_MeshNamesToGUIDs.end())
		{
			meshGUID = loadedMeshGUID->second;

			if (auto loadedAnimations = s_FileNamesToAnimationGUIDs.find(filename); loadedAnimations != s_FileNamesToAnimationGUIDs.end())
			{
				animations = loadedAnimations->second;
			}

			return;
		}

		int32 assimpFlags =
			aiProcess_FlipWindingOrder |
			aiProcess_FlipUVs |
			aiProcess_CalcTangentSpace |
			aiProcess_FindInstances |
			aiProcess_GenSmoothNormals |
			aiProcess_JoinIdenticalVertices |
			aiProcess_ImproveCacheLocality |
			aiProcess_LimitBoneWeights |
			aiProcess_RemoveRedundantMaterials |
			aiProcess_Triangulate |
			aiProcess_GenUVCoords |
			aiProcess_FindDegenerates |
			aiProcess_OptimizeMeshes |
			aiProcess_OptimizeGraph |
			aiProcess_FindInvalidData;

		TArray<Animation*> rawAnimations;
		Mesh* pMesh = ResourceLoader::LoadMeshFromFile(MESH_DIR + filename, nullptr, nullptr, &rawAnimations, assimpFlags, shouldTessellate);

		//Spinlock
		{
			meshGUID						= s_NextFreeGUID++;
			s_Meshes[meshGUID]				= pMesh;
			s_MeshGUIDsToNames[meshGUID]	= filename;
			s_MeshNamesToGUIDs[filename]	= meshGUID;
		}

		// Register animations
		animations.Clear();
		animations.Reserve(rawAnimations.GetSize());
		for (Animation* pAnimation : rawAnimations)
		{
			VALIDATE(pAnimation);

			GUID_Lambda animationsGuid = RegisterAnimation(pAnimation->Name, pAnimation);
			animations.EmplaceBack(animationsGuid);
		}

		s_FileNamesToAnimationGUIDs.insert(std::make_pair(filename, animations));
	}

	void ResourceManager::LoadMeshAndMaterialFromFile(const String& filename, GUID_Lambda& meshGUID, GUID_Lambda& materialGUID, bool shouldTessellate)
	{
		if (auto loadedMeshGUID = s_MeshNamesToGUIDs.find(filename); loadedMeshGUID != s_MeshNamesToGUIDs.end())
		{
			meshGUID = loadedMeshGUID->second;

			auto loadedMaterialGUID = s_MaterialNamesToGUIDs.find(filename);
			materialGUID = loadedMaterialGUID != s_MaterialNamesToGUIDs.end() ? loadedMaterialGUID->second : GUID_MATERIAL_DEFAULT;

			return;
		}

		TArray<LoadedMaterial*> materials;
		TArray<LoadedTexture*> textures;
		TArray<TextureView*> textureViewsToDelete;

		int32 assimpFlags =
			aiProcess_FlipWindingOrder |
			aiProcess_FlipUVs |
			aiProcess_CalcTangentSpace |
			aiProcess_FindInstances |
			aiProcess_FixInfacingNormals |
			aiProcess_GenSmoothNormals |
			aiProcess_JoinIdenticalVertices |
			aiProcess_ImproveCacheLocality |
			aiProcess_LimitBoneWeights |
			aiProcess_RemoveRedundantMaterials |
			aiProcess_Triangulate |
			aiProcess_GenUVCoords |
			aiProcess_FindDegenerates |
			aiProcess_OptimizeMeshes |
			aiProcess_OptimizeGraph |
			aiProcess_FindInvalidData;

			// Prevent crashes in assimp when using this flag
			//String path = ConvertSlashes(filepath);
			//if (path.find(".obj") == String::npos && path.find(".glb") == String::npos)
			//{
			//	assimpFlags |= aiProcess_PopulateArmatureData;
			//}

		Mesh* pMesh = ResourceLoader::LoadMeshFromFile(MESH_DIR + filename, &materials, &textures, nullptr, assimpFlags, shouldTessellate);

		//Spinlock
		{
			meshGUID						= s_NextFreeGUID++;
			s_Meshes[meshGUID]				= pMesh;
			s_MeshGUIDsToNames[meshGUID]	= filename;
			s_MeshNamesToGUIDs[filename]	= meshGUID;

			if (!materials.IsEmpty())
			{
				if (materials.GetSize() > 1)
				{
					LOG_WARNING("[ResourceManager]: Mesh %s loaded with more than one material, the other materials will be ignored");
				}

				LoadedMaterial* pMaterial = materials[0];
				MaterialLoadDesc materialLoadDesc;

				for (LoadedTexture* pLoadedTexture : textures)
				{
					RegisterLoadedMaterialTexture(
						pLoadedTexture,
						pMaterial,
						materialLoadDesc,
						textureViewsToDelete);
				}

				materialGUID = RegisterLoadedMaterial(
					filename,
					pMaterial,
					materialLoadDesc);
			}
			else
			{
				materialGUID = GUID_MATERIAL_DEFAULT;
			}
		}

		//Delete Material Wrappers
		for (LoadedMaterial* pLoadedMaterial : materials)
		{
			SAFEDELETE(pLoadedMaterial);
		}

		//Delete AO, Metallic, Roughness & Metallic/Roughness Textures
		for (LoadedTexture* pLoadedTexture : textures)
		{
			if ((pLoadedTexture->Flags & FLoadedTextureFlag::LOADED_TEXTURE_FLAG_ALBEDO) == 0 &&
				(pLoadedTexture->Flags & FLoadedTextureFlag::LOADED_TEXTURE_FLAG_NORMAL) == 0)
			{
				SAFERELEASE(pLoadedTexture->pTexture);
			}

			SAFEDELETE(pLoadedTexture);
		}

		//Delete Temp Texture Views used to Generate Combined Materials
		for (TextureView* pTextureViewToDelete : textureViewsToDelete)
		{
			SAFERELEASE(pTextureViewToDelete);
		}
	}

	void ResourceManager::LoadMeshAndMaterialFromFile(
<<<<<<< HEAD
		const String& filename, 
		GUID_Lambda& meshGUID, 
		GUID_Lambda& materialGUID, 
		TArray<GUID_Lambda>& animations, 
		bool shouldTessellate)
=======
		const String& filename,
		GUID_Lambda& meshGUID,
		GUID_Lambda& materialGUID,
		TArray<GUID_Lambda>& animations)
>>>>>>> f067552b
	{
		if (auto loadedMeshGUID = s_MeshNamesToGUIDs.find(filename); loadedMeshGUID != s_MeshNamesToGUIDs.end())
		{
			meshGUID = loadedMeshGUID->second;

			if (auto loadedAnimations = s_FileNamesToAnimationGUIDs.find(filename); loadedAnimations != s_FileNamesToAnimationGUIDs.end())
			{
				animations = loadedAnimations->second;
			}

			auto loadedMaterialGUID = s_MaterialNamesToGUIDs.find(filename);
			materialGUID = loadedMaterialGUID != s_MaterialNamesToGUIDs.end() ? loadedMaterialGUID->second : GUID_MATERIAL_DEFAULT;

			return;
		}

		int32 assimpFlags =
			aiProcess_FlipWindingOrder |
			aiProcess_FlipUVs |
			aiProcess_CalcTangentSpace |
			aiProcess_FindInstances |
			aiProcess_GenSmoothNormals |
			aiProcess_JoinIdenticalVertices |
			aiProcess_ImproveCacheLocality |
			aiProcess_LimitBoneWeights |
			aiProcess_RemoveRedundantMaterials |
			aiProcess_Triangulate |
			aiProcess_GenUVCoords |
			aiProcess_FindDegenerates |
			aiProcess_OptimizeMeshes |
			aiProcess_OptimizeGraph |
			aiProcess_FindInvalidData;

		TArray<Animation*> rawAnimations;
		TArray<LoadedMaterial*> materials;
		TArray<LoadedTexture*> textures;
		TArray<TextureView*> textureViewsToDelete;
		Mesh* pMesh = ResourceLoader::LoadMeshFromFile(MESH_DIR + filename, &materials, &textures, &rawAnimations, assimpFlags, shouldTessellate);

		//Spinlock
		{
			meshGUID						= s_NextFreeGUID++;
			s_Meshes[meshGUID]				= pMesh;
			s_MeshGUIDsToNames[meshGUID]	= filename;
			s_MeshNamesToGUIDs[filename]	= meshGUID;

			if (!materials.IsEmpty())
			{
				if (materials.GetSize() > 1)
				{
					LOG_WARNING("[ResourceManager]: Mesh %s loaded with more than one material, the other materials will be ignored");
				}

				LoadedMaterial* pMaterial = materials[0];
				MaterialLoadDesc materialLoadDesc;

				for (LoadedTexture* pLoadedTexture : textures)
				{
					RegisterLoadedMaterialTexture(
						pLoadedTexture,
						pMaterial,
						materialLoadDesc,
						textureViewsToDelete);
				}

				materialGUID = RegisterLoadedMaterial(
					filename,
					pMaterial,
					materialLoadDesc);
			}
			else
			{
				materialGUID = GUID_MATERIAL_DEFAULT;
			}
		}

		// Register animations
		animations.Clear();
		animations.Reserve(rawAnimations.GetSize());
		for (Animation* pAnimation : rawAnimations)
		{
			VALIDATE(pAnimation);

			GUID_Lambda animationsGuid = RegisterAnimation(pAnimation->Name, pAnimation);
			animations.EmplaceBack(animationsGuid);
		}

		s_FileNamesToAnimationGUIDs.insert(std::make_pair(filename, animations));

		//Delete Material Wrappers
		for (LoadedMaterial* pLoadedMaterial : materials)
		{
			SAFEDELETE(pLoadedMaterial);
		}

		//Delete AO, Metallic, Roughness & Metallic/Roughness Textures
		for (LoadedTexture* pLoadedTexture : textures)
		{
			if ((pLoadedTexture->Flags & FLoadedTextureFlag::LOADED_TEXTURE_FLAG_ALBEDO) == 0 &&
				(pLoadedTexture->Flags & FLoadedTextureFlag::LOADED_TEXTURE_FLAG_NORMAL) == 0)
			{
				SAFERELEASE(pLoadedTexture->pTexture);
			}

			SAFEDELETE(pLoadedTexture);
		}

		//Delete Temp Texture Views used to Generate Combined Materials
		for (TextureView* pTextureViewToDelete : textureViewsToDelete)
		{
			SAFERELEASE(pTextureViewToDelete);
		}
	}

	TArray<GUID_Lambda> ResourceManager::LoadAnimationsFromFile(const String& filename)
	{
		TArray<GUID_Lambda> animations;

		auto loadedAnimations = s_FileNamesToAnimationGUIDs.find(filename);
		if (loadedAnimations != s_FileNamesToAnimationGUIDs.end())
		{
			animations = loadedAnimations->second;
			return animations;
		}

		// Load animations
		TArray<Animation*> rawAnimations = ResourceLoader::LoadAnimationsFromFile(ANIMATIONS_DIR + filename);

		// Register animations
		animations.Reserve(rawAnimations.GetSize());
		for (Animation* pAnimation : rawAnimations)
		{
			VALIDATE(pAnimation);

			GUID_Lambda animationsGuid = RegisterAnimation(pAnimation->Name, pAnimation);
			animations.EmplaceBack(animationsGuid);
		}

		s_FileNamesToAnimationGUIDs.insert(std::make_pair(filename, animations));
		return animations;
	}

	GUID_Lambda ResourceManager::LoadMeshFromMemory(
		const String& name,
		const Vertex* pVertices,
		uint32 numVertices,
		const uint32* pIndices,
		uint32 numIndices,
		bool useMeshletCache)
	{
		auto loadedMeshGUID = s_MeshNamesToGUIDs.find(name);
		if (loadedMeshGUID != s_MeshNamesToGUIDs.end())
		{
			return loadedMeshGUID->second;
		}

		GUID_Lambda	guid = GUID_NONE;
		Mesh**		ppMappedMesh = nullptr;

		//Spinlock
		{
			guid						= s_NextFreeGUID++;
			ppMappedMesh				= &s_Meshes[guid]; //Creates new entry if not existing
			s_MeshGUIDsToNames[guid]	= name;
			s_MeshNamesToGUIDs[name]	= guid;
		}

		(*ppMappedMesh) = ResourceLoader::LoadMeshFromMemory(name, pVertices, numVertices, pIndices, numIndices, useMeshletCache);
		return guid;
	}

	GUID_Lambda ResourceManager::LoadMaterialFromMemory(
		const String& name,
		GUID_Lambda albedoMap,
		GUID_Lambda normalMap,
		GUID_Lambda ambientOcclusionMap,
		GUID_Lambda metallicMap,
		GUID_Lambda roughnessMap,
		const MaterialProperties& properties)
	{
		auto loadedMaterialGUID = s_MaterialNamesToGUIDs.find(name);
		if (loadedMaterialGUID != s_MaterialNamesToGUIDs.end())
		{
			return loadedMaterialGUID->second;
		}

		GUID_Lambda guid				= GUID_NONE;
		Material**	ppMappedMaterial	 = nullptr;

		//Spinlock
		{
			guid							= s_NextFreeGUID++;
			ppMappedMaterial				= &s_Materials[guid]; //Creates new entry if not existing
			s_MaterialGUIDsToNames[guid]	= name;
			s_MaterialNamesToGUIDs[name]	= guid;
		}

		(*ppMappedMaterial) = DBG_NEW Material();

		Texture* pAlbedoMap;
		Texture* pNormalMap;
		Texture* pAmbientOcclusionMap;
		Texture* pMetallicMap;
		Texture* pRoughnessMap;

		TextureView* pAlbedoMapView;
		TextureView* pNormalMapView;
		TextureView* pAmbientOcclusionMapView;
		TextureView* pMetallicMapView;
		TextureView* pRoughnessMapView;

		REGISTER_COLOR_MAP_IN_MATERIAL(albedoMap, pAlbedoMap, pAlbedoMapView);
		REGISTER_NORMAL_MAP_IN_MATERIAL(normalMap, pNormalMap, pNormalMapView);
		REGISTER_COLOR_MAP_IN_MATERIAL(ambientOcclusionMap, pAmbientOcclusionMap, pAmbientOcclusionMapView);
		REGISTER_COLOR_MAP_IN_MATERIAL(metallicMap, pMetallicMap, pMetallicMapView);
		REGISTER_COLOR_MAP_IN_MATERIAL(roughnessMap, pRoughnessMap, pRoughnessMapView);

		(*ppMappedMaterial)->Properties = properties;

		(*ppMappedMaterial)->pAlbedoMap = pAlbedoMap;
		(*ppMappedMaterial)->pNormalMap = pNormalMap;

		(*ppMappedMaterial)->pAlbedoMapView = pAlbedoMapView;
		(*ppMappedMaterial)->pNormalMapView = pNormalMapView;

		GUID_Lambda aoMetallicRoughnessGUID = CombineMaterialTextures(
			name + " Combined Material Texture",
			*ppMappedMaterial,
			pAmbientOcclusionMap,
			pMetallicMap,
			pRoughnessMap,
			nullptr,
			pAmbientOcclusionMapView,
			pMetallicMapView,
			pRoughnessMapView,
			nullptr);

		MaterialLoadDesc materialLoadDesc = {};
		materialLoadDesc.AlbedoMapGUID				= albedoMap;
		materialLoadDesc.NormalMapGUID				= normalMap;
		materialLoadDesc.AOMapGUID					= ambientOcclusionMap;
		materialLoadDesc.MetallicMapGUID			= metallicMap;
		materialLoadDesc.RoughnessMapGUID			= roughnessMap;
		materialLoadDesc.AOMetallicRoughnessMapGUID	= aoMetallicRoughnessGUID;

		s_MaterialLoadConfigurations[guid] = materialLoadDesc;

		return guid;
	}

	GUID_Lambda ResourceManager::LoadTextureArrayFromFile(
		const String& name,
		const String* pFilenames,
		uint32 count,
		EFormat format,
		bool generateMips,
		bool linearFilteringMips)
	{
		auto loadedTextureGUID = s_TextureNamesToGUIDs.find(name);
		if (loadedTextureGUID != s_TextureNamesToGUIDs.end())
		{
			return loadedTextureGUID->second;
		}

		GUID_Lambda		guid = GUID_NONE;
		Texture**		ppMappedTexture = nullptr;
		TextureView**	ppMappedTextureView = nullptr;

		//Spinlock
		{
			guid						= s_NextFreeGUID++;
			ppMappedTexture				= &s_Textures[guid]; //Creates new entry if not existing
			ppMappedTextureView			= &s_TextureViews[guid]; //Creates new entry if not existing
			s_TextureGUIDsToNames[guid]	= name;
			s_TextureNamesToGUIDs[name]	= guid;
		}

		Texture* pTexture = ResourceLoader::LoadTextureArrayFromFile(name, TEXTURE_DIR, pFilenames, count, format, generateMips, linearFilteringMips);

		(*ppMappedTexture) = pTexture;

		TextureDesc textureDesc = pTexture->GetDesc();

		TextureViewDesc textureViewDesc = {};
		textureViewDesc.DebugName		= name + " Texture View";
		textureViewDesc.pTexture		= pTexture;
		textureViewDesc.Flags			= FTextureViewFlag::TEXTURE_VIEW_FLAG_SHADER_RESOURCE;
		textureViewDesc.Format			= format;
		textureViewDesc.Type			= textureDesc.ArrayCount > 1 ? ETextureViewType::TEXTURE_VIEW_TYPE_2D_ARRAY : ETextureViewType::TEXTURE_VIEW_TYPE_2D;
		textureViewDesc.MiplevelCount	= textureDesc.Miplevels;
		textureViewDesc.ArrayCount		= textureDesc.ArrayCount;
		textureViewDesc.Miplevel		= 0;
		textureViewDesc.ArrayIndex		= 0;

		(*ppMappedTextureView) = RenderAPI::GetDevice()->CreateTextureView(&textureViewDesc);
		return guid;
	}

	GUID_Lambda ResourceManager::LoadCubeTexturesArrayFromFile(
		const String& name,
		const String* pFilenames,
		uint32 count,
		EFormat format,
		bool generateMips,
		bool linearFilteringMips)
	{
		auto loadedTextureGUID = s_TextureNamesToGUIDs.find(name);
		if (loadedTextureGUID != s_TextureNamesToGUIDs.end())
		{
			return loadedTextureGUID->second;
		}

		const uint32 textureCount = count * 6U;

		GUID_Lambda		guid				= GUID_NONE;
		Texture**		ppMappedTexture		= nullptr;
		TextureView**	ppMappedTextureView	= nullptr;

		//Spinlock
		{
			guid						= s_NextFreeGUID++;
			ppMappedTexture				= &s_Textures[guid]; //Creates new entry if not existing
			ppMappedTextureView			= &s_TextureViews[guid]; //Creates new entry if not existing
			s_TextureGUIDsToNames[guid] = name;
			s_TextureNamesToGUIDs[name]	= guid;
		}

		Texture* pTexture = ResourceLoader::LoadCubeTexturesArrayFromFile(
			name,
			TEXTURE_DIR,
			pFilenames,
			textureCount,
			format,
			generateMips,
			linearFilteringMips);

		(*ppMappedTexture) = pTexture;

		const TextureDesc& textureDesc = pTexture->GetDesc();

		TextureViewDesc textureViewDesc = {};
		textureViewDesc.DebugName		= name + " Texture View";
		textureViewDesc.pTexture		= pTexture;
		textureViewDesc.Flags			= FTextureViewFlag::TEXTURE_VIEW_FLAG_SHADER_RESOURCE;
		textureViewDesc.Format			= format;
		textureViewDesc.Type			= count > 1 ? ETextureViewType::TEXTURE_VIEW_TYPE_CUBE_ARRAY : ETextureViewType::TEXTURE_VIEW_TYPE_CUBE;
		textureViewDesc.MiplevelCount	= textureDesc.Miplevels;
		textureViewDesc.ArrayCount		= textureDesc.ArrayCount;
		textureViewDesc.Miplevel		= 0;
		textureViewDesc.ArrayIndex		= 0;

		(*ppMappedTextureView) = RenderAPI::GetDevice()->CreateTextureView(&textureViewDesc);
		return guid;
	}

	GUID_Lambda ResourceManager::LoadTextureFromFile(
		const String& filename,
		EFormat format,
		bool generateMips,
		bool linearFiltering)
	{
		return LoadTextureArrayFromFile(filename, &filename, 1, format, generateMips, linearFiltering);
	}

	GUID_Lambda ResourceManager::LoadTextureCubeFromPanormaFile(
		const String& filename,
		EFormat format,
		uint32 size,
		bool generateMips)
	{
		auto loadedTextureGUID = s_TextureNamesToGUIDs.find(filename);
		if (loadedTextureGUID != s_TextureNamesToGUIDs.end())
		{
			return loadedTextureGUID->second;
		}

		GUID_Lambda guid = GUID_NONE;
		Texture**		ppMappedTexture		= nullptr;
		TextureView**	ppMappedTextureView	= nullptr;

		//Spinlock
		{
			guid = s_NextFreeGUID++;
			ppMappedTexture			= &s_Textures[guid]; //Creates new entry if not existing
			ppMappedTextureView		= &s_TextureViews[guid]; //Creates new entry if not existing
			s_TextureGUIDsToNames[guid]		= filename;
			s_TextureNamesToGUIDs[filename]	= guid;
		}

		// Load texture
		Texture* pTexture	= ResourceLoader::LoadTextureCubeFromPanoramaFile(filename, TEXTURE_DIR, filename, size, format, generateMips);
		(*ppMappedTexture)	= pTexture;

		const TextureDesc& textureDesc = pTexture->GetDesc();

		// Create texture view
		TextureViewDesc textureViewDesc = {};
		textureViewDesc.DebugName		= filename + " Texture View";
		textureViewDesc.pTexture		= pTexture;
		textureViewDesc.Flags			= FTextureViewFlag::TEXTURE_VIEW_FLAG_SHADER_RESOURCE;
		textureViewDesc.Format			= format;
		textureViewDesc.Type			= ETextureViewType::TEXTURE_VIEW_TYPE_CUBE;
		textureViewDesc.MiplevelCount	= textureDesc.Miplevels;
		textureViewDesc.ArrayCount		= 6;
		textureViewDesc.Miplevel		= 0;
		textureViewDesc.ArrayIndex		= 0;

		(*ppMappedTextureView) = RenderAPI::GetDevice()->CreateTextureView(&textureViewDesc);
		return guid;
	}

	GUID_Lambda ResourceManager::LoadTextureFromMemory(
		const String& name,
		const void* pData,
		uint32_t width,
		uint32_t height,
		EFormat format,
		uint32_t usageFlags,
		bool generateMips,
		bool linearFilteringMips)
	{
		auto loadedTextureGUID = s_TextureNamesToGUIDs.find(name);
		if (loadedTextureGUID != s_TextureNamesToGUIDs.end())
		{
			return loadedTextureGUID->second;
		}

		GUID_Lambda		guid				= GUID_NONE;
		Texture**		ppMappedTexture		=	nullptr;
		TextureView**	ppMappedTextureView	= nullptr;

		//Spinlock
		{
			guid						= s_NextFreeGUID++;
			ppMappedTexture				= &s_Textures[guid]; //Creates new entry if not existing
			ppMappedTextureView			= &s_TextureViews[guid]; //Creates new entry if not existing
			s_TextureGUIDsToNames[guid] = name;
			s_TextureNamesToGUIDs[name]	= guid;
		}

		Texture* pTexture = ResourceLoader::LoadTextureArrayFromMemory(name, &pData, 1, width, height, format, usageFlags, generateMips, linearFilteringMips);

		(*ppMappedTexture) = pTexture;

		TextureViewDesc textureViewDesc = {};
		textureViewDesc.DebugName		= name + " Texture View";
		textureViewDesc.pTexture		= pTexture;
		textureViewDesc.Flags			= FTextureViewFlag::TEXTURE_VIEW_FLAG_SHADER_RESOURCE;
		textureViewDesc.Format			= format;
		textureViewDesc.Type			= ETextureViewType::TEXTURE_VIEW_TYPE_2D;
		textureViewDesc.MiplevelCount	= pTexture->GetDesc().Miplevels;
		textureViewDesc.ArrayCount		= pTexture->GetDesc().ArrayCount;
		textureViewDesc.Miplevel		= 0;
		textureViewDesc.ArrayIndex		= 0;

		(*ppMappedTextureView) = RenderAPI::GetDevice()->CreateTextureView(&textureViewDesc);

		return guid;
	}

	GUID_Lambda ResourceManager::LoadShaderFromFile(const String& filename, FShaderStageFlag stage, EShaderLang lang, const char* pEntryPoint)
	{
		auto loadedShaderGUID = s_ShaderNamesToGUIDs.find(filename);
		if (loadedShaderGUID != s_ShaderNamesToGUIDs.end())
		{
			return loadedShaderGUID->second;
		}

		GUID_Lambda guid = GUID_NONE;
		Shader** ppMappedShader = nullptr;

		//Spinlock
		{
			guid							= s_NextFreeGUID++;
			ppMappedShader					= &s_Shaders[guid]; //Creates new entry if not existing
			s_ShaderGUIDsToNames[guid]		= filename;
			s_ShaderNamesToGUIDs[filename]	= guid;
		}

		String filepath = SHADER_DIR + filename;

		ShaderLoadDesc loadDesc = {};
		loadDesc.Filepath		= filepath;
		loadDesc.Stage			= stage;
		loadDesc.Lang			= lang;
		loadDesc.pEntryPoint	= pEntryPoint;

		s_ShaderLoadConfigurations[guid] = loadDesc;

		(*ppMappedShader) = ResourceLoader::LoadShaderFromFile(filepath, stage, lang, pEntryPoint);

		return guid;
	}

	GUID_Lambda ResourceManager::RegisterShader(const String& name, Shader* pShader)
	{
		auto loadedShaderGUID = s_ShaderNamesToGUIDs.find(name);
		if (loadedShaderGUID != s_ShaderNamesToGUIDs.end())
			return loadedShaderGUID->second;

		GUID_Lambda guid = GUID_NONE;
		Shader** ppMappedShader = nullptr;

		//Spinlock
		{
			guid						= s_NextFreeGUID++;
			ppMappedShader				= &s_Shaders[guid]; //Creates new entry if not existing
			s_ShaderGUIDsToNames[guid]	= name;
			s_ShaderNamesToGUIDs[name]	= guid;
		}

		(*ppMappedShader) = pShader;

		return guid;
	}

	GUID_Lambda ResourceManager::LoadSoundEffect3DFromFile(const String& filename)
	{
		auto loadedSoundEffectGUID = s_SoundEffect3DNamesToGUIDs.find(filename);
		if (loadedSoundEffectGUID != s_SoundEffect3DNamesToGUIDs.end())
		{
			return loadedSoundEffectGUID->second;
		}

		GUID_Lambda			guid = GUID_NONE;
		ISoundEffect3D**	ppMappedSoundEffect = nullptr;

		//Spinlock
		{
			guid									= s_NextFreeGUID++;
			ppMappedSoundEffect						= &s_SoundEffects3D[guid]; //Creates new entry if not existing
			s_SoundEffect3DGUIDsToNames[guid]		= filename;
			s_SoundEffect3DNamesToGUIDs[filename]	= guid;
		}

		(*ppMappedSoundEffect) = ResourceLoader::LoadSoundEffect3DFromFile(SOUND_DIR + filename);
		return guid;
	}

	GUID_Lambda ResourceManager::LoadSoundEffect2DFromFile(const String& filename)
	{
		auto loadedSoundEffectGUID = s_SoundEffect2DNamesToGUIDs.find(filename);
		if (loadedSoundEffectGUID != s_SoundEffect2DNamesToGUIDs.end())
		{
			return loadedSoundEffectGUID->second;
		}

		GUID_Lambda			guid = GUID_NONE;
		ISoundEffect2D**	ppMappedSoundEffect = nullptr;

		//Spinlock
		{
			guid									= s_NextFreeGUID++;
			ppMappedSoundEffect						= &s_SoundEffects2D[guid]; //Creates new entry if not existing
			s_SoundEffect2DGUIDsToNames[guid]		= filename;
			s_SoundEffect2DNamesToGUIDs[filename]	= guid;
		}

		(*ppMappedSoundEffect) = ResourceLoader::LoadSoundEffect2DFromFile(SOUND_DIR + filename);
		return guid;
	}

	GUID_Lambda ResourceManager::LoadMusicFromFile(const String& filename, float32 defaultVolume, float32 defaultPitch)
	{
		auto loadedMusicGUID = s_MusicNamesToGUIDs.find(filename);
		if (loadedMusicGUID != s_MusicNamesToGUIDs.end())
		{
			return loadedMusicGUID->second;
		}

		GUID_Lambda	guid = GUID_NONE;
		IMusic**	ppMappedMusic = nullptr;

		//Spinlock
		{
			guid							= s_NextFreeGUID++;
			ppMappedMusic					= &s_Music[guid]; //Creates new entry if not existing
			s_MusicGUIDsToNames[guid]		= filename;
			s_MusicNamesToGUIDs[filename]	= guid;
		}

		(*ppMappedMusic) = ResourceLoader::LoadMusicFromFile(SOUND_DIR + filename, defaultVolume, defaultPitch);
		return guid;
	}

	GUID_Lambda ResourceManager::CombineMaterialTextures(
		const String& combinedTextureName,
		Material* pMaterial,
		Texture* pAOMap,
		Texture* pMetallicMap,
		Texture* pRoughnessMap,
		Texture* pMetallicRoughnessMap,
		TextureView* pAOMapView,
		TextureView* pMetallicMapView,
		TextureView* pRoughnessMapView,
		TextureView* pMetallicRoughnessMapView)
	{
		uint32 largestWidth;
		uint32 largestHeight;

		// Find largest texture size
		if (pMetallicRoughnessMap == nullptr)
		{
			largestWidth	= std::max(pMetallicMap->GetDesc().Width, std::max(pRoughnessMap->GetDesc().Width, pAOMap->GetDesc().Width));
			largestHeight	= std::max(pMetallicMap->GetDesc().Height, std::max(pRoughnessMap->GetDesc().Height, pAOMap->GetDesc().Height));
		}
		else
		{
			largestWidth	= std::max(pMetallicRoughnessMap->GetDesc().Width, pAOMap->GetDesc().Width);
			largestHeight	= std::max(pMetallicRoughnessMap->GetDesc().Height, pAOMap->GetDesc().Height);
		}

		uint32_t miplevels = 1u;
		miplevels = uint32(glm::floor(glm::log2((float)glm::max(largestWidth, largestHeight)))) + 1u;

		Texture* pCombinedMaterialTexture;
		TextureView* pCombinedMaterialTextureView;

		//Create new Combined Material Texture & Texture View
		{
			TextureDesc textureDesc = { };
			textureDesc.DebugName		= combinedTextureName;
			textureDesc.MemoryType		= EMemoryType::MEMORY_TYPE_GPU;
			textureDesc.Format			= EFormat::FORMAT_R8G8B8A8_UNORM;
			textureDesc.Type			= ETextureType::TEXTURE_TYPE_2D;
			textureDesc.Flags			=
				FTextureFlag::TEXTURE_FLAG_SHADER_RESOURCE |
				FTextureFlag::TEXTURE_FLAG_UNORDERED_ACCESS |
				FTextureFlag::TEXTURE_FLAG_COPY_SRC |
				FTextureFlag::TEXTURE_FLAG_COPY_DST;
			textureDesc.Width			= largestWidth;
			textureDesc.Height			= largestHeight;
			textureDesc.Depth			= 1;
			textureDesc.ArrayCount		= 1;
			textureDesc.Miplevels		= miplevels;
			textureDesc.SampleCount		= 1;

			pCombinedMaterialTexture = RenderAPI::GetDevice()->CreateTexture(&textureDesc);

			if (pCombinedMaterialTexture == nullptr)
			{
				LOG_ERROR("[ResourceLoader]: Failed to create texture for \"Combined Material Texture\"");
				return GUID_NONE;
			}

			TextureViewDesc textureViewDesc;
			textureViewDesc.DebugName		= combinedTextureName + " Texture View";
			textureViewDesc.pTexture		= pCombinedMaterialTexture;
			textureViewDesc.Flags			= FTextureViewFlag::TEXTURE_VIEW_FLAG_UNORDERED_ACCESS;
			textureViewDesc.Format			= EFormat::FORMAT_R8G8B8A8_UNORM;
			textureViewDesc.Type			= ETextureViewType::TEXTURE_VIEW_TYPE_2D;
			textureViewDesc.MiplevelCount	= miplevels;
			textureViewDesc.ArrayCount		= 1;
			textureViewDesc.Miplevel		= 0;
			textureViewDesc.ArrayIndex		= 0;

			pCombinedMaterialTextureView = RenderAPI::GetDevice()->CreateTextureView(&textureViewDesc);

			if (pCombinedMaterialTextureView == nullptr)
			{
				LOG_ERROR("[ResourceLoader]: Failed to create texture view for \"Combined Material Texture View\"");
				return GUID_NONE;
			}
		}

		//Update Descriptor Set
		{
			s_pMaterialDescriptorSet->WriteTextureDescriptors(
				&pCombinedMaterialTextureView,
				nullptr,
				ETextureState::TEXTURE_STATE_GENERAL,
				0,
				1,
				EDescriptorType::DESCRIPTOR_TYPE_UNORDERED_ACCESS_TEXTURE,
				true);

			s_pMaterialDescriptorSet->WriteTextureDescriptors(
				&pAOMapView,
				nullptr,
				ETextureState::TEXTURE_STATE_SHADER_READ_ONLY,
				1,
				1,
				EDescriptorType::DESCRIPTOR_TYPE_SHADER_RESOURCE_COMBINED_SAMPLER,
				true);

			if (pMetallicRoughnessMap == nullptr)
			{
				//Metallic and Roughness Channels are seperate textures

				s_pMaterialDescriptorSet->WriteTextureDescriptors(
					&pMetallicMapView,
					nullptr,
					ETextureState::TEXTURE_STATE_SHADER_READ_ONLY,
					2,
					1,
					EDescriptorType::DESCRIPTOR_TYPE_SHADER_RESOURCE_COMBINED_SAMPLER,
					true);

				s_pMaterialDescriptorSet->WriteTextureDescriptors(
					&pRoughnessMapView,
					nullptr,
					ETextureState::TEXTURE_STATE_SHADER_READ_ONLY,
					3,
					1,
					EDescriptorType::DESCRIPTOR_TYPE_SHADER_RESOURCE_COMBINED_SAMPLER,
					true);
			}
			else
			{
				s_pMaterialDescriptorSet->WriteTextureDescriptors(
					&pMetallicRoughnessMapView,
					nullptr,
					ETextureState::TEXTURE_STATE_SHADER_READ_ONLY,
					2,
					1,
					EDescriptorType::DESCRIPTOR_TYPE_SHADER_RESOURCE_COMBINED_SAMPLER,
					true);
			}
		}

		PipelineTextureBarrierDesc transitionToCopyDstBarrier = { };
		transitionToCopyDstBarrier.pTexture					= pCombinedMaterialTexture;
		transitionToCopyDstBarrier.StateBefore				= ETextureState::TEXTURE_STATE_UNKNOWN;
		transitionToCopyDstBarrier.StateAfter				= ETextureState::TEXTURE_STATE_GENERAL;
		transitionToCopyDstBarrier.QueueBefore				= ECommandQueueType::COMMAND_QUEUE_TYPE_NONE;
		transitionToCopyDstBarrier.QueueAfter				= ECommandQueueType::COMMAND_QUEUE_TYPE_NONE;
		transitionToCopyDstBarrier.SrcMemoryAccessFlags		= 0;
		transitionToCopyDstBarrier.DstMemoryAccessFlags		= FMemoryAccessFlag::MEMORY_ACCESS_FLAG_MEMORY_WRITE;
		transitionToCopyDstBarrier.TextureFlags				= pCombinedMaterialTexture->GetDesc().Flags;
		transitionToCopyDstBarrier.Miplevel					= 0;
		transitionToCopyDstBarrier.MiplevelCount			= pCombinedMaterialTexture->GetDesc().Miplevels;
		transitionToCopyDstBarrier.ArrayIndex				= 0;
		transitionToCopyDstBarrier.ArrayCount				= pCombinedMaterialTexture->GetDesc().ArrayCount;

		static uint64 signalValue = 0;

		//Execute Compute Pass
		{
			s_pMaterialComputeCommandAllocator->Reset();
			s_pMaterialComputeCommandList->Begin(nullptr);

			s_pMaterialComputeCommandList->PipelineTextureBarriers(
				FPipelineStageFlag::PIPELINE_STAGE_FLAG_TOP,
				FPipelineStageFlag::PIPELINE_STAGE_FLAG_COPY,
				&transitionToCopyDstBarrier, 1);

			s_pMaterialComputeCommandList->BindDescriptorSetCompute(s_pMaterialDescriptorSet, s_pMaterialPipelineLayout, 0);

			if (pMetallicRoughnessMap == nullptr)
			{
				s_pMaterialComputeCommandList->BindComputePipeline(s_pAllChannelsSeperateMaterialPipelineState);
			}
			else
			{
				s_pMaterialComputeCommandList->BindComputePipeline(s_pAOSeperateMetRoughCombinedMaterialPipelineState);
			}

			// Dispatch
			largestWidth = std::max<uint32>(largestWidth / 8, 1);
			largestHeight = std::max<uint32>(largestHeight / 8, 1);

			s_pMaterialComputeCommandList->Dispatch(largestWidth, largestHeight, 1);

			s_pMaterialComputeCommandList->QueueTransferBarrier(
				pCombinedMaterialTexture,
				FPipelineStageFlag::PIPELINE_STAGE_FLAG_COMPUTE_SHADER,
				FPipelineStageFlag::PIPELINE_STAGE_FLAG_BOTTOM,
				FMemoryAccessFlag::MEMORY_ACCESS_FLAG_MEMORY_WRITE,
				FMemoryAccessFlag::MEMORY_ACCESS_FLAG_MEMORY_READ,
				ECommandQueueType::COMMAND_QUEUE_TYPE_COMPUTE,
				ECommandQueueType::COMMAND_QUEUE_TYPE_GRAPHICS,
				ETextureState::TEXTURE_STATE_GENERAL,
				ETextureState::TEXTURE_STATE_SHADER_READ_ONLY);

			s_pMaterialComputeCommandList->End();

			signalValue++;
			RenderAPI::GetComputeQueue()->ExecuteCommandLists(
				&s_pMaterialComputeCommandList, 1,
				FPipelineStageFlag::PIPELINE_STAGE_FLAG_UNKNOWN,
				nullptr, 0,
				s_pMaterialFence, signalValue);
		}

		//Execute Mipmap Pass
		s_pMaterialGraphicsCommandAllocator->Reset();
		s_pMaterialGraphicsCommandList->Begin(nullptr);

		if (miplevels > 1)
		{
			s_pMaterialGraphicsCommandList->QueueTransferBarrier(
				pCombinedMaterialTexture,
				FPipelineStageFlag::PIPELINE_STAGE_FLAG_TOP,
				FPipelineStageFlag::PIPELINE_STAGE_FLAG_COPY,
				FMemoryAccessFlag::MEMORY_ACCESS_FLAG_MEMORY_WRITE,
				FMemoryAccessFlag::MEMORY_ACCESS_FLAG_MEMORY_READ,
				ECommandQueueType::COMMAND_QUEUE_TYPE_COMPUTE,
				ECommandQueueType::COMMAND_QUEUE_TYPE_GRAPHICS,
				ETextureState::TEXTURE_STATE_GENERAL,
				ETextureState::TEXTURE_STATE_SHADER_READ_ONLY);

			s_pMaterialGraphicsCommandList->GenerateMips(
				pCombinedMaterialTexture,
				ETextureState::TEXTURE_STATE_SHADER_READ_ONLY,
				ETextureState::TEXTURE_STATE_SHADER_READ_ONLY,
				true);
		}
		else
		{
			s_pMaterialGraphicsCommandList->QueueTransferBarrier(
				pCombinedMaterialTexture,
				FPipelineStageFlag::PIPELINE_STAGE_FLAG_TOP,
				FPipelineStageFlag::PIPELINE_STAGE_FLAG_BOTTOM,
				FMemoryAccessFlag::MEMORY_ACCESS_FLAG_MEMORY_WRITE,
				FMemoryAccessFlag::MEMORY_ACCESS_FLAG_MEMORY_READ,
				ECommandQueueType::COMMAND_QUEUE_TYPE_COMPUTE,
				ECommandQueueType::COMMAND_QUEUE_TYPE_GRAPHICS,
				ETextureState::TEXTURE_STATE_GENERAL,
				ETextureState::TEXTURE_STATE_SHADER_READ_ONLY);
		}

		s_pMaterialGraphicsCommandList->End();

		signalValue++;
		RenderAPI::GetGraphicsQueue()->ExecuteCommandLists(
			&s_pMaterialGraphicsCommandList, 1,
			FPipelineStageFlag::PIPELINE_STAGE_FLAG_TOP,
			s_pMaterialFence, signalValue - 1,
			s_pMaterialFence, signalValue);

		s_pMaterialFence->Wait(signalValue, UINT64_MAX);

		pMaterial->pAOMetallicRoughnessMap		= pCombinedMaterialTexture;
		pMaterial->pAOMetallicRoughnessMapView	= pCombinedMaterialTextureView;
		return RegisterTextureWithView(pCombinedMaterialTexture, pCombinedMaterialTextureView);
	}

	bool ResourceManager::UnloadMesh(GUID_Lambda guid)
	{
		//Don't release default resources
		if (guid >= SMALLEST_UNRESERVED_GUID)
			return true;

		auto meshIt = s_Meshes.find(guid);
		if (meshIt != s_Meshes.end())
		{
			SAFEDELETE(meshIt->second);
			s_Meshes.erase(meshIt);

			auto meshGUIDToNameIt = s_MeshGUIDsToNames.find(guid);

			if (meshGUIDToNameIt != s_MeshGUIDsToNames.end())
			{
				//Clean Mesh Name -> GUID
				auto meshNameToGUIDIt = s_MeshNamesToGUIDs.find(meshGUIDToNameIt->second);
				if (meshNameToGUIDIt != s_MeshNamesToGUIDs.end()) s_MeshNamesToGUIDs.erase(meshNameToGUIDIt);
				else
				{
					LOG_ERROR("[ResourceManager]: UnloadMesh Failed at s_MeshNamesToGUIDs GUID: %d", guid);
					return false;
				}

				auto animationsIt = s_FileNamesToAnimationGUIDs.find(meshGUIDToNameIt->second);

				//Clean Mesh GUID -> Name
				s_MeshGUIDsToNames.erase(meshGUIDToNameIt);

				if (animationsIt != s_FileNamesToAnimationGUIDs.end())
				{
					bool result = true;

					for (GUID_Lambda animationGUID : animationsIt->second)
					{
						result = result && UnloadAnimation(animationGUID);
					}

					//Clean Mesh Name -> Animation GUID
					s_FileNamesToAnimationGUIDs.erase(animationsIt);

					if (!result)
					{
						LOG_ERROR("[ResourceManager]: UnloadMesh Failed at unloading some Animation GUID: %d", guid);
						return false;
					}
				}
			}
			else
			{
				LOG_ERROR("[ResourceManager]: UnloadMesh Failed at s_MeshGUIDsToNames GUID: %d", guid);
				return false;
			}
		}
		else if (s_UnloadedGUIDs.count(guid) == 0)
		{
			LOG_ERROR("[ResourceManager]: UnloadMesh Failed at s_Meshes GUID: %d", guid);
			return false;
		}
		else
		{
			return true;
		}

		s_UnloadedGUIDs.insert(guid);
		return true;
	}

	bool ResourceManager::UnloadMaterial(GUID_Lambda guid)
	{
		//Don't release default resources
		if (guid >= SMALLEST_UNRESERVED_GUID)
			return true;

		auto materialIt = s_Materials.find(guid);
		if (materialIt != s_Materials.end())
		{
			LOG_DEBUG("Deleted Material GUID: %d", guid);

			SAFEDELETE(materialIt->second);
			s_Materials.erase(materialIt);

			auto materialGUIDToNameIt = s_MaterialGUIDsToNames.find(guid);
			if (materialGUIDToNameIt != s_MaterialGUIDsToNames.end())
			{
				//Clean Material Name -> GUID
				auto materialNameToGUIDIt = s_MaterialNamesToGUIDs.find(materialGUIDToNameIt->second);
				if (materialNameToGUIDIt != s_MaterialNamesToGUIDs.end()) s_MaterialNamesToGUIDs.erase(materialNameToGUIDIt);
				else
				{
					LOG_ERROR("[ResourceManager]: UnloadMaterial Failed at s_MaterialNamesToGUIDs GUID: %d", guid);
					return false;
				}

				//Clean Material GUID -> Name
				s_MaterialGUIDsToNames.erase(materialGUIDToNameIt);
			}
			else
			{
				LOG_ERROR("[ResourceManager]: UnloadMaterial Failed at s_MaterialGUIDsToNames GUID: %d", guid);
				return false;
			}

			auto materialLoadConfigIt = s_MaterialLoadConfigurations.find(guid);
			if (materialLoadConfigIt != s_MaterialLoadConfigurations.end())
			{
				if (materialLoadConfigIt->second.AlbedoMapGUID					!= GUID_NONE) DecrementTextureMaterialRef(materialLoadConfigIt->second.AlbedoMapGUID);
				if (materialLoadConfigIt->second.NormalMapGUID					!= GUID_NONE) DecrementTextureMaterialRef(materialLoadConfigIt->second.NormalMapGUID);
				if (materialLoadConfigIt->second.AOMapGUID						!= GUID_NONE) DecrementTextureMaterialRef(materialLoadConfigIt->second.AOMapGUID);
				if (materialLoadConfigIt->second.MetallicMapGUID				!= GUID_NONE) DecrementTextureMaterialRef(materialLoadConfigIt->second.MetallicMapGUID);
				if (materialLoadConfigIt->second.RoughnessMapGUID				!= GUID_NONE) DecrementTextureMaterialRef(materialLoadConfigIt->second.RoughnessMapGUID);
				if (materialLoadConfigIt->second.AOMetallicRoughnessMapGUID		!= GUID_NONE) DecrementTextureMaterialRef(materialLoadConfigIt->second.AOMetallicRoughnessMapGUID);

				//Clean Material Load Config
				s_MaterialLoadConfigurations.erase(materialLoadConfigIt);
			}
			else
			{
				LOG_ERROR("[ResourceManager]: UnloadMaterial Failed at s_MaterialLoadConfigurations GUID: %d", guid);
				return false;
			}
		}
		else if (s_UnloadedGUIDs.count(guid) == 0)
		{
			LOG_ERROR("[ResourceManager]: UnloadMaterial Failed at s_Materials GUID: %d", guid);
			return false;
		}
		else
		{
			return true;
		}

		s_UnloadedGUIDs.insert(guid);
		return true;
	}

	bool ResourceManager::UnloadAnimation(GUID_Lambda guid)
	{
		//Don't release default resources
		if (guid >= SMALLEST_UNRESERVED_GUID)
			return true;

		auto animationIt = s_Animations.find(guid);
		if (animationIt != s_Animations.end())
		{
			LOG_DEBUG("Deleted Animation GUID: %d", guid);

			SAFEDELETE(animationIt->second);
			s_Animations.erase(animationIt);

			auto animationGUIDToNameIt = s_AnimationGUIDsToNames.find(guid);
			if (animationGUIDToNameIt != s_AnimationGUIDsToNames.end())
			{
				//Clean Animation Name -> GUID
				auto animationNameToGUIDIt = s_AnimationNamesToGUIDs.find(animationGUIDToNameIt->second);
				if (animationNameToGUIDIt != s_AnimationNamesToGUIDs.end()) s_AnimationNamesToGUIDs.erase(animationNameToGUIDIt);
				else
				{
					LOG_ERROR("[ResourceManager]: UnloadAnimation Failed at s_AnimationNamesToGUIDs GUID: %d", guid);
					return false;
				}

				//Clean Animation GUID -> Name
				s_AnimationGUIDsToNames.erase(animationGUIDToNameIt);
			}
			else
			{
				LOG_ERROR("[ResourceManager]: UnloadAnimation Failed at s_AnimationGUIDsToNames GUID: %d", guid);
				return false;
			}
		}
		else if (s_UnloadedGUIDs.count(guid) == 0)
		{
			LOG_ERROR("[ResourceManager]: UnloadAnimation Failed at s_Animations GUID: %d", guid);
			return false;
		}
		else
		{
			return true;
		}

		s_UnloadedGUIDs.insert(guid);
		return true;
	}

	bool ResourceManager::UnloadTexture(GUID_Lambda guid)
	{
		//Don't release default resources
		if (guid >= SMALLEST_UNRESERVED_GUID)
			return true;

		auto textureIt = s_Textures.find(guid);
		if (textureIt != s_Textures.end())
		{
			auto textureViewIt = s_TextureViews.find(guid);
			if (textureViewIt == s_TextureViews.end())
			{
				LOG_ERROR("[ResourceManager]: UnloadTexture Failed at s_TextureViews GUID: %d", guid);
				return false;
			}

			LOG_DEBUG("Deleted Texture GUID: %d", guid);

			SAFERELEASE(textureViewIt->second);
			s_TextureViews.erase(textureViewIt);
			SAFERELEASE(textureIt->second);
			s_Textures.erase(textureIt);

			auto textureGUIDToNameIt = s_TextureGUIDsToNames.find(guid);
			if (textureGUIDToNameIt != s_TextureGUIDsToNames.end())
			{
				//Clean Texture Name -> GUID
				auto textureNameToGUIDIt = s_TextureNamesToGUIDs.find(textureGUIDToNameIt->second);
				if (textureNameToGUIDIt != s_TextureNamesToGUIDs.end()) s_TextureNamesToGUIDs.erase(textureNameToGUIDIt);
				else
				{
					LOG_ERROR("[ResourceManager]: UnloadTexture Failed at s_TextureNamesToGUIDs GUID: %d", guid);
					return false;
				}

				//Clean Texture GUID -> Name
				s_TextureGUIDsToNames.erase(textureGUIDToNameIt);
			}
			else
			{
				LOG_ERROR("[ResourceManager]: UnloadTexture Failed at s_TextureGUIDsToNames GUID: %d", guid);
				return false;
			}
		}
		else if (s_UnloadedGUIDs.count(guid) == 0)
		{
			LOG_ERROR("[ResourceManager]: UnloadTexture Failed at s_Textures GUID: %d", guid);
			return false;
		}
		else
		{
			return true;
		}

		s_UnloadedGUIDs.insert(guid);
		return true;
	}

	bool ResourceManager::UnloadShader(GUID_Lambda guid)
	{
		//Don't release default resources
		if (guid >= SMALLEST_UNRESERVED_GUID)
			return true;

		auto shaderIt = s_Shaders.find(guid);
		if (shaderIt != s_Shaders.end())
		{
			LOG_DEBUG("Deleted Shader GUID: %d", guid);

			SAFERELEASE(shaderIt->second);
			s_Shaders.erase(shaderIt);

			auto shaderGUIDToNameIt = s_ShaderGUIDsToNames.find(guid);
			if (shaderGUIDToNameIt != s_ShaderGUIDsToNames.end())
			{
				//Clean Shader Name -> GUID
				auto shaderNameToGUIDIt = s_ShaderNamesToGUIDs.find(shaderGUIDToNameIt->second);
				if (shaderNameToGUIDIt != s_ShaderNamesToGUIDs.end()) s_ShaderNamesToGUIDs.erase(shaderNameToGUIDIt);
				else
				{
					LOG_ERROR("[ResourceManager]: UnloadShader Failed at s_ShaderNamesToGUIDs GUID: %d", guid);
					return false;
				}

				//Clean Shader GUID -> Name
				s_ShaderGUIDsToNames.erase(shaderGUIDToNameIt);
			}
			else
			{
				LOG_ERROR("[ResourceManager]: UnloadShader Failed at s_ShaderGUIDsToNames GUID: %d", guid);
				return false;
			}
		}
		else if (s_UnloadedGUIDs.count(guid) == 0)
		{
			LOG_ERROR("[ResourceManager]: UnloadShader Failed at s_Shaders GUID: %d", guid);
			return false;
		}
		else
		{
			return true;
		}

		s_UnloadedGUIDs.insert(guid);
		return true;
	}

	bool ResourceManager::UnloadSoundEffect3D(GUID_Lambda guid)
	{
		//Don't release default resources
		if (guid >= SMALLEST_UNRESERVED_GUID)
			return true;

		auto soundEffectIt = s_SoundEffects3D.find(guid);
		if (soundEffectIt != s_SoundEffects3D.end())
		{
			LOG_DEBUG("Deleted 3D Sound Effect GUID: %d", guid);

			SAFEDELETE(soundEffectIt->second);
			s_SoundEffects3D.erase(soundEffectIt);

			auto soundEffectGUIDToNameIt = s_SoundEffect3DGUIDsToNames.find(guid);
			if (soundEffectGUIDToNameIt != s_SoundEffect3DGUIDsToNames.end())
			{
				//Clean Sound Effect Name -> GUID
				auto soundEffectNameToGUIDIt = s_SoundEffect3DNamesToGUIDs.find(soundEffectGUIDToNameIt->second);
				if (soundEffectNameToGUIDIt != s_SoundEffect3DNamesToGUIDs.end()) s_SoundEffect3DNamesToGUIDs.erase(soundEffectNameToGUIDIt);
				else
				{
					LOG_ERROR("[ResourceManager]: UnloadSoundEffect Failed at s_SoundEffect3DNamesToGUIDs GUID: %d", guid);
					return false;
				}

				//Clean Sound Effect GUID -> Name
				s_SoundEffect3DGUIDsToNames.erase(soundEffectGUIDToNameIt);
			}
			else
			{
				LOG_ERROR("[ResourceManager]: UnloadSoundEffect Failed at s_SoundEffect3DGUIDsToNames GUID: %d", guid);
				return false;
			}
		}
		else if (s_UnloadedGUIDs.count(guid) == 0)
		{
			LOG_ERROR("[ResourceManager]: UnloadSoundEffect Failed at s_SoundEffects3D GUID: %d", guid);
			return false;
		}
		else
		{
			return true;
		}

		s_UnloadedGUIDs.insert(guid);
		return true;
	}

	bool ResourceManager::UnloadSoundEffect2D(GUID_Lambda guid)
	{
		//Don't release default resources
		if (guid >= SMALLEST_UNRESERVED_GUID)
			return true;

		auto soundEffectIt = s_SoundEffects2D.find(guid);
		if (soundEffectIt != s_SoundEffects2D.end())
		{
			LOG_DEBUG("Deleted 2D Sound Effect GUID: %d", guid);

			SAFEDELETE(soundEffectIt->second);
			s_SoundEffects2D.erase(soundEffectIt);

			auto soundEffectGUIDToNameIt = s_SoundEffect2DGUIDsToNames.find(guid);
			if (soundEffectGUIDToNameIt != s_SoundEffect2DGUIDsToNames.end())
			{
				//Clean Sound Effect Name -> GUID
				auto soundEffectNameToGUIDIt = s_SoundEffect2DNamesToGUIDs.find(soundEffectGUIDToNameIt->second);
				if (soundEffectNameToGUIDIt != s_SoundEffect2DNamesToGUIDs.end()) s_SoundEffect2DNamesToGUIDs.erase(soundEffectNameToGUIDIt);
				else
				{
					LOG_ERROR("[ResourceManager]: UnloadSoundEffect Failed at s_SoundEffect2DNamesToGUIDs GUID: %d", guid);
					return false;
				}

				//Clean Sound Effect GUID -> Name
				s_SoundEffect2DGUIDsToNames.erase(soundEffectGUIDToNameIt);
			}
			else
			{
				LOG_ERROR("[ResourceManager]: UnloadSoundEffect Failed at s_SoundEffect2DGUIDsToNames GUID: %d", guid);
				return false;
			}
		}
		else if (s_UnloadedGUIDs.count(guid) == 0)
		{
			LOG_ERROR("[ResourceManager]: UnloadSoundEffect Failed at s_SoundEffects2D GUID: %d", guid);
			return false;
		}
		else
		{
			return true;
		}

		s_UnloadedGUIDs.insert(guid);
		return true;
	}

	bool ResourceManager::UnloadMusic(GUID_Lambda guid)
	{
		//Don't release default resources
		if (guid >= SMALLEST_UNRESERVED_GUID)
			return true;

		auto musicIt = s_Music.find(guid);
		if (musicIt != s_Music.end())
		{
			LOG_DEBUG("Deleted 2D Sound Effect GUID: %d", guid);

			SAFEDELETE(musicIt->second);
			s_Music.erase(musicIt);

			auto musicGUIDToNameIt = s_MusicGUIDsToNames.find(guid);
			if (musicGUIDToNameIt != s_MusicGUIDsToNames.end())
			{
				//Clean Sound Effect Name -> GUID
				auto musicNameToGUIDIt = s_MusicNamesToGUIDs.find(musicGUIDToNameIt->second);
				if (musicNameToGUIDIt != s_MusicNamesToGUIDs.end()) s_MusicNamesToGUIDs.erase(musicNameToGUIDIt);
				else
				{
					LOG_ERROR("[ResourceManager]: UnloadSoundEffect Failed at s_MusicNamesToGUIDs GUID: %d", guid);
					return false;
				}

				//Clean Sound Effect GUID -> Name
				s_MusicGUIDsToNames.erase(musicGUIDToNameIt);
			}
			else
			{
				LOG_ERROR("[ResourceManager]: UnloadSoundEffect Failed at s_MusicGUIDsToNames GUID: %d", guid);
				return false;
			}
		}
		else if (s_UnloadedGUIDs.count(guid) == 0)
		{
			LOG_ERROR("[ResourceManager]: UnloadSoundEffect Failed at s_Music GUID: %d", guid);
			return false;
		}
		else
		{
			return true;
		}

		s_UnloadedGUIDs.insert(guid);
		return true;
	}

	bool ResourceManager::DecrementTextureMaterialRef(GUID_Lambda guid)
	{
		//Don't release default resources
		if (guid >= SMALLEST_UNRESERVED_GUID)
			return true;

		auto textureRefIt = s_TextureMaterialRefs.find(guid);
		if (textureRefIt != s_TextureMaterialRefs.end())
		{
			textureRefIt->second--;

			if (textureRefIt->second == 0)
			{
				//Clean Material Ref
				s_TextureMaterialRefs.erase(textureRefIt);

				return UnloadTexture(guid);
			}
		}
		else
		{
			LOG_ERROR("[ResourceManager]: Failed to DecrementTextureMaterialRef GUID: %d", guid);
			return false;
		}

		return true;
	}

	GUID_Lambda ResourceManager::GetMeshGUID(const String& name)
	{
		return GetGUID(s_MeshNamesToGUIDs, name);
	}

	GUID_Lambda ResourceManager::GetMaterialGUID(const String& name)
	{
		return GetGUID(s_MaterialNamesToGUIDs, name);
	}

	GUID_Lambda ResourceManager::GetAnimationGUID(const String& name)
	{
		return GetGUID(s_AnimationNamesToGUIDs, name);
	}

	bool ResourceManager::GetAnimationGUIDsFromMeshName(const String& name, TArray<GUID_Lambda>& guids)
	{
		if (auto it = s_FileNamesToAnimationGUIDs.find(name); it != s_FileNamesToAnimationGUIDs.end())
		{
			guids = it->second;
			return true;
		}

		return false;
	}

	GUID_Lambda ResourceManager::GetTextureGUID(const String& name)
	{
		return GetGUID(s_TextureNamesToGUIDs, name);
	}

	GUID_Lambda ResourceManager::GetShaderGUID(const String& name)
	{
		return GetGUID(s_ShaderNamesToGUIDs, name);
	}

	GUID_Lambda ResourceManager::GetSoundEffect3DGUID(const String& name)
	{
		return GetGUID(s_SoundEffect3DNamesToGUIDs, name);
	}

	GUID_Lambda ResourceManager::GetSoundEffect2DGUID(const String& name)
	{
		return GetGUID(s_SoundEffect2DNamesToGUIDs, name);
	}

	Mesh* ResourceManager::GetMesh(GUID_Lambda guid)
	{
		auto it = s_Meshes.find(guid);
		if (it != s_Meshes.end())
		{
			return it->second;
		}

		LOG_DEBUG("[ResourceManager]: GetMesh called with invalid GUID %u", guid);
		return nullptr;
	}

	Material* ResourceManager::GetMaterial(GUID_Lambda guid)
	{
		auto it = s_Materials.find(guid);
		if (it != s_Materials.end())
		{
			return it->second;
		}

		LOG_DEBUG("[ResourceManager]: GetMaterial called with invalid GUID %u", guid);
		return nullptr;
	}

	Animation* ResourceManager::GetAnimation(GUID_Lambda guid)
	{
		auto it = s_Animations.find(guid);
		if (it != s_Animations.end())
		{
			return it->second;
		}

		LOG_DEBUG("[ResourceManager]: GetClip called with invalid GUID %u", guid);
		return nullptr;
	}

	Texture* ResourceManager::GetTexture(GUID_Lambda guid)
	{
		auto it = s_Textures.find(guid);
		if (it != s_Textures.end())
		{
			return it->second;
		}

		LOG_DEBUG("[ResourceManager]: GetTexture called with invalid GUID %u", guid);
		return nullptr;
	}

	TextureView* ResourceManager::GetTextureView(GUID_Lambda guid)
	{
		auto it = s_TextureViews.find(guid);
		if (it != s_TextureViews.end())
		{
			return it->second;
		}

		LOG_DEBUG("[ResourceManager]: GetTextureView called with invalid GUID %u", guid);
		return nullptr;
	}

	Shader* ResourceManager::GetShader(GUID_Lambda guid)
	{
		auto it = s_Shaders.find(guid);
		if (it != s_Shaders.end())
		{
			return it->second;
		}

		LOG_DEBUG("[ResourceManager]: GetShader called with invalid GUID %u", guid);
		return nullptr;
	}

	ISoundEffect3D* ResourceManager::GetSoundEffect3D(GUID_Lambda guid)
	{
		auto it = s_SoundEffects3D.find(guid);
		if (it != s_SoundEffects3D.end())
		{
			return it->second;
		}

		LOG_DEBUG("[ResourceManager]: GetSoundEffect called with invalid GUID %u", guid);
		return nullptr;
	}

	ISoundEffect2D* ResourceManager::GetSoundEffect2D(GUID_Lambda guid)
	{
		auto it = s_SoundEffects2D.find(guid);
		if (it != s_SoundEffects2D.end())
		{
			return it->second;
		}

		LOG_DEBUG("[ResourceManager]: GetSoundEffect called with invalid GUID %u", guid);
		return nullptr;
	}

	IMusic* ResourceManager::GetMusic(GUID_Lambda guid)
	{
		auto it = s_Music.find(guid);
		if (it != s_Music.end())
		{
			return it->second;
		}

		LOG_DEBUG("[ResourceManager]: GetMusic called with invalid GUID %u", guid);
		return nullptr;
	}

	bool ResourceManager::OnShaderRecompileEvent(const ShaderRecompileEvent& event)
	{
		UNREFERENCED_VARIABLE(event);

		for (auto it = s_Shaders.begin(); it != s_Shaders.end(); it++)
		{
			if (it->second != nullptr)
			{
				auto loadConfigIt = s_ShaderLoadConfigurations.find(it->first);

				if (loadConfigIt != s_ShaderLoadConfigurations.end())
				{
					Shader* pShader = ResourceLoader::LoadShaderFromFile(loadConfigIt->second.Filepath, loadConfigIt->second.Stage, loadConfigIt->second.Lang, loadConfigIt->second.pEntryPoint);
					if (pShader != nullptr)
					{
						SAFERELEASE(it->second);
						it->second = pShader;
					}
				}
			}
		}

		return true;
	}

	void ResourceManager::RegisterLoadedMaterialTexture(
		LoadedTexture* pLoadedTexture,
		LoadedMaterial* pLoadedMaterial,
		MaterialLoadDesc& materialLoadDescription,
		TArray<TextureView*>& textureViewsToDelete)
	{
		TArray<LoadedMaterial*> loadedMaterials(1, pLoadedMaterial);
		TArray<MaterialLoadDesc> loadedMaterialDescriptions(1, materialLoadDescription);

		RegisterLoadedMaterialTexture(
			pLoadedTexture,
			loadedMaterials,
			loadedMaterialDescriptions,
			textureViewsToDelete);
	}

	void ResourceManager::RegisterLoadedMaterialTexture(
		LoadedTexture* pLoadedTexture,
		TArray<LoadedMaterial*>& loadedMaterials,
		TArray<MaterialLoadDesc>& materialLoadDescriptions,
		TArray<TextureView*>& textureViewsToDelete)
	{
		if (pLoadedTexture->Flags & FLoadedTextureFlag::LOADED_TEXTURE_FLAG_ALBEDO ||
			pLoadedTexture->Flags & FLoadedTextureFlag::LOADED_TEXTURE_FLAG_NORMAL)
		{
			GUID_Lambda guid = RegisterTexture(pLoadedTexture->pTexture);

			// RegisterLoadedTexture will create a TextureView for the texture, this needs to be registered in the correct materials
			for (uint32 j = 0; j < loadedMaterials.GetSize(); j++)
			{
				LoadedMaterial* pLoadedMaterial = loadedMaterials[j];
				MaterialLoadDesc& materialLoadDesc = materialLoadDescriptions[j];

				if (pLoadedMaterial->pAlbedoMap == pLoadedTexture)
				{
					pLoadedMaterial->pAlbedoMapView = s_TextureViews[guid];
					s_TextureMaterialRefs[guid]++;
					materialLoadDesc.AlbedoMapGUID = guid;
				}

				if (pLoadedMaterial->pNormalMap == pLoadedTexture)
				{
					pLoadedMaterial->pNormalMapView = s_TextureViews[guid];
					s_TextureMaterialRefs[guid]++;
					materialLoadDesc.NormalMapGUID = guid;
				}
			}
		}

		if (pLoadedTexture->Flags & FLoadedTextureFlag::LOADED_TEXTURE_FLAG_AO			||
			pLoadedTexture->Flags & FLoadedTextureFlag::LOADED_TEXTURE_FLAG_METALLIC	||
			pLoadedTexture->Flags & FLoadedTextureFlag::LOADED_TEXTURE_FLAG_ROUGHNESS	||
			pLoadedTexture->Flags & FLoadedTextureFlag::LOADED_TEXTURE_FLAG_METALLIC_ROUGHNESS)
		{
			TextureViewDesc textureViewDesc = {};
			textureViewDesc.DebugName		= pLoadedTexture->pTexture->GetDesc().DebugName + " Texture View";
			textureViewDesc.pTexture		= pLoadedTexture->pTexture;
			textureViewDesc.Flags			= FTextureViewFlag::TEXTURE_VIEW_FLAG_SHADER_RESOURCE;
			textureViewDesc.Format			= pLoadedTexture->pTexture->GetDesc().Format;
			textureViewDesc.Type			= ETextureViewType::TEXTURE_VIEW_TYPE_2D;
			textureViewDesc.MiplevelCount	= pLoadedTexture->pTexture->GetDesc().Miplevels;
			textureViewDesc.ArrayCount		= pLoadedTexture->pTexture->GetDesc().ArrayCount;
			textureViewDesc.Miplevel		= 0;
			textureViewDesc.ArrayIndex		= 0;

			TextureView* pTextureView = RenderAPI::GetDevice()->CreateTextureView(&textureViewDesc);
			textureViewsToDelete.PushBack(pTextureView);

			//Registered in the correct materials
			for (uint32 j = 0; j < loadedMaterials.GetSize(); j++)
			{
				LoadedMaterial* pLoadedMaterial = loadedMaterials[j];

				if (pLoadedMaterial->pAmbientOcclusionMap == pLoadedTexture)
					pLoadedMaterial->pAmbientOcclusionMapView = pTextureView;

				if (pLoadedMaterial->pMetallicMap == pLoadedTexture)
					pLoadedMaterial->pMetallicMapView = pTextureView;

				if (pLoadedMaterial->pRoughnessMap == pLoadedTexture)
					pLoadedMaterial->pRoughnessMapView = pTextureView;

				if (pLoadedMaterial->pMetallicRoughnessMap == pLoadedTexture)
					pLoadedMaterial->pMetallicRoughnessMapView = pTextureView;
			}
		}
	}

	GUID_Lambda ResourceManager::RegisterLoadedMaterial(const String& name, LoadedMaterial* pLoadedMaterial, MaterialLoadDesc& materialLoadConfig)
	{
		Material* pMaterialToBeRegistered = DBG_NEW Material();
		pMaterialToBeRegistered->Properties		= pLoadedMaterial->Properties;
		pMaterialToBeRegistered->pAlbedoMap		= pLoadedMaterial->pAlbedoMap != nullptr ? pLoadedMaterial->pAlbedoMap->pTexture : nullptr;
		pMaterialToBeRegistered->pNormalMap		= pLoadedMaterial->pNormalMap != nullptr ? pLoadedMaterial->pNormalMap->pTexture : nullptr;
		pMaterialToBeRegistered->pAlbedoMapView	= pLoadedMaterial->pAlbedoMapView;
		pMaterialToBeRegistered->pNormalMapView	= pLoadedMaterial->pNormalMapView;

		//If AO, Metallic & Roughness are all nullptr we can set default
		if (pLoadedMaterial->pAmbientOcclusionMap	== nullptr &&
			pLoadedMaterial->pMetallicMap			== nullptr &&
			pLoadedMaterial->pRoughnessMap			== nullptr &&
			pLoadedMaterial->pMetallicRoughnessMap	== nullptr)
		{
			pMaterialToBeRegistered->pAOMetallicRoughnessMap		= s_Textures[GUID_TEXTURE_DEFAULT_COLOR_MAP];
			pMaterialToBeRegistered->pAOMetallicRoughnessMapView	= s_TextureViews[GUID_TEXTURE_DEFAULT_COLOR_MAP];
		}
		else
		{
			Texture*		pDefaultColorTexture		= s_Textures[GUID_TEXTURE_DEFAULT_COLOR_MAP];
			TextureView*	pDefaultColorTextureView	= s_TextureViews[GUID_TEXTURE_DEFAULT_COLOR_MAP];

			bool useSeperateChannels = pLoadedMaterial->pMetallicRoughnessMap == nullptr;
			GUID_Lambda aoMetallicRoughnessGUID = GUID_NONE;

			if (useSeperateChannels)
			{
				aoMetallicRoughnessGUID = CombineMaterialTextures(
					name + " Combined Material Texture",
					pMaterialToBeRegistered,
					pLoadedMaterial->pAmbientOcclusionMap	!= nullptr ? pLoadedMaterial->pAmbientOcclusionMap->pTexture	: pDefaultColorTexture,
					pLoadedMaterial->pMetallicMap			!= nullptr ? pLoadedMaterial->pMetallicMap->pTexture			: pDefaultColorTexture,
					pLoadedMaterial->pRoughnessMap			!= nullptr ? pLoadedMaterial->pRoughnessMap->pTexture			: pDefaultColorTexture,
					nullptr,
					pLoadedMaterial->pAmbientOcclusionMap	!= nullptr ? pLoadedMaterial->pAmbientOcclusionMapView			: pDefaultColorTextureView,
					pLoadedMaterial->pMetallicMap			!= nullptr ? pLoadedMaterial->pMetallicMapView					: pDefaultColorTextureView,
					pLoadedMaterial->pRoughnessMap			!= nullptr ? pLoadedMaterial->pRoughnessMapView					: pDefaultColorTextureView,
					nullptr);
			}
			else
			{
				aoMetallicRoughnessGUID = CombineMaterialTextures(
					name + " Combined Material Texture",
					pMaterialToBeRegistered,
					pLoadedMaterial->pAmbientOcclusionMap	!= nullptr ? pLoadedMaterial->pAmbientOcclusionMap->pTexture	: pDefaultColorTexture,
					nullptr,
					nullptr,
					pLoadedMaterial->pMetallicRoughnessMap	!= nullptr ? pLoadedMaterial->pMetallicRoughnessMap->pTexture	: pDefaultColorTexture,
					pLoadedMaterial->pAmbientOcclusionMap	!= nullptr ? pLoadedMaterial->pAmbientOcclusionMapView			: pDefaultColorTextureView,
					nullptr,
					nullptr,
					pLoadedMaterial->pMetallicRoughnessMap	!= nullptr ? pLoadedMaterial->pMetallicRoughnessMapView			: pDefaultColorTextureView);
			}

			s_TextureMaterialRefs[aoMetallicRoughnessGUID]++;
			materialLoadConfig.NormalMapGUID = aoMetallicRoughnessGUID;
		}

		GUID_Lambda guid = RegisterMaterial(name, pMaterialToBeRegistered);
		s_MaterialLoadConfigurations[guid] = materialLoadConfig;

		return guid;
	}

	GUID_Lambda ResourceManager::RegisterMesh(const String& name, Mesh* pResource)
	{
		VALIDATE(pResource != nullptr);

		GUID_Lambda guid = GUID_NONE;
		Mesh** ppMappedResource = nullptr;

		//Spinlock
		{
			guid						= s_NextFreeGUID++;
			ppMappedResource			= &s_Meshes[guid]; //Creates new entry if not existing
			s_MeshGUIDsToNames[guid]	= name;
			s_MeshNamesToGUIDs[name]	= guid;
		}

		(*ppMappedResource) = pResource;
		return guid;
	}

	GUID_Lambda ResourceManager::RegisterMaterial(const String& name, Material* pResource)
	{
		VALIDATE(pResource != nullptr);

		GUID_Lambda guid = GUID_NONE;
		Material** ppMappedResource = nullptr;

		//Spinlock
		{
			guid							= s_NextFreeGUID++;
			ppMappedResource				= &s_Materials[guid]; //Creates new entry if not existing
			s_MaterialGUIDsToNames[guid]	= name;
			s_MaterialNamesToGUIDs[name]	= guid;
		}

		pResource->pAlbedoMap					= pResource->pAlbedoMap						!= nullptr ? pResource->pAlbedoMap					: s_Textures[GUID_TEXTURE_DEFAULT_COLOR_MAP];
		pResource->pNormalMap					= pResource->pNormalMap						!= nullptr ? pResource->pNormalMap					: s_Textures[GUID_TEXTURE_DEFAULT_NORMAL_MAP];
		pResource->pAOMetallicRoughnessMap		= pResource->pAOMetallicRoughnessMap		!= nullptr ? pResource->pAOMetallicRoughnessMap		: s_Textures[GUID_TEXTURE_DEFAULT_COLOR_MAP];

		pResource->pAlbedoMapView				= pResource->pAlbedoMapView					!= nullptr ? pResource->pAlbedoMapView				: s_TextureViews[GUID_TEXTURE_DEFAULT_COLOR_MAP];
		pResource->pNormalMapView				= pResource->pNormalMapView					!= nullptr ? pResource->pNormalMapView				: s_TextureViews[GUID_TEXTURE_DEFAULT_NORMAL_MAP];
		pResource->pAOMetallicRoughnessMapView	= pResource->pAOMetallicRoughnessMapView	!= nullptr ? pResource->pAOMetallicRoughnessMapView	: s_TextureViews[GUID_TEXTURE_DEFAULT_COLOR_MAP];

		(*ppMappedResource) = pResource;
		return guid;
	}

	GUID_Lambda ResourceManager::RegisterAnimation(const String& name, Animation* pAnimation)
	{
		VALIDATE(pAnimation != nullptr);

		GUID_Lambda guid = GUID_NONE;
		Animation** ppMappedResource = nullptr;

		//Spinlock
		{
			guid							= s_NextFreeGUID++;
			ppMappedResource				= &s_Animations[guid]; //Creates new entry if not existing
			s_AnimationGUIDsToNames[guid]	= name;
			s_AnimationNamesToGUIDs[name]	= guid;
		}

		(*ppMappedResource) = pAnimation;
		return guid;
	}

	GUID_Lambda ResourceManager::RegisterTexture(Texture* pTexture)
	{
		VALIDATE(pTexture != nullptr);

		TextureViewDesc textureViewDesc = {};
		textureViewDesc.DebugName		= pTexture->GetDesc().DebugName + " Texture View";
		textureViewDesc.pTexture		= pTexture;
		textureViewDesc.Flags			= FTextureViewFlag::TEXTURE_VIEW_FLAG_SHADER_RESOURCE;
		textureViewDesc.Format			= pTexture->GetDesc().Format;
		textureViewDesc.Type			= ETextureViewType::TEXTURE_VIEW_TYPE_2D;
		textureViewDesc.MiplevelCount	= pTexture->GetDesc().Miplevels;
		textureViewDesc.ArrayCount		= pTexture->GetDesc().ArrayCount;
		textureViewDesc.Miplevel		= 0;
		textureViewDesc.ArrayIndex		= 0;

		TextureView* pTextureView = RenderAPI::GetDevice()->CreateTextureView(&textureViewDesc);

		return RegisterTextureWithView(pTexture, pTextureView);
	}

	GUID_Lambda ResourceManager::RegisterTextureWithView(Texture* pTexture, TextureView* pTextureView)
	{
		GUID_Lambda		guid				= GUID_NONE;
		Texture**		ppMappedTexture		= nullptr;
		TextureView**	ppMappedTextureView = nullptr;

		//Spinlock
		{
			guid				= s_NextFreeGUID++;
			ppMappedTexture		= &s_Textures[guid];		//Creates new entry if not existing
			ppMappedTextureView	= &s_TextureViews[guid];	//Creates new entry if not existing
			s_TextureGUIDsToNames[guid] = pTexture->GetDesc().DebugName;
			s_TextureNamesToGUIDs[pTexture->GetDesc().DebugName] = guid;
		}

		(*ppMappedTexture)		= pTexture;
		(*ppMappedTextureView)	= pTextureView;

		return guid;
	}

	GUID_Lambda ResourceManager::GetGUID(const std::unordered_map<String, GUID_Lambda>& namesToGUIDs, const String& name)
	{
		auto guidIt = namesToGUIDs.find(name);
		if (guidIt != namesToGUIDs.end())
		{
			return guidIt->second;
		}

		if (name.length() > 0)
		{
			LOG_ERROR("[ResourceManager]: Resource \"%s\" could not be fouund in ResourceManager", name.c_str());
		}

		return GUID_NONE;
	}

	void ResourceManager::InitMaterialCreation()
	{
		// Create Command Lists
		{
			s_pMaterialComputeCommandAllocator = RenderAPI::GetDevice()->CreateCommandAllocator("Combine Material Command Allocator", ECommandQueueType::COMMAND_QUEUE_TYPE_COMPUTE);
			s_pMaterialGraphicsCommandAllocator = RenderAPI::GetDevice()->CreateCommandAllocator("Combine Material Command Allocator", ECommandQueueType::COMMAND_QUEUE_TYPE_GRAPHICS);

			CommandListDesc commandListDesc = { };
			commandListDesc.DebugName			= "Compute Command List";
			commandListDesc.CommandListType		= ECommandListType::COMMAND_LIST_TYPE_PRIMARY;
			commandListDesc.Flags				= FCommandListFlag::COMMAND_LIST_FLAG_ONE_TIME_SUBMIT;
			s_pMaterialComputeCommandList = RenderAPI::GetDevice()->CreateCommandList(s_pMaterialComputeCommandAllocator, &commandListDesc);

			commandListDesc.DebugName = "Graphics Command List";
			s_pMaterialGraphicsCommandList = RenderAPI::GetDevice()->CreateCommandList(s_pMaterialGraphicsCommandAllocator, &commandListDesc);
		}

		//Create Fence
		{
			FenceDesc fenceDesc = {};
			fenceDesc.DebugName		= "CombineMaterials Fence";
			fenceDesc.InitalValue	= 0;
			s_pMaterialFence = RenderAPI::GetDevice()->CreateFence(&fenceDesc);
		}

		//Create Descriptor Heap
		{
			DescriptorHeapInfo descriptorCountDesc = { };
			descriptorCountDesc.SamplerDescriptorCount	= 4;

			DescriptorHeapDesc descriptorHeapDesc = { };
			descriptorHeapDesc.DebugName				= "CombineMaterial Descriptor";
			descriptorHeapDesc.DescriptorSetCount		= 1;
			descriptorHeapDesc.DescriptorCount			= descriptorCountDesc;

			s_pMaterialDescriptorHeap = RenderAPI::GetDevice()->CreateDescriptorHeap(&descriptorHeapDesc);
		}

		//Create Pipeline Layout, Descriptor Set & Pipeline State
		{
			TSharedRef<Sampler> sampler = MakeSharedRef(Sampler::GetLinearSampler());

			DescriptorBindingDesc outputTextureBinding	= { };
			outputTextureBinding.DescriptorType			= EDescriptorType::DESCRIPTOR_TYPE_UNORDERED_ACCESS_TEXTURE;
			outputTextureBinding.DescriptorCount		= 1;
			outputTextureBinding.Binding				= 0;
			outputTextureBinding.ShaderStageMask		= FShaderStageFlag::SHADER_STAGE_FLAG_COMPUTE_SHADER;

			DescriptorBindingDesc aoBinding				= { };
			aoBinding.DescriptorType					= EDescriptorType::DESCRIPTOR_TYPE_SHADER_RESOURCE_COMBINED_SAMPLER;
			aoBinding.DescriptorCount					= 1;
			aoBinding.Binding							= 1;
			aoBinding.ShaderStageMask					= FShaderStageFlag::SHADER_STAGE_FLAG_COMPUTE_SHADER;
			aoBinding.ImmutableSamplers					= { sampler };

			//This binding is also used for combined metallic/roughness
			DescriptorBindingDesc metallicBinding		= { };
			metallicBinding.DescriptorType				= EDescriptorType::DESCRIPTOR_TYPE_SHADER_RESOURCE_COMBINED_SAMPLER;
			metallicBinding.DescriptorCount				= 1;
			metallicBinding.Binding						= 2;
			metallicBinding.ShaderStageMask				= FShaderStageFlag::SHADER_STAGE_FLAG_COMPUTE_SHADER;
			metallicBinding.ImmutableSamplers			= { sampler };

			DescriptorBindingDesc roughnessBinding		= { };
			roughnessBinding.DescriptorType				= EDescriptorType::DESCRIPTOR_TYPE_SHADER_RESOURCE_COMBINED_SAMPLER;
			roughnessBinding.DescriptorCount			= 1;
			roughnessBinding.Binding					= 3;
			roughnessBinding.ShaderStageMask			= FShaderStageFlag::SHADER_STAGE_FLAG_COMPUTE_SHADER;
			roughnessBinding.ImmutableSamplers			= { sampler };

			DescriptorSetLayoutDesc descriptorSetLayoutDesc = { };
			descriptorSetLayoutDesc.DescriptorBindings =
			{
				outputTextureBinding,
				aoBinding,
				metallicBinding,
				roughnessBinding
			};

			PipelineLayoutDesc pPipelineLayoutDesc = { };
			pPipelineLayoutDesc.DebugName				= "Combined Material Pipeline Layout";
			pPipelineLayoutDesc.DescriptorSetLayouts	= { descriptorSetLayoutDesc };

			s_pMaterialPipelineLayout = RenderAPI::GetDevice()->CreatePipelineLayout(&pPipelineLayoutDesc);

			s_pMaterialDescriptorSet = RenderAPI::GetDevice()->CreateDescriptorSet("Combine Material Descriptor Set", s_pMaterialPipelineLayout, 0, s_pMaterialDescriptorHeap);

			// Create Shaders
			s_AllChannelsSeperateMaterialShaderGUID = LoadShaderFromFile("Material/CombineMaterialAllSeperate.comp", FShaderStageFlag::SHADER_STAGE_FLAG_COMPUTE_SHADER, EShaderLang::SHADER_LANG_GLSL, "main");
			s_AOSeperateMetRoughCombinedMaterialShaderGUID = LoadShaderFromFile("Material/CombineMaterialAOSeperateMetRoughCombined.comp", FShaderStageFlag::SHADER_STAGE_FLAG_COMPUTE_SHADER, EShaderLang::SHADER_LANG_GLSL, "main");

			{
				ComputePipelineStateDesc computePipelineStateDesc = { };
				computePipelineStateDesc.DebugName			= "All Channels Seperate, Material Pipeline State";
				computePipelineStateDesc.pPipelineLayout	= s_pMaterialPipelineLayout;
				computePipelineStateDesc.Shader				= { .pShader = s_Shaders[s_AllChannelsSeperateMaterialShaderGUID] };

				s_pAllChannelsSeperateMaterialPipelineState = RenderAPI::GetDevice()->CreateComputePipelineState(&computePipelineStateDesc);
			}

			{
				ComputePipelineStateDesc computePipelineStateDesc = { };
				computePipelineStateDesc.DebugName			= "AO Seperate, Metallic/Roughness Combined, Material Pipeline State";
				computePipelineStateDesc.pPipelineLayout	= s_pMaterialPipelineLayout;
				computePipelineStateDesc.Shader				= { .pShader = s_Shaders[s_AOSeperateMetRoughCombinedMaterialShaderGUID] };

				s_pAOSeperateMetRoughCombinedMaterialPipelineState = RenderAPI::GetDevice()->CreateComputePipelineState(&computePipelineStateDesc);
			}
		}
	}

	void ResourceManager::InitDefaultResources()
	{
		s_Meshes[GUID_NONE]			= nullptr;
		s_Materials[GUID_NONE]		= nullptr;
		s_Textures[GUID_NONE]		= nullptr;
		s_TextureViews[GUID_NONE]	= nullptr;
		s_Shaders[GUID_NONE]		= nullptr;
		s_SoundEffects3D[GUID_NONE]	= nullptr;
		s_SoundEffects2D[GUID_NONE]	= nullptr;
		s_Music[GUID_NONE]			= nullptr;

		{
			s_MeshNamesToGUIDs["Quad"]			= GUID_MESH_QUAD;
			s_Meshes[GUID_MESH_QUAD]			= MeshFactory::CreateQuad();
		}

		{
			byte defaultColor[4]				= { 255, 255, 255, 255 };
			byte defaultNormal[4]				= { 127, 127, 255,   0 };
			byte defaultMask[4]					= {	  0,   0,   0, 255 };
			void* pDefaultColor					= (void*)defaultColor;
			void* pDefaultNormal				= (void*)defaultNormal;
			void* pDefaultMask					= (void*)defaultMask;
			Texture* pDefaultColorMap			= ResourceLoader::LoadTextureArrayFromMemory("Default Color Map", &pDefaultColor, 1, 1, 1, EFormat::FORMAT_R8G8B8A8_UNORM, FTextureFlag::TEXTURE_FLAG_SHADER_RESOURCE, false, true);
			Texture* pDefaultNormalMap			= ResourceLoader::LoadTextureArrayFromMemory("Default Normal Map", &pDefaultNormal, 1, 1, 1, EFormat::FORMAT_R8G8B8A8_UNORM, FTextureFlag::TEXTURE_FLAG_SHADER_RESOURCE, false, true);
			Texture* pDefaultMaskMap			= ResourceLoader::LoadTextureArrayFromMemory("Default Mask Map", &pDefaultMask, 1, 1, 1, EFormat::FORMAT_R8G8B8A8_UNORM, FTextureFlag::TEXTURE_FLAG_SHADER_RESOURCE, false, true);

			s_TextureNamesToGUIDs[pDefaultColorMap->GetDesc().DebugName]	= GUID_TEXTURE_DEFAULT_COLOR_MAP;
			s_TextureNamesToGUIDs[pDefaultNormalMap->GetDesc().DebugName]	= GUID_TEXTURE_DEFAULT_NORMAL_MAP;
			s_TextureNamesToGUIDs[pDefaultMaskMap->GetDesc().DebugName]		= GUID_TEXTURE_DEFAULT_MASK_MAP;
			s_TextureGUIDsToNames[GUID_TEXTURE_DEFAULT_COLOR_MAP]			= pDefaultColorMap->GetDesc().DebugName;
			s_TextureGUIDsToNames[GUID_TEXTURE_DEFAULT_NORMAL_MAP]			= pDefaultNormalMap->GetDesc().DebugName;
			s_TextureGUIDsToNames[GUID_TEXTURE_DEFAULT_MASK_MAP]			= pDefaultMaskMap->GetDesc().DebugName;

			s_Textures[GUID_TEXTURE_DEFAULT_COLOR_MAP]		= pDefaultColorMap;
			s_Textures[GUID_TEXTURE_DEFAULT_NORMAL_MAP]		= pDefaultNormalMap;
			s_Textures[GUID_TEXTURE_DEFAULT_MASK_MAP]		= pDefaultMaskMap;

			TextureViewDesc defaultColorMapViewDesc = {};
			defaultColorMapViewDesc.DebugName		= "Default Color Map View";
			defaultColorMapViewDesc.pTexture		= pDefaultColorMap;
			defaultColorMapViewDesc.Flags			= FTextureViewFlag::TEXTURE_VIEW_FLAG_SHADER_RESOURCE;
			defaultColorMapViewDesc.Format			= pDefaultColorMap->GetDesc().Format;
			defaultColorMapViewDesc.Type			= ETextureViewType::TEXTURE_VIEW_TYPE_2D;
			defaultColorMapViewDesc.MiplevelCount	= pDefaultColorMap->GetDesc().Miplevels;
			defaultColorMapViewDesc.ArrayCount		= pDefaultColorMap->GetDesc().ArrayCount;
			defaultColorMapViewDesc.Miplevel		= 0;
			defaultColorMapViewDesc.ArrayIndex		= 0;

			TextureViewDesc defaultNormalMapViewDesc = {};
			defaultNormalMapViewDesc.DebugName		= "Default Normal Map View";
			defaultNormalMapViewDesc.pTexture		= pDefaultNormalMap;
			defaultNormalMapViewDesc.Flags			= FTextureViewFlag::TEXTURE_VIEW_FLAG_SHADER_RESOURCE;
			defaultNormalMapViewDesc.Format			= pDefaultNormalMap->GetDesc().Format;
			defaultNormalMapViewDesc.Type			= ETextureViewType::TEXTURE_VIEW_TYPE_2D;
			defaultNormalMapViewDesc.MiplevelCount	= pDefaultNormalMap->GetDesc().Miplevels;
			defaultNormalMapViewDesc.ArrayCount		= pDefaultNormalMap->GetDesc().ArrayCount;
			defaultNormalMapViewDesc.Miplevel		= 0;
			defaultNormalMapViewDesc.ArrayIndex		= 0;

			TextureViewDesc defaultMaskMapViewDesc = {};
			defaultMaskMapViewDesc.DebugName		= "Default Mask Map View";
			defaultMaskMapViewDesc.pTexture			= pDefaultMaskMap;
			defaultMaskMapViewDesc.Flags			= FTextureViewFlag::TEXTURE_VIEW_FLAG_SHADER_RESOURCE;
			defaultMaskMapViewDesc.Format			= pDefaultMaskMap->GetDesc().Format;
			defaultMaskMapViewDesc.Type				= ETextureViewType::TEXTURE_VIEW_TYPE_2D;
			defaultMaskMapViewDesc.MiplevelCount	= pDefaultMaskMap->GetDesc().Miplevels;
			defaultMaskMapViewDesc.ArrayCount		= pDefaultMaskMap->GetDesc().ArrayCount;
			defaultMaskMapViewDesc.Miplevel			= 0;
			defaultMaskMapViewDesc.ArrayIndex		= 0;

			s_TextureViews[GUID_TEXTURE_DEFAULT_COLOR_MAP]		= RenderAPI::GetDevice()->CreateTextureView(&defaultColorMapViewDesc);
			s_TextureViews[GUID_TEXTURE_DEFAULT_NORMAL_MAP]		= RenderAPI::GetDevice()->CreateTextureView(&defaultNormalMapViewDesc);
			s_TextureViews[GUID_TEXTURE_DEFAULT_MASK_MAP]		= RenderAPI::GetDevice()->CreateTextureView(&defaultMaskMapViewDesc);
		}

		{
			Material* pDefaultMaterial = DBG_NEW Material();
			pDefaultMaterial->pAlbedoMap					= s_Textures[GUID_TEXTURE_DEFAULT_COLOR_MAP];
			pDefaultMaterial->pNormalMap					= s_Textures[GUID_TEXTURE_DEFAULT_NORMAL_MAP];
			pDefaultMaterial->pAOMetallicRoughnessMap		= s_Textures[GUID_TEXTURE_DEFAULT_COLOR_MAP];

			pDefaultMaterial->pAlbedoMapView				= s_TextureViews[GUID_TEXTURE_DEFAULT_COLOR_MAP];
			pDefaultMaterial->pNormalMapView				= s_TextureViews[GUID_TEXTURE_DEFAULT_NORMAL_MAP];
			pDefaultMaterial->pAOMetallicRoughnessMapView	= s_TextureViews[GUID_TEXTURE_DEFAULT_COLOR_MAP];

			s_MaterialNamesToGUIDs["Default Material"]		= GUID_MATERIAL_DEFAULT;
			s_MaterialGUIDsToNames[GUID_MATERIAL_DEFAULT]	= "Default Material";
			s_Materials[GUID_MATERIAL_DEFAULT] = pDefaultMaterial;
		}
	}

	void ResourceManager::ReleaseMaterialCreation()
	{
		s_pAllChannelsSeperateMaterialPipelineState->Release();
		s_pAOSeperateMetRoughCombinedMaterialPipelineState->Release();
		s_pMaterialDescriptorSet->Release();
		s_pMaterialDescriptorHeap->Release();
		s_pMaterialPipelineLayout->Release();
		s_pMaterialFence->Release();
		s_pMaterialComputeCommandList->Release();
		s_pMaterialGraphicsCommandList->Release();
		s_pMaterialComputeCommandAllocator->Release();
		s_pMaterialGraphicsCommandAllocator->Release();
	}
}<|MERGE_RESOLUTION|>--- conflicted
+++ resolved
@@ -485,18 +485,11 @@
 	}
 
 	void ResourceManager::LoadMeshAndMaterialFromFile(
-<<<<<<< HEAD
 		const String& filename, 
 		GUID_Lambda& meshGUID, 
 		GUID_Lambda& materialGUID, 
 		TArray<GUID_Lambda>& animations, 
 		bool shouldTessellate)
-=======
-		const String& filename,
-		GUID_Lambda& meshGUID,
-		GUID_Lambda& materialGUID,
-		TArray<GUID_Lambda>& animations)
->>>>>>> f067552b
 	{
 		if (auto loadedMeshGUID = s_MeshNamesToGUIDs.find(filename); loadedMeshGUID != s_MeshNamesToGUIDs.end())
 		{
