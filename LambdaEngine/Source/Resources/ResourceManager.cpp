#include "Resources/ResourceManager.h"

#include "Rendering/Core/API/TextureView.h"

#include "Log/Log.h"

#include "Rendering/RenderAPI.h"
#include "Rendering/Core/API/Shader.h"
#include "Rendering/Core/API/DescriptorSet.h"
#include "Rendering/Core/API/DescriptorHeap.h"
#include "Rendering/Core/API/PipelineLayout.h"
#include "Rendering/Core/API/PipelineState.h"
#include "Rendering/Core/API/CommandAllocator.h"
#include "Rendering/Core/API/CommandList.h"
#include "Rendering/Core/API/CommandQueue.h"
#include "Rendering/Core/API/Fence.h"
#include "Rendering/PipelineStateManager.h"

#include "Application/API/Events/EventQueue.h"

#include "Containers/TUniquePtr.h"

#include <utility>
#include <unordered_set>

#define SAFEDELETE_ALL(map)     for (auto it = map.begin(); it != map.end(); it++) { SAFEDELETE(it->second); }	map.clear()
#define SAFERELEASE_ALL(map)    for (auto it = map.begin(); it != map.end(); it++) { SAFERELEASE(it->second); }	map.clear()

namespace LambdaEngine
{
	GUID_Lambda ResourceManager::s_NextFreeGUID = SMALLEST_UNRESERVED_GUID;

	std::unordered_map<String, GUID_Lambda> ResourceManager::s_MeshNamesToGUIDs;
	std::unordered_map<String, GUID_Lambda> ResourceManager::s_MaterialNamesToGUIDs;
	std::unordered_map<String, GUID_Lambda> ResourceManager::s_AnimationNamesToGUIDs;
	std::unordered_map<String, GUID_Lambda> ResourceManager::s_TextureNamesToGUIDs;
	std::unordered_map<String, GUID_Lambda> ResourceManager::s_ShaderNamesToGUIDs;
	std::unordered_map<String, GUID_Lambda> ResourceManager::s_SoundEffectNamesToGUIDs;

	std::unordered_map<GUID_Lambda, Mesh*>				ResourceManager::s_Meshes;
	std::unordered_map<GUID_Lambda, Material*>			ResourceManager::s_Materials;
	std::unordered_map<GUID_Lambda, Animation*>			ResourceManager::s_Animations;
	std::unordered_map<GUID_Lambda, Texture*>			ResourceManager::s_Textures;
	std::unordered_map<GUID_Lambda, TextureView*>		ResourceManager::s_TextureViews;
	std::unordered_map<GUID_Lambda, Shader*>			ResourceManager::s_Shaders;
	std::unordered_map<GUID_Lambda, ISoundEffect3D*>	ResourceManager::s_SoundEffects;

	std::unordered_map<GUID_Lambda, ResourceManager::ShaderLoadDesc>		ResourceManager::s_ShaderLoadConfigurations;

	CommandAllocator* ResourceManager::s_pMaterialComputeCommandAllocator	= nullptr;
	CommandAllocator* ResourceManager::s_pMaterialGraphicsCommandAllocator	= nullptr;

	CommandList* ResourceManager::s_pMaterialComputeCommandList		= nullptr;
	CommandList* ResourceManager::s_pMaterialGraphicsCommandList	= nullptr;

	Fence* ResourceManager::s_pMaterialFence = nullptr;

	DescriptorHeap* ResourceManager::s_pMaterialDescriptorHeap	= nullptr;
	DescriptorSet* ResourceManager::s_pMaterialDescriptorSet	= nullptr;

	PipelineLayout* ResourceManager::s_pMaterialPipelineLayout	= nullptr;
	PipelineState* ResourceManager::s_pMaterialPipelineState	= nullptr;

	GUID_Lambda ResourceManager::s_MaterialShaderGUID = GUID_NONE;

	bool ResourceManager::Init()
	{
		InitMaterialCreation();
		InitDefaultResources();

		EventQueue::RegisterEventHandler<ShaderRecompileEvent>(&OnShaderRecompileEvent);

		return true;
	}

	bool ResourceManager::Release()
	{
		EventQueue::UnregisterEventHandler<ShaderRecompileEvent>(&OnShaderRecompileEvent);

		ReleaseMaterialCreation();

		SAFEDELETE_ALL(s_Meshes);
		SAFEDELETE_ALL(s_Materials);
		SAFEDELETE_ALL(s_Animations);
		SAFEDELETE_ALL(s_SoundEffects);

		// TODO: Change to TSharedRef would prevent for the need of these
		SAFERELEASE_ALL(s_Textures);
		SAFERELEASE_ALL(s_TextureViews);
		SAFERELEASE_ALL(s_Shaders);

		return true;
	}

	bool ResourceManager::LoadSceneFromFile(const String& filename, TArray<MeshComponent>& result)
	{
		TArray<MeshComponent>	sceneLocalMeshComponents;
		TArray<Mesh*>			meshes;
		TArray<Animation*>		animations;
		TArray<LoadedMaterial*>	materials;
		TArray<LoadedTexture*>	textures;

		if (!ResourceLoader::LoadSceneFromFile(SCENE_DIR + filename, sceneLocalMeshComponents, meshes, animations, materials, textures))
		{
			return false;
		}

		TArray<TextureView*> textureViewsToDelete;

		result = sceneLocalMeshComponents;
		for (uint32 i = 0; i < textures.GetSize(); i++)
		{
			LoadedTexture* pLoadedTexture = textures[i];

			if (pLoadedTexture->Flags & FLoadedTextureFlag::LOADED_TEXTURE_FLAG_ALBEDO ||
				pLoadedTexture->Flags & FLoadedTextureFlag::LOADED_TEXTURE_FLAG_NORMAL)
			{
				GUID_Lambda guid = RegisterLoadedTexture(pLoadedTexture->pTexture);

				// RegisterLoadedTexture will create a TextureView for the texture, this needs to be registered in the correct materials
				for (uint32 j = 0; j < materials.GetSize(); j++)
				{
					LoadedMaterial* pLoadedMaterial = materials[j];
					if (pLoadedMaterial->pAlbedoMap == pLoadedTexture)
						pLoadedMaterial->pAlbedoMapView = s_TextureViews[guid];

					if (pLoadedMaterial->pNormalMap == pLoadedTexture)
						pLoadedMaterial->pNormalMapView = s_TextureViews[guid];
				}
			}
			else
			{
				TextureViewDesc textureViewDesc = {};
				textureViewDesc.DebugName		= pLoadedTexture->pTexture->GetDesc().DebugName + " Texture View";
				textureViewDesc.pTexture		= pLoadedTexture->pTexture;
				textureViewDesc.Flags			= FTextureViewFlag::TEXTURE_VIEW_FLAG_SHADER_RESOURCE;
				textureViewDesc.Format			= pLoadedTexture->pTexture->GetDesc().Format;
				textureViewDesc.Type			= ETextureViewType::TEXTURE_VIEW_TYPE_2D;
				textureViewDesc.MiplevelCount	= pLoadedTexture->pTexture->GetDesc().Miplevels;
				textureViewDesc.ArrayCount		= pLoadedTexture->pTexture->GetDesc().ArrayCount;
				textureViewDesc.Miplevel		= 0;
				textureViewDesc.ArrayIndex		= 0;

				TextureView* pTextureView = RenderAPI::GetDevice()->CreateTextureView(&textureViewDesc);
				textureViewsToDelete.PushBack(pTextureView);

				//Registered in the correct materials
				for (uint32 j = 0; j < materials.GetSize(); j++)
				{
					LoadedMaterial* pLoadedMaterial = materials[j];
					if (pLoadedMaterial->pAmbientOcclusionMap == pLoadedTexture)
						pLoadedMaterial->pAmbientOcclusionMapView = pTextureView;

					if (pLoadedMaterial->pMetallicMap == pLoadedTexture)
						pLoadedMaterial->pMetallicMapView = pTextureView;

					if (pLoadedMaterial->pRoughnessMap == pLoadedTexture)
						pLoadedMaterial->pRoughnessMapView = pTextureView;
				}
			}
		}

		for (uint32 i = 0; i < meshes.GetSize(); i++)
		{
			GUID_Lambda guid = RegisterLoadedMesh("Scene Mesh " + std::to_string(i), meshes[i]);
			for (uint32 g = 0; g < sceneLocalMeshComponents.GetSize(); g++)
			{
				if (sceneLocalMeshComponents[g].MeshGUID == i)
				{
					result[g].MeshGUID = guid;
				}
			}
		}

		for (uint32 i = 0; i < materials.GetSize(); i++)
		{
			LoadedMaterial* pLoadedMaterial = materials[i];

			Material* pMaterialToBeRegistered = DBG_NEW Material();
			pMaterialToBeRegistered->Properties		= pLoadedMaterial->Properties;
			pMaterialToBeRegistered->pAlbedoMap		= pLoadedMaterial->pAlbedoMap != nullptr ? pLoadedMaterial->pAlbedoMap->pTexture : nullptr;
			pMaterialToBeRegistered->pNormalMap		= pLoadedMaterial->pNormalMap != nullptr ? pLoadedMaterial->pNormalMap->pTexture : nullptr;
			pMaterialToBeRegistered->pAlbedoMapView	= pLoadedMaterial->pAlbedoMapView;
			pMaterialToBeRegistered->pNormalMapView	= pLoadedMaterial->pNormalMapView;

			//If AO, Metallic & Roughness are all nullptr we can set default
			if (pLoadedMaterial->pAmbientOcclusionMap	== nullptr &&
				pLoadedMaterial->pMetallicMap			== nullptr &&
				pLoadedMaterial->pRoughnessMap			== nullptr)
			{
				pMaterialToBeRegistered->pAOMetallicRoughnessMap		= s_Textures[GUID_TEXTURE_DEFAULT_COLOR_MAP];
				pMaterialToBeRegistered->pAOMetallicRoughnessMapView	= s_TextureViews[GUID_TEXTURE_DEFAULT_COLOR_MAP];
			}
			else
			{
				Texture*		pDefaultColorTexture		= s_Textures[GUID_TEXTURE_DEFAULT_COLOR_MAP];
				TextureView*	pDefaultColorTextureView	= s_TextureViews[GUID_TEXTURE_DEFAULT_COLOR_MAP];

				CombineMaterials(
					pMaterialToBeRegistered,
					pLoadedMaterial->pAmbientOcclusionMap	!= nullptr ? pLoadedMaterial->pAmbientOcclusionMap->pTexture	: pDefaultColorTexture,
					pLoadedMaterial->pMetallicMap			!= nullptr ? pLoadedMaterial->pMetallicMap->pTexture			: pDefaultColorTexture,
					pLoadedMaterial->pRoughnessMap			!= nullptr ? pLoadedMaterial->pRoughnessMap->pTexture			: pDefaultColorTexture,
					pLoadedMaterial->pAmbientOcclusionMap	!= nullptr ? pLoadedMaterial->pAmbientOcclusionMapView			: pDefaultColorTextureView,
					pLoadedMaterial->pMetallicMap			!= nullptr ? pLoadedMaterial->pMetallicMapView					: pDefaultColorTextureView,
					pLoadedMaterial->pRoughnessMap			!= nullptr ? pLoadedMaterial->pRoughnessMapView					: pDefaultColorTextureView);
			}

			GUID_Lambda guid = RegisterLoadedMaterial("Scene Material " + std::to_string(i), pMaterialToBeRegistered);

			for (uint32 g = 0; g < sceneLocalMeshComponents.GetSize(); g++)
			{
				if (sceneLocalMeshComponents[g].MaterialGUID == i)
				{
					result[g].MaterialGUID = guid;
				}
			}

			SAFEDELETE(pLoadedMaterial);
		}

		for (uint32 g = 0; g < sceneLocalMeshComponents.GetSize(); g++)
		{
			if (sceneLocalMeshComponents[g].MeshGUID >= meshes.GetSize())
			{
				LOG_ERROR("[ResourceManager]: GameObject %u in Scene %s has no Mesh", g, filename.c_str());
			}

			if (sceneLocalMeshComponents[g].MaterialGUID >= materials.GetSize())
			{
				result[g].MaterialGUID = GUID_MATERIAL_DEFAULT;
				LOG_WARNING("[ResourceManager]: GameObject %u in Scene %s has no Material, default Material assigned", g, filename.c_str());
			}
		}

		//Delete AO, Metallic & Roughness Textures
		for (uint32 i = 0; i < textures.GetSize(); i++)
		{
			LoadedTexture* pLoadedTexture = textures[i];

			if ((pLoadedTexture->Flags & FLoadedTextureFlag::LOADED_TEXTURE_FLAG_ALBEDO) == 0 &&
				(pLoadedTexture->Flags & FLoadedTextureFlag::LOADED_TEXTURE_FLAG_NORMAL) == 0)
			{
				SAFERELEASE(pLoadedTexture->pTexture);
			}

			SAFEDELETE(pLoadedTexture);
		}
		textures.Clear();

		for (uint32 i = 0; i < textureViewsToDelete.GetSize(); i++)
		{
			SAFERELEASE(textureViewsToDelete[i]);
		}
		textureViewsToDelete.Clear();

		return true;
	}

	GUID_Lambda ResourceManager::LoadMeshFromFile(const String& filename)
	{
		auto loadedMeshGUID = s_MeshNamesToGUIDs.find(filename);
		if (loadedMeshGUID != s_MeshNamesToGUIDs.end())
		{
			return loadedMeshGUID->second;
		}

		GUID_Lambda guid = GUID_NONE;
		Mesh** ppMappedMesh = nullptr;

		//Spinlock
		{
			guid = s_NextFreeGUID++;
			ppMappedMesh = &s_Meshes[guid]; //Creates new entry if not existing
			s_MeshNamesToGUIDs[filename] = guid;
		}

		TArray<Animation*> animations;
		(*ppMappedMesh) = ResourceLoader::LoadMeshFromFile(MESH_DIR + filename, animations);

		// If we load with this function, we do not care about the animations, and therefore delete them
		for (Animation* pAnimation : animations)
		{
			SAFEDELETE(pAnimation);
		}

		return guid;
	}

	GUID_Lambda ResourceManager::LoadMeshFromFile(const String& filename, TArray<GUID_Lambda>& animations)
	{
		auto loadedMeshGUID = s_MeshNamesToGUIDs.find(filename);
		if (loadedMeshGUID != s_MeshNamesToGUIDs.end())
		{
			return loadedMeshGUID->second;
		}

		GUID_Lambda guid = GUID_NONE;
		Mesh** ppMappedMesh = nullptr;

		//Spinlock
		{
			guid = s_NextFreeGUID++;
			ppMappedMesh = &s_Meshes[guid]; //Creates new entry if not existing
			s_MeshNamesToGUIDs[filename] = guid;
		}

		TArray<Animation*> rawAnimations;
		(*ppMappedMesh) = ResourceLoader::LoadMeshFromFile(MESH_DIR + filename, rawAnimations);

		// If we load with this function, we do not care about the animations, and therefore delete them
		animations.Clear();
		for (Animation* pAnimation : rawAnimations)
		{
			VALIDATE(pAnimation);
			
			GUID_Lambda animationsGuid = RegisterLoadedAnimation(pAnimation->Name, pAnimation);
			animations.EmplaceBack(animationsGuid);
		}

		return guid;
	}

	GUID_Lambda ResourceManager::LoadMeshFromMemory(const String& name, const Vertex* pVertices, uint32 numVertices, const uint32* pIndices, uint32 numIndices)
	{
		auto loadedMeshGUID = s_MeshNamesToGUIDs.find(name);
		if (loadedMeshGUID != s_MeshNamesToGUIDs.end())
		{
			return loadedMeshGUID->second;
		}

		GUID_Lambda	guid = GUID_NONE;
		Mesh**		ppMappedMesh = nullptr;

		//Spinlock
		{
			guid						= s_NextFreeGUID++;
			ppMappedMesh				= &s_Meshes[guid]; //Creates new entry if not existing
			s_MeshNamesToGUIDs[name]	= guid;
		}

		(*ppMappedMesh) = ResourceLoader::LoadMeshFromMemory(pVertices, numVertices, pIndices, numIndices);
		return guid;
	}

	GUID_Lambda ResourceManager::LoadMaterialFromMemory(const String& name, GUID_Lambda albedoMap, GUID_Lambda normalMap, GUID_Lambda ambientOcclusionMap, GUID_Lambda metallicMap, GUID_Lambda roughnessMap, const MaterialProperties& properties)
	{
		auto loadedMaterialGUID = s_MaterialNamesToGUIDs.find(name);
		if (loadedMaterialGUID != s_MaterialNamesToGUIDs.end())
		{
			return loadedMaterialGUID->second;
		}

		GUID_Lambda guid				= GUID_NONE;
		Material**	ppMappedMaterial	 = nullptr;

		//Spinlock
		{
			guid							= s_NextFreeGUID++;
			ppMappedMaterial				= &s_Materials[guid]; //Creates new entry if not existing
			s_MaterialNamesToGUIDs[name]	= guid;
		}

		(*ppMappedMaterial) = DBG_NEW Material();

		Texture* pAlbedoMap						= albedoMap				!= GUID_NONE ? s_Textures[albedoMap]				: s_Textures[GUID_TEXTURE_DEFAULT_COLOR_MAP];
		Texture* pNormalMap						= normalMap				!= GUID_NONE ? s_Textures[normalMap]				: s_Textures[GUID_TEXTURE_DEFAULT_NORMAL_MAP];
		Texture* pAmbientOcclusionMap			= ambientOcclusionMap	!= GUID_NONE ? s_Textures[ambientOcclusionMap]		: s_Textures[GUID_TEXTURE_DEFAULT_COLOR_MAP];
		Texture* pMetallicMap					= metallicMap			!= GUID_NONE ? s_Textures[metallicMap]				: s_Textures[GUID_TEXTURE_DEFAULT_COLOR_MAP];
		Texture* pRoughnessMap					= roughnessMap			!= GUID_NONE ? s_Textures[roughnessMap]				: s_Textures[GUID_TEXTURE_DEFAULT_COLOR_MAP];

		TextureView* pAlbedoMapView				= albedoMap				!= GUID_NONE ? s_TextureViews[albedoMap]			: s_TextureViews[GUID_TEXTURE_DEFAULT_COLOR_MAP];
		TextureView* pNormalMapView				= normalMap				!= GUID_NONE ? s_TextureViews[normalMap]			: s_TextureViews[GUID_TEXTURE_DEFAULT_NORMAL_MAP];
		TextureView* pAmbientOcclusionMapView	= ambientOcclusionMap	!= GUID_NONE ? s_TextureViews[ambientOcclusionMap]	: s_TextureViews[GUID_TEXTURE_DEFAULT_COLOR_MAP];
		TextureView* pMetallicMapView			= metallicMap			!= GUID_NONE ? s_TextureViews[metallicMap]			: s_TextureViews[GUID_TEXTURE_DEFAULT_COLOR_MAP];
		TextureView* pRoughnessMapView			= roughnessMap			!= GUID_NONE ? s_TextureViews[roughnessMap]			: s_TextureViews[GUID_TEXTURE_DEFAULT_COLOR_MAP];

		(*ppMappedMaterial)->Properties = properties;

<<<<<<< HEAD
		(*ppMappedMaterial)->pAlbedoMap				= pAlbedoMap;
		(*ppMappedMaterial)->pNormalMap				= pNormalMap;
		(*ppMappedMaterial)->pAmbientOcclusionMap	= pAmbientOcclusionMap;
		(*ppMappedMaterial)->pMetallicMap			= pMetallicMap;
		(*ppMappedMaterial)->pRoughnessMap			= pRoughnessMap;

		(*ppMappedMaterial)->pAlbedoMapView				= pAlbedoMapView;
		(*ppMappedMaterial)->pNormalMapView				= pNormalMapView;
		(*ppMappedMaterial)->pAmbientOcclusionMapView	= pAmbientOcclusionMapView;
		(*ppMappedMaterial)->pMetallicMapView			= pMetallicMapView;
		(*ppMappedMaterial)->pRoughnessMapView			= pRoughnessMapView;
=======
		(*ppMappedMaterial)->pAlbedoMap = pAlbedoMap;
		(*ppMappedMaterial)->pNormalMap = pNormalMap;

		(*ppMappedMaterial)->pAlbedoMapView = pAlbedoMapView;
		(*ppMappedMaterial)->pNormalMapView = pNormalMapView;

		CombineMaterials(*ppMappedMaterial, pAmbientOcclusionMap, pMetallicMap, pRoughnessMap, pAmbientOcclusionMapView, pMetallicMapView, pRoughnessMapView);
>>>>>>> fb61b879

		return guid;
	}

	GUID_Lambda ResourceManager::LoadTextureArrayFromFile(const String& name, const String* pFilenames, uint32 count, EFormat format, bool generateMips)
	{
		auto loadedTextureGUID = s_TextureNamesToGUIDs.find(name);
		if (loadedTextureGUID != s_TextureNamesToGUIDs.end())
		{
			return loadedTextureGUID->second;
		}

		GUID_Lambda		guid = GUID_NONE;
		Texture**		ppMappedTexture = nullptr;
		TextureView**	ppMappedTextureView = nullptr;

		//Spinlock
		{
			guid						= s_NextFreeGUID++;
			ppMappedTexture				= &s_Textures[guid]; //Creates new entry if not existing
			ppMappedTextureView			= &s_TextureViews[guid]; //Creates new entry if not existing
			s_TextureNamesToGUIDs[name]	= guid;
		}

		Texture* pTexture = ResourceLoader::LoadTextureArrayFromFile(name, TEXTURE_DIR, pFilenames, count, format, generateMips);

		(*ppMappedTexture) = pTexture;

		TextureDesc textureDesc = pTexture->GetDesc();

		TextureViewDesc textureViewDesc = {};
		textureViewDesc.DebugName		= name + " Texture View";
		textureViewDesc.pTexture		= pTexture;
		textureViewDesc.Flags			= FTextureViewFlag::TEXTURE_VIEW_FLAG_SHADER_RESOURCE;
		textureViewDesc.Format			= format;
		textureViewDesc.Type			= textureDesc.ArrayCount > 1 ? ETextureViewType::TEXTURE_VIEW_TYPE_2D_ARRAY : ETextureViewType::TEXTURE_VIEW_TYPE_2D;
		textureViewDesc.MiplevelCount	= textureDesc.Miplevels;
		textureViewDesc.ArrayCount		= textureDesc.ArrayCount;
		textureViewDesc.Miplevel		= 0;
		textureViewDesc.ArrayIndex		= 0;

		(*ppMappedTextureView) = RenderAPI::GetDevice()->CreateTextureView(&textureViewDesc);
		return guid;
	}

	GUID_Lambda ResourceManager::LoadCubeTexturesArrayFromFile(const String& name, const String* pFilenames, uint32 count, EFormat format, bool generateMips)
	{
		auto loadedTextureGUID = s_TextureNamesToGUIDs.find(name);
		if (loadedTextureGUID != s_TextureNamesToGUIDs.end())
		{
			return loadedTextureGUID->second;
		}

		uint32 textureCount = count * 6U;

		GUID_Lambda		guid				= GUID_NONE;
		Texture**		ppMappedTexture		= nullptr;
		TextureView**	ppMappedTextureView	= nullptr;

		//Spinlock
		{
			guid						= s_NextFreeGUID++;
			ppMappedTexture				= &s_Textures[guid]; //Creates new entry if not existing
			ppMappedTextureView			= &s_TextureViews[guid]; //Creates new entry if not existing
			s_TextureNamesToGUIDs[name]	= guid;
		}

		Texture* pTexture = ResourceLoader::LoadCubeTexturesArrayFromFile(name, TEXTURE_DIR, pFilenames, textureCount, format, generateMips);

		(*ppMappedTexture) = pTexture;

		TextureDesc textureDesc = pTexture->GetDesc();

		TextureViewDesc textureViewDesc = {};
		textureViewDesc.DebugName		= name + " Texture View";
		textureViewDesc.pTexture		= pTexture;
		textureViewDesc.Flags			= FTextureViewFlag::TEXTURE_VIEW_FLAG_SHADER_RESOURCE;
		textureViewDesc.Format			= format;
		textureViewDesc.Type			= count > 1 ? ETextureViewType::TEXTURE_VIEW_TYPE_CUBE_ARRAY : ETextureViewType::TEXTURE_VIEW_TYPE_CUBE;
		textureViewDesc.MiplevelCount	= textureDesc.Miplevels;
		textureViewDesc.ArrayCount		= textureDesc.ArrayCount;
		textureViewDesc.Miplevel		= 0;
		textureViewDesc.ArrayIndex		= 0;

		(*ppMappedTextureView) = RenderAPI::GetDevice()->CreateTextureView(&textureViewDesc);
		return guid;
	}

	GUID_Lambda ResourceManager::LoadTextureFromFile(const String& filename, EFormat format, bool generateMips)
	{
		return LoadTextureArrayFromFile(filename, &filename, 1, format, generateMips);
	}

	GUID_Lambda ResourceManager::LoadTextureFromMemory(const String& name, const void* pData, uint32_t width, uint32_t height, EFormat format, uint32_t usageFlags, bool generateMips)
	{
		auto loadedTextureGUID = s_TextureNamesToGUIDs.find(name);
		if (loadedTextureGUID != s_TextureNamesToGUIDs.end())
		{
			return loadedTextureGUID->second;
		}

		GUID_Lambda		guid				= GUID_NONE;
		Texture**		ppMappedTexture		=	nullptr;
		TextureView**	ppMappedTextureView	= nullptr;

		//Spinlock
		{
			guid						= s_NextFreeGUID++;
			ppMappedTexture				= &s_Textures[guid]; //Creates new entry if not existing
			ppMappedTextureView			= &s_TextureViews[guid]; //Creates new entry if not existing
			s_TextureNamesToGUIDs[name]	= guid;
		}

		Texture* pTexture = ResourceLoader::LoadTextureArrayFromMemory(name, &pData, 1, width, height, format, usageFlags, generateMips);

		(*ppMappedTexture) = pTexture;

		TextureViewDesc textureViewDesc = {};
		textureViewDesc.DebugName		= name + " Texture View";
		textureViewDesc.pTexture		= pTexture;
		textureViewDesc.Flags			= FTextureViewFlag::TEXTURE_VIEW_FLAG_SHADER_RESOURCE;
		textureViewDesc.Format			= format;
		textureViewDesc.Type			= ETextureViewType::TEXTURE_VIEW_TYPE_2D;
		textureViewDesc.MiplevelCount	= pTexture->GetDesc().Miplevels;
		textureViewDesc.ArrayCount		= pTexture->GetDesc().ArrayCount;
		textureViewDesc.Miplevel		= 0;
		textureViewDesc.ArrayIndex		= 0;

		(*ppMappedTextureView) = RenderAPI::GetDevice()->CreateTextureView(&textureViewDesc);

		return guid;
	}

	GUID_Lambda ResourceManager::LoadShaderFromFile(const String& filename, FShaderStageFlag stage, EShaderLang lang, const char* pEntryPoint)
	{
		auto loadedShaderGUID = s_ShaderNamesToGUIDs.find(filename);
		if (loadedShaderGUID != s_ShaderNamesToGUIDs.end())
		{
			return loadedShaderGUID->second;
		}

		GUID_Lambda guid = GUID_NONE;
		Shader** ppMappedShader = nullptr;

		//Spinlock
		{
			guid = s_NextFreeGUID++;
			ppMappedShader = &s_Shaders[guid]; //Creates new entry if not existing
			s_ShaderNamesToGUIDs[filename] = guid;
		}

		String filepath = SHADER_DIR + filename;

		ShaderLoadDesc loadDesc = {};
		loadDesc.Filepath		= filepath;
		loadDesc.Stage			= stage;
		loadDesc.Lang			= lang;
		loadDesc.pEntryPoint	= pEntryPoint;

		s_ShaderLoadConfigurations[guid] = loadDesc;

		(*ppMappedShader) = ResourceLoader::LoadShaderFromFile(filepath, stage, lang, pEntryPoint);

		return guid;
	}

	GUID_Lambda ResourceManager::RegisterShader(const String& name, Shader* pShader)
	{
		auto loadedShaderGUID = s_ShaderNamesToGUIDs.find(name);
		if (loadedShaderGUID != s_ShaderNamesToGUIDs.end())
			return loadedShaderGUID->second;

		GUID_Lambda guid = GUID_NONE;
		Shader** ppMappedShader = nullptr;

		//Spinlock
		{
			guid = s_NextFreeGUID++;
			ppMappedShader = &s_Shaders[guid]; //Creates new entry if not existing
			s_ShaderNamesToGUIDs[name] = guid;
		}

		(*ppMappedShader) = pShader;

		return guid;
	}

	GUID_Lambda ResourceManager::LoadSoundEffectFromFile(const String& filename)
	{
		auto loadedSoundEffectGUID = s_SoundEffectNamesToGUIDs.find(filename);
		if (loadedSoundEffectGUID != s_SoundEffectNamesToGUIDs.end())
		{
			return loadedSoundEffectGUID->second;
		}

		GUID_Lambda			guid = GUID_NONE;
		ISoundEffect3D**	ppMappedSoundEffect = nullptr;

		//Spinlock
		{
			guid = s_NextFreeGUID++;
			ppMappedSoundEffect = &s_SoundEffects[guid]; //Creates new entry if not existing
			s_SoundEffectNamesToGUIDs[filename] = guid;
		}

		(*ppMappedSoundEffect) = ResourceLoader::LoadSoundEffectFromFile(SOUND_DIR + filename);
		return guid;
	}

	void ResourceManager::CombineMaterials(
		Material* pMaterial, 
		Texture* pAOMap, 
		Texture* pMetallicMap, 
		Texture* pRoughnessMap, 
		TextureView* pAOMapView, 
		TextureView* pMetallicMapView, 
		TextureView* pRoughnessMapView)
	{
		// Find largest texture size
		uint32 largestWidth		= std::max(pMetallicMap->GetDesc().Width, std::max(pRoughnessMap->GetDesc().Width, pAOMap->GetDesc().Width));
		uint32 largestHeight	= std::max(pMetallicMap->GetDesc().Height, std::max(pRoughnessMap->GetDesc().Height, pAOMap->GetDesc().Height));

		uint32_t miplevels = 1u;
		miplevels = uint32(glm::floor(glm::log2((float)glm::max(largestWidth, largestHeight)))) + 1u;

		Texture* pCombinedMaterialTexture;
		TextureView* pCombinedMaterialTextureView;

		//Create new Combined Material Texture & Texture View
		{
			TextureDesc textureDesc = { };
			textureDesc.DebugName		= "Combined Material Texture";
			textureDesc.MemoryType		= EMemoryType::MEMORY_TYPE_GPU;
			textureDesc.Format			= EFormat::FORMAT_R8G8B8A8_UNORM;
			textureDesc.Type			= ETextureType::TEXTURE_TYPE_2D;
			textureDesc.Flags			= FTextureFlag::TEXTURE_FLAG_SHADER_RESOURCE | FTextureFlag::TEXTURE_FLAG_UNORDERED_ACCESS | FTextureFlag::TEXTURE_FLAG_COPY_SRC | FTextureFlag::TEXTURE_FLAG_COPY_DST;
			textureDesc.Width			= largestWidth;
			textureDesc.Height			= largestHeight;
			textureDesc.Depth			= 1;
			textureDesc.ArrayCount		= 1;
			textureDesc.Miplevels		= miplevels;
			textureDesc.SampleCount		= 1;

			pCombinedMaterialTexture = RenderAPI::GetDevice()->CreateTexture(&textureDesc);

			if (pCombinedMaterialTexture == nullptr)
			{
				LOG_ERROR("[ResourceLoader]: Failed to create texture for \"Combined Material Texture\"");
				return;
			}

			TextureViewDesc textureViewDesc;
			textureViewDesc.DebugName		= "Combined Material Texture View";
			textureViewDesc.pTexture		= pCombinedMaterialTexture;
			textureViewDesc.Flags			= FTextureViewFlag::TEXTURE_VIEW_FLAG_UNORDERED_ACCESS;
			textureViewDesc.Format			= EFormat::FORMAT_R8G8B8A8_UNORM;
			textureViewDesc.Type			= ETextureViewType::TEXTURE_VIEW_TYPE_2D;
			textureViewDesc.MiplevelCount	= miplevels;
			textureViewDesc.ArrayCount		= 1;
			textureViewDesc.Miplevel		= 0;
			textureViewDesc.ArrayIndex		= 0;

			pCombinedMaterialTextureView = RenderAPI::GetDevice()->CreateTextureView(&textureViewDesc);

			if (pCombinedMaterialTextureView == nullptr)
			{
				LOG_ERROR("[ResourceLoader]: Failed to create texture view for \"Combined Material Texture View\"");
				return;
			}
		}

		//Update Descriptor Set
		{
			s_pMaterialDescriptorSet->WriteTextureDescriptors(
				&pAOMapView,
				nullptr,
				ETextureState::TEXTURE_STATE_SHADER_READ_ONLY,
				0,
				1,
				EDescriptorType::DESCRIPTOR_TYPE_SHADER_RESOURCE_COMBINED_SAMPLER);

			s_pMaterialDescriptorSet->WriteTextureDescriptors(
				&pMetallicMapView,
				nullptr,
				ETextureState::TEXTURE_STATE_SHADER_READ_ONLY,
				1,
				1,
				EDescriptorType::DESCRIPTOR_TYPE_SHADER_RESOURCE_COMBINED_SAMPLER);

			s_pMaterialDescriptorSet->WriteTextureDescriptors(
				&pRoughnessMapView,
				nullptr,
				ETextureState::TEXTURE_STATE_SHADER_READ_ONLY,
				2,
				1,
				EDescriptorType::DESCRIPTOR_TYPE_SHADER_RESOURCE_COMBINED_SAMPLER);

			s_pMaterialDescriptorSet->WriteTextureDescriptors(
				&pCombinedMaterialTextureView,
				nullptr,
				ETextureState::TEXTURE_STATE_GENERAL,
				3,
				1,
				EDescriptorType::DESCRIPTOR_TYPE_UNORDERED_ACCESS_TEXTURE);
		}

		PipelineTextureBarrierDesc transitionToCopyDstBarrier = { };
		transitionToCopyDstBarrier.pTexture					= pCombinedMaterialTexture;
		transitionToCopyDstBarrier.StateBefore				= ETextureState::TEXTURE_STATE_UNKNOWN;
		transitionToCopyDstBarrier.StateAfter				= ETextureState::TEXTURE_STATE_GENERAL;
		transitionToCopyDstBarrier.QueueBefore				= ECommandQueueType::COMMAND_QUEUE_TYPE_NONE;
		transitionToCopyDstBarrier.QueueAfter				= ECommandQueueType::COMMAND_QUEUE_TYPE_NONE;
		transitionToCopyDstBarrier.SrcMemoryAccessFlags		= 0;
		transitionToCopyDstBarrier.DstMemoryAccessFlags		= FMemoryAccessFlag::MEMORY_ACCESS_FLAG_MEMORY_WRITE;
		transitionToCopyDstBarrier.TextureFlags				= pCombinedMaterialTexture->GetDesc().Flags;
		transitionToCopyDstBarrier.Miplevel					= 0;
		transitionToCopyDstBarrier.MiplevelCount			= pCombinedMaterialTexture->GetDesc().Miplevels;
		transitionToCopyDstBarrier.ArrayIndex				= 0;
		transitionToCopyDstBarrier.ArrayCount				= pCombinedMaterialTexture->GetDesc().ArrayCount;

		static uint64 signalValue = 0;

		//Execute Compute Pass
		{
			s_pMaterialComputeCommandAllocator->Reset();
			s_pMaterialComputeCommandList->Begin(nullptr);

			s_pMaterialComputeCommandList->PipelineTextureBarriers(FPipelineStageFlag::PIPELINE_STAGE_FLAG_TOP, FPipelineStageFlag::PIPELINE_STAGE_FLAG_COPY, &transitionToCopyDstBarrier, 1);

			s_pMaterialComputeCommandList->BindDescriptorSetCompute(s_pMaterialDescriptorSet, s_pMaterialPipelineLayout, 0);
			s_pMaterialComputeCommandList->BindComputePipeline(s_pMaterialPipelineState);

			// Dispatch
			largestWidth = std::max<uint32>(largestWidth / 8, 1);
			largestHeight = std::max<uint32>(largestHeight / 8, 1);

			s_pMaterialComputeCommandList->Dispatch(largestWidth, largestHeight, 1);

			s_pMaterialComputeCommandList->QueueTransferBarrier(
				pCombinedMaterialTexture, 
				FPipelineStageFlag::PIPELINE_STAGE_FLAG_COMPUTE_SHADER, 
				FPipelineStageFlag::PIPELINE_STAGE_FLAG_BOTTOM,
				FMemoryAccessFlag::MEMORY_ACCESS_FLAG_MEMORY_WRITE, 
				FMemoryAccessFlag::MEMORY_ACCESS_FLAG_MEMORY_READ,
				ECommandQueueType::COMMAND_QUEUE_TYPE_COMPUTE, 
				ECommandQueueType::COMMAND_QUEUE_TYPE_GRAPHICS, 
				ETextureState::TEXTURE_STATE_GENERAL, 
				ETextureState::TEXTURE_STATE_SHADER_READ_ONLY);

			s_pMaterialComputeCommandList->End();

			signalValue++;
			RenderAPI::GetComputeQueue()->ExecuteCommandLists(&s_pMaterialComputeCommandList, 1, FPipelineStageFlag::PIPELINE_STAGE_FLAG_UNKNOWN, nullptr, 0, s_pMaterialFence, signalValue);
		}

		//Execute Mipmap Pass
		if (miplevels > 1)
		{
			s_pMaterialGraphicsCommandAllocator->Reset();
			s_pMaterialGraphicsCommandList->Begin(nullptr);

			s_pMaterialGraphicsCommandList->QueueTransferBarrier(
				pCombinedMaterialTexture, 
				FPipelineStageFlag::PIPELINE_STAGE_FLAG_TOP, 
				FPipelineStageFlag::PIPELINE_STAGE_FLAG_COPY,
				FMemoryAccessFlag::MEMORY_ACCESS_FLAG_MEMORY_WRITE, 
				FMemoryAccessFlag::MEMORY_ACCESS_FLAG_MEMORY_READ,
				ECommandQueueType::COMMAND_QUEUE_TYPE_COMPUTE, 
				ECommandQueueType::COMMAND_QUEUE_TYPE_GRAPHICS,
				ETextureState::TEXTURE_STATE_GENERAL,
				ETextureState::TEXTURE_STATE_SHADER_READ_ONLY);

			s_pMaterialGraphicsCommandList->GenerateMiplevels(pCombinedMaterialTexture, ETextureState::TEXTURE_STATE_SHADER_READ_ONLY, ETextureState::TEXTURE_STATE_SHADER_READ_ONLY);

			s_pMaterialGraphicsCommandList->End();

			signalValue++;
			RenderAPI::GetGraphicsQueue()->ExecuteCommandLists(&s_pMaterialGraphicsCommandList, 1, FPipelineStageFlag::PIPELINE_STAGE_FLAG_TOP, s_pMaterialFence, signalValue - 1, s_pMaterialFence, signalValue);
		}

		s_pMaterialFence->Wait(signalValue, UINT64_MAX);

		pMaterial->pAOMetallicRoughnessMap		= pCombinedMaterialTexture;
		pMaterial->pAOMetallicRoughnessMapView	= pCombinedMaterialTextureView;
		RegisterLoadedTextureWithView(pCombinedMaterialTexture, pCombinedMaterialTextureView);
	}

	GUID_Lambda ResourceManager::GetMeshGUID(const String& name)
	{
		return GetGUID(s_MeshNamesToGUIDs, name);
	}

	GUID_Lambda ResourceManager::GetMaterialGUID(const String& name)
	{
		return GetGUID(s_MaterialNamesToGUIDs, name);
	}

	GUID_Lambda ResourceManager::GetAnimationGUID(const String& name)
	{
		return GetGUID(s_AnimationNamesToGUIDs, name);
	}

	GUID_Lambda ResourceManager::GetTextureGUID(const String& name)
	{
		return GetGUID(s_TextureNamesToGUIDs, name);
	}

	GUID_Lambda ResourceManager::GetShaderGUID(const String& name)
	{
		return GetGUID(s_ShaderNamesToGUIDs, name);
	}

	GUID_Lambda ResourceManager::GetSoundEffectGUID(const String& name)
	{
		return GetGUID(s_SoundEffectNamesToGUIDs, name);
	}

	Mesh* ResourceManager::GetMesh(GUID_Lambda guid)
	{
		auto it = s_Meshes.find(guid);
		if (it != s_Meshes.end())
		{
			return it->second;
		}

		D_LOG_WARNING("[ResourceManager]: GetMesh called with invalid GUID %u", guid);
		return nullptr;
	}

	Material* ResourceManager::GetMaterial(GUID_Lambda guid)
	{
		auto it = s_Materials.find(guid);
		if (it != s_Materials.end())
		{
			return it->second;
		}

		D_LOG_WARNING("[ResourceManager]: GetMaterial called with invalid GUID %u", guid);
		return nullptr;
	}

	Animation* ResourceManager::GetAnimation(GUID_Lambda guid)
	{
		auto it = s_Animations.find(guid);
		if (it != s_Animations.end())
		{
			return it->second;
		}

		D_LOG_WARNING("[ResourceManager]: GetAnimation called with invalid GUID %u", guid);
		return nullptr;
	}

	Texture* ResourceManager::GetTexture(GUID_Lambda guid)
	{
		auto it = s_Textures.find(guid);
		if (it != s_Textures.end())
		{
			return it->second;
		}

		D_LOG_WARNING("[ResourceManager]: GetTexture called with invalid GUID %u", guid);
		return nullptr;
	}

	TextureView* ResourceManager::GetTextureView(GUID_Lambda guid)
	{
		auto it = s_TextureViews.find(guid);
		if (it != s_TextureViews.end())
		{
			return it->second;
		}

		D_LOG_WARNING("[ResourceManager]: GetTextureView called with invalid GUID %u", guid);
		return nullptr;
	}

	Shader* ResourceManager::GetShader(GUID_Lambda guid)
	{
		auto it = s_Shaders.find(guid);
		if (it != s_Shaders.end())
		{
			return it->second;
		}

		D_LOG_WARNING("[ResourceManager]: GetShader called with invalid GUID %u", guid);
		return nullptr;
	}

	ISoundEffect3D* ResourceManager::GetSoundEffect(GUID_Lambda guid)
	{
		auto it = s_SoundEffects.find(guid);
		if (it != s_SoundEffects.end())
		{
			return it->second;
		}

		D_LOG_WARNING("[ResourceManager]: GetSoundEffect called with invalid GUID %u", guid);
		return nullptr;
	}

	bool ResourceManager::OnShaderRecompileEvent(const ShaderRecompileEvent& event)
	{
		UNREFERENCED_VARIABLE(event);

		for (auto it = s_Shaders.begin(); it != s_Shaders.end(); it++)
		{
			if (it->second != nullptr)
			{
				auto loadConfigIt = s_ShaderLoadConfigurations.find(it->first);

<<<<<<< HEAD
				Shader* pShader = ResourceLoader::LoadShaderFromFile(loadDesc.Filepath, loadDesc.Stage, loadDesc.Lang, loadDesc.pEntryPoint);
				if (pShader != nullptr)
=======
				if (loadConfigIt != s_ShaderLoadConfigurations.end())
>>>>>>> fb61b879
				{
					Shader* pShader = ResourceLoader::LoadShaderFromFile(loadConfigIt->second.Filepath, loadConfigIt->second.Stage, loadConfigIt->second.Lang, loadConfigIt->second.pEntryPoint);

					if (pShader != nullptr)
					{
						SAFERELEASE(it->second);
						it->second = pShader;
					}
				}
			}
		}

		return true;
	}

	GUID_Lambda ResourceManager::RegisterLoadedMesh(const String& name, Mesh* pResource)
	{
		VALIDATE(pResource != nullptr);

		GUID_Lambda guid = GUID_NONE;
		Mesh** ppMappedResource = nullptr;

		//Spinlock
		{
			guid						= s_NextFreeGUID++;
			ppMappedResource			= &s_Meshes[guid]; //Creates new entry if not existing
			s_MeshNamesToGUIDs[name]	= guid;
		}

		(*ppMappedResource) = pResource;
		return guid;
	}

	GUID_Lambda ResourceManager::RegisterLoadedMaterial(const String& name, Material* pResource)
	{
		VALIDATE(pResource != nullptr);

		GUID_Lambda guid = GUID_NONE;
		Material** ppMappedResource = nullptr;

		//Spinlock
		{
			guid							= s_NextFreeGUID++;
			ppMappedResource				= &s_Materials[guid]; //Creates new entry if not existing
			s_MaterialNamesToGUIDs[name]	= guid;
		}

		pResource->pAlbedoMap					= pResource->pAlbedoMap						!= nullptr ? pResource->pAlbedoMap					: s_Textures[GUID_TEXTURE_DEFAULT_COLOR_MAP];
		pResource->pNormalMap					= pResource->pNormalMap						!= nullptr ? pResource->pNormalMap					: s_Textures[GUID_TEXTURE_DEFAULT_NORMAL_MAP];
		pResource->pAOMetallicRoughnessMap		= pResource->pAOMetallicRoughnessMap		!= nullptr ? pResource->pAOMetallicRoughnessMap		: s_Textures[GUID_TEXTURE_DEFAULT_COLOR_MAP];

		pResource->pAlbedoMapView				= pResource->pAlbedoMapView					!= nullptr ? pResource->pAlbedoMapView				: s_TextureViews[GUID_TEXTURE_DEFAULT_COLOR_MAP];
		pResource->pNormalMapView				= pResource->pNormalMapView					!= nullptr ? pResource->pNormalMapView				: s_TextureViews[GUID_TEXTURE_DEFAULT_NORMAL_MAP];
		pResource->pAOMetallicRoughnessMapView	= pResource->pAOMetallicRoughnessMapView	!= nullptr ? pResource->pAOMetallicRoughnessMapView	: s_TextureViews[GUID_TEXTURE_DEFAULT_COLOR_MAP];

		(*ppMappedResource) = pResource;
		return guid;
	}

	GUID_Lambda ResourceManager::RegisterLoadedAnimation(const String& name, Animation* pAnimation)
	{
		VALIDATE(pAnimation != nullptr);

		GUID_Lambda guid = GUID_NONE;
		Animation** ppMappedResource = nullptr;

		//Spinlock
		{
			guid							= s_NextFreeGUID++;
			ppMappedResource				= &s_Animations[guid]; //Creates new entry if not existing
			s_AnimationNamesToGUIDs[name]	= guid;
		}

		(*ppMappedResource) = pAnimation;
		return guid;
	}

	GUID_Lambda ResourceManager::RegisterLoadedTexture(Texture* pTexture)
	{
		VALIDATE(pTexture != nullptr);

		TextureViewDesc textureViewDesc = {};
		textureViewDesc.DebugName		= pTexture->GetDesc().DebugName + " Texture View";
		textureViewDesc.pTexture		= pTexture;
		textureViewDesc.Flags			= FTextureViewFlag::TEXTURE_VIEW_FLAG_SHADER_RESOURCE;
		textureViewDesc.Format			= pTexture->GetDesc().Format;
		textureViewDesc.Type			= ETextureViewType::TEXTURE_VIEW_TYPE_2D;
		textureViewDesc.MiplevelCount	= pTexture->GetDesc().Miplevels;
		textureViewDesc.ArrayCount		= pTexture->GetDesc().ArrayCount;
		textureViewDesc.Miplevel		= 0;
		textureViewDesc.ArrayIndex		= 0;

<<<<<<< HEAD
		(*ppMappedTextureView) = RenderAPI::GetDevice()->CreateTextureView(&textureViewDesc);
=======
		TextureView* pTextureView = RenderAPI::GetDevice()->CreateTextureView(&textureViewDesc);

		return RegisterLoadedTextureWithView(pTexture, pTextureView);
	}

	GUID_Lambda ResourceManager::RegisterLoadedTextureWithView(Texture* pTexture, TextureView* pTextureView)
	{
		GUID_Lambda		guid				= GUID_NONE;
		Texture**		ppMappedTexture		= nullptr;
		TextureView**	ppMappedTextureView = nullptr;

		//Spinlock
		{
			guid				= s_NextFreeGUID++;
			ppMappedTexture		= &s_Textures[guid];		//Creates new entry if not existing
			ppMappedTextureView	= &s_TextureViews[guid];	//Creates new entry if not existing
			s_TextureNamesToGUIDs[pTexture->GetDesc().DebugName]	= guid;
		}

		(*ppMappedTexture)		= pTexture;
		(*ppMappedTextureView)	= pTextureView;

>>>>>>> fb61b879
		return guid;
	}

	GUID_Lambda ResourceManager::GetGUID(const std::unordered_map<String, GUID_Lambda>& namesToGUIDs, const String& name)
	{
		auto guidIt = namesToGUIDs.find(name);
		if (guidIt != namesToGUIDs.end())
		{
			return guidIt->second;
		}

		if (name.length() > 0)
		{
			LOG_ERROR("[ResourceManager]: Resource \"%s\" could not be fouund in ResourceManager", name.c_str());
		}

		return GUID_NONE;
	}

	void ResourceManager::InitMaterialCreation()
	{
		// Create Command Lists
		{
			s_pMaterialComputeCommandAllocator = RenderAPI::GetDevice()->CreateCommandAllocator("Combine Material Command Allocator", ECommandQueueType::COMMAND_QUEUE_TYPE_COMPUTE);
			s_pMaterialGraphicsCommandAllocator = RenderAPI::GetDevice()->CreateCommandAllocator("Combine Material Command Allocator", ECommandQueueType::COMMAND_QUEUE_TYPE_GRAPHICS);

			CommandListDesc commandListDesc = { };
			commandListDesc.DebugName			= "Compute Command List";
			commandListDesc.CommandListType		= ECommandListType::COMMAND_LIST_TYPE_PRIMARY;
			commandListDesc.Flags				= FCommandListFlag::COMMAND_LIST_FLAG_ONE_TIME_SUBMIT;
			s_pMaterialComputeCommandList = RenderAPI::GetDevice()->CreateCommandList(s_pMaterialComputeCommandAllocator, &commandListDesc);

			commandListDesc.DebugName = "Graphics Command List";
			s_pMaterialGraphicsCommandList = RenderAPI::GetDevice()->CreateCommandList(s_pMaterialGraphicsCommandAllocator, &commandListDesc);
		}

		//Create Fence
		{
			FenceDesc fenceDesc = {};
			fenceDesc.DebugName		= "CombineMaterials Fence";
			fenceDesc.InitalValue	= 0;
			s_pMaterialFence = RenderAPI::GetDevice()->CreateFence(&fenceDesc);
		}

		//Create Descriptor Heap
		{
			DescriptorHeapInfo descriptorCountDesc = { };
			descriptorCountDesc.SamplerDescriptorCount	= 4;

			DescriptorHeapDesc descriptorHeapDesc = { };
			descriptorHeapDesc.DebugName				= "CombineMaterial Descriptor";
			descriptorHeapDesc.DescriptorSetCount		= 1;
			descriptorHeapDesc.DescriptorCount			= descriptorCountDesc;

			s_pMaterialDescriptorHeap = RenderAPI::GetDevice()->CreateDescriptorHeap(&descriptorHeapDesc);
		}

		//Create Pipeline Layout, Descriptor Set & Pipeline State
		{
			TSharedRef<Sampler> sampler = MakeSharedRef(Sampler::GetLinearSampler());

			DescriptorBindingDesc ubo_roughness_mat = { };
			ubo_roughness_mat.DescriptorType		= EDescriptorType::DESCRIPTOR_TYPE_SHADER_RESOURCE_COMBINED_SAMPLER;
			ubo_roughness_mat.DescriptorCount		= 1;
			ubo_roughness_mat.Binding				= 0;
			ubo_roughness_mat.ShaderStageMask		= FShaderStageFlag::SHADER_STAGE_FLAG_COMPUTE_SHADER;
			ubo_roughness_mat.ImmutableSamplers		= { sampler };

			DescriptorBindingDesc ubo_metallic_mat = { };
			ubo_metallic_mat.DescriptorType			= EDescriptorType::DESCRIPTOR_TYPE_SHADER_RESOURCE_COMBINED_SAMPLER;
			ubo_metallic_mat.DescriptorCount		= 1;
			ubo_metallic_mat.Binding				= 1;
			ubo_metallic_mat.ShaderStageMask		= FShaderStageFlag::SHADER_STAGE_FLAG_COMPUTE_SHADER;
			ubo_metallic_mat.ImmutableSamplers		= { sampler };

			DescriptorBindingDesc ubo_ao_material = { };
			ubo_ao_material.DescriptorType			= EDescriptorType::DESCRIPTOR_TYPE_SHADER_RESOURCE_COMBINED_SAMPLER;
			ubo_ao_material.DescriptorCount			= 1;
			ubo_ao_material.Binding					= 2;
			ubo_ao_material.ShaderStageMask			= FShaderStageFlag::SHADER_STAGE_FLAG_COMPUTE_SHADER;
			ubo_ao_material.ImmutableSamplers		= { sampler };

			DescriptorBindingDesc ubo_output_image = { };
			ubo_output_image.DescriptorType			= EDescriptorType::DESCRIPTOR_TYPE_UNORDERED_ACCESS_TEXTURE;
			ubo_output_image.DescriptorCount		= 1;
			ubo_output_image.Binding				= 3;
			ubo_output_image.ShaderStageMask		= FShaderStageFlag::SHADER_STAGE_FLAG_COMPUTE_SHADER;

			DescriptorSetLayoutDesc descriptorSetLayoutDesc = { };
			descriptorSetLayoutDesc.DescriptorBindings = { ubo_roughness_mat, ubo_metallic_mat, ubo_ao_material, ubo_output_image };

			PipelineLayoutDesc pPipelineLayoutDesc = { };
			pPipelineLayoutDesc.DebugName				= "Combined Material Pipeline Layout";
			pPipelineLayoutDesc.DescriptorSetLayouts	= { descriptorSetLayoutDesc };

			s_pMaterialPipelineLayout = RenderAPI::GetDevice()->CreatePipelineLayout(&pPipelineLayoutDesc);

			s_pMaterialDescriptorSet = RenderAPI::GetDevice()->CreateDescriptorSet("Combine Material Descriptor Set", s_pMaterialPipelineLayout, 0, s_pMaterialDescriptorHeap);

			// Create Shaders
			s_MaterialShaderGUID = LoadShaderFromFile("Material/CombineMaterial.comp", FShaderStageFlag::SHADER_STAGE_FLAG_COMPUTE_SHADER, EShaderLang::SHADER_LANG_GLSL, "main");

			ShaderModuleDesc shaderModuleDesc = { };
			shaderModuleDesc.pShader = s_Shaders[s_MaterialShaderGUID];

			ComputePipelineStateDesc computePipelineStateDesc = { };
			computePipelineStateDesc.DebugName			= "Combined Material Pipeline State";
			computePipelineStateDesc.pPipelineLayout	= s_pMaterialPipelineLayout;
			computePipelineStateDesc.Shader				= shaderModuleDesc;

			s_pMaterialPipelineState = RenderAPI::GetDevice()->CreateComputePipelineState(&computePipelineStateDesc);
		}
	}

	void ResourceManager::InitDefaultResources()
	{
		s_Meshes[GUID_NONE]			= nullptr;
		s_Materials[GUID_NONE]		= nullptr;
		s_Textures[GUID_NONE]		= nullptr;
		s_TextureViews[GUID_NONE]	= nullptr;
		s_Shaders[GUID_NONE]		= nullptr;
		s_SoundEffects[GUID_NONE]	= nullptr;

		{
			s_MeshNamesToGUIDs["Quad"]			= GUID_MESH_QUAD;
			s_Meshes[GUID_MESH_QUAD]			= MeshFactory::CreateQuad();
		}

		{
			byte defaultColor[4]				= { 255, 255, 255, 255 };
			byte defaultNormal[4]				= { 127, 127, 255, 0   };
			void* pDefaultColor					= (void*)defaultColor;
			void* pDefaultNormal				= (void*)defaultNormal;
			Texture* pDefaultColorMap			= ResourceLoader::LoadTextureArrayFromMemory("Default Color Map", &pDefaultColor, 1, 1, 1, EFormat::FORMAT_R8G8B8A8_UNORM, FTextureFlag::TEXTURE_FLAG_SHADER_RESOURCE, false);
			Texture* pDefaultNormalMap			= ResourceLoader::LoadTextureArrayFromMemory("Default Normal Map", &pDefaultNormal, 1, 1, 1, EFormat::FORMAT_R8G8B8A8_UNORM, FTextureFlag::TEXTURE_FLAG_SHADER_RESOURCE, false);

			s_TextureNamesToGUIDs[pDefaultColorMap->GetDesc().DebugName]		= GUID_TEXTURE_DEFAULT_COLOR_MAP;
			s_TextureNamesToGUIDs[pDefaultNormalMap->GetDesc().DebugName]	= GUID_TEXTURE_DEFAULT_NORMAL_MAP;
			s_Textures[GUID_TEXTURE_DEFAULT_COLOR_MAP]		= pDefaultColorMap;
			s_Textures[GUID_TEXTURE_DEFAULT_NORMAL_MAP]		= pDefaultNormalMap;

			TextureViewDesc defaultColorMapViewDesc = {};
			defaultColorMapViewDesc.DebugName		= "Default Color Map View";
			defaultColorMapViewDesc.pTexture		= pDefaultColorMap;
			defaultColorMapViewDesc.Flags			= FTextureViewFlag::TEXTURE_VIEW_FLAG_SHADER_RESOURCE;
			defaultColorMapViewDesc.Format			= pDefaultColorMap->GetDesc().Format;
			defaultColorMapViewDesc.Type			= ETextureViewType::TEXTURE_VIEW_TYPE_2D;
			defaultColorMapViewDesc.MiplevelCount	= pDefaultColorMap->GetDesc().Miplevels;
			defaultColorMapViewDesc.ArrayCount		= pDefaultColorMap->GetDesc().ArrayCount;
			defaultColorMapViewDesc.Miplevel		= 0;
			defaultColorMapViewDesc.ArrayIndex		= 0;

			TextureViewDesc defaultNormalMapViewDesc = {};
			defaultNormalMapViewDesc.DebugName		= "Default Normal Map View";
			defaultNormalMapViewDesc.pTexture		= pDefaultNormalMap;
			defaultNormalMapViewDesc.Flags			= FTextureViewFlag::TEXTURE_VIEW_FLAG_SHADER_RESOURCE;
			defaultNormalMapViewDesc.Format			= pDefaultNormalMap->GetDesc().Format;
			defaultNormalMapViewDesc.Type			= ETextureViewType::TEXTURE_VIEW_TYPE_2D;
			defaultNormalMapViewDesc.MiplevelCount	= pDefaultNormalMap->GetDesc().Miplevels;
			defaultNormalMapViewDesc.ArrayCount		= pDefaultNormalMap->GetDesc().ArrayCount;
			defaultNormalMapViewDesc.Miplevel		= 0;
			defaultNormalMapViewDesc.ArrayIndex		= 0;

			s_TextureViews[GUID_TEXTURE_DEFAULT_COLOR_MAP]		= RenderAPI::GetDevice()->CreateTextureView(&defaultColorMapViewDesc);
			s_TextureViews[GUID_TEXTURE_DEFAULT_NORMAL_MAP]		= RenderAPI::GetDevice()->CreateTextureView(&defaultNormalMapViewDesc);
		}

		{
			Material* pDefaultMaterial = DBG_NEW Material();
			pDefaultMaterial->pAlbedoMap					= s_Textures[GUID_TEXTURE_DEFAULT_COLOR_MAP];
			pDefaultMaterial->pNormalMap					= s_Textures[GUID_TEXTURE_DEFAULT_NORMAL_MAP];
			pDefaultMaterial->pAOMetallicRoughnessMap		= s_Textures[GUID_TEXTURE_DEFAULT_COLOR_MAP];

			pDefaultMaterial->pAlbedoMapView				= s_TextureViews[GUID_TEXTURE_DEFAULT_COLOR_MAP];
			pDefaultMaterial->pNormalMapView				= s_TextureViews[GUID_TEXTURE_DEFAULT_NORMAL_MAP];
			pDefaultMaterial->pAOMetallicRoughnessMapView	= s_TextureViews[GUID_TEXTURE_DEFAULT_COLOR_MAP];

			s_MaterialNamesToGUIDs["Default Material"]	= GUID_MATERIAL_DEFAULT;
			s_Materials[GUID_MATERIAL_DEFAULT] = pDefaultMaterial;
		}
	}

	void ResourceManager::ReleaseMaterialCreation()
	{
		s_pMaterialPipelineState->Release();
		s_pMaterialDescriptorSet->Release();
		s_pMaterialDescriptorHeap->Release();
		s_pMaterialPipelineLayout->Release();
		s_pMaterialFence->Release();
		s_pMaterialComputeCommandList->Release();
		s_pMaterialGraphicsCommandList->Release();
		s_pMaterialComputeCommandAllocator->Release();
		s_pMaterialGraphicsCommandAllocator->Release();
	}
}<|MERGE_RESOLUTION|>--- conflicted
+++ resolved
@@ -377,19 +377,6 @@
 
 		(*ppMappedMaterial)->Properties = properties;
 
-<<<<<<< HEAD
-		(*ppMappedMaterial)->pAlbedoMap				= pAlbedoMap;
-		(*ppMappedMaterial)->pNormalMap				= pNormalMap;
-		(*ppMappedMaterial)->pAmbientOcclusionMap	= pAmbientOcclusionMap;
-		(*ppMappedMaterial)->pMetallicMap			= pMetallicMap;
-		(*ppMappedMaterial)->pRoughnessMap			= pRoughnessMap;
-
-		(*ppMappedMaterial)->pAlbedoMapView				= pAlbedoMapView;
-		(*ppMappedMaterial)->pNormalMapView				= pNormalMapView;
-		(*ppMappedMaterial)->pAmbientOcclusionMapView	= pAmbientOcclusionMapView;
-		(*ppMappedMaterial)->pMetallicMapView			= pMetallicMapView;
-		(*ppMappedMaterial)->pRoughnessMapView			= pRoughnessMapView;
-=======
 		(*ppMappedMaterial)->pAlbedoMap = pAlbedoMap;
 		(*ppMappedMaterial)->pNormalMap = pNormalMap;
 
@@ -397,7 +384,6 @@
 		(*ppMappedMaterial)->pNormalMapView = pNormalMapView;
 
 		CombineMaterials(*ppMappedMaterial, pAmbientOcclusionMap, pMetallicMap, pRoughnessMap, pAmbientOcclusionMapView, pMetallicMapView, pRoughnessMapView);
->>>>>>> fb61b879
 
 		return guid;
 	}
@@ -909,15 +895,9 @@
 			{
 				auto loadConfigIt = s_ShaderLoadConfigurations.find(it->first);
 
-<<<<<<< HEAD
-				Shader* pShader = ResourceLoader::LoadShaderFromFile(loadDesc.Filepath, loadDesc.Stage, loadDesc.Lang, loadDesc.pEntryPoint);
-				if (pShader != nullptr)
-=======
 				if (loadConfigIt != s_ShaderLoadConfigurations.end())
->>>>>>> fb61b879
 				{
 					Shader* pShader = ResourceLoader::LoadShaderFromFile(loadConfigIt->second.Filepath, loadConfigIt->second.Stage, loadConfigIt->second.Lang, loadConfigIt->second.pEntryPoint);
-
 					if (pShader != nullptr)
 					{
 						SAFERELEASE(it->second);
@@ -1007,9 +987,6 @@
 		textureViewDesc.Miplevel		= 0;
 		textureViewDesc.ArrayIndex		= 0;
 
-<<<<<<< HEAD
-		(*ppMappedTextureView) = RenderAPI::GetDevice()->CreateTextureView(&textureViewDesc);
-=======
 		TextureView* pTextureView = RenderAPI::GetDevice()->CreateTextureView(&textureViewDesc);
 
 		return RegisterLoadedTextureWithView(pTexture, pTextureView);
@@ -1032,7 +1009,6 @@
 		(*ppMappedTexture)		= pTexture;
 		(*ppMappedTextureView)	= pTextureView;
 
->>>>>>> fb61b879
 		return guid;
 	}
 
