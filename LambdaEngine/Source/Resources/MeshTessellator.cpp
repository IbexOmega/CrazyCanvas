--- conflicted
+++ resolved
@@ -404,11 +404,7 @@
 
 	void MeshTessellator::CreateDummyRenderTarget()
 	{
-<<<<<<< HEAD
 		TextureDesc textureDesc = {};
-=======
-		TextureDesc textureDesc;
->>>>>>> 40e35df5
 		textureDesc.DebugName = "Dummy Texture Tessellation";
 		textureDesc.Type = ETextureType::TEXTURE_TYPE_2D;
 		textureDesc.ArrayCount = 1;
