--- conflicted
+++ resolved
@@ -831,7 +831,6 @@
 		}
 
 		D_LOG_MESSAGE("[ResourceLoader]: Loaded 3D Sound \"%s\"", filepath.c_str());
-<<<<<<< HEAD
 
 		return pSound;
 	}
@@ -841,17 +840,6 @@
 		SoundEffect2DDesc soundDesc = {};
 		soundDesc.Filepath = ConvertSlashes(filepath);
 
-=======
-
-		return pSound;
-	}
-
-	ISoundEffect2D* ResourceLoader::LoadSoundEffect2DFromFile(const String& filepath)
-	{
-		SoundEffect2DDesc soundDesc = {};
-		soundDesc.Filepath = ConvertSlashes(filepath);
-
->>>>>>> b259702d
 		ISoundEffect2D* pSound = AudioAPI::GetDevice()->Create2DSoundEffect(&soundDesc);
 		if (pSound == nullptr)
 		{
