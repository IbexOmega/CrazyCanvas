#include "Resources/ResourceLoader.h"

#include "Rendering/Core/API/CommandAllocator.h"
#include "Rendering/Core/API/CommandList.h"
#include "Rendering/Core/API/CommandQueue.h"
#include "Rendering/Core/API/Fence.h"
#include "Rendering/Core/API/GraphicsHelpers.h"

#include "Rendering/RenderAPI.h"

#include "Audio/AudioAPI.h"

#include "Resources/STB.h"
#include "Resources/GLSLShaderSource.h"

#include "Log/Log.h"

#include "Containers/THashTable.h"
#include "Containers/TUniquePtr.h"

#include "Resources/GLSLang.h"

#include <cstdio>

#include <assimp/Importer.hpp>
#include <assimp/scene.h>
#include <assimp/postprocess.h>
#include <assimp/pbrmaterial.h>

namespace LambdaEngine
{
	CommandAllocator*		ResourceLoader::s_pCopyCommandAllocator		= nullptr;
	CommandList*			ResourceLoader::s_pCopyCommandList			= nullptr;
	Fence*					ResourceLoader::s_pCopyFence				= nullptr;
	uint64					ResourceLoader::s_SignalValue				= 1;

	/*
	* Helpers
	*/
	static void ConvertSlashes(String& string)
	{
		{
			size_t pos = string.find_first_of('\\');
			while (pos != String::npos)
			{
				string.replace(pos, 1, 1, '/');
				pos = string.find_first_of('\\', pos + 1);
			}
		}

		{
			size_t pos = string.find_first_of('/');
			while (pos != String::npos)
			{
				size_t afterPos = pos + 1;
				if (string[afterPos] == '/')
				{
					string.erase(string.begin() + afterPos);
				}

				pos = string.find_first_of('/', afterPos);
			}
		}
	}

	static String ConvertSlashes(const String& string)
	{
		String result = string;
		{
			size_t pos = result.find_first_of('\\');
			while (pos != std::string::npos)
			{
				result.replace(pos, 1, 1, '/');
				pos = result.find_first_of('\\', pos + 1);
			}
		}

		{
			size_t pos = result.find_first_of('/');
			while (pos != std::string::npos)
			{
				size_t afterPos = pos + 1;
				if (result[afterPos] == '/')
				{
					result.erase(result.begin() + afterPos);
				}

				pos = result.find_first_of('/', afterPos);
			}
		}

		return result;
	}

	// Removes extra data after the fileending (Some materials has extra data after file ending)
	static void RemoveExtraData(String& string)
	{
		size_t dotPos = string.find_first_of('.');
		size_t endPos = string.find_first_of(' ', dotPos);
		if (dotPos != String::npos && endPos != String::npos)
		{
			string = string.substr(0, endPos);
		}
	}

	static FLoadedTextureFlag AssimpTextureFlagToLambdaTextureFlag(aiTextureType textureType)
	{
		switch (textureType)
		{
		case aiTextureType::aiTextureType_DIFFUSE:		return FLoadedTextureFlag::LOADED_TEXTURE_FLAG_ALBEDO;
		case aiTextureType::aiTextureType_NORMALS:		return FLoadedTextureFlag::LOADED_TEXTURE_FLAG_NORMAL;
		case aiTextureType::aiTextureType_HEIGHT:		return FLoadedTextureFlag::LOADED_TEXTURE_FLAG_NORMAL;
		case aiTextureType::aiTextureType_AMBIENT:		return FLoadedTextureFlag::LOADED_TEXTURE_FLAG_AO;
		case aiTextureType::aiTextureType_REFLECTION:	return FLoadedTextureFlag::LOADED_TEXTURE_FLAG_METALLIC;
		case aiTextureType::aiTextureType_SHININESS:	return FLoadedTextureFlag::LOADED_TEXTURE_FLAG_ROUGHNESS;
		}

		return FLoadedTextureFlag::LOADED_TEXTURE_FLAG_NONE;
	}

	/*
	* ResourceLoader
	*/
	bool ResourceLoader::Init()
	{
		s_pCopyCommandAllocator = RenderAPI::GetDevice()->CreateCommandAllocator("Resource Loader Copy Command Allocator", ECommandQueueType::COMMAND_QUEUE_TYPE_GRAPHICS);

		if (s_pCopyCommandAllocator == nullptr)
		{
			LOG_ERROR("[ResourceLoader]: Could not create Copy Command Allocator");
			return false;
		}

		CommandListDesc commandListDesc = {};
		commandListDesc.DebugName		= "Resource Loader Copy Command List";
		commandListDesc.CommandListType = ECommandListType::COMMAND_LIST_TYPE_PRIMARY;
		commandListDesc.Flags			= FCommandListFlag::COMMAND_LIST_FLAG_ONE_TIME_SUBMIT;

		s_pCopyCommandList = RenderAPI::GetDevice()->CreateCommandList(s_pCopyCommandAllocator, &commandListDesc);

		FenceDesc fenceDesc = {};
		fenceDesc.DebugName		= "Resource Loader Copy Fence";
		fenceDesc.InitalValue	= 0;
		s_pCopyFence = RenderAPI::GetDevice()->CreateFence(&fenceDesc);

		glslang::InitializeProcess();

		return true;
	}

	bool ResourceLoader::Release()
	{
		SAFERELEASE(s_pCopyCommandAllocator);
		SAFERELEASE(s_pCopyCommandList);
		SAFERELEASE(s_pCopyFence);

		glslang::FinalizeProcess();

		return true;
	}

	/*
	* Assimp Parsing
	*/
	static LoadedTexture* LoadAssimpTexture(SceneLoadingContext& context, const aiMaterial* pMaterial, aiTextureType type, uint32 index)
	{
		if (pMaterial->GetTextureCount(type) > index)
		{
			aiString str;
			pMaterial->GetTexture(type, index, &str);

			String name = str.C_Str();
			ConvertSlashes(name);
			RemoveExtraData(name);

			auto loadedTexture = context.LoadedTextures.find(name);
			if (loadedTexture == context.LoadedTextures.end())
			{
				LoadedTexture* pLoadedTexture = DBG_NEW LoadedTexture();
				pLoadedTexture->pTexture	= ResourceLoader::LoadTextureArrayFromFile(name, context.DirectoryPath, &name, 1, EFormat::FORMAT_R8G8B8A8_UNORM, true);
				pLoadedTexture->Flags = AssimpTextureFlagToLambdaTextureFlag(type);

				context.LoadedTextures[name] = pLoadedTexture;
				return context.pTextures->PushBack(pLoadedTexture);
			}
			else
			{
				return loadedTexture->second;
			}
		}

		return nullptr;
	}

	bool ResourceLoader::LoadSceneFromFile(
		const String& filepath,
		const TArray<SpecialObjectOnLoadDesc>& specialObjectDescriptions,
		TArray<MeshComponent>& meshComponents,
		TArray<LoadedDirectionalLight>& directionalLights,
		TArray<LoadedPointLight>& pointLights,
		TArray<SpecialObjectOnLoad>& specialObjects,
		TArray<Mesh*>& meshes,
		TArray<Animation*>& animations,
		TArray<LoadedMaterial*>& materials,
		TArray<LoadedTexture*>& textures)
	{
		int32 assimpFlags =
			aiProcess_FlipWindingOrder			|
			aiProcess_FlipUVs					|
			aiProcess_CalcTangentSpace			|
			aiProcess_FindInstances				|
			aiProcess_GenSmoothNormals			|
			aiProcess_JoinIdenticalVertices		|
			aiProcess_ImproveCacheLocality		|
			aiProcess_LimitBoneWeights			|
			aiProcess_SplitLargeMeshes			|
			aiProcess_RemoveRedundantMaterials	|
			aiProcess_SortByPType				|
			aiProcess_Triangulate				|
			aiProcess_GenUVCoords				|
			aiProcess_FindDegenerates			|
			aiProcess_OptimizeMeshes			|
			aiProcess_PreTransformVertices		|
			aiProcess_FindInvalidData;

		SceneLoadRequest loadRequest = 
		{
			.Filepath					= ConvertSlashes(filepath),
			.AssimpFlags				= assimpFlags,
			.SpecialObjectDescriptions	= specialObjectDescriptions,
			.DirectionalLights			= directionalLights,
			.PointLights				= pointLights,
			.SpecialObjects				= specialObjects,
			.Meshes						= meshes,
			.Animations					= animations,
			.MeshComponents				= meshComponents,
			.pMaterials					= &materials,
			.pTextures					= &textures,
			.AnimationsOnly 			= false
		};

		return LoadSceneWithAssimp(loadRequest);
	}

	Mesh* ResourceLoader::LoadMeshFromFile(const String& filepath, TArray<Animation*>& animations)
	{
		int32 assimpFlags = 
			aiProcess_FlipWindingOrder			|
			aiProcess_FlipUVs					|
			aiProcess_CalcTangentSpace			|
			aiProcess_FindInstances				|
			aiProcess_GenSmoothNormals			|
			aiProcess_JoinIdenticalVertices		|
			aiProcess_ImproveCacheLocality		|
			aiProcess_LimitBoneWeights			|
			aiProcess_RemoveRedundantMaterials	|
			aiProcess_Triangulate				|
			aiProcess_GenUVCoords				|
			aiProcess_FindDegenerates			|
			aiProcess_OptimizeMeshes			|
			aiProcess_OptimizeGraph				|
			aiProcess_FindInvalidData;
		
		// Prevent crashes in assimp when using this flag
		String path = ConvertSlashes(filepath);
		if (path.find(".obj") == String::npos)
		{
			assimpFlags |= aiProcess_PopulateArmatureData;
		}

		TArray<Mesh*>			meshes;
		TArray<MeshComponent>	meshComponent;

		const TArray<SpecialObjectOnLoadDesc>	specialObjectDescriptions;
		TArray<LoadedDirectionalLight>			directionalLightComponents;
		TArray<LoadedPointLight>				pointLightComponents;
		TArray<SpecialObjectOnLoad>				specialObjects;

		SceneLoadRequest loadRequest =
		{
			.Filepath					= ConvertSlashes(filepath),
			.AssimpFlags				= assimpFlags,
			.SpecialObjectDescriptions	= specialObjectDescriptions,
			.DirectionalLights			= directionalLightComponents,
			.PointLights				= pointLightComponents,
			.SpecialObjects				= specialObjects,
			.Meshes						= meshes,
			.Animations					= animations,
			.MeshComponents				= meshComponent,
			.pMaterials					= nullptr,
			.pTextures					= nullptr,
			.AnimationsOnly 			= false
		};

		if (!LoadSceneWithAssimp(loadRequest))
		{
			return nullptr;
		}

		D_LOG_MESSAGE("[ResourceLoader]: Loaded Mesh \"%s\"", filepath.c_str());

		// Find the largest and delete the ones not used
		uint32 biggest	= 0;
		uint32 maxCount	= 0;
		for (uint32 i = 0; i < meshes.GetSize(); i++)
		{
			if (meshes[i]->Vertices.GetSize() > maxCount)
			{
				biggest		= i;
				maxCount	= meshes[i]->Vertices.GetSize();
			}
		}

		for (Mesh* pMesh : meshes)
		{
			if (meshes[biggest] != pMesh)
			{
				SAFEDELETE(pMesh);
			}
		}

		return meshes[biggest];
	}

	TArray<Animation*> ResourceLoader::LoadAnimationsFromFile(const String& filepath)
	{
		int32 assimpFlags =
			aiProcess_FindInstances			|
			aiProcess_JoinIdenticalVertices	|
			aiProcess_ImproveCacheLocality	|
			aiProcess_LimitBoneWeights		|
			aiProcess_Triangulate			|
			aiProcess_FindDegenerates		|
			aiProcess_OptimizeMeshes		|
			aiProcess_OptimizeGraph			|
			aiProcess_FindInvalidData;

		// Prevent crashes in assimp when using this flag
		String path = ConvertSlashes(filepath);
		if (path.find(".obj") == String::npos)
		{
			assimpFlags |= aiProcess_PopulateArmatureData;
		}

		TArray<Mesh*>						meshes;
		TArray<Animation*>					animations;
		TArray<MeshComponent>				meshComponent;
		const TArray<SpecialObjectOnLoadDesc>	specialObjectDescriptions;
		TArray<LoadedDirectionalLight>			directionalLightComponents;
		TArray<LoadedPointLight>				pointLightComponents;
		TArray<SpecialObjectOnLoad>				specialObjects;

		SceneLoadRequest loadRequest =
		{
			.Filepath					= ConvertSlashes(filepath),
			.AssimpFlags				= assimpFlags,
			.SpecialObjectDescriptions	= specialObjectDescriptions,
			.DirectionalLights			= directionalLightComponents,
			.PointLights				= pointLightComponents,
			.SpecialObjects				= specialObjects,
			.Meshes						= meshes,
			.Animations					= animations,
			.MeshComponents				= meshComponent,
			.pMaterials					= nullptr,
			.pTextures					= nullptr,
			.AnimationsOnly				= true
		};

		if (!LoadSceneWithAssimp(loadRequest))
		{
			return animations;
		}

		// In case there are meshes -> delete them
		if (!meshes.IsEmpty())
		{
			for (Mesh* pMesh : meshes)
			{
				SAFEDELETE(pMesh);
			}

			meshes.Clear();
		}

		D_LOG_MESSAGE("[ResourceLoader]: Loaded Animations \"%s\"", filepath.c_str());
		return animations;
	}

	Mesh* ResourceLoader::LoadMeshFromMemory(const Vertex* pVertices, uint32 numVertices, const uint32* pIndices, uint32 numIndices)
	{
		Mesh* pMesh = DBG_NEW Mesh();
		pMesh->Vertices.Resize(numVertices);
		memcpy(pMesh->Vertices.GetData(), pVertices, sizeof(Vertex) * numVertices);

		pMesh->Indices.Resize(numVertices);
		memcpy(pMesh->Indices.GetData(), pIndices, sizeof(uint32) * numIndices);

		MeshFactory::GenerateMeshlets(pMesh, MAX_VERTS, MAX_PRIMS);
		return pMesh;
	}

	Texture* ResourceLoader::LoadTextureArrayFromFile(const String& name, const String& dir, const String* pFilenames, uint32 count, EFormat format, bool generateMips)
	{
		int texWidth	= 0;
		int texHeight	= 0;
		int bpp			= 0;

		TArray<void*> stbi_pixels(count);
		for (uint32 i = 0; i < count; i++)
		{
			String filepath = dir + ConvertSlashes(pFilenames[i]);

			void* pPixels = nullptr;

			if (format == EFormat::FORMAT_R8G8B8A8_UNORM)
			{
				pPixels = (void*)stbi_load(filepath.c_str(), &texWidth, &texHeight, &bpp, STBI_rgb_alpha);
			}
			else if (format == EFormat::FORMAT_R16_UNORM)
			{
				pPixels = (void*)stbi_load_16(filepath.c_str(), &texWidth, &texHeight, &bpp, STBI_rgb_alpha);
			}
			else
			{
				LOG_ERROR("[ResourceLoader]: Texture format not supported for \"%s\"", filepath.c_str());
				return nullptr;
			}

			if (pPixels == nullptr)
			{
				LOG_ERROR("[ResourceLoader]: Failed to load texture file: \"%s\"", filepath.c_str());
				return nullptr;
			}

			stbi_pixels[i] = pPixels;
			// D_LOG_MESSAGE("[ResourceLoader]: Loaded Texture \"%s\"", filepath.c_str());
		}

		Texture* pTexture = nullptr;

		if (format == EFormat::FORMAT_R8G8B8A8_UNORM)
		{
			pTexture = LoadTextureArrayFromMemory(name, stbi_pixels.GetData(), stbi_pixels.GetSize(), texWidth, texHeight, format, FTextureFlag::TEXTURE_FLAG_SHADER_RESOURCE, generateMips);
		}
		else if (format == EFormat::FORMAT_R16_UNORM)
		{
			TArray<void*> pixels(count * 4);

			for (uint32 i = 0; i < count; i++)
			{
				uint32 numPixels = texWidth * texHeight;
				uint16* pPixelsR = DBG_NEW uint16[numPixels];
				uint16* pPixelsG = DBG_NEW uint16[numPixels];
				uint16* pPixelsB = DBG_NEW uint16[numPixels];
				uint16* pPixelsA = DBG_NEW uint16[numPixels];

				uint16* pSTBIPixels = reinterpret_cast<uint16*>(stbi_pixels[i]);

				for (uint32 p = 0; p < numPixels; p++)
				{
					pPixelsR[p] = pSTBIPixels[4 * p + 0];
					pPixelsG[p] = pSTBIPixels[4 * p + 1];
					pPixelsB[p] = pSTBIPixels[4 * p + 2];
					pPixelsA[p] = pSTBIPixels[4 * p + 3];
				}

				pixels[4 * i + 0] = pPixelsR;
				pixels[4 * i + 1] = pPixelsG;
				pixels[4 * i + 2] = pPixelsB;
				pixels[4 * i + 3] = pPixelsA;
			}

			pTexture = LoadTextureArrayFromMemory(name, pixels.GetData(), pixels.GetSize(), texWidth, texHeight, format, FTextureFlag::TEXTURE_FLAG_SHADER_RESOURCE, generateMips);

			for (uint32 i = 0; i < pixels.GetSize(); i++)
			{
				uint16* pPixels = reinterpret_cast<uint16*>(pixels[i]);
				SAFEDELETE_ARRAY(pPixels);
			}
		}

		for (uint32 i = 0; i < count; i++)
		{
			stbi_image_free(stbi_pixels[i]);
		}

		return pTexture;
	}

	Texture* ResourceLoader::LoadCubeTexturesArrayFromFile(const String& name, const String& dir, const String* pFilenames, uint32 count, EFormat format, bool generateMips)
	{
		int texWidth = 0;
		int texHeight = 0;
		int bpp = 0;

		const uint32 textureCount = count;
		TArray<void*> stbi_pixels(textureCount);

		for (uint32 i = 0; i < textureCount; i++)
		{
			String filepath = dir + ConvertSlashes(pFilenames[i]);

			void* pPixels = nullptr;

			if (format == EFormat::FORMAT_R8G8B8A8_UNORM)
			{
				pPixels = (void*)stbi_load(filepath.c_str(), &texWidth, &texHeight, &bpp, STBI_rgb_alpha);
			}
			else
			{
				LOG_ERROR("[ResourceLoader]: Texture format not supported for \"%s\"", filepath.c_str());
				return nullptr;
			}

			if (pPixels == nullptr)
			{
				LOG_ERROR("[ResourceLoader]: Failed to load texture file: \"%s\"", filepath.c_str());
				return nullptr;
			}

			stbi_pixels[i] = pPixels;
			D_LOG_MESSAGE("[ResourceLoader]: Loaded Texture \"%s\"", filepath.c_str());
		}

		Texture* pTexture = nullptr;

		if (format == EFormat::FORMAT_R8G8B8A8_UNORM)
		{
			uint32 flags = FTextureFlag::TEXTURE_FLAG_CUBE_COMPATIBLE | FTextureFlag::TEXTURE_FLAG_SHADER_RESOURCE;
			pTexture = LoadTextureArrayFromMemory(name, stbi_pixels.GetData(), stbi_pixels.GetSize(), texWidth, texHeight, format, flags, generateMips);
		}

		for (uint32 i = 0; i < textureCount; i++)
		{
			stbi_image_free(stbi_pixels[i]);
		}

		return pTexture;
	}

	Texture* ResourceLoader::LoadTextureArrayFromMemory(const String& name, const void* const * ppData, uint32 arrayCount, uint32 width, uint32 height, EFormat format, uint32 usageFlags, bool generateMips)
	{
		uint32_t miplevels = 1u;

		if (generateMips)
		{
			miplevels = uint32(glm::floor(glm::log2((float)glm::max(width, height)))) + 1u;
		}

		TextureDesc textureDesc = {};
		textureDesc.DebugName	= name;
		textureDesc.MemoryType	= EMemoryType::MEMORY_TYPE_GPU;
		textureDesc.Format		= format;
		textureDesc.Type		= ETextureType::TEXTURE_TYPE_2D;
		textureDesc.Flags		= FTextureFlag::TEXTURE_FLAG_COPY_SRC | FTextureFlag::TEXTURE_FLAG_COPY_DST | (FTextureFlag)usageFlags;
		textureDesc.Width		= width;
		textureDesc.Height		= height;
		textureDesc.Depth		= 1;
		textureDesc.ArrayCount	= arrayCount;
		textureDesc.Miplevels	= miplevels;
		textureDesc.SampleCount = 1;

		Texture* pTexture = RenderAPI::GetDevice()->CreateTexture(&textureDesc);

		if (pTexture == nullptr)
		{
			LOG_ERROR("[ResourceLoader]: Failed to create texture for \"%s\"", name.c_str());
			return nullptr;
		}

		uint32 pixelDataSize = width * height * TextureFormatStride(format);

		BufferDesc bufferDesc	= { };
		bufferDesc.DebugName	= "Texture Copy Buffer";
		bufferDesc.MemoryType	= EMemoryType::MEMORY_TYPE_CPU_VISIBLE;
		bufferDesc.Flags		= FBufferFlag::BUFFER_FLAG_COPY_SRC;
		bufferDesc.SizeInBytes	= uint64(arrayCount * pixelDataSize);

		Buffer* pTextureData = RenderAPI::GetDevice()->CreateBuffer(&bufferDesc);
		if (pTextureData == nullptr)
		{
			LOG_ERROR("[ResourceLoader]: Failed to create copy buffer for \"%s\"", name.c_str());
			return nullptr;
		}

		const uint64 waitValue = s_SignalValue - 1;
		s_pCopyFence->Wait(waitValue, UINT64_MAX);

		s_pCopyCommandAllocator->Reset();
		s_pCopyCommandList->Begin(nullptr);

		PipelineTextureBarrierDesc transitionToCopyDstBarrier = {};
		transitionToCopyDstBarrier.pTexture					= pTexture;
		transitionToCopyDstBarrier.StateBefore				= ETextureState::TEXTURE_STATE_UNKNOWN;
		transitionToCopyDstBarrier.StateAfter				= ETextureState::TEXTURE_STATE_COPY_DST;
		transitionToCopyDstBarrier.QueueBefore				= ECommandQueueType::COMMAND_QUEUE_TYPE_NONE;
		transitionToCopyDstBarrier.QueueAfter				= ECommandQueueType::COMMAND_QUEUE_TYPE_NONE;
		transitionToCopyDstBarrier.SrcMemoryAccessFlags		= 0;
		transitionToCopyDstBarrier.DstMemoryAccessFlags		= FMemoryAccessFlag::MEMORY_ACCESS_FLAG_MEMORY_WRITE;
		transitionToCopyDstBarrier.TextureFlags				= textureDesc.Flags;
		transitionToCopyDstBarrier.Miplevel					= 0;
		transitionToCopyDstBarrier.MiplevelCount			= textureDesc.Miplevels;
		transitionToCopyDstBarrier.ArrayIndex				= 0;
		transitionToCopyDstBarrier.ArrayCount				= textureDesc.ArrayCount;

		s_pCopyCommandList->PipelineTextureBarriers(FPipelineStageFlag::PIPELINE_STAGE_FLAG_TOP, FPipelineStageFlag::PIPELINE_STAGE_FLAG_COPY, &transitionToCopyDstBarrier, 1);

		for (uint32 i = 0; i < arrayCount; i++)
		{
			uint64 bufferOffset = uint64(i) * pixelDataSize;

			void* pTextureDataDst = pTextureData->Map();
			const void* pTextureDataSrc = ppData[i];
			memcpy((void*)(uint64(pTextureDataDst) + bufferOffset), pTextureDataSrc, pixelDataSize);
			pTextureData->Unmap();

			CopyTextureFromBufferDesc copyDesc = {};
			copyDesc.SrcOffset		= bufferOffset;
			copyDesc.SrcRowPitch	= 0;
			copyDesc.SrcHeight		= 0;
			copyDesc.Width			= width;
			copyDesc.Height			= height;
			copyDesc.Depth			= 1;
			copyDesc.Miplevel		= 0;
			copyDesc.MiplevelCount  = miplevels;
			copyDesc.ArrayIndex		= i;
			copyDesc.ArrayCount		= 1;

			s_pCopyCommandList->CopyTextureFromBuffer(pTextureData, pTexture, copyDesc);
		}

		if (generateMips)
		{
			s_pCopyCommandList->GenerateMiplevels(pTexture, ETextureState::TEXTURE_STATE_COPY_DST, ETextureState::TEXTURE_STATE_SHADER_READ_ONLY);
		}
		else
		{
			PipelineTextureBarrierDesc transitionToShaderReadBarrier = {};
			transitionToShaderReadBarrier.pTexture				= pTexture;
			transitionToShaderReadBarrier.StateBefore			= ETextureState::TEXTURE_STATE_COPY_DST;
			transitionToShaderReadBarrier.StateAfter			= ETextureState::TEXTURE_STATE_SHADER_READ_ONLY;
			transitionToShaderReadBarrier.QueueBefore			= ECommandQueueType::COMMAND_QUEUE_TYPE_NONE;
			transitionToShaderReadBarrier.QueueAfter			= ECommandQueueType::COMMAND_QUEUE_TYPE_NONE;
			transitionToShaderReadBarrier.SrcMemoryAccessFlags	= FMemoryAccessFlag::MEMORY_ACCESS_FLAG_MEMORY_WRITE;
			transitionToShaderReadBarrier.DstMemoryAccessFlags	= FMemoryAccessFlag::MEMORY_ACCESS_FLAG_MEMORY_READ;
			transitionToShaderReadBarrier.TextureFlags			= textureDesc.Flags;
			transitionToShaderReadBarrier.Miplevel				= 0;
			transitionToShaderReadBarrier.MiplevelCount			= textureDesc.Miplevels;
			transitionToShaderReadBarrier.ArrayIndex			= 0;
			transitionToShaderReadBarrier.ArrayCount			= textureDesc.ArrayCount;

			s_pCopyCommandList->PipelineTextureBarriers(FPipelineStageFlag::PIPELINE_STAGE_FLAG_COPY, FPipelineStageFlag::PIPELINE_STAGE_FLAG_BOTTOM, &transitionToShaderReadBarrier, 1);
		}

		s_pCopyCommandList->End();

		if (!RenderAPI::GetGraphicsQueue()->ExecuteCommandLists(&s_pCopyCommandList, 1, FPipelineStageFlag::PIPELINE_STAGE_FLAG_COPY, nullptr, 0, s_pCopyFence, s_SignalValue))
		{
			LOG_ERROR("[ResourceLoader]: Texture could not be created as command list could not be executed for \"%s\"", name.c_str());
			SAFERELEASE(pTextureData);

			return nullptr;
		}
		else
		{
			s_SignalValue++;
		}

		//Todo: Remove this wait after garbage collection works
		RenderAPI::GetGraphicsQueue()->Flush();

		SAFERELEASE(pTextureData);

		return pTexture;
	}

	Shader* ResourceLoader::LoadShaderFromFile(const String& filepath, FShaderStageFlag stage, EShaderLang lang, const String& entryPoint)
	{
		String file = ConvertSlashes(filepath);

		byte* pShaderRawSource = nullptr;
		uint32 shaderRawSourceSize = 0;

		TArray<uint32> sourceSPIRV;
		if (lang == EShaderLang::SHADER_LANG_GLSL)
		{
			if (!ReadDataFromFile(file, "r", &pShaderRawSource, &shaderRawSourceSize))
			{
				LOG_ERROR("[ResourceLoader]: Failed to open shader file \"%s\"", file.c_str());
				return nullptr;
			}

			if (!CompileGLSLToSPIRV(file, reinterpret_cast<char*>(pShaderRawSource), stage, &sourceSPIRV, nullptr))
			{
				LOG_ERROR("[ResourceLoader]: Failed to compile GLSL to SPIRV for \"%s\"", file.c_str());
				return nullptr;
			}
		}
		else if (lang == EShaderLang::SHADER_LANG_SPIRV)
		{
			if (!ReadDataFromFile(file, "rb", &pShaderRawSource, &shaderRawSourceSize))
			{
				LOG_ERROR("[ResourceLoader]: Failed to open shader file \"%s\"", file.c_str());
				return nullptr;
			}

			sourceSPIRV.Resize(static_cast<uint32>(glm::ceil(static_cast<float32>(shaderRawSourceSize) / sizeof(uint32))));
			memcpy(sourceSPIRV.GetData(), pShaderRawSource, shaderRawSourceSize);
		}

		const uint32 sourceSize = static_cast<uint32>(sourceSPIRV.GetSize()) * sizeof(uint32);

		ShaderDesc shaderDesc = { };
		shaderDesc.DebugName	= file;
		shaderDesc.Source		= TArray<byte>(reinterpret_cast<byte*>(sourceSPIRV.GetData()), reinterpret_cast<byte*>(sourceSPIRV.GetData()) + sourceSize);
		shaderDesc.EntryPoint	= entryPoint;
		shaderDesc.Stage		= stage;
		shaderDesc.Lang			= lang;

		Shader* pShader = RenderAPI::GetDevice()->CreateShader(&shaderDesc);
		Malloc::Free(pShaderRawSource);

		return pShader;
	}

	Shader* ResourceLoader::LoadShaderFromMemory(const String& source, const String& name, FShaderStageFlag stage, EShaderLang lang, const String& entryPoint)
	{
		TArray<uint32> sourceSPIRV;
		if (lang == EShaderLang::SHADER_LANG_GLSL)
		{
			if (!CompileGLSLToSPIRV("", source.c_str(), stage, &sourceSPIRV, nullptr))
			{
				LOG_ERROR("[ResourceLoader]: Failed to compile GLSL to SPIRV");
				return nullptr;
			}
		}
		else if (lang == EShaderLang::SHADER_LANG_SPIRV)
		{
			sourceSPIRV.Resize(static_cast<uint32>(glm::ceil(static_cast<float32>(source.size()) / sizeof(uint32))));
			memcpy(sourceSPIRV.GetData(), source.data(), source.size());
		}

		const uint32 sourceSize = static_cast<uint32>(sourceSPIRV.GetSize()) * sizeof(uint32);

		ShaderDesc shaderDesc = { };
		shaderDesc.DebugName	= name;
		shaderDesc.Source		= TArray<byte>(reinterpret_cast<byte*>(sourceSPIRV.GetData()), reinterpret_cast<byte*>(sourceSPIRV.GetData()) + sourceSize);
		shaderDesc.EntryPoint	= entryPoint;
		shaderDesc.Stage		= stage;
		shaderDesc.Lang			= lang;

		Shader* pShader = RenderAPI::GetDevice()->CreateShader(&shaderDesc);

		return pShader;
	}

	GLSLShaderSource ResourceLoader::LoadShaderSourceFromFile(const String& filepath, FShaderStageFlag stage, const String& entryPoint)
	{
		if (stage == FShaderStageFlag::SHADER_STAGE_FLAG_RAYGEN_SHADER ||
			stage == FShaderStageFlag::SHADER_STAGE_FLAG_CLOSEST_HIT_SHADER ||
			stage == FShaderStageFlag::SHADER_STAGE_FLAG_ANY_HIT_SHADER ||
			stage == FShaderStageFlag::SHADER_STAGE_FLAG_INTERSECT_SHADER ||
			stage == FShaderStageFlag::SHADER_STAGE_FLAG_MISS_SHADER)
		{
			VALIDATE_MSG(false, "[ResourceLoader]: Unsupported shader stage because GLSLang can't get their shit together");
		}

		String file = ConvertSlashes(filepath);

		byte* pShaderRawSource = nullptr;
		uint32 shaderRawSourceSize = 0;

		if (!ReadDataFromFile(file, "r", &pShaderRawSource, &shaderRawSourceSize))
		{
			LOG_ERROR("[ResourceLoader]: Failed to open shader file \"%s\"", file.c_str());
			return nullptr;
		}

		size_t found = file.find_last_of("/");
		std::string shaderName = file.substr(found + 1, file.length());
		std::string directoryPath = file.substr(0, found);

		GLSLShaderSourceDesc shaderSourceDesc = {};
		shaderSourceDesc.Name			= shaderName;
		shaderSourceDesc.EntryPoint		= entryPoint;
		shaderSourceDesc.ShaderStage	= stage;
		shaderSourceDesc.Source			= reinterpret_cast<const char*>(pShaderRawSource);
		shaderSourceDesc.Directory		= directoryPath;

		GLSLShaderSource shaderSource(&shaderSourceDesc);
		Malloc::Free(pShaderRawSource);

		return shaderSource;
	}

	bool ResourceLoader::CreateShaderReflection(const String& filepath, FShaderStageFlag stage, EShaderLang lang, ShaderReflection* pReflection)
	{
		byte* pShaderRawSource = nullptr;
		uint32 shaderRawSourceSize = 0;

		String path = ConvertSlashes(filepath);
		if (lang == EShaderLang::SHADER_LANG_GLSL)
		{
			if (!ReadDataFromFile(path, "r", &pShaderRawSource, &shaderRawSourceSize))
			{
				LOG_ERROR("[ResourceLoader]: Failed to open shader file \"%s\"", path.c_str());
				return false;
			}

			if (!CompileGLSLToSPIRV(path, reinterpret_cast<char*>(pShaderRawSource), stage, nullptr, pReflection))
			{
				LOG_ERROR("[ResourceLoader]: Failed to compile GLSL to SPIRV for \"%s\"", path.c_str());
				return false;
			}
		}
		else if (lang == EShaderLang::SHADER_LANG_SPIRV)
		{
			LOG_ERROR("[ResourceLoader]: CreateShaderReflection currently not supported for SPIRV source language");
			return false;
		}

		Malloc::Free(pShaderRawSource);

		return true;
	}

	ISoundEffect3D* ResourceLoader::LoadSoundEffectFromFile(const String& filepath)
	{
		SoundEffect3DDesc soundDesc = {};
		soundDesc.Filepath = ConvertSlashes(filepath);

		ISoundEffect3D* pSound = AudioAPI::GetDevice()->CreateSoundEffect(&soundDesc);
		if (pSound == nullptr)
		{
			LOG_ERROR("[ResourceLoader]: Failed to initialize sound \"%s\"", filepath.c_str());
			return nullptr;
		}

		D_LOG_MESSAGE("[ResourceLoader]: Loaded Sound \"%s\"", filepath.c_str());

		return pSound;
	}

	bool ResourceLoader::ReadDataFromFile(const String& filepath, const char* pMode, byte** ppData, uint32* pDataSize)
	{
		String path = ConvertSlashes(filepath);
		FILE* pFile = fopen(path.c_str(), pMode);
		if (pFile == nullptr)
		{
			LOG_ERROR("[ResourceLoader]: Failed to load file \"%s\"", path.c_str());
			return false;
		}

		fseek(pFile, 0, SEEK_END);
		int32 length = ftell(pFile) + 1;
		fseek(pFile, 0, SEEK_SET);

		byte* pData = reinterpret_cast<byte*>(Malloc::Allocate(length * sizeof(byte)));
		ZERO_MEMORY(pData, length * sizeof(byte));

		int32 read = int32(fread(pData, 1, length, pFile));
		if (read == 0)
		{
			LOG_ERROR("[ResourceLoader]: Failed to read file \"%s\"", path.c_str());
			fclose(pFile);
			return false;
		}
		else
		{
			pData[read] = '\0';
		}

		(*ppData)		= pData;
		(*pDataSize)	= length;

		fclose(pFile);
		return true;
	}

	void ResourceLoader::LoadBoundingBox(BoundingBox& boundingBox,const aiMesh* pMeshAI)
	{
		boundingBox.Centroid = glm::vec3(0.0f);
		glm::vec3 maxExtent = glm::vec3(0.0f);
		glm::vec3 minExtent = glm::vec3(0.0f);

		glm::vec3 vertexPosition;
		for (uint32 vertexIdx = 0; vertexIdx < pMeshAI->mNumVertices; vertexIdx++)
		{
			vertexPosition.x = pMeshAI->mVertices[vertexIdx].x;
			vertexPosition.y = pMeshAI->mVertices[vertexIdx].y;
			vertexPosition.z = pMeshAI->mVertices[vertexIdx].z;

			maxExtent.x = glm::max<float>(maxExtent.x, glm::abs(vertexPosition.x));
			maxExtent.y = glm::max<float>(maxExtent.y, glm::abs(vertexPosition.y));
			maxExtent.z = glm::max<float>(maxExtent.z, glm::abs(vertexPosition.z));

			minExtent.x = glm::min<float>(minExtent.x, glm::abs(vertexPosition.x));
			minExtent.y = glm::min<float>(minExtent.y, glm::abs(vertexPosition.y));
			minExtent.z = glm::min<float>(minExtent.z, glm::abs(vertexPosition.z));

			//Moving Average
			boundingBox.Centroid += (vertexPosition - boundingBox.Centroid) / float32(vertexIdx + 1);
		}

		boundingBox.Dimensions = maxExtent - minExtent;
		LOG_INFO("Bounding Box: %f %f %f", boundingBox.Dimensions.x, boundingBox.Dimensions.y, boundingBox.Dimensions.z);
	}

	void ResourceLoader::LoadVertices(Mesh* pMesh, const aiMesh* pMeshAI)
	{
		pMesh->Vertices.Resize(pMeshAI->mNumVertices);

		pMesh->BoundingBox.Centroid = glm::vec3(0.0f);
		glm::vec3 maxExtent = glm::vec3(0.0f);
		glm::vec3 minExtent = glm::vec3(0.0f);

		for (uint32 vertexIdx = 0; vertexIdx < pMeshAI->mNumVertices; vertexIdx++)
		{
			Vertex vertex;
			vertex.Position.x = pMeshAI->mVertices[vertexIdx].x;
			vertex.Position.y = pMeshAI->mVertices[vertexIdx].y;
			vertex.Position.z = pMeshAI->mVertices[vertexIdx].z;

			maxExtent.x = glm::max<float>(maxExtent.x, glm::abs(vertex.Position.x));
			maxExtent.y = glm::max<float>(maxExtent.y, glm::abs(vertex.Position.y));
			maxExtent.z = glm::max<float>(maxExtent.z, glm::abs(vertex.Position.z));

			minExtent.x = glm::min<float>(minExtent.x, glm::abs(vertex.Position.x));
			minExtent.y = glm::min<float>(minExtent.y, glm::abs(vertex.Position.y));
			minExtent.z = glm::min<float>(minExtent.z, glm::abs(vertex.Position.z));

			//Moving Average
			pMesh->BoundingBox.Centroid += (vertex.Position - pMesh->BoundingBox.Centroid) / float32(vertexIdx + 1);

			if (pMeshAI->HasNormals())
			{
				vertex.Normal.x = pMeshAI->mNormals[vertexIdx].x;
				vertex.Normal.y = pMeshAI->mNormals[vertexIdx].y;
				vertex.Normal.z = pMeshAI->mNormals[vertexIdx].z;
			}

			if (pMeshAI->HasTangentsAndBitangents())
			{
				vertex.Tangent.x = pMeshAI->mTangents[vertexIdx].x;
				vertex.Tangent.y = pMeshAI->mTangents[vertexIdx].y;
				vertex.Tangent.z = pMeshAI->mTangents[vertexIdx].z;
			}

			if (pMeshAI->HasTextureCoords(0))
			{
				vertex.TexCoord.x = pMeshAI->mTextureCoords[0][vertexIdx].x;
				vertex.TexCoord.y = pMeshAI->mTextureCoords[0][vertexIdx].y;
			}

			pMesh->Vertices[vertexIdx] = vertex;
		}

		pMesh->BoundingBox.Dimensions = (maxExtent - minExtent);
		LOG_INFO("Bounding Box: %f %f %f", pMesh->BoundingBox.Dimensions.x, pMesh->BoundingBox.Dimensions.y, pMesh->BoundingBox.Dimensions.z);
	}

	void ResourceLoader::LoadIndices(Mesh* pMesh, const aiMesh* pMeshAI)
	{
		VALIDATE(pMeshAI->HasFaces());

		TArray<MeshIndexType> indices;
		indices.Reserve(pMeshAI->mNumFaces * 3);
		for (uint32 faceIdx = 0; faceIdx < pMeshAI->mNumFaces; faceIdx++)
		{
			aiFace face = pMeshAI->mFaces[faceIdx];
			for (uint32 indexIdx = 0; indexIdx < face.mNumIndices; indexIdx++)
			{
				indices.EmplaceBack(face.mIndices[indexIdx]);
			}
		}

		pMesh->Indices.Resize(indices.GetSize());
		memcpy(pMesh->Indices.GetData(), indices.GetData(), sizeof(MeshIndexType) * indices.GetSize());
	}

	inline glm::mat4 AssimpToGLMMat4(const aiMatrix4x4& mat)
	{
		glm::mat4 retMat;

		retMat[0][0] = mat.a1;
		retMat[0][1] = mat.b1;
		retMat[0][2] = mat.c1;
		retMat[0][3] = mat.d1;

		retMat[1][0] = mat.a2;
		retMat[1][1] = mat.b2;
		retMat[1][2] = mat.c2;
		retMat[1][3] = mat.d2;

		retMat[2][0] = mat.a3;
		retMat[2][1] = mat.b3;
		retMat[2][2] = mat.c3;
		retMat[2][3] = mat.d3;

		retMat[3][0] = mat.a4;
		retMat[3][1] = mat.b4;
		retMat[3][2] = mat.c4;
		retMat[3][3] = mat.d4;

		return retMat;
	}

	static aiNode* FindSkeletalRoot(aiNode* pNode)
	{
		VALIDATE(pNode != nullptr);

		aiNode* pParent = pNode->mParent;
		if (pParent)
		{
			return FindSkeletalRoot(pParent);
		}
		else
		{
			return pNode;
		}
	}

	static void FindSkeletalParent(aiNode* pNode, Skeleton* pSkeleton)
	{
		VALIDATE(pNode		!= nullptr);
		VALIDATE(pSkeleton	!= nullptr);

		String name = pNode->mName.C_Str();

		int32 myID = -1;
		auto it = pSkeleton->JointMap.find(name);
		if (it != pSkeleton->JointMap.end())
		{
			myID = it->second;
		}

#if 0
		LOG_INFO("Name=%s, ID=%d", name.c_str(), myID);
#endif

		for (uint32 child = 0; child < pNode->mNumChildren; child++)
		{
			aiNode* pChild = pNode->mChildren[child];
			if (pChild)
			{
				String childName = pChild->mName.C_Str();
				
				auto childIt = pSkeleton->JointMap.find(childName);
				if (childIt != pSkeleton->JointMap.end())
				{
					pSkeleton->Joints[childIt->second].ParentBoneIndex = (JointIndexType)myID;
				}

				FindSkeletalParent(pNode->mChildren[child], pSkeleton);
			}
		}
	}

	static void PrintChildren(const TArray<JointIndexType>& children, const TArray<TArray<JointIndexType>>& childrenArr, Skeleton* pSkeleton, uint32 depth)
	{
		String postfix;
		for (uint32 i = 0; i < depth; i++)
		{
			postfix += "  ";
		}

		for (JointIndexType child : children)
		{
			Joint& joint = pSkeleton->Joints[child];
			LOG_INFO("%s%s | Index=%u NumChildren=%u", postfix.c_str(), joint.Name.GetCString(), child, childrenArr[child].GetSize());

			PrintChildren(childrenArr[child], childrenArr, pSkeleton, depth + 1);
		}
	}

	void ResourceLoader::LoadSkeleton(Mesh* pMesh, const aiMesh* pMeshAI)
	{
		Skeleton* pSkeleton = DBG_NEW Skeleton();
		pMesh->pSkeleton = pSkeleton;

		// Retrive all the bones
		pSkeleton->Joints.Resize(pMeshAI->mNumBones);
		for (uint32 boneIndex = 0; boneIndex < pMeshAI->mNumBones; boneIndex++)
		{
			Joint& joint = pSkeleton->Joints[boneIndex];
			
			aiBone* pBoneAI = pMeshAI->mBones[boneIndex];
			joint.Name = pBoneAI->mName.C_Str();
			
			auto it = pSkeleton->JointMap.find(joint.Name);
			if (it != pSkeleton->JointMap.end())
			{
				LOG_ERROR("[ResourceLoader] Multiple bones with the same name");
				return;
			}
			else
			{
				pSkeleton->JointMap[joint.Name] = (unsigned char)boneIndex;
			}
			
			joint.InvBindTransform = AssimpToGLMMat4(pBoneAI->mOffsetMatrix);
		}

		// We find the parent
		TArray<TArray<JointIndexType>> children(pMeshAI->mNumBones);
		for (uint32 boneIndex = 0; boneIndex < pMeshAI->mNumBones; boneIndex++)
		{
			Joint& joint = pSkeleton->Joints[boneIndex];

			// Search the armature aswell
			aiNode* pNodeAI = pMeshAI->mBones[boneIndex]->mNode;
			if (pNodeAI)
			{
				aiNode* pParent = pNodeAI->mParent;
				if (pParent)
				{
					auto it = pSkeleton->JointMap.find(String(pParent->mName.C_Str()));
					if (it != pSkeleton->JointMap.end())
					{
						joint.ParentBoneIndex = it->second;
						children[joint.ParentBoneIndex].EmplaceBack(boneIndex);
					}
				}
			}

			if (joint.ParentBoneIndex != INVALID_JOINT_ID)
			{
				continue;
			}

			// Search the armature aswell
			pNodeAI = pMeshAI->mBones[boneIndex]->mArmature;
			if (pNodeAI)
			{
				aiNode* pParent = pNodeAI->mParent;
				if (pParent)
				{
					auto it = pSkeleton->JointMap.find(String(pParent->mName.C_Str()));
					if (it != pSkeleton->JointMap.end())
					{
						joint.ParentBoneIndex = it->second;
						children[joint.ParentBoneIndex].EmplaceBack(boneIndex);
					}
				}
			}
		}

#if 1
		LOG_INFO("-----------------------------------");
		{
			JointIndexType rootNode = INVALID_JOINT_ID;
			for (uint32 jointID = 0; jointID < pSkeleton->Joints.GetSize(); jointID++)
			{
				Joint& joint = pSkeleton->Joints[jointID];
				if (joint.ParentBoneIndex == INVALID_JOINT_ID)
				{
					rootNode = jointID;
					break;
				}
			}

			if (rootNode != INVALID_JOINT_ID)
			{
				Joint& root = pSkeleton->Joints[rootNode];
				TArray<JointIndexType> rootChildren = children[rootNode];
				LOG_INFO("RootNode=%s Index=%u, NumChildren=%u", root.Name.GetCString(), rootNode, rootChildren.GetSize());
				PrintChildren(rootChildren, children, pSkeleton, 1);
			}
		}
		LOG_INFO("-----------------------------------");
#endif

#if 0
		LOG_INFO("-----------------------------------");
		for (uint32 jointID = 0; jointID < pSkeleton->Joints.GetSize(); jointID++)
		{
			Joint& joint = pSkeleton->Joints[jointID];
			LOG_INFO("Name=%s, MyID=%d, ParentID=%d", joint.Name.GetCString(), jointID, joint.ParentBoneIndex);
		}
		LOG_INFO("-----------------------------------");
#endif

		// Set weights
		pMesh->VertexJointData.Resize(pMesh->Vertices.GetSize());
		for (uint32 boneID = 0; boneID < pMeshAI->mNumBones; boneID++)
		{
			aiBone* pBone = pMeshAI->mBones[boneID];
			for (uint32 weightID = 0; weightID < pBone->mNumWeights; weightID++)
			{
				const uint32	vertexID	= pBone->mWeights[weightID].mVertexId;
				const float32	weight		= pBone->mWeights[weightID].mWeight;

				VertexJointData& vertex = pMesh->VertexJointData[vertexID];
				if (vertex.JointID0 == INVALID_JOINT_ID)
				{
					vertex.JointID0 = (JointIndexType)boneID;
					vertex.Weight0	= weight;
				}
				else if (vertex.JointID1 == INVALID_JOINT_ID)
				{
					vertex.JointID1 = (JointIndexType)boneID;
					vertex.Weight1	= weight;
				}
				else if (vertex.JointID2 == INVALID_JOINT_ID)
				{
					vertex.JointID2 = (JointIndexType)boneID;
					vertex.Weight2	= weight;
				}
				else if (vertex.JointID3 == INVALID_JOINT_ID)
				{
					vertex.JointID3 = (JointIndexType)boneID;
					// This weight will be calculated in the shader
				}
				else
				{
					LOG_WARNING("More than 4 bones affect this vertex");
				}
			}
		}

#if 0
		for (VertexBoneData& bone : pMesh->VertexBoneData)
		{
			LOG_WARNING("JointData: [0] ID=%d, weight=%.4f [1] ID=%d, weight=%.4f [2] ID=%d, weight=%.4f [3] ID=%d, weight=%.4f", 
				bone.Bone0.BoneID, bone.Bone0.Weight,
				bone.Bone1.BoneID, bone.Bone1.Weight,
				bone.Bone2.BoneID, bone.Bone2.Weight,
				bone.Bone3.BoneID, bone.Bone3.Weight);
		}
#endif
	}

	void ResourceLoader::LoadMaterial(SceneLoadingContext& context, const aiScene* pSceneAI, const aiMesh* pMeshAI)
	{
		auto mat = context.MaterialIndices.find(pMeshAI->mMaterialIndex);
		if (mat == context.MaterialIndices.end())
		{
			LoadedMaterial*	pMaterial	= DBG_NEW LoadedMaterial();
			aiMaterial* pMaterialAI	= pSceneAI->mMaterials[pMeshAI->mMaterialIndex];
#if 0
			for (uint32 t = 0; t < aiTextureType_UNKNOWN; t++)
			{
				uint32 count = pAiMaterial->GetTextureCount(aiTextureType(t));
				if (count > 0)
				{
					LOG_WARNING("Material %d has %d textures of type: %d", pMesh->mMaterialIndex, count, t);
					for (uint32 m = 0; m < count; m++)
					{
						aiString str;
						pAiMaterial->GetTexture(aiTextureType(t), m, &str);

						LOG_WARNING("#%d path=%s", m, str.C_Str());
					}
				}
			}
#endif
			// Albedo parameter
			aiColor4D diffuse;
			if (aiGetMaterialColor(pMaterialAI, AI_MATKEY_COLOR_DIFFUSE, &diffuse) == AI_SUCCESS)
			{
				pMaterial->Properties.Albedo.r = diffuse.r;
				pMaterial->Properties.Albedo.g = diffuse.g;
				pMaterial->Properties.Albedo.b = diffuse.b;
				pMaterial->Properties.Albedo.a = diffuse.a;
			}
			else
			{
				pMaterial->Properties.Albedo.r = 1.0f;
				pMaterial->Properties.Albedo.g = 1.0f;
				pMaterial->Properties.Albedo.b = 1.0f;
				pMaterial->Properties.Albedo.a = 1.0f;
			}

			// Metallic parameter
			float metallicness;
			if (aiGetMaterialFloat(pMaterialAI, AI_MATKEY_GLTF_PBRMETALLICROUGHNESS_METALLIC_FACTOR, &metallicness) == AI_SUCCESS)
			{
				pMaterial->Properties.Metallic = metallicness;
			}
			else
			{
				pMaterial->Properties.Metallic = 0.0f;
			}

			// Roughness parameter
			float roughness;
			if (aiGetMaterialFloat(pMaterialAI, AI_MATKEY_GLTF_PBRMETALLICROUGHNESS_ROUGHNESS_FACTOR, &roughness) == AI_SUCCESS)
			{
				pMaterial->Properties.Roughness = roughness;
			}
			else
			{
				pMaterial->Properties.Roughness = 1.0f;
			}
			

			// Albedo
			pMaterial->pAlbedoMap = LoadAssimpTexture(context, pMaterialAI, aiTextureType_BASE_COLOR, 0);
			if (!pMaterial->pAlbedoMap)
			{
				pMaterial->pAlbedoMap = LoadAssimpTexture(context, pMaterialAI, aiTextureType_DIFFUSE, 0);
			}

			// Normal
			pMaterial->pNormalMap = LoadAssimpTexture(context, pMaterialAI, aiTextureType_NORMAL_CAMERA, 0);
			if (!pMaterial->pNormalMap)
			{
				pMaterial->pNormalMap = LoadAssimpTexture(context, pMaterialAI, aiTextureType_NORMALS, 0);
			}
			if (!pMaterial->pNormalMap)
			{
				pMaterial->pNormalMap = LoadAssimpTexture(context, pMaterialAI, aiTextureType_HEIGHT, 0);
			}

			// AO
			pMaterial->pAmbientOcclusionMap = LoadAssimpTexture(context, pMaterialAI, aiTextureType_AMBIENT_OCCLUSION, 0);
			if (!pMaterial->pAmbientOcclusionMap)
			{
				pMaterial->pAmbientOcclusionMap = LoadAssimpTexture(context, pMaterialAI, aiTextureType_AMBIENT, 0);
			}

			// Metallic
			pMaterial->pMetallicMap = LoadAssimpTexture(context, pMaterialAI, aiTextureType_METALNESS, 0);
			if (!pMaterial->pMetallicMap)
			{
				pMaterial->pMetallicMap = LoadAssimpTexture(context, pMaterialAI, aiTextureType_REFLECTION, 0);
			}

			// Roughness
			pMaterial->pRoughnessMap = LoadAssimpTexture(context, pMaterialAI, aiTextureType_DIFFUSE_ROUGHNESS, 0);
			if (!pMaterial->pRoughnessMap)
			{
				pMaterial->pRoughnessMap = LoadAssimpTexture(context, pMaterialAI, aiTextureType_SHININESS, 0);
			}

			context.pMaterials->EmplaceBack(pMaterial);
			context.MaterialIndices[pMeshAI->mMaterialIndex] = context.pMaterials->GetSize() - 1;
		}
	}

	void ResourceLoader::LoadAnimation(SceneLoadingContext& context, const aiAnimation* pAnimationAI)
	{
		VALIDATE(pAnimationAI != nullptr);

		Animation* pAnimation = DBG_NEW Animation();
		pAnimation->Name			= pAnimationAI->mName.C_Str();
		pAnimation->DurationInTicks	= pAnimationAI->mDuration;
		pAnimation->TicksPerSecond	= (pAnimationAI->mTicksPerSecond != 0.0) ? pAnimationAI->mTicksPerSecond : 30.0;
		pAnimationAI->mChannels[0]->mNodeName;

		pAnimation->Channels.Resize(pAnimationAI->mNumChannels);
		for (uint32 channelIndex = 0; channelIndex < pAnimationAI->mNumChannels; channelIndex++)
		{
			aiNodeAnim* pChannel = pAnimationAI->mChannels[channelIndex];
			pAnimation->Channels[channelIndex].Name = pChannel->mNodeName.C_Str();
			
			pAnimation->Channels[channelIndex].Positions.Resize(pChannel->mNumPositionKeys);
			for (uint32 i = 0; i < pChannel->mNumPositionKeys; i++)
			{
				pAnimation->Channels[channelIndex].Positions[i].Time	= pChannel->mPositionKeys[i].mTime;
				pAnimation->Channels[channelIndex].Positions[i].Value.x	= pChannel->mPositionKeys[i].mValue.x;
				pAnimation->Channels[channelIndex].Positions[i].Value.y = pChannel->mPositionKeys[i].mValue.y;
				pAnimation->Channels[channelIndex].Positions[i].Value.z = pChannel->mPositionKeys[i].mValue.z;
			}

			pAnimation->Channels[channelIndex].Scales.Resize(pChannel->mNumScalingKeys);
			for (uint32 i = 0; i < pChannel->mNumScalingKeys; i++)
			{
				pAnimation->Channels[channelIndex].Scales[i].Time		= pChannel->mScalingKeys[i].mTime;
				pAnimation->Channels[channelIndex].Scales[i].Value.x	= pChannel->mScalingKeys[i].mValue.x;
				pAnimation->Channels[channelIndex].Scales[i].Value.y	= pChannel->mScalingKeys[i].mValue.y;
				pAnimation->Channels[channelIndex].Scales[i].Value.z	= pChannel->mScalingKeys[i].mValue.z;
			}

			pAnimation->Channels[channelIndex].Rotations.Resize(pChannel->mNumRotationKeys);
			for (uint32 i = 0; i < pChannel->mNumRotationKeys; i++)
			{
				pAnimation->Channels[channelIndex].Rotations[i].Time	= pChannel->mRotationKeys[i].mTime;
				pAnimation->Channels[channelIndex].Rotations[i].Value.x	= pChannel->mRotationKeys[i].mValue.x;
				pAnimation->Channels[channelIndex].Rotations[i].Value.y	= pChannel->mRotationKeys[i].mValue.y;
				pAnimation->Channels[channelIndex].Rotations[i].Value.z	= pChannel->mRotationKeys[i].mValue.z;
				pAnimation->Channels[channelIndex].Rotations[i].Value.w = pChannel->mRotationKeys[i].mValue.w;
			}
		}

		context.Animations.EmplaceBack(pAnimation);

		LOG_INFO("[ResourceLoader]: Loaded animation \"%s\", Duration=%.4f ticks, TicksPerSecond=%.4f", pAnimation->Name.GetString().c_str(), pAnimation->DurationInTicks, pAnimation->TicksPerSecond);
	}

	bool ResourceLoader::LoadSceneWithAssimp(SceneLoadRequest& sceneLoadRequest)
	{
		// Find the directory path
		const String& filepath = sceneLoadRequest.Filepath;
		size_t lastPathDivisor = filepath.find_last_of("/\\");
		if (lastPathDivisor == String::npos)
		{
			LOG_WARNING("[ResourceLoader]: Failed to load scene '%s'. No parent directory found...", filepath.c_str());
			return false;
		}

		Assimp::Importer importer;
		const aiScene* pScene = importer.ReadFile(filepath, sceneLoadRequest.AssimpFlags);
		if (!pScene || pScene->mFlags & AI_SCENE_FLAGS_INCOMPLETE || !pScene->mRootNode)
		{
			LOG_ERROR("[ResourceLoader]: Failed to load scene '%s'. Error: %s", filepath.c_str(), importer.GetErrorString());
			return false;
		}

		SceneLoadingContext context = 
		{
			.DirectoryPath				= filepath.substr(0, lastPathDivisor + 1),
			.SpecialObjectDescriptions	= sceneLoadRequest.SpecialObjectDescriptions,
			.DirectionalLights			= sceneLoadRequest.DirectionalLights,
			.PointLights				= sceneLoadRequest.PointLights,
			.SpecialObjects				= sceneLoadRequest.SpecialObjects,
			.Meshes						= sceneLoadRequest.Meshes,
			.MeshComponents				= sceneLoadRequest.MeshComponents,
			.Animations					= sceneLoadRequest.Animations,
			.pMaterials					= sceneLoadRequest.pMaterials,
			.pTextures					= sceneLoadRequest.pTextures
		};

		// Metadata
		if (pScene->mMetaData)
		{
			aiMetadata* pMetaData = pScene->mMetaData;

			LOG_INFO("%s metadata:", filepath.c_str());
			for (uint32 i = 0; i < pMetaData->mNumProperties; i++)
			{
				aiString string = pMetaData->mKeys[i];
				if (pMetaData->mValues[i].mType == AI_AISTRING)
				{
					string = *static_cast<aiString*>(pMetaData->mValues[i].mData);
				}
				
				LOG_INFO("    [%s]=%s", pMetaData->mKeys[i].C_Str(), string.C_Str());
			}
		}

		// Load all meshes
		if (!sceneLoadRequest.AnimationsOnly)
		{
			ProcessAssimpNode(context, pScene->mRootNode, pScene);
		}

		// Load all animations
		if (pScene->mNumAnimations > 0)
		{
			for (uint32 animationIndex = 0; animationIndex < pScene->mNumAnimations; animationIndex++)
			{
				LoadAnimation(context, pScene->mAnimations[animationIndex]);
			}
		}

		//Load Lights
		if (pScene->HasLights())
		{
			for (uint32 l = 0; l < pScene->mNumLights; l++)
			{
				aiLight* pLight = pScene->mLights[l];
				glm::vec3 lightRadiance = glm::vec3(pLight->mColorDiffuse.r, pLight->mColorDiffuse.g, pLight->mColorDiffuse.b);
				float intensity = glm::length(lightRadiance);
				lightRadiance /= intensity;

				switch (pLight->mType)
				{
					case aiLightSourceType::aiLightSource_DIRECTIONAL:
					{
						LoadedDirectionalLight loadedDirectionalLight =
						{
							.ColorIntensity	= glm::vec4(lightRadiance, intensity),
							.Direction		= glm::vec3(pLight->mDirection.x, pLight->mDirection.y, pLight->mDirection.z)
						};

						context.DirectionalLights.PushBack(loadedDirectionalLight);
						break;
					}
					case aiLightSourceType::aiLightSource_POINT:
					{
						LoadedPointLight loadedPointLight =
						{
							.ColorIntensity	= glm::vec4(lightRadiance, intensity),
							.Position		= glm::vec3(pLight->mPosition.x, pLight->mPosition.y, pLight->mPosition.z),
							.Attenuation	= glm::vec3(pLight->mAttenuationConstant, pLight->mAttenuationLinear, pLight->mAttenuationQuadratic)
						};

						context.PointLights.PushBack(loadedPointLight);
						break;
					}
				}
			}
		}

		return true;
	}

	void ResourceLoader::ProcessAssimpNode(SceneLoadingContext& context, const aiNode* pNode, const aiScene* pScene)
	{
		String nodeName = pNode->mName.C_Str();
		bool loadNormally	= false;
		bool isSpecial		= false;
		TArray<SpecialObjectOnLoad*> specialObjectToBeSet;

		//Check if there are any special object descriptions referencing this object
		for (const SpecialObjectOnLoadDesc& specialObjectDesc : context.SpecialObjectDescriptions)
		{
			size_t prefixIndex = nodeName.find(specialObjectDesc.Prefix);

			//We only check for prefixes, so index must be 0
			if (prefixIndex == 0)
			{
				isSpecial = true;

				//If any special object wants this mesh included in the scene, we include it
				if (nodeName.find("INCLUDEMESH") != String::npos)
				{
					loadNormally = true;
				}

				SpecialObjectOnLoad specialObject =
				{
					.Prefix		= specialObjectDesc.Prefix,
					.Name		= nodeName.substr(specialObjectDesc.Prefix.length() + 1)
				};

				specialObjectToBeSet.PushBack(&context.SpecialObjects.PushBack(specialObject));
			}
		}

		if (loadNormally || !isSpecial)
		{
			context.Meshes.Reserve(context.Meshes.GetSize() + pNode->mNumMeshes);
			for (uint32 meshIdx = 0; meshIdx < pNode->mNumMeshes; meshIdx++)
			{
				aiMesh* pMeshAI = pScene->mMeshes[pNode->mMeshes[meshIdx]];
				Mesh* pMesh = DBG_NEW Mesh;

				glm::vec3 centroid;
				LoadVertices(pMesh, pMeshAI);
				LoadIndices(pMesh, pMeshAI);

				if (context.pMaterials)
				{
					LoadMaterial(context, pScene, pMeshAI);
				}

				if (pMeshAI->mNumBones > 0)
				{
					LoadSkeleton(pMesh, pMeshAI);
					if (pMesh->pSkeleton)
					{
<<<<<<< HEAD
						glm::mat4 meshTransform		= AssimpToGLMMat4(pNode->mTransformation);
=======
						//Assume Mixamo has replaced our rotation
						glm::mat4 meshTransform		= glm::rotate(glm::mat4(1.0f), glm::pi<float>(), glm::vec3(0.0f, 1.0f, 0.0f));
						meshTransform				= meshTransform * AssimpToGLMMat4(pNode->mTransformation);
>>>>>>> 563164b1
						glm::mat4 globalTransform	= AssimpToGLMMat4(pScene->mRootNode->mTransformation);
						pMesh->pSkeleton->InverseGlobalTransform = glm::inverse(globalTransform) * meshTransform;

						LOG_INFO("[ResourceLoader]: Loaded skeleton with %u bones", pMesh->pSkeleton->Joints.GetSize());
					}
				}

				MeshFactory::GenerateMeshlets(pMesh, MAX_VERTS, MAX_PRIMS);

				context.Meshes.EmplaceBack(pMesh);

				MeshComponent newMeshComponent;
				newMeshComponent.MeshGUID = context.Meshes.GetSize() - 1;
				newMeshComponent.MaterialGUID = context.MaterialIndices[pMeshAI->mMaterialIndex];
				context.MeshComponents.PushBack(newMeshComponent);

				for (SpecialObjectOnLoad* pSpecialObject : specialObjectToBeSet)
				{
					pSpecialObject->BoundingBoxes.PushBack(pMesh->BoundingBox);
				}
			}
		}
		else
		{
			for (uint32 meshIdx = 0; meshIdx < pNode->mNumMeshes; meshIdx++)
			{
				aiMesh* pMeshAI = pScene->mMeshes[pNode->mMeshes[meshIdx]];

				BoundingBox boundingBox;
				glm::vec3 centroid;
				LoadBoundingBox(boundingBox, pMeshAI);

				for (SpecialObjectOnLoad* pSpecialObject : specialObjectToBeSet)
				{
					pSpecialObject->BoundingBoxes.PushBack(boundingBox);
				}
			}
		}

		for (uint32 childIdx = 0; childIdx < pNode->mNumChildren; childIdx++)
		{
			ProcessAssimpNode(context, pNode->mChildren[childIdx], pScene);
		}
	}

	bool ResourceLoader::CompileGLSLToSPIRV(const String& filepath, const char* pSource, FShaderStageFlags stage, TArray<uint32>* pSourceSPIRV, ShaderReflection* pReflection)
	{
		std::string source			= std::string(pSource);
		int32 size					= int32(source.size());
		const char* pFinalSource	= source.c_str();

		EShLanguage shaderType = ConvertShaderStageToEShLanguage(stage);
		glslang::TShader shader(shaderType);

		shader.setStringsWithLengths(&pFinalSource, &size, 1);

		//Todo: Fetch this
		int32 clientInputSemanticsVersion					= GetDefaultClientInputSemanticsVersion();
		glslang::EShTargetClientVersion vulkanClientVersion	= GetDefaultVulkanClientVersion();
		glslang::EShTargetLanguageVersion targetVersion		= GetDefaultSPIRVTargetVersion();
		const TBuiltInResource* pResources					= GetDefaultBuiltInResources();
		EShMessages messages								= GetDefaultMessages();
		int32 defaultVersion								= GetDefaultVersion();

		shader.setEnvInput(glslang::EShSourceGlsl, shaderType, glslang::EShClientVulkan, clientInputSemanticsVersion);
		shader.setEnvClient(glslang::EShClientVulkan, vulkanClientVersion);
		shader.setEnvTarget(glslang::EShTargetSpv, targetVersion);

		DirStackFileIncluder includer;

		// Get Directory Path of File
		size_t found				= filepath.find_last_of("/\\");
		std::string directoryPath	= filepath.substr(0, found);

		includer.pushExternalLocalDirectory(directoryPath);

		//std::string preprocessedGLSL;
		//if (!shader.preprocess(pResources, defaultVersion, ENoProfile, false, false, messages, &preprocessedGLSL, includer))
		//{
		//	LOG_ERROR("[ResourceLoader]: GLSL Preprocessing failed for: \"%s\"\n%s\n%s", filepath.c_str(), shader.getInfoLog(), shader.getInfoDebugLog());
		//	return false;
		//}

		//const char* pPreprocessedGLSL = preprocessedGLSL.c_str();
		//shader.setStrings(&pPreprocessedGLSL, 1);

		if (!shader.parse(pResources, defaultVersion, false, messages, includer))
		{
			const char* pShaderInfoLog = shader.getInfoLog();
			const char* pShaderDebugInfo = shader.getInfoDebugLog();
			LOG_ERROR("[ResourceLoader]: GLSL Parsing failed for: \"%s\"\n%s\n%s", filepath.c_str(), pShaderInfoLog, pShaderDebugInfo);
			return false;
		}

		glslang::TProgram program;
		program.addShader(&shader);

		if (!program.link(messages))
		{
			LOG_ERROR("[ResourceLoader]: GLSL Linking failed for: \"%s\"\n%s\n%s", filepath.c_str(), shader.getInfoLog(), shader.getInfoDebugLog());
			return false;
		}

		glslang::TIntermediate* pIntermediate = program.getIntermediate(shaderType);

		

		if (pSourceSPIRV != nullptr)
		{
			spv::SpvBuildLogger logger;
			glslang::SpvOptions spvOptions;
			std::vector<uint32> std_sourceSPIRV;
			glslang::GlslangToSpv(*pIntermediate, std_sourceSPIRV, &logger, &spvOptions);
			pSourceSPIRV->Assign(std_sourceSPIRV.data(), std_sourceSPIRV.data() + std_sourceSPIRV.size());
		}

		if (pReflection != nullptr)
		{
			if (!CreateShaderReflection(pIntermediate, stage, pReflection))
			{
				LOG_ERROR("[ResourceLoader]: Failed to Create Shader Reflection");
				return false;
			}
		}

		return true;
	}

	bool ResourceLoader::CreateShaderReflection(glslang::TIntermediate* pIntermediate, FShaderStageFlags stage, ShaderReflection* pReflection)
	{
		EShLanguage shaderType = ConvertShaderStageToEShLanguage(stage);
		glslang::TReflection glslangReflection(EShReflectionOptions::EShReflectionAllIOVariables, shaderType, shaderType);
		glslangReflection.addStage(shaderType, *pIntermediate);

		pReflection->NumAtomicCounters		= glslangReflection.getNumAtomicCounters();
		pReflection->NumBufferVariables		= glslangReflection.getNumBufferVariables();
		pReflection->NumPipeInputs			= glslangReflection.getNumPipeInputs();
		pReflection->NumPipeOutputs			= glslangReflection.getNumPipeOutputs();
		pReflection->NumStorageBuffers		= glslangReflection.getNumStorageBuffers();
		pReflection->NumUniformBlocks		= glslangReflection.getNumUniformBlocks();
		pReflection->NumUniforms			= glslangReflection.getNumUniforms();

		return true;
	}
}<|MERGE_RESOLUTION|>--- conflicted
+++ resolved
@@ -1551,13 +1551,9 @@
 					LoadSkeleton(pMesh, pMeshAI);
 					if (pMesh->pSkeleton)
 					{
-<<<<<<< HEAD
-						glm::mat4 meshTransform		= AssimpToGLMMat4(pNode->mTransformation);
-=======
 						//Assume Mixamo has replaced our rotation
 						glm::mat4 meshTransform		= glm::rotate(glm::mat4(1.0f), glm::pi<float>(), glm::vec3(0.0f, 1.0f, 0.0f));
 						meshTransform				= meshTransform * AssimpToGLMMat4(pNode->mTransformation);
->>>>>>> 563164b1
 						glm::mat4 globalTransform	= AssimpToGLMMat4(pScene->mRootNode->mTransformation);
 						pMesh->pSkeleton->InverseGlobalTransform = glm::inverse(globalTransform) * meshTransform;
 
