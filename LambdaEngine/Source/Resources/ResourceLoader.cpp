#include "Resources/ResourceLoader.h"

#include "Rendering/Core/API/CommandAllocator.h"
#include "Rendering/Core/API/CommandList.h"
#include "Rendering/Core/API/CommandQueue.h"
#include "Rendering/Core/API/Fence.h"
#include "Rendering/Core/API/GraphicsHelpers.h"

#include "Rendering/RenderAPI.h"

#include "Audio/AudioAPI.h"

#include "Resources/STB.h"
#include "Resources/GLSLShaderSource.h"

#include "Log/Log.h"

#include "Containers/THashTable.h"
#include "Containers/TUniquePtr.h"

#include "Resources/GLSLang.h"

#include <cstdio>

#include <assimp/Importer.hpp>
#include <assimp/scene.h>
#include <assimp/postprocess.h>

namespace LambdaEngine
{
	CommandAllocator*		ResourceLoader::s_pCopyCommandAllocator		= nullptr;
	CommandList*			ResourceLoader::s_pCopyCommandList			= nullptr;
	Fence*					ResourceLoader::s_pCopyFence				= nullptr;
	uint64					ResourceLoader::s_SignalValue				= 1;

	/*
	* Helpers
	*/
	static void ConvertSlashes(String& string)
	{
		{
			size_t pos = string.find_first_of('\\');
			while (pos != String::npos)
			{
				string.replace(pos, 1, 1, '/');
				pos = string.find_first_of('\\', pos + 1);
			}
		}

		{
			size_t pos = string.find_first_of('/');
			while (pos != String::npos)
			{
				size_t afterPos = pos + 1;
				if (string[afterPos] == '/')
				{
					string.erase(string.begin() + afterPos);
				}

				pos = string.find_first_of('/', afterPos);
			}
		}
	}

	static String ConvertSlashes(const String& string)
	{
		String result = string;
		{
			size_t pos = result.find_first_of('\\');
			while (pos != std::string::npos)
			{
				result.replace(pos, 1, 1, '/');
				pos = result.find_first_of('\\', pos + 1);
			}
		}

		{
			size_t pos = result.find_first_of('/');
			while (pos != std::string::npos)
			{
				size_t afterPos = pos + 1;
				if (result[afterPos] == '/')
				{
					result.erase(result.begin() + afterPos);
				}

				pos = result.find_first_of('/', afterPos);
			}
		}

		return result;
	}

	// Removes extra data after the fileending (Some materials has extra data after file ending)
	static void RemoveExtraData(String& string)
	{
		size_t dotPos = string.find_first_of('.');
		size_t endPos = string.find_first_of(' ', dotPos);
		if (dotPos != String::npos && endPos != String::npos)
		{
			string = string.substr(0, endPos);
		}
	}

	static FLoadedTextureFlag AssimpTextureFlagToLambdaTextureFlag(aiTextureType textureType)
	{
		switch (textureType)
		{
		case aiTextureType::aiTextureType_DIFFUSE:		return FLoadedTextureFlag::LOADED_TEXTURE_FLAG_ALBEDO;
		case aiTextureType::aiTextureType_NORMALS:		return FLoadedTextureFlag::LOADED_TEXTURE_FLAG_NORMAL;
		case aiTextureType::aiTextureType_HEIGHT:		return FLoadedTextureFlag::LOADED_TEXTURE_FLAG_NORMAL;
		case aiTextureType::aiTextureType_AMBIENT:		return FLoadedTextureFlag::LOADED_TEXTURE_FLAG_AO;
		case aiTextureType::aiTextureType_REFLECTION:	return FLoadedTextureFlag::LOADED_TEXTURE_FLAG_METALLIC;
		case aiTextureType::aiTextureType_SHININESS:	return FLoadedTextureFlag::LOADED_TEXTURE_FLAG_ROUGHNESS;
		}

		return FLoadedTextureFlag::LOADED_TEXTURE_FLAG_NONE;
	}

	/*
	* ResourceLoader
	*/
	bool ResourceLoader::Init()
	{
		s_pCopyCommandAllocator = RenderAPI::GetDevice()->CreateCommandAllocator("Resource Loader Copy Command Allocator", ECommandQueueType::COMMAND_QUEUE_TYPE_GRAPHICS);

		if (s_pCopyCommandAllocator == nullptr)
		{
			LOG_ERROR("[ResourceLoader]: Could not create Copy Command Allocator");
			return false;
		}

		CommandListDesc commandListDesc = {};
		commandListDesc.DebugName		= "Resource Loader Copy Command List";
		commandListDesc.CommandListType = ECommandListType::COMMAND_LIST_TYPE_PRIMARY;
		commandListDesc.Flags			= FCommandListFlag::COMMAND_LIST_FLAG_ONE_TIME_SUBMIT;

		s_pCopyCommandList = RenderAPI::GetDevice()->CreateCommandList(s_pCopyCommandAllocator, &commandListDesc);

		FenceDesc fenceDesc = {};
		fenceDesc.DebugName		= "Resource Loader Copy Fence";
		fenceDesc.InitalValue	= 0;
		s_pCopyFence = RenderAPI::GetDevice()->CreateFence(&fenceDesc);

		glslang::InitializeProcess();

		return true;
	}

	bool ResourceLoader::Release()
	{
		SAFERELEASE(s_pCopyCommandAllocator);
		SAFERELEASE(s_pCopyCommandList);
		SAFERELEASE(s_pCopyFence);

		glslang::FinalizeProcess();

		return true;
	}

	/*
	* Assimp Parsing
	*/
	static LoadedTexture* LoadAssimpTexture(SceneLoadingContext& context, const aiMaterial* pMaterial, aiTextureType type, uint32 index)
	{
		if (pMaterial->GetTextureCount(type) > index)
		{
			aiString str;
			pMaterial->GetTexture(type, index, &str);

			String name = str.C_Str();
			ConvertSlashes(name);
			RemoveExtraData(name);

			auto loadedTexture = context.LoadedTextures.find(name);
			if (loadedTexture == context.LoadedTextures.end())
			{
				LoadedTexture* pLoadedTexture = DBG_NEW LoadedTexture();
				pLoadedTexture->pTexture	= ResourceLoader::LoadTextureArrayFromFile(name, context.DirectoryPath, &name, 1, EFormat::FORMAT_R8G8B8A8_UNORM, true);
				pLoadedTexture->Flags = AssimpTextureFlagToLambdaTextureFlag(type);

				context.LoadedTextures[name] = pLoadedTexture;
				return context.pTextures->PushBack(pLoadedTexture);
			}
			else
			{
				return loadedTexture->second;
			}
		}

		return nullptr;
	}

	bool ResourceLoader::LoadSceneFromFile(
		const String& filepath,
		const TArray<SpecialObjectDesc>& specialObjectDescriptions,
		TArray<MeshComponent>& meshComponents,
		TArray<LoadedDirectionalLight>& directionalLights,
		TArray<LoadedPointLight>& pointLights,
		TArray<SpecialObject>& specialObjects,
		TArray<Mesh*>& meshes,
		TArray<Animation*>& animations,
		TArray<LoadedMaterial*>& materials,
		TArray<LoadedTexture*>& textures)
	{
		int32 assimpFlags =
			aiProcess_FlipWindingOrder			|
			aiProcess_FlipUVs					|
			aiProcess_CalcTangentSpace			|
			aiProcess_FindInstances				|
			aiProcess_GenSmoothNormals			|
			aiProcess_JoinIdenticalVertices		|
			aiProcess_ImproveCacheLocality		|
			aiProcess_LimitBoneWeights			|
			aiProcess_SplitLargeMeshes			|
			aiProcess_RemoveRedundantMaterials	|
			aiProcess_SortByPType				|
			aiProcess_Triangulate				|
			aiProcess_GenUVCoords				|
			aiProcess_FindDegenerates			|
			aiProcess_OptimizeMeshes			|
			aiProcess_PreTransformVertices		|
			aiProcess_FindInvalidData;

		// Prevent crashes in assimp when using this flag
		String path = ConvertSlashes(filepath);
		if (path.find(".obj") == String::npos)
		{
			//assimpFlags |= aiProcess_PopulateArmatureData;
		}

		SceneLoadRequest loadRequest = 
		{
			.Filepath					= ConvertSlashes(filepath),
			.AssimpFlags				= assimpFlags,
			.SpecialObjectDescriptions	= specialObjectDescriptions,
			.DirectionalLights			= directionalLights,
			.PointLights				= pointLights,
			.SpecialObjects				= specialObjects,
			.Meshes						= meshes,
			.Animations					= animations,
			.MeshComponents				= meshComponents,
			.pMaterials					= &materials,
			.pTextures					= &textures
		};

		return LoadSceneWithAssimp(loadRequest);
	}

	Mesh* ResourceLoader::LoadMeshFromFile(const String& filepath, TArray<Animation*>& animations)
	{
		int32 assimpFlags = 
			aiProcess_FlipWindingOrder			|
			aiProcess_FlipUVs					|
			aiProcess_CalcTangentSpace			|
			aiProcess_FindInstances				|
			aiProcess_GenSmoothNormals			|
			aiProcess_JoinIdenticalVertices		|
			aiProcess_ImproveCacheLocality		|
			aiProcess_LimitBoneWeights			|
			aiProcess_RemoveRedundantMaterials	|
			aiProcess_Triangulate				|
			aiProcess_GenUVCoords				|
			aiProcess_FindDegenerates			|
			aiProcess_OptimizeMeshes			|
			aiProcess_OptimizeGraph				|
			aiProcess_FindInvalidData;
		
		// Prevent crashes in assimp when using this flag
		String path = ConvertSlashes(filepath);
		if (path.find(".obj") == String::npos)
		{
			assimpFlags |= aiProcess_PopulateArmatureData;
		}

		TArray<Mesh*>			meshes;
		TArray<MeshComponent>	meshComponent;

		const TArray<SpecialObjectDesc>		specialObjectDescriptions;
		TArray<LoadedDirectionalLight>		directionalLightComponents;
		TArray<LoadedPointLight>			pointLightComponents;
		TArray<SpecialObject>				specialObjects;

		SceneLoadRequest loadRequest =
		{
			.Filepath					= ConvertSlashes(filepath),
			.AssimpFlags				= assimpFlags,
			.SpecialObjectDescriptions	= specialObjectDescriptions,
			.DirectionalLights			= directionalLightComponents,
			.PointLights				= pointLightComponents,
			.SpecialObjects				= specialObjects,
			.Meshes						= meshes,
			.Animations					= animations,
			.MeshComponents				= meshComponent,
			.pMaterials					= nullptr,
			.pTextures					= nullptr,
		};

		if (!LoadSceneWithAssimp(loadRequest))
		{
			return nullptr;
		}

		D_LOG_MESSAGE("[ResourceLoader]: Loaded Mesh \"%s\"", filepath.c_str());

		// Find the largest and delete the ones not used
		uint32 biggest	= 0;
		uint32 maxCount	= 0;
		for (uint32 i = 0; i < meshes.GetSize(); i++)
		{
			if (meshes[i]->Vertices.GetSize() > maxCount)
			{
				biggest		= i;
				maxCount	= meshes[i]->Vertices.GetSize();
			}
		}

		for (Mesh* pMesh : meshes)
		{
			if (meshes[biggest] != pMesh)
			{
				SAFEDELETE(pMesh);
			}
		}

		return meshes[biggest];
	}

	Mesh* ResourceLoader::LoadMeshFromMemory(const Vertex* pVertices, uint32 numVertices, const uint32* pIndices, uint32 numIndices)
	{
		Mesh* pMesh = DBG_NEW Mesh();
		pMesh->Vertices.Resize(numVertices);
		memcpy(pMesh->Vertices.GetData(), pVertices, sizeof(Vertex) * numVertices);

		pMesh->Indices.Resize(numVertices);
		memcpy(pMesh->Indices.GetData(), pIndices, sizeof(uint32) * numIndices);

		MeshFactory::GenerateMeshlets(pMesh, MAX_VERTS, MAX_PRIMS);
		return pMesh;
	}

	Texture* ResourceLoader::LoadTextureArrayFromFile(const String& name, const String& dir, const String* pFilenames, uint32 count, EFormat format, bool generateMips)
	{
		int texWidth	= 0;
		int texHeight	= 0;
		int bpp			= 0;

		TArray<void*> stbi_pixels(count);
		for (uint32 i = 0; i < count; i++)
		{
			String filepath = dir + ConvertSlashes(pFilenames[i]);

			void* pPixels = nullptr;

			if (format == EFormat::FORMAT_R8G8B8A8_UNORM)
			{
				pPixels = (void*)stbi_load(filepath.c_str(), &texWidth, &texHeight, &bpp, STBI_rgb_alpha);
			}
			else if (format == EFormat::FORMAT_R16_UNORM)
			{
				pPixels = (void*)stbi_load_16(filepath.c_str(), &texWidth, &texHeight, &bpp, STBI_rgb_alpha);
			}
			else
			{
				LOG_ERROR("[ResourceLoader]: Texture format not supported for \"%s\"", filepath.c_str());
				return nullptr;
			}

			if (pPixels == nullptr)
			{
				LOG_ERROR("[ResourceLoader]: Failed to load texture file: \"%s\"", filepath.c_str());
				return nullptr;
			}

			stbi_pixels[i] = pPixels;
			// D_LOG_MESSAGE("[ResourceLoader]: Loaded Texture \"%s\"", filepath.c_str());
		}

		Texture* pTexture = nullptr;

		if (format == EFormat::FORMAT_R8G8B8A8_UNORM)
		{
			pTexture = LoadTextureArrayFromMemory(name, stbi_pixels.GetData(), stbi_pixels.GetSize(), texWidth, texHeight, format, FTextureFlag::TEXTURE_FLAG_SHADER_RESOURCE, generateMips);
		}
		else if (format == EFormat::FORMAT_R16_UNORM)
		{
			TArray<void*> pixels(count * 4);

			for (uint32 i = 0; i < count; i++)
			{
				uint32 numPixels = texWidth * texHeight;
				uint16* pPixelsR = DBG_NEW uint16[numPixels];
				uint16* pPixelsG = DBG_NEW uint16[numPixels];
				uint16* pPixelsB = DBG_NEW uint16[numPixels];
				uint16* pPixelsA = DBG_NEW uint16[numPixels];

				uint16* pSTBIPixels = reinterpret_cast<uint16*>(stbi_pixels[i]);

				for (uint32 p = 0; p < numPixels; p++)
				{
					pPixelsR[p] = pSTBIPixels[4 * p + 0];
					pPixelsG[p] = pSTBIPixels[4 * p + 1];
					pPixelsB[p] = pSTBIPixels[4 * p + 2];
					pPixelsA[p] = pSTBIPixels[4 * p + 3];
				}

				pixels[4 * i + 0] = pPixelsR;
				pixels[4 * i + 1] = pPixelsG;
				pixels[4 * i + 2] = pPixelsB;
				pixels[4 * i + 3] = pPixelsA;
			}

			pTexture = LoadTextureArrayFromMemory(name, pixels.GetData(), pixels.GetSize(), texWidth, texHeight, format, FTextureFlag::TEXTURE_FLAG_SHADER_RESOURCE, generateMips);

			for (uint32 i = 0; i < pixels.GetSize(); i++)
			{
				uint16* pPixels = reinterpret_cast<uint16*>(pixels[i]);
				SAFEDELETE_ARRAY(pPixels);
			}
		}

		for (uint32 i = 0; i < count; i++)
		{
			stbi_image_free(stbi_pixels[i]);
		}

		return pTexture;
	}

	Texture* ResourceLoader::LoadCubeTexturesArrayFromFile(const String& name, const String& dir, const String* pFilenames, uint32 count, EFormat format, bool generateMips)
	{
		int texWidth = 0;
		int texHeight = 0;
		int bpp = 0;

		const uint32 textureCount = count;
		TArray<void*> stbi_pixels(textureCount);

		for (uint32 i = 0; i < textureCount; i++)
		{
			String filepath = dir + ConvertSlashes(pFilenames[i]);

			void* pPixels = nullptr;

			if (format == EFormat::FORMAT_R8G8B8A8_UNORM)
			{
				pPixels = (void*)stbi_load(filepath.c_str(), &texWidth, &texHeight, &bpp, STBI_rgb_alpha);
			}
			else
			{
				LOG_ERROR("[ResourceLoader]: Texture format not supported for \"%s\"", filepath.c_str());
				return nullptr;
			}

			if (pPixels == nullptr)
			{
				LOG_ERROR("[ResourceLoader]: Failed to load texture file: \"%s\"", filepath.c_str());
				return nullptr;
			}

			stbi_pixels[i] = pPixels;
			D_LOG_MESSAGE("[ResourceLoader]: Loaded Texture \"%s\"", filepath.c_str());
		}

		Texture* pTexture = nullptr;

		if (format == EFormat::FORMAT_R8G8B8A8_UNORM)
		{
			uint32 flags = FTextureFlag::TEXTURE_FLAG_CUBE_COMPATIBLE | FTextureFlag::TEXTURE_FLAG_SHADER_RESOURCE;
			pTexture = LoadTextureArrayFromMemory(name, stbi_pixels.GetData(), stbi_pixels.GetSize(), texWidth, texHeight, format, flags, generateMips);
		}

		for (uint32 i = 0; i < textureCount; i++)
		{
			stbi_image_free(stbi_pixels[i]);
		}

		return pTexture;
	}

	Texture* ResourceLoader::LoadTextureArrayFromMemory(const String& name, const void* const * ppData, uint32 arrayCount, uint32 width, uint32 height, EFormat format, uint32 usageFlags, bool generateMips)
	{
		uint32_t miplevels = 1u;

		if (generateMips)
		{
			miplevels = uint32(glm::floor(glm::log2((float)glm::max(width, height)))) + 1u;
		}

		TextureDesc textureDesc = {};
		textureDesc.DebugName	= name;
		textureDesc.MemoryType	= EMemoryType::MEMORY_TYPE_GPU;
		textureDesc.Format		= format;
		textureDesc.Type		= ETextureType::TEXTURE_TYPE_2D;
		textureDesc.Flags		= FTextureFlag::TEXTURE_FLAG_COPY_SRC | FTextureFlag::TEXTURE_FLAG_COPY_DST | (FTextureFlag)usageFlags;
		textureDesc.Width		= width;
		textureDesc.Height		= height;
		textureDesc.Depth		= 1;
		textureDesc.ArrayCount	= arrayCount;
		textureDesc.Miplevels	= miplevels;
		textureDesc.SampleCount = 1;

		Texture* pTexture = RenderAPI::GetDevice()->CreateTexture(&textureDesc);

		if (pTexture == nullptr)
		{
			LOG_ERROR("[ResourceLoader]: Failed to create texture for \"%s\"", name.c_str());
			return nullptr;
		}

		uint32 pixelDataSize = width * height * TextureFormatStride(format);

		BufferDesc bufferDesc	= { };
		bufferDesc.DebugName	= "Texture Copy Buffer";
		bufferDesc.MemoryType	= EMemoryType::MEMORY_TYPE_CPU_VISIBLE;
		bufferDesc.Flags		= FBufferFlag::BUFFER_FLAG_COPY_SRC;
		bufferDesc.SizeInBytes	= uint64(arrayCount * pixelDataSize);

		Buffer* pTextureData = RenderAPI::GetDevice()->CreateBuffer(&bufferDesc);
		if (pTextureData == nullptr)
		{
			LOG_ERROR("[ResourceLoader]: Failed to create copy buffer for \"%s\"", name.c_str());
			return nullptr;
		}

		const uint64 waitValue = s_SignalValue - 1;
		s_pCopyFence->Wait(waitValue, UINT64_MAX);

		s_pCopyCommandAllocator->Reset();
		s_pCopyCommandList->Begin(nullptr);

		PipelineTextureBarrierDesc transitionToCopyDstBarrier = {};
		transitionToCopyDstBarrier.pTexture					= pTexture;
		transitionToCopyDstBarrier.StateBefore				= ETextureState::TEXTURE_STATE_UNKNOWN;
		transitionToCopyDstBarrier.StateAfter				= ETextureState::TEXTURE_STATE_COPY_DST;
		transitionToCopyDstBarrier.QueueBefore				= ECommandQueueType::COMMAND_QUEUE_TYPE_NONE;
		transitionToCopyDstBarrier.QueueAfter				= ECommandQueueType::COMMAND_QUEUE_TYPE_NONE;
		transitionToCopyDstBarrier.SrcMemoryAccessFlags		= 0;
		transitionToCopyDstBarrier.DstMemoryAccessFlags		= FMemoryAccessFlag::MEMORY_ACCESS_FLAG_MEMORY_WRITE;
		transitionToCopyDstBarrier.TextureFlags				= textureDesc.Flags;
		transitionToCopyDstBarrier.Miplevel					= 0;
		transitionToCopyDstBarrier.MiplevelCount			= textureDesc.Miplevels;
		transitionToCopyDstBarrier.ArrayIndex				= 0;
		transitionToCopyDstBarrier.ArrayCount				= textureDesc.ArrayCount;

		s_pCopyCommandList->PipelineTextureBarriers(FPipelineStageFlag::PIPELINE_STAGE_FLAG_TOP, FPipelineStageFlag::PIPELINE_STAGE_FLAG_COPY, &transitionToCopyDstBarrier, 1);

		for (uint32 i = 0; i < arrayCount; i++)
		{
			uint64 bufferOffset = uint64(i) * pixelDataSize;

			void* pTextureDataDst = pTextureData->Map();
			const void* pTextureDataSrc = ppData[i];
			memcpy((void*)(uint64(pTextureDataDst) + bufferOffset), pTextureDataSrc, pixelDataSize);
			pTextureData->Unmap();

			CopyTextureFromBufferDesc copyDesc = {};
			copyDesc.SrcOffset		= bufferOffset;
			copyDesc.SrcRowPitch	= 0;
			copyDesc.SrcHeight		= 0;
			copyDesc.Width			= width;
			copyDesc.Height			= height;
			copyDesc.Depth			= 1;
			copyDesc.Miplevel		= 0;
			copyDesc.MiplevelCount  = miplevels;
			copyDesc.ArrayIndex		= i;
			copyDesc.ArrayCount		= 1;

			s_pCopyCommandList->CopyTextureFromBuffer(pTextureData, pTexture, copyDesc);
		}

		if (generateMips)
		{
			s_pCopyCommandList->GenerateMiplevels(pTexture, ETextureState::TEXTURE_STATE_COPY_DST, ETextureState::TEXTURE_STATE_SHADER_READ_ONLY);
		}
		else
		{
			PipelineTextureBarrierDesc transitionToShaderReadBarrier = {};
			transitionToShaderReadBarrier.pTexture				= pTexture;
			transitionToShaderReadBarrier.StateBefore			= ETextureState::TEXTURE_STATE_COPY_DST;
			transitionToShaderReadBarrier.StateAfter			= ETextureState::TEXTURE_STATE_SHADER_READ_ONLY;
			transitionToShaderReadBarrier.QueueBefore			= ECommandQueueType::COMMAND_QUEUE_TYPE_NONE;
			transitionToShaderReadBarrier.QueueAfter			= ECommandQueueType::COMMAND_QUEUE_TYPE_NONE;
			transitionToShaderReadBarrier.SrcMemoryAccessFlags	= FMemoryAccessFlag::MEMORY_ACCESS_FLAG_MEMORY_WRITE;
			transitionToShaderReadBarrier.DstMemoryAccessFlags	= FMemoryAccessFlag::MEMORY_ACCESS_FLAG_MEMORY_READ;
			transitionToShaderReadBarrier.TextureFlags			= textureDesc.Flags;
			transitionToShaderReadBarrier.Miplevel				= 0;
			transitionToShaderReadBarrier.MiplevelCount			= textureDesc.Miplevels;
			transitionToShaderReadBarrier.ArrayIndex			= 0;
			transitionToShaderReadBarrier.ArrayCount			= textureDesc.ArrayCount;

			s_pCopyCommandList->PipelineTextureBarriers(FPipelineStageFlag::PIPELINE_STAGE_FLAG_COPY, FPipelineStageFlag::PIPELINE_STAGE_FLAG_BOTTOM, &transitionToShaderReadBarrier, 1);
		}

		s_pCopyCommandList->End();

		if (!RenderAPI::GetGraphicsQueue()->ExecuteCommandLists(&s_pCopyCommandList, 1, FPipelineStageFlag::PIPELINE_STAGE_FLAG_COPY, nullptr, 0, s_pCopyFence, s_SignalValue))
		{
			LOG_ERROR("[ResourceLoader]: Texture could not be created as command list could not be executed for \"%s\"", name.c_str());
			SAFERELEASE(pTextureData);

			return nullptr;
		}
		else
		{
			s_SignalValue++;
		}

		//Todo: Remove this wait after garbage collection works
		RenderAPI::GetGraphicsQueue()->Flush();

		SAFERELEASE(pTextureData);

		return pTexture;
	}

	Shader* ResourceLoader::LoadShaderFromFile(const String& filepath, FShaderStageFlag stage, EShaderLang lang, const String& entryPoint)
	{
		String file = ConvertSlashes(filepath);

		byte* pShaderRawSource = nullptr;
		uint32 shaderRawSourceSize = 0;

		TArray<uint32> sourceSPIRV;
		if (lang == EShaderLang::SHADER_LANG_GLSL)
		{
			if (!ReadDataFromFile(file, "r", &pShaderRawSource, &shaderRawSourceSize))
			{
				LOG_ERROR("[ResourceLoader]: Failed to open shader file \"%s\"", file.c_str());
				return nullptr;
			}

			if (!CompileGLSLToSPIRV(file, reinterpret_cast<char*>(pShaderRawSource), stage, &sourceSPIRV, nullptr))
			{
				LOG_ERROR("[ResourceLoader]: Failed to compile GLSL to SPIRV for \"%s\"", file.c_str());
				return nullptr;
			}
		}
		else if (lang == EShaderLang::SHADER_LANG_SPIRV)
		{
			if (!ReadDataFromFile(file, "rb", &pShaderRawSource, &shaderRawSourceSize))
			{
				LOG_ERROR("[ResourceLoader]: Failed to open shader file \"%s\"", file.c_str());
				return nullptr;
			}

			sourceSPIRV.Resize(static_cast<uint32>(glm::ceil(static_cast<float32>(shaderRawSourceSize) / sizeof(uint32))));
			memcpy(sourceSPIRV.GetData(), pShaderRawSource, shaderRawSourceSize);
		}

		const uint32 sourceSize = static_cast<uint32>(sourceSPIRV.GetSize()) * sizeof(uint32);

		ShaderDesc shaderDesc = { };
		shaderDesc.DebugName	= file;
		shaderDesc.Source		= TArray<byte>(reinterpret_cast<byte*>(sourceSPIRV.GetData()), reinterpret_cast<byte*>(sourceSPIRV.GetData()) + sourceSize);
		shaderDesc.EntryPoint	= entryPoint;
		shaderDesc.Stage		= stage;
		shaderDesc.Lang			= lang;

		Shader* pShader = RenderAPI::GetDevice()->CreateShader(&shaderDesc);
		Malloc::Free(pShaderRawSource);

		return pShader;
	}

	Shader* ResourceLoader::LoadShaderFromMemory(const String& source, const String& name, FShaderStageFlag stage, EShaderLang lang, const String& entryPoint)
	{
		TArray<uint32> sourceSPIRV;
		if (lang == EShaderLang::SHADER_LANG_GLSL)
		{
			if (!CompileGLSLToSPIRV("", source.c_str(), stage, &sourceSPIRV, nullptr))
			{
				LOG_ERROR("[ResourceLoader]: Failed to compile GLSL to SPIRV");
				return nullptr;
			}
		}
		else if (lang == EShaderLang::SHADER_LANG_SPIRV)
		{
			sourceSPIRV.Resize(static_cast<uint32>(glm::ceil(static_cast<float32>(source.size()) / sizeof(uint32))));
			memcpy(sourceSPIRV.GetData(), source.data(), source.size());
		}

		const uint32 sourceSize = static_cast<uint32>(sourceSPIRV.GetSize()) * sizeof(uint32);

		ShaderDesc shaderDesc = { };
		shaderDesc.DebugName	= name;
		shaderDesc.Source		= TArray<byte>(reinterpret_cast<byte*>(sourceSPIRV.GetData()), reinterpret_cast<byte*>(sourceSPIRV.GetData()) + sourceSize);
		shaderDesc.EntryPoint	= entryPoint;
		shaderDesc.Stage		= stage;
		shaderDesc.Lang			= lang;

		Shader* pShader = RenderAPI::GetDevice()->CreateShader(&shaderDesc);

		return pShader;
	}

	GLSLShaderSource ResourceLoader::LoadShaderSourceFromFile(const String& filepath, FShaderStageFlag stage, const String& entryPoint)
	{
		if (stage == FShaderStageFlag::SHADER_STAGE_FLAG_RAYGEN_SHADER ||
			stage == FShaderStageFlag::SHADER_STAGE_FLAG_CLOSEST_HIT_SHADER ||
			stage == FShaderStageFlag::SHADER_STAGE_FLAG_ANY_HIT_SHADER ||
			stage == FShaderStageFlag::SHADER_STAGE_FLAG_INTERSECT_SHADER ||
			stage == FShaderStageFlag::SHADER_STAGE_FLAG_MISS_SHADER)
		{
			VALIDATE_MSG(false, "[ResourceLoader]: Unsupported shader stage because GLSLang can't get their shit together");
		}

		String file = ConvertSlashes(filepath);

		byte* pShaderRawSource = nullptr;
		uint32 shaderRawSourceSize = 0;

		if (!ReadDataFromFile(file, "r", &pShaderRawSource, &shaderRawSourceSize))
		{
			LOG_ERROR("[ResourceLoader]: Failed to open shader file \"%s\"", file.c_str());
			return nullptr;
		}

		size_t found = file.find_last_of("/");
		std::string shaderName = file.substr(found + 1, file.length());
		std::string directoryPath = file.substr(0, found);

		GLSLShaderSourceDesc shaderSourceDesc = {};
		shaderSourceDesc.Name			= shaderName;
		shaderSourceDesc.EntryPoint		= entryPoint;
		shaderSourceDesc.ShaderStage	= stage;
		shaderSourceDesc.Source			= reinterpret_cast<const char*>(pShaderRawSource);
		shaderSourceDesc.Directory		= directoryPath;

		GLSLShaderSource shaderSource(&shaderSourceDesc);
		Malloc::Free(pShaderRawSource);

		return shaderSource;
	}

	bool ResourceLoader::CreateShaderReflection(const String& filepath, FShaderStageFlag stage, EShaderLang lang, ShaderReflection* pReflection)
	{
		byte* pShaderRawSource = nullptr;
		uint32 shaderRawSourceSize = 0;

		String path = ConvertSlashes(filepath);
		if (lang == EShaderLang::SHADER_LANG_GLSL)
		{
			if (!ReadDataFromFile(path, "r", &pShaderRawSource, &shaderRawSourceSize))
			{
				LOG_ERROR("[ResourceLoader]: Failed to open shader file \"%s\"", path.c_str());
				return false;
			}

			if (!CompileGLSLToSPIRV(path, reinterpret_cast<char*>(pShaderRawSource), stage, nullptr, pReflection))
			{
				LOG_ERROR("[ResourceLoader]: Failed to compile GLSL to SPIRV for \"%s\"", path.c_str());
				return false;
			}
		}
		else if (lang == EShaderLang::SHADER_LANG_SPIRV)
		{
			LOG_ERROR("[ResourceLoader]: CreateShaderReflection currently not supported for SPIRV source language");
			return false;
		}

		Malloc::Free(pShaderRawSource);

		return true;
	}

	ISoundEffect3D* ResourceLoader::LoadSoundEffectFromFile(const String& filepath)
	{
		SoundEffect3DDesc soundDesc = {};
		soundDesc.Filepath = ConvertSlashes(filepath);

		ISoundEffect3D* pSound = AudioAPI::GetDevice()->CreateSoundEffect(&soundDesc);
		if (pSound == nullptr)
		{
			LOG_ERROR("[ResourceLoader]: Failed to initialize sound \"%s\"", filepath.c_str());
			return nullptr;
		}

		D_LOG_MESSAGE("[ResourceLoader]: Loaded Sound \"%s\"", filepath.c_str());

		return pSound;
	}

	bool ResourceLoader::ReadDataFromFile(const String& filepath, const char* pMode, byte** ppData, uint32* pDataSize)
	{
		String path = ConvertSlashes(filepath);
		FILE* pFile = fopen(path.c_str(), pMode);
		if (pFile == nullptr)
		{
			LOG_ERROR("[ResourceLoader]: Failed to load file \"%s\"", path.c_str());
			return false;
		}

		fseek(pFile, 0, SEEK_END);
		int32 length = ftell(pFile) + 1;
		fseek(pFile, 0, SEEK_SET);

		byte* pData = reinterpret_cast<byte*>(Malloc::Allocate(length * sizeof(byte)));
		ZERO_MEMORY(pData, length * sizeof(byte));

		int32 read = int32(fread(pData, 1, length, pFile));
		if (read == 0)
		{
			LOG_ERROR("[ResourceLoader]: Failed to read file \"%s\"", path.c_str());
			fclose(pFile);
			return false;
		}
		else
		{
			pData[read] = '\0';
		}

		(*ppData)		= pData;
		(*pDataSize)	= length;

		fclose(pFile);
		return true;
	}

	void ResourceLoader::LoadBoundingBox(BoundingBox& boundingBox, glm::vec3& centroid, const aiMesh* pMeshAI)
	{
		glm::vec3& halfExtent = boundingBox.HalfExtent;
		halfExtent = glm::vec3(0.0f);
<<<<<<< HEAD

		glm::vec3 vertexPosition;
		for (uint32 vertexIdx = 0; vertexIdx < pMeshAI->mNumVertices; vertexIdx++)
		{
			vertexPosition.x = pMeshAI->mVertices[vertexIdx].x;
			vertexPosition.y = pMeshAI->mVertices[vertexIdx].y;
			vertexPosition.z = pMeshAI->mVertices[vertexIdx].z;

			halfExtent.x = std::max(halfExtent.x, std::abs(vertexPosition.x));
			halfExtent.y = std::max(halfExtent.y, std::abs(vertexPosition.y));
			halfExtent.z = std::max(halfExtent.z, std::abs(vertexPosition.z));

=======

		glm::vec3 vertexPosition;
		for (uint32 vertexIdx = 0; vertexIdx < pMeshAI->mNumVertices; vertexIdx++)
		{
			vertexPosition.x = pMeshAI->mVertices[vertexIdx].x;
			vertexPosition.y = pMeshAI->mVertices[vertexIdx].y;
			vertexPosition.z = pMeshAI->mVertices[vertexIdx].z;

			halfExtent.x = std::max(halfExtent.x, std::abs(vertexPosition.x));
			halfExtent.y = std::max(halfExtent.y, std::abs(vertexPosition.y));
			halfExtent.z = std::max(halfExtent.z, std::abs(vertexPosition.z));

>>>>>>> 3a11ea40
			//Moving Average
			centroid += (vertexPosition - centroid) / float32(vertexIdx + 1);
		}
	}

	void ResourceLoader::LoadVertices(Mesh* pMesh, glm::vec3& centroid, const aiMesh* pMeshAI)
	{
		pMesh->Vertices.Resize(pMeshAI->mNumVertices);

		glm::vec3& halfExtent = pMesh->BoundingBox.HalfExtent;
		halfExtent = glm::vec3(0.0f);
		centroid = glm::vec3(0.0f);

		for (uint32 vertexIdx = 0; vertexIdx < pMeshAI->mNumVertices; vertexIdx++)
		{
			Vertex vertex;
			vertex.Position.x = pMeshAI->mVertices[vertexIdx].x;
			vertex.Position.y = pMeshAI->mVertices[vertexIdx].y;
			vertex.Position.z = pMeshAI->mVertices[vertexIdx].z;

			halfExtent.x = std::max(halfExtent.x, std::abs(vertex.Position.x));
			halfExtent.y = std::max(halfExtent.y, std::abs(vertex.Position.y));
			halfExtent.z = std::max(halfExtent.z, std::abs(vertex.Position.z));

			//Moving Average
			centroid += (vertex.Position - centroid) / float32(vertexIdx + 1);

			if (pMeshAI->HasNormals())
			{
				vertex.Normal.x = pMeshAI->mNormals[vertexIdx].x;
				vertex.Normal.y = pMeshAI->mNormals[vertexIdx].y;
				vertex.Normal.z = pMeshAI->mNormals[vertexIdx].z;
			}

			if (pMeshAI->HasTangentsAndBitangents())
			{
				vertex.Tangent.x = pMeshAI->mTangents[vertexIdx].x;
				vertex.Tangent.y = pMeshAI->mTangents[vertexIdx].y;
				vertex.Tangent.z = pMeshAI->mTangents[vertexIdx].z;
			}

			if (pMeshAI->HasTextureCoords(0))
			{
				vertex.TexCoord.x = pMeshAI->mTextureCoords[0][vertexIdx].x;
				vertex.TexCoord.y = pMeshAI->mTextureCoords[0][vertexIdx].y;
			}

			pMesh->Vertices[vertexIdx] = vertex;
		}
	}

	void ResourceLoader::LoadIndices(Mesh* pMesh, const aiMesh* pMeshAI)
	{
		VALIDATE(pMeshAI->HasFaces());

		TArray<MeshIndexType> indices;
		indices.Reserve(pMeshAI->mNumFaces * 3);
		for (uint32 faceIdx = 0; faceIdx < pMeshAI->mNumFaces; faceIdx++)
		{
			aiFace face = pMeshAI->mFaces[faceIdx];
			for (uint32 indexIdx = 0; indexIdx < face.mNumIndices; indexIdx++)
			{
				indices.EmplaceBack(face.mIndices[indexIdx]);
			}
		}

		pMesh->Indices.Resize(indices.GetSize());
		memcpy(pMesh->Indices.GetData(), indices.GetData(), sizeof(MeshIndexType) * indices.GetSize());
	}

	inline glm::mat4 AssimpToGLMMat4(const aiMatrix4x4& mat)
	{
		glm::mat4 retMat;

		retMat[0][0] = mat.a1;
		retMat[0][1] = mat.b1;
		retMat[0][2] = mat.c1;
		retMat[0][3] = mat.d1;

		retMat[1][0] = mat.a2;
		retMat[1][1] = mat.b2;
		retMat[1][2] = mat.c2;
		retMat[1][3] = mat.d2;

		retMat[2][0] = mat.a3;
		retMat[2][1] = mat.b3;
		retMat[2][2] = mat.c3;
		retMat[2][3] = mat.d3;

		retMat[3][0] = mat.a4;
		retMat[3][1] = mat.b4;
		retMat[3][2] = mat.c4;
		retMat[3][3] = mat.d4;

		return retMat;
	}

	static aiNode* FindSkeletalRoot(aiNode* pNode)
	{
		VALIDATE(pNode != nullptr);

		aiNode* pParent = pNode->mParent;
		if (pParent)
		{
			return FindSkeletalRoot(pParent);
		}
		else
		{
			return pNode;
		}
	}

	static void FindSkeletalParent(aiNode* pNode, Skeleton* pSkeleton)
	{
		VALIDATE(pNode		!= nullptr);
		VALIDATE(pSkeleton	!= nullptr);

		String name = pNode->mName.C_Str();

		int32 myID = -1;
		auto it = pSkeleton->JointMap.find(name);
		if (it != pSkeleton->JointMap.end())
		{
			myID = it->second;
		}

#if 0
		LOG_INFO("Name=%s, ID=%d", name.c_str(), myID);
#endif

		for (uint32 child = 0; child < pNode->mNumChildren; child++)
		{
			aiNode* pChild = pNode->mChildren[child];
			if (pChild)
			{
				String childName = pChild->mName.C_Str();
				
				auto childIt = pSkeleton->JointMap.find(childName);
				if (childIt != pSkeleton->JointMap.end())
				{
					pSkeleton->Joints[childIt->second].ParentBoneIndex = myID;
				}

				FindSkeletalParent(pNode->mChildren[child], pSkeleton);
			}
		}
	}

	void ResourceLoader::LoadSkeleton(Mesh* pMesh, const aiMesh* pMeshAI)
	{
		Skeleton* pSkeleton = DBG_NEW Skeleton();
		pMesh->pSkeleton = pSkeleton;

		// Retrive all the bones
		pSkeleton->Joints.Resize(pMeshAI->mNumBones);
		for (uint32 boneIndex = 0; boneIndex < pMeshAI->mNumBones; boneIndex++)
		{
			Joint& joint = pSkeleton->Joints[boneIndex];
			
			aiBone* pBoneAI = pMeshAI->mBones[boneIndex];
			joint.Name = pBoneAI->mName.C_Str();
			
			auto it = pSkeleton->JointMap.find(joint.Name);
			if (it != pSkeleton->JointMap.end())
			{
				LOG_ERROR("[ResourceLoader] Multiple bones with the same name");
				return;
			}
			else
			{
				pSkeleton->JointMap[joint.Name] = boneIndex;
			}
			
			joint.InvBindTransform = AssimpToGLMMat4(pBoneAI->mOffsetMatrix);
		}

		// We find the parent
		for (uint32 boneIndex = 0; boneIndex < pMeshAI->mNumBones; boneIndex++)
		{
			Joint& joint = pSkeleton->Joints[boneIndex];

			// Search the armature aswell
			aiNode* pNodeAI = pMeshAI->mBones[boneIndex]->mNode;
			if (pNodeAI)
			{
				aiNode* pParent = pNodeAI->mParent;
				if (pParent)
				{
					auto it = pSkeleton->JointMap.find(String(pParent->mName.C_Str()));
					if (it != pSkeleton->JointMap.end())
					{
						joint.ParentBoneIndex = it->second;
					}
				}
			}

			if (joint.ParentBoneIndex != INVALID_JOINT_ID)
			{
				continue;
			}

			// Search the armature aswell
			pNodeAI = pMeshAI->mBones[boneIndex]->mArmature;
			if (pNodeAI)
			{
				aiNode* pParent = pNodeAI->mParent;
				if (pParent)
				{
					auto it = pSkeleton->JointMap.find(String(pParent->mName.C_Str()));
					if (it != pSkeleton->JointMap.end())
					{
						joint.ParentBoneIndex = it->second;
					}
				}
			}
		}

#if 0
		LOG_INFO("-----------------------------------");

		for (uint32 jointID = 0; jointID < pSkeleton->Joints.GetSize(); jointID++)
		{
			Joint& joint = pSkeleton->Joints[jointID];
			LOG_INFO("Name=%s, MyID=%d, ParentID=%d", joint.Name.GetString().c_str(), jointID, joint.ParentBoneIndex);
		}
#endif

		// Set weights
		pMesh->VertexJointData.Resize(pMesh->Vertices.GetSize());
		for (uint32 boneID = 0; boneID < pMeshAI->mNumBones; boneID++)
		{
			aiBone* pBone = pMeshAI->mBones[boneID];
			for (uint32 weightID = 0; weightID < pBone->mNumWeights; weightID++)
			{
				const uint32	vertexID	= pBone->mWeights[weightID].mVertexId;
				const float32	weight		= pBone->mWeights[weightID].mWeight;

				VertexJointData& vertex = pMesh->VertexJointData[vertexID];
				if (vertex.JointID0 == INVALID_JOINT_ID)
				{
					vertex.JointID0 = boneID;
					vertex.Weight0	= weight;
				}
				else if (vertex.JointID1 == INVALID_JOINT_ID)
				{
					vertex.JointID1 = boneID;
					vertex.Weight1	= weight;
				}
				else if (vertex.JointID2 == INVALID_JOINT_ID)
				{
					vertex.JointID2 = boneID;
					vertex.Weight2	= weight;
				}
				else if (vertex.JointID3 == INVALID_JOINT_ID)
				{
					vertex.JointID3 = boneID;
					// This weight will be calculated in the shader
				}
				else
				{
					LOG_WARNING("More than 4 bones affect this vertex");
				}
			}
		}

#if 0
		for (VertexBoneData& bone : pMesh->VertexBoneData)
		{
			LOG_WARNING("JointData: [0] ID=%d, weight=%.4f [1] ID=%d, weight=%.4f [2] ID=%d, weight=%.4f [3] ID=%d, weight=%.4f", 
				bone.Bone0.BoneID, bone.Bone0.Weight,
				bone.Bone1.BoneID, bone.Bone1.Weight,
				bone.Bone2.BoneID, bone.Bone2.Weight,
				bone.Bone3.BoneID, bone.Bone3.Weight);
		}
#endif
	}

	void ResourceLoader::LoadMaterial(SceneLoadingContext& context, const aiScene* pSceneAI, const aiMesh* pMeshAI)
	{
		auto mat = context.MaterialIndices.find(pMeshAI->mMaterialIndex);
		if (mat == context.MaterialIndices.end())
		{
			LoadedMaterial*	pMaterial	= DBG_NEW LoadedMaterial();
			aiMaterial* pMaterialAI	= pSceneAI->mMaterials[pMeshAI->mMaterialIndex];
#if 0
			for (uint32 t = 0; t < aiTextureType_UNKNOWN; t++)
			{
				uint32 count = pAiMaterial->GetTextureCount(aiTextureType(t));
				if (count > 0)
				{
					LOG_WARNING("Material %d has %d textures of type: %d", pMesh->mMaterialIndex, count, t);
					for (uint32 m = 0; m < count; m++)
					{
						aiString str;
						pAiMaterial->GetTexture(aiTextureType(t), m, &str);

						LOG_WARNING("#%d path=%s", m, str.C_Str());
					}
				}
			}
#endif
			// Albedo
			aiColor4D diffuse;
			if (aiGetMaterialColor(pMaterialAI, AI_MATKEY_COLOR_DIFFUSE, &diffuse) == AI_SUCCESS)
			{
				pMaterial->Properties.Albedo.r = diffuse.r;
				pMaterial->Properties.Albedo.g = diffuse.g;
				pMaterial->Properties.Albedo.b = diffuse.b;
				pMaterial->Properties.Albedo.a = diffuse.a;
			}
			else
			{
				pMaterial->Properties.Albedo.r = 1.0f;
				pMaterial->Properties.Albedo.g = 1.0f;
				pMaterial->Properties.Albedo.b = 1.0f;
				pMaterial->Properties.Albedo.a = 1.0f;
			}

			// Albedo
			pMaterial->pAlbedoMap = LoadAssimpTexture(context, pMaterialAI, aiTextureType_BASE_COLOR, 0);
			if (!pMaterial->pAlbedoMap)
			{
				pMaterial->pAlbedoMap = LoadAssimpTexture(context, pMaterialAI, aiTextureType_DIFFUSE, 0);
			}

			// Normal
			pMaterial->pNormalMap = LoadAssimpTexture(context, pMaterialAI, aiTextureType_NORMAL_CAMERA, 0);
			if (!pMaterial->pNormalMap)
			{
				pMaterial->pNormalMap = LoadAssimpTexture(context, pMaterialAI, aiTextureType_NORMALS, 0);
			}
			if (!pMaterial->pNormalMap)
			{
				pMaterial->pNormalMap = LoadAssimpTexture(context, pMaterialAI, aiTextureType_HEIGHT, 0);
			}

			// AO
			pMaterial->pAmbientOcclusionMap = LoadAssimpTexture(context, pMaterialAI, aiTextureType_AMBIENT_OCCLUSION, 0);
			if (!pMaterial->pAmbientOcclusionMap)
			{
				pMaterial->pAmbientOcclusionMap = LoadAssimpTexture(context, pMaterialAI, aiTextureType_AMBIENT, 0);
			}

			// Metallic
			pMaterial->pMetallicMap = LoadAssimpTexture(context, pMaterialAI, aiTextureType_METALNESS, 0);
			if (!pMaterial->pMetallicMap)
			{
				pMaterial->pMetallicMap = LoadAssimpTexture(context, pMaterialAI, aiTextureType_REFLECTION, 0);
			}

			// Roughness
			pMaterial->pRoughnessMap = LoadAssimpTexture(context, pMaterialAI, aiTextureType_DIFFUSE_ROUGHNESS, 0);
			if (!pMaterial->pRoughnessMap)
			{
				pMaterial->pRoughnessMap = LoadAssimpTexture(context, pMaterialAI, aiTextureType_SHININESS, 0);
			}

			context.pMaterials->EmplaceBack(pMaterial);
			context.MaterialIndices[pMeshAI->mMaterialIndex] = context.pMaterials->GetSize() - 1;
		}
	}

	void ResourceLoader::LoadAnimation(SceneLoadingContext& context, const aiAnimation* pAnimationAI)
	{
		VALIDATE(pAnimationAI != nullptr);

		Animation* pAnimation = DBG_NEW Animation();
		pAnimation->Name			= pAnimationAI->mName.C_Str();
		pAnimation->DurationInTicks	= pAnimationAI->mDuration;
		pAnimation->TicksPerSecond	= (pAnimationAI->mTicksPerSecond != 0.0) ? pAnimationAI->mTicksPerSecond : 30.0;
		pAnimationAI->mChannels[0]->mNodeName;

		pAnimation->Channels.Resize(pAnimationAI->mNumChannels);
		for (uint32 channelIndex = 0; channelIndex < pAnimationAI->mNumChannels; channelIndex++)
		{
			aiNodeAnim* pChannel = pAnimationAI->mChannels[channelIndex];
			pAnimation->Channels[channelIndex].Name = pChannel->mNodeName.C_Str();
			
			pAnimation->Channels[channelIndex].Positions.Resize(pChannel->mNumPositionKeys);
			for (uint32 i = 0; i < pChannel->mNumPositionKeys; i++)
			{
				pAnimation->Channels[channelIndex].Positions[i].Time	= pChannel->mPositionKeys[i].mTime;
				pAnimation->Channels[channelIndex].Positions[i].Value.x	= pChannel->mPositionKeys[i].mValue.x;
				pAnimation->Channels[channelIndex].Positions[i].Value.y = pChannel->mPositionKeys[i].mValue.y;
				pAnimation->Channels[channelIndex].Positions[i].Value.z = pChannel->mPositionKeys[i].mValue.z;
			}

			pAnimation->Channels[channelIndex].Scales.Resize(pChannel->mNumScalingKeys);
			for (uint32 i = 0; i < pChannel->mNumScalingKeys; i++)
			{
				pAnimation->Channels[channelIndex].Scales[i].Time		= pChannel->mScalingKeys[i].mTime;
				pAnimation->Channels[channelIndex].Scales[i].Value.x	= pChannel->mScalingKeys[i].mValue.x;
				pAnimation->Channels[channelIndex].Scales[i].Value.y	= pChannel->mScalingKeys[i].mValue.y;
				pAnimation->Channels[channelIndex].Scales[i].Value.z	= pChannel->mScalingKeys[i].mValue.z;
			}

			pAnimation->Channels[channelIndex].Rotations.Resize(pChannel->mNumRotationKeys);
			for (uint32 i = 0; i < pChannel->mNumRotationKeys; i++)
			{
				pAnimation->Channels[channelIndex].Rotations[i].Time	= pChannel->mRotationKeys[i].mTime;
				pAnimation->Channels[channelIndex].Rotations[i].Value.x	= pChannel->mRotationKeys[i].mValue.x;
				pAnimation->Channels[channelIndex].Rotations[i].Value.y	= pChannel->mRotationKeys[i].mValue.y;
				pAnimation->Channels[channelIndex].Rotations[i].Value.z	= pChannel->mRotationKeys[i].mValue.z;
				pAnimation->Channels[channelIndex].Rotations[i].Value.w = pChannel->mRotationKeys[i].mValue.w;
			}
		}

		context.Animations.EmplaceBack(pAnimation);

		LOG_INFO("[ResourceLoader]: Loaded animation \"%s\", Duration=%.4f ticks, TicksPerSecond=%.4f", pAnimation->Name.GetString().c_str(), pAnimation->DurationInTicks, pAnimation->TicksPerSecond);
	}

	bool ResourceLoader::LoadSceneWithAssimp(SceneLoadRequest& sceneLoadRequest)
	{
		// Find the directory path
		const String& filepath = sceneLoadRequest.Filepath;
		size_t lastPathDivisor = filepath.find_last_of("/\\");
		if (lastPathDivisor == String::npos)
		{
			LOG_WARNING("[ResourceLoader]: Failed to load scene '%s'. No parent directory found...", filepath.c_str());
			return false;
		}

		Assimp::Importer importer;
		const aiScene* pScene = importer.ReadFile(filepath, sceneLoadRequest.AssimpFlags);
		if (!pScene || pScene->mFlags & AI_SCENE_FLAGS_INCOMPLETE || !pScene->mRootNode)
		{
			LOG_ERROR("[ResourceLoader]: Failed to load scene '%s'. Error: %s", filepath.c_str(), importer.GetErrorString());
			return false;
		}

		SceneLoadingContext context = 
		{
			.DirectoryPath				= filepath.substr(0, lastPathDivisor + 1),
			.SpecialObjectDescriptions	= sceneLoadRequest.SpecialObjectDescriptions,
			.DirectionalLights			= sceneLoadRequest.DirectionalLights,
			.PointLights				= sceneLoadRequest.PointLights,
			.SpecialObjects				= sceneLoadRequest.SpecialObjects,
			.Meshes						= sceneLoadRequest.Meshes,
			.MeshComponents				= sceneLoadRequest.MeshComponents,
			.Animations					= sceneLoadRequest.Animations,
			.pMaterials					= sceneLoadRequest.pMaterials,
			.pTextures					= sceneLoadRequest.pTextures
		};

		// Metadata
		if (pScene->mMetaData)
		{
			aiMetadata* pMetaData = pScene->mMetaData;

			LOG_INFO("%s metadata:", filepath.c_str());
			for (uint32 i = 0; i < pMetaData->mNumProperties; i++)
			{
				aiString string = pMetaData->mKeys[i];
				if (pMetaData->mValues[i].mType == AI_AISTRING)
				{
					string = *static_cast<aiString*>(pMetaData->mValues[i].mData);
				}
				
				LOG_INFO("    [%s]=%s", pMetaData->mKeys[i].C_Str(), string.C_Str());
			}
		}

		// Load all meshes
		ProcessAssimpNode(context, pScene->mRootNode, pScene);

		// Load all animations
		if (pScene->mNumAnimations > 0)
		{
			for (uint32 animationIndex = 0; animationIndex < pScene->mNumAnimations; animationIndex++)
			{
				LoadAnimation(context, pScene->mAnimations[animationIndex]);
			}
		}

		//Load Lights
		if (pScene->HasLights())
		{
			for (uint32 l = 0; l < pScene->mNumLights; l++)
			{
				aiLight* pLight = pScene->mLights[l];
<<<<<<< HEAD
				glm::vec3 lightRadiance = glm::vec3(pLight->mColorDiffuse.r, pLight->mColorDiffuse.g, pLight->mColorDiffuse.b);
				float intensity = glm::length(lightRadiance);
				lightRadiance /= intensity;
=======
>>>>>>> 3a11ea40

				switch (pLight->mType)
				{
					case aiLightSourceType::aiLightSource_DIRECTIONAL:
					{
						LoadedDirectionalLight loadedDirectionalLight =
						{
<<<<<<< HEAD
							.ColorIntensity	= glm::vec4(lightRadiance, intensity),
							.Direction		= glm::vec3(pLight->mDirection.x, pLight->mDirection.y, pLight->mDirection.z)
=======
							.Color		= glm::vec3(pLight->mColorDiffuse.r, pLight->mColorDiffuse.g, pLight->mColorDiffuse.b),
							.Direction	= glm::vec3(pLight->mDirection.x, pLight->mDirection.y, pLight->mDirection.z)
>>>>>>> 3a11ea40
						};

						context.DirectionalLights.PushBack(loadedDirectionalLight);
						break;
					}
					case aiLightSourceType::aiLightSource_POINT:
					{
						LoadedPointLight loadedPointLight =
						{
<<<<<<< HEAD
							.ColorIntensity	= glm::vec4(lightRadiance, intensity),
=======
							.Color			= glm::vec3(pLight->mColorDiffuse.r, pLight->mColorDiffuse.g, pLight->mColorDiffuse.b),
>>>>>>> 3a11ea40
							.Position		= glm::vec3(pLight->mPosition.x, pLight->mPosition.y, pLight->mPosition.z),
							.Attenuation	= glm::vec3(pLight->mAttenuationConstant, pLight->mAttenuationLinear, pLight->mAttenuationQuadratic)
						};

						context.PointLights.PushBack(loadedPointLight);
						break;
					}
				}
			}
		}

		return true;
	}

	void ResourceLoader::ProcessAssimpNode(SceneLoadingContext& context, const aiNode* pNode, const aiScene* pScene)
	{
		String nodeName = pNode->mName.C_Str();
		bool loadNormally	= false;
		bool isSpecial		= false;
		TArray<SpecialObject*> specialObjectToBeSet;

<<<<<<< HEAD
		//Check if there are any special object descriptions referencing this object
		for (const SpecialObjectDesc& specialObjectDesc : context.SpecialObjectDescriptions)
		{
			size_t prefixIndex = nodeName.find(specialObjectDesc.Prefix);

=======
		LOG_WARNING("Node Name: %s", pNode->mName.C_Str());

		//Check if there are any special object descriptions referencing this object
		for (const SpecialObjectDesc& specialObjectDesc : context.SpecialObjectDescriptions)
		{
			size_t prefixIndex = nodeName.find(specialObjectDesc.Prefix);

>>>>>>> 3a11ea40
			//We only check for prefixes, so index must be 0
			if (prefixIndex == 0)
			{
				isSpecial = true;

				//If any special object wants this mesh included in the scene, we include it
				if (nodeName.find("INCLUDEMESH") != String::npos)
				{
					loadNormally = true;
				}

				SpecialObject specialObject =
				{
					.Prefix		= specialObjectDesc.Prefix,
					.Name		= nodeName.substr(specialObjectDesc.Prefix.length() + 1)
				};

				specialObjectToBeSet.PushBack(&context.SpecialObjects.PushBack(specialObject));
			}
		}

		if (loadNormally || !isSpecial)
		{
			context.Meshes.Reserve(context.Meshes.GetSize() + pNode->mNumMeshes);
			for (uint32 meshIdx = 0; meshIdx < pNode->mNumMeshes; meshIdx++)
			{
				aiMesh* pMeshAI = pScene->mMeshes[pNode->mMeshes[meshIdx]];
				Mesh* pMesh = DBG_NEW Mesh;

				glm::vec3 centroid;
				LoadVertices(pMesh, centroid, pMeshAI);
				LoadIndices(pMesh, pMeshAI);

				if (context.pMaterials)
				{
					LoadMaterial(context, pScene, pMeshAI);
				}

				if (pMeshAI->mNumBones > 0)
				{
					LoadSkeleton(pMesh, pMeshAI);
					if (pMesh->pSkeleton)
					{
						glm::mat4 meshTransform		= AssimpToGLMMat4(pNode->mTransformation);
					    glm::mat4 globalTransform	= AssimpToGLMMat4(pScene->mRootNode->mTransformation);
					    pMesh->pSkeleton->InverseGlobalTransform = glm::inverse(globalTransform) * meshTransform;

<<<<<<< HEAD
					    LOG_INFO("[ResourceLoader]: Loaded skeleton with %u bones", pMesh->pSkeleton->Joints.GetSize());
=======
                        LOG_INFO("[ResourceLoader]: Loaded skeleton with %u bones", pMesh->pSkeleton->Joints.GetSize());
>>>>>>> 3a11ea40
					}
				}

				MeshFactory::GenerateMeshlets(pMesh, MAX_VERTS, MAX_PRIMS);

				context.Meshes.EmplaceBack(pMesh);

				MeshComponent newMeshComponent;
				newMeshComponent.MeshGUID = context.Meshes.GetSize() - 1;
				newMeshComponent.MaterialGUID = context.MaterialIndices[pMeshAI->mMaterialIndex];
				context.MeshComponents.PushBack(newMeshComponent);

				for (SpecialObject* pSpecialObject : specialObjectToBeSet)
				{
					pSpecialObject->Centroids.PushBack(centroid);
					pSpecialObject->BoundingBoxes.PushBack(pMesh->BoundingBox);
				}
			}
		}
		else
		{
			for (uint32 meshIdx = 0; meshIdx < pNode->mNumMeshes; meshIdx++)
			{
				aiMesh* pMeshAI = pScene->mMeshes[pNode->mMeshes[meshIdx]];

				BoundingBox boundingBox;
				glm::vec3 centroid;
				LoadBoundingBox(boundingBox, centroid, pMeshAI);

				for (SpecialObject* pSpecialObject : specialObjectToBeSet)
				{
					pSpecialObject->Centroids.PushBack(centroid);
					pSpecialObject->BoundingBoxes.PushBack(boundingBox);
				}
			}
		}

		for (uint32 childIdx = 0; childIdx < pNode->mNumChildren; childIdx++)
		{
			ProcessAssimpNode(context, pNode->mChildren[childIdx], pScene);
		}
	}

	bool ResourceLoader::CompileGLSLToSPIRV(const String& filepath, const char* pSource, FShaderStageFlags stage, TArray<uint32>* pSourceSPIRV, ShaderReflection* pReflection)
	{
		std::string source			= std::string(pSource);
		int32 size					= int32(source.size());
		const char* pFinalSource	= source.c_str();

		EShLanguage shaderType = ConvertShaderStageToEShLanguage(stage);
		glslang::TShader shader(shaderType);

		shader.setStringsWithLengths(&pFinalSource, &size, 1);

		//Todo: Fetch this
		int32 clientInputSemanticsVersion					= GetDefaultClientInputSemanticsVersion();
		glslang::EShTargetClientVersion vulkanClientVersion	= GetDefaultVulkanClientVersion();
		glslang::EShTargetLanguageVersion targetVersion		= GetDefaultSPIRVTargetVersion();
		const TBuiltInResource* pResources					= GetDefaultBuiltInResources();
		EShMessages messages								= GetDefaultMessages();
		int32 defaultVersion								= GetDefaultVersion();

		shader.setEnvInput(glslang::EShSourceGlsl, shaderType, glslang::EShClientVulkan, clientInputSemanticsVersion);
		shader.setEnvClient(glslang::EShClientVulkan, vulkanClientVersion);
		shader.setEnvTarget(glslang::EShTargetSpv, targetVersion);

		DirStackFileIncluder includer;

		// Get Directory Path of File
		size_t found				= filepath.find_last_of("/\\");
		std::string directoryPath	= filepath.substr(0, found);

		includer.pushExternalLocalDirectory(directoryPath);

		//std::string preprocessedGLSL;
		//if (!shader.preprocess(pResources, defaultVersion, ENoProfile, false, false, messages, &preprocessedGLSL, includer))
		//{
		//	LOG_ERROR("[ResourceLoader]: GLSL Preprocessing failed for: \"%s\"\n%s\n%s", filepath.c_str(), shader.getInfoLog(), shader.getInfoDebugLog());
		//	return false;
		//}

		//const char* pPreprocessedGLSL = preprocessedGLSL.c_str();
		//shader.setStrings(&pPreprocessedGLSL, 1);

		if (!shader.parse(pResources, defaultVersion, false, messages, includer))
		{
			const char* pShaderInfoLog = shader.getInfoLog();
			const char* pShaderDebugInfo = shader.getInfoDebugLog();
			LOG_ERROR("[ResourceLoader]: GLSL Parsing failed for: \"%s\"\n%s\n%s", filepath.c_str(), pShaderInfoLog, pShaderDebugInfo);
			return false;
		}

		glslang::TProgram program;
		program.addShader(&shader);

		if (!program.link(messages))
		{
			LOG_ERROR("[ResourceLoader]: GLSL Linking failed for: \"%s\"\n%s\n%s", filepath.c_str(), shader.getInfoLog(), shader.getInfoDebugLog());
			return false;
		}

		glslang::TIntermediate* pIntermediate = program.getIntermediate(shaderType);

		String sourcesss = pIntermediate->getSourceText();

		if (pSourceSPIRV != nullptr)
		{
			spv::SpvBuildLogger logger;
			glslang::SpvOptions spvOptions;
			std::vector<uint32> std_sourceSPIRV;
			glslang::GlslangToSpv(*pIntermediate, std_sourceSPIRV, &logger, &spvOptions);
			pSourceSPIRV->Assign(std_sourceSPIRV.data(), std_sourceSPIRV.data() + std_sourceSPIRV.size());
		}

		if (pReflection != nullptr)
		{
			if (!CreateShaderReflection(pIntermediate, stage, pReflection))
			{
				LOG_ERROR("[ResourceLoader]: Failed to Create Shader Reflection");
				return false;
			}
		}

		return true;
	}

	bool ResourceLoader::CreateShaderReflection(glslang::TIntermediate* pIntermediate, FShaderStageFlags stage, ShaderReflection* pReflection)
	{
		EShLanguage shaderType = ConvertShaderStageToEShLanguage(stage);
		glslang::TReflection glslangReflection(EShReflectionOptions::EShReflectionAllIOVariables, shaderType, shaderType);
		glslangReflection.addStage(shaderType, *pIntermediate);

		pReflection->NumAtomicCounters		= glslangReflection.getNumAtomicCounters();
		pReflection->NumBufferVariables		= glslangReflection.getNumBufferVariables();
		pReflection->NumPipeInputs			= glslangReflection.getNumPipeInputs();
		pReflection->NumPipeOutputs			= glslangReflection.getNumPipeOutputs();
		pReflection->NumStorageBuffers		= glslangReflection.getNumStorageBuffers();
		pReflection->NumUniformBlocks		= glslangReflection.getNumUniformBlocks();
		pReflection->NumUniforms			= glslangReflection.getNumUniforms();

		return true;
	}
}<|MERGE_RESOLUTION|>--- conflicted
+++ resolved
@@ -821,7 +821,6 @@
 	{
 		glm::vec3& halfExtent = boundingBox.HalfExtent;
 		halfExtent = glm::vec3(0.0f);
-<<<<<<< HEAD
 
 		glm::vec3 vertexPosition;
 		for (uint32 vertexIdx = 0; vertexIdx < pMeshAI->mNumVertices; vertexIdx++)
@@ -834,20 +833,6 @@
 			halfExtent.y = std::max(halfExtent.y, std::abs(vertexPosition.y));
 			halfExtent.z = std::max(halfExtent.z, std::abs(vertexPosition.z));
 
-=======
-
-		glm::vec3 vertexPosition;
-		for (uint32 vertexIdx = 0; vertexIdx < pMeshAI->mNumVertices; vertexIdx++)
-		{
-			vertexPosition.x = pMeshAI->mVertices[vertexIdx].x;
-			vertexPosition.y = pMeshAI->mVertices[vertexIdx].y;
-			vertexPosition.z = pMeshAI->mVertices[vertexIdx].z;
-
-			halfExtent.x = std::max(halfExtent.x, std::abs(vertexPosition.x));
-			halfExtent.y = std::max(halfExtent.y, std::abs(vertexPosition.y));
-			halfExtent.z = std::max(halfExtent.z, std::abs(vertexPosition.z));
-
->>>>>>> 3a11ea40
 			//Moving Average
 			centroid += (vertexPosition - centroid) / float32(vertexIdx + 1);
 		}
@@ -1329,12 +1314,9 @@
 			for (uint32 l = 0; l < pScene->mNumLights; l++)
 			{
 				aiLight* pLight = pScene->mLights[l];
-<<<<<<< HEAD
 				glm::vec3 lightRadiance = glm::vec3(pLight->mColorDiffuse.r, pLight->mColorDiffuse.g, pLight->mColorDiffuse.b);
 				float intensity = glm::length(lightRadiance);
 				lightRadiance /= intensity;
-=======
->>>>>>> 3a11ea40
 
 				switch (pLight->mType)
 				{
@@ -1342,13 +1324,8 @@
 					{
 						LoadedDirectionalLight loadedDirectionalLight =
 						{
-<<<<<<< HEAD
 							.ColorIntensity	= glm::vec4(lightRadiance, intensity),
 							.Direction		= glm::vec3(pLight->mDirection.x, pLight->mDirection.y, pLight->mDirection.z)
-=======
-							.Color		= glm::vec3(pLight->mColorDiffuse.r, pLight->mColorDiffuse.g, pLight->mColorDiffuse.b),
-							.Direction	= glm::vec3(pLight->mDirection.x, pLight->mDirection.y, pLight->mDirection.z)
->>>>>>> 3a11ea40
 						};
 
 						context.DirectionalLights.PushBack(loadedDirectionalLight);
@@ -1358,11 +1335,7 @@
 					{
 						LoadedPointLight loadedPointLight =
 						{
-<<<<<<< HEAD
 							.ColorIntensity	= glm::vec4(lightRadiance, intensity),
-=======
-							.Color			= glm::vec3(pLight->mColorDiffuse.r, pLight->mColorDiffuse.g, pLight->mColorDiffuse.b),
->>>>>>> 3a11ea40
 							.Position		= glm::vec3(pLight->mPosition.x, pLight->mPosition.y, pLight->mPosition.z),
 							.Attenuation	= glm::vec3(pLight->mAttenuationConstant, pLight->mAttenuationLinear, pLight->mAttenuationQuadratic)
 						};
@@ -1384,21 +1357,11 @@
 		bool isSpecial		= false;
 		TArray<SpecialObject*> specialObjectToBeSet;
 
-<<<<<<< HEAD
 		//Check if there are any special object descriptions referencing this object
 		for (const SpecialObjectDesc& specialObjectDesc : context.SpecialObjectDescriptions)
 		{
 			size_t prefixIndex = nodeName.find(specialObjectDesc.Prefix);
 
-=======
-		LOG_WARNING("Node Name: %s", pNode->mName.C_Str());
-
-		//Check if there are any special object descriptions referencing this object
-		for (const SpecialObjectDesc& specialObjectDesc : context.SpecialObjectDescriptions)
-		{
-			size_t prefixIndex = nodeName.find(specialObjectDesc.Prefix);
-
->>>>>>> 3a11ea40
 			//We only check for prefixes, so index must be 0
 			if (prefixIndex == 0)
 			{
@@ -1446,11 +1409,7 @@
 					    glm::mat4 globalTransform	= AssimpToGLMMat4(pScene->mRootNode->mTransformation);
 					    pMesh->pSkeleton->InverseGlobalTransform = glm::inverse(globalTransform) * meshTransform;
 
-<<<<<<< HEAD
-					    LOG_INFO("[ResourceLoader]: Loaded skeleton with %u bones", pMesh->pSkeleton->Joints.GetSize());
-=======
                         LOG_INFO("[ResourceLoader]: Loaded skeleton with %u bones", pMesh->pSkeleton->Joints.GetSize());
->>>>>>> 3a11ea40
 					}
 				}
 
