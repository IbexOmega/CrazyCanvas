#include "Resources/ResourceLoader.h"
#include "Resources/ResourcePaths.h"

#include "Rendering/Core/API/CommandAllocator.h"
#include "Rendering/Core/API/CommandList.h"
#include "Rendering/Core/API/CommandQueue.h"
#include "Rendering/Core/API/DescriptorHeap.h"
#include "Rendering/Core/API/DescriptorSet.h"
#include "Rendering/Core/API/PipelineLayout.h"
#include "Rendering/Core/API/PipelineState.h"
#include "Rendering/Core/API/Fence.h"
#include "Rendering/Core/API/GraphicsHelpers.h"
#include "Rendering/Core/API/TextureView.h"
#include "Rendering/Core/API/Texture.h"
#include "Rendering/RenderAPI.h"

#include "Audio/AudioAPI.h"

#include "Resources/STB.h"
#include "Resources/GLSLShaderSource.h"

#include "Log/Log.h"

#include "Containers/THashTable.h"
#include "Containers/TUniquePtr.h"

#include "Resources/GLSLang.h"

#include "Game/ECS/Components/Physics/Transform.h"

#include "Resources/MeshTessellator.h"

#include <cstdio>

#include <assimp/Importer.hpp>
#include <assimp/scene.h>
#include <assimp/postprocess.h>
#include <assimp/pbrmaterial.h>

namespace LambdaEngine
{
	// Cubemap Gen
	DescriptorHeap*	ResourceLoader::s_pCubeMapGenDescriptorHeap	= nullptr;
	DescriptorSet*	ResourceLoader::s_pCubeMapGenDescriptorSet	= nullptr;
	PipelineLayout*	ResourceLoader::s_pCubeMapGenPipelineLayout	= nullptr;
	PipelineState*	ResourceLoader::s_pCubeMapGenPipelineState	= nullptr;
	Shader*			ResourceLoader::s_pCubeMapGenShader			= nullptr;

	// The rest
	CommandAllocator*	ResourceLoader::s_pComputeCommandAllocator	= nullptr;
	CommandList*		ResourceLoader::s_pComputeCommandList		= nullptr;
	Fence*				ResourceLoader::s_pComputeFence				= nullptr;
	uint64				ResourceLoader::s_ComputeSignalValue		= 1;
	CommandAllocator*	ResourceLoader::s_pCopyCommandAllocator		= nullptr;
	CommandList*		ResourceLoader::s_pCopyCommandList			= nullptr;
	Fence*				ResourceLoader::s_pCopyFence				= nullptr;
	uint64				ResourceLoader::s_CopySignalValue			= 1;

	/*
	* Helpers
	*/
	static void ConvertSlashes(String& string)
	{
		{
			size_t pos = string.find_first_of('\\');
			while (pos != String::npos)
			{
				string.replace(pos, 1, 1, '/');
				pos = string.find_first_of('\\', pos + 1);
			}
		}

		{
			size_t pos = string.find_first_of('/');
			while (pos != String::npos)
			{
				const size_t afterPos = pos + 1;
				if (string[afterPos] == '/')
				{
					string.erase(string.begin() + afterPos);
				}

				pos = string.find_first_of('/', afterPos);
			}
		}
	}

	static String ConvertSlashes(const String& string)
	{
		String result = string;
		{
			size_t pos = result.find_first_of('\\');
			while (pos != std::string::npos)
			{
				result.replace(pos, 1, 1, '/');
				pos = result.find_first_of('\\', pos + 1);
			}
		}

		{
			size_t pos = result.find_first_of('/');
			while (pos != std::string::npos)
			{
				size_t afterPos = pos + 1;
				if (result[afterPos] == '/')
				{
					result.erase(result.begin() + afterPos);
				}

				pos = result.find_first_of('/', afterPos);
			}
		}

		return result;
	}

	// Removes extra data after the fileending (Some materials has extra data after file ending)
	static void RemoveExtraData(String& string)
	{
		size_t dotPos = string.find_first_of('.');
		size_t endPos = string.find_first_of(' ', dotPos);
		if (dotPos != String::npos && endPos != String::npos)
		{
			string = string.substr(0, endPos);
		}
	}

	static FLoadedTextureFlag AssimpTextureFlagToLambdaTextureFlag(aiTextureType textureType)
	{
		switch (textureType)
		{
		case aiTextureType::aiTextureType_BASE_COLOR:			return FLoadedTextureFlag::LOADED_TEXTURE_FLAG_ALBEDO;
		case aiTextureType::aiTextureType_DIFFUSE:				return FLoadedTextureFlag::LOADED_TEXTURE_FLAG_ALBEDO;
		case aiTextureType::aiTextureType_NORMAL_CAMERA:		return FLoadedTextureFlag::LOADED_TEXTURE_FLAG_NORMAL;
		case aiTextureType::aiTextureType_NORMALS:				return FLoadedTextureFlag::LOADED_TEXTURE_FLAG_NORMAL;
		case aiTextureType::aiTextureType_HEIGHT:				return FLoadedTextureFlag::LOADED_TEXTURE_FLAG_NORMAL;
		case aiTextureType::aiTextureType_AMBIENT_OCCLUSION:	return FLoadedTextureFlag::LOADED_TEXTURE_FLAG_AO;
		case aiTextureType::aiTextureType_AMBIENT:				return FLoadedTextureFlag::LOADED_TEXTURE_FLAG_AO;
		case aiTextureType::aiTextureType_METALNESS:			return FLoadedTextureFlag::LOADED_TEXTURE_FLAG_METALLIC;
		case aiTextureType::aiTextureType_REFLECTION:			return FLoadedTextureFlag::LOADED_TEXTURE_FLAG_METALLIC;
		case aiTextureType::aiTextureType_DIFFUSE_ROUGHNESS:	return FLoadedTextureFlag::LOADED_TEXTURE_FLAG_ROUGHNESS;
		case aiTextureType::aiTextureType_SHININESS:			return FLoadedTextureFlag::LOADED_TEXTURE_FLAG_ROUGHNESS;
		case aiTextureType::aiTextureType_UNKNOWN:				return FLoadedTextureFlag::LOADED_TEXTURE_FLAG_METALLIC_ROUGHNESS;
		}

		return FLoadedTextureFlag::LOADED_TEXTURE_FLAG_NONE;
	}

	/*
	* ResourceLoader
	*/
	bool ResourceLoader::Init()
	{
		// Init resources
		s_pCopyCommandAllocator = RenderAPI::GetDevice()->CreateCommandAllocator("ResourceLoader Copy CommandAllocator", ECommandQueueType::COMMAND_QUEUE_TYPE_GRAPHICS);
		if (s_pCopyCommandAllocator == nullptr)
		{
			LOG_ERROR("Could not create Copy CommandAllocator");
			return false;
		}

		CommandListDesc commandListDesc = {};
		commandListDesc.DebugName		= "ResourceLoader Copy CommandList";
		commandListDesc.CommandListType = ECommandListType::COMMAND_LIST_TYPE_PRIMARY;
		commandListDesc.Flags			= FCommandListFlag::COMMAND_LIST_FLAG_ONE_TIME_SUBMIT;

		s_pCopyCommandList = RenderAPI::GetDevice()->CreateCommandList(s_pCopyCommandAllocator, &commandListDesc);
		if (s_pCopyCommandList == nullptr)
		{
			LOG_ERROR("Could not create Copy CommandList");
			return false;
		}

		FenceDesc fenceDesc = {};
		fenceDesc.DebugName		= "ResourceLoader Copy Fence";
		fenceDesc.InitalValue	= 0;

		s_pCopyFence = RenderAPI::GetDevice()->CreateFence(&fenceDesc);
		if (s_pCopyFence == nullptr)
		{
			LOG_ERROR("Could not create Copy Fence");
			return false;
		}

		s_pComputeCommandAllocator = RenderAPI::GetDevice()->CreateCommandAllocator("ResourceLoader Compute Command Allocator", ECommandQueueType::COMMAND_QUEUE_TYPE_COMPUTE);
		if (s_pComputeCommandAllocator == nullptr)
		{
			LOG_ERROR("Could not create Compute CommandAllocator");
			return false;
		}

		commandListDesc.DebugName		= "ResourceLoader Compute CommandList";
		commandListDesc.CommandListType = ECommandListType::COMMAND_LIST_TYPE_PRIMARY;
		commandListDesc.Flags			= FCommandListFlag::COMMAND_LIST_FLAG_ONE_TIME_SUBMIT;
		s_pComputeCommandList = RenderAPI::GetDevice()->CreateCommandList(s_pComputeCommandAllocator, &commandListDesc);
		if (s_pComputeCommandList == nullptr)
		{
			LOG_ERROR("Could not create Compute CommandList");
			return false;
		}

		fenceDesc.DebugName		= "ResourceLoader Compute Fence";
		fenceDesc.InitalValue	= 0;
		s_pComputeFence = RenderAPI::GetDevice()->CreateFence(&fenceDesc);
		if (s_pComputeFence == nullptr)
		{
			LOG_ERROR("Could not create Compute Fence");
			return false;
		}

		// Init glslang
		glslang::InitializeProcess();

		// Cubemap Gen
		if (!InitCubemapGen())
		{
			return false;
		}

		return true;
	}

	bool ResourceLoader::Release()
	{
		// Cubemap gen
		ReleaseCubemapGen();

		// Init resources
		SAFERELEASE(s_pCopyCommandAllocator);
		SAFERELEASE(s_pCopyCommandList);
		SAFERELEASE(s_pCopyFence);

		SAFERELEASE(s_pComputeCommandAllocator);
		SAFERELEASE(s_pComputeCommandList);
		SAFERELEASE(s_pComputeFence);

		glslang::FinalizeProcess();

		return true;
	}

	/*
	* Assimp Parsing
	*/
	static LoadedTexture* LoadAssimpTexture(
		SceneLoadingContext& context,
		const aiScene* pScene,
		const aiMaterial* pMaterial,
		aiTextureType type,
		uint32 index)
	{
		if (pMaterial->GetTextureCount(type) > index)
		{
			aiString str;
			pMaterial->GetTexture(type, index, &str);

			String name = str.C_Str();

			if (name[0] == '*')
			{
				name = context.Filename + name;

				auto loadedTexture = context.LoadedTextures.find(name);
				if (loadedTexture == context.LoadedTextures.end())
				{
					//Load Embedded Texture
					const aiTexture* pTextureAI = pScene->GetEmbeddedTexture(str.C_Str());

					uint32 textureWidth;
					uint32 textureHeight;
					byte* pTextureData;
					bool loadedWithSTBI;

					//Remap ARGB data to RGBA
					if (pTextureAI->mHeight == 0)
					{
						//Data is compressed
						loadedWithSTBI = true;

						int32 stbiTextureWidth	= 0;
						int32 stbiTextureHeight = 0;
						int32 bpp = 0;

						pTextureData = stbi_load_from_memory(
							reinterpret_cast<stbi_uc*>(pTextureAI->pcData),
							pTextureAI->mWidth,
							&stbiTextureWidth,
							&stbiTextureHeight,
							&bpp,
							STBI_rgb_alpha);

						textureWidth	= uint32(stbiTextureWidth);
						textureHeight	= uint32(stbiTextureHeight);
					}
					else
					{
						loadedWithSTBI = false;

						uint32 numTexels		= pTextureAI->mWidth * pTextureAI->mHeight;
						uint32 textureDataSize	= 4u * numTexels;
						pTextureData = DBG_NEW byte[textureDataSize];

						//This sucks, but we need to make ARGB -> RGBA
						for (uint32 t = 0; t < numTexels; t++)
						{
							const aiTexel& texel = pTextureAI->pcData[t];

							pTextureData[4 * t + 0] = texel.r;
							pTextureData[4 * t + 1] = texel.g;
							pTextureData[4 * t + 2] = texel.b;
							pTextureData[4 * t + 3] = texel.a;
						}

						textureWidth	= pTextureAI->mWidth;
						textureHeight	= pTextureAI->mHeight;
					}

					LoadedTexture* pLoadedTexture = DBG_NEW LoadedTexture();

					void* pData = reinterpret_cast<void*>(pTextureData);
					pLoadedTexture->pTexture = ResourceLoader::LoadTextureArrayFromMemory(
						name,
						&pData,
						1,
						textureWidth,
						textureHeight,
						EFormat::FORMAT_R8G8B8A8_UNORM,
						FTextureFlag::TEXTURE_FLAG_SHADER_RESOURCE,
						true,
						true);

					pLoadedTexture->Flags = AssimpTextureFlagToLambdaTextureFlag(type);

					if (loadedWithSTBI)
					{
						stbi_image_free(pTextureData);
					}
					else
					{
						SAFEDELETE_ARRAY(pTextureData);
					}

					context.LoadedTextures[name] = pLoadedTexture;
					return context.pTextures->PushBack(pLoadedTexture);
				}
				else
				{
					loadedTexture->second->Flags |= AssimpTextureFlagToLambdaTextureFlag(type);
					return loadedTexture->second;
				}
			}
			else
			{
				//Load Texture from File

				ConvertSlashes(name);
				RemoveExtraData(name);

				auto loadedTexture = context.LoadedTextures.find(name);
				if (loadedTexture == context.LoadedTextures.end())
				{
					LoadedTexture* pLoadedTexture = DBG_NEW LoadedTexture();
					pLoadedTexture->pTexture = ResourceLoader::LoadTextureArrayFromFile(name, context.DirectoryPath, &name, 1, EFormat::FORMAT_R8G8B8A8_UNORM, true, true);
					pLoadedTexture->Flags = AssimpTextureFlagToLambdaTextureFlag(type);

					context.LoadedTextures[name] = pLoadedTexture;
					return context.pTextures->PushBack(pLoadedTexture);
				}
				else
				{
					loadedTexture->second->Flags |= AssimpTextureFlagToLambdaTextureFlag(type);
					return loadedTexture->second;
				}
			}
		}

		return nullptr;
	}

	bool ResourceLoader::LoadSceneFromFile(
		const String& filepath,
		const TArray<LevelObjectOnLoadDesc>& levelObjectDescriptions,
		TArray<MeshComponent>& meshComponents,
		TArray<LoadedDirectionalLight>& directionalLights,
		TArray<LoadedPointLight>& pointLights,
		TArray<LevelObjectOnLoad>& levelObjects,
		TArray<Mesh*>& meshes,
		TArray<Animation*>& animations,
		TArray<LoadedMaterial*>& materials,
		TArray<LoadedTexture*>& textures)
	{
		const int32 assimpFlags =
			aiProcess_FlipWindingOrder			|
			aiProcess_FlipUVs					|
			aiProcess_CalcTangentSpace			|
			aiProcess_FindInstances				|
			aiProcess_GenSmoothNormals			|
			aiProcess_JoinIdenticalVertices		|
			aiProcess_ImproveCacheLocality		|
			aiProcess_LimitBoneWeights			|
			aiProcess_SplitLargeMeshes			|
			aiProcess_RemoveRedundantMaterials	|
			aiProcess_SortByPType				|
			aiProcess_Triangulate				|
			aiProcess_GenUVCoords				|
			aiProcess_FindDegenerates			|
			aiProcess_OptimizeMeshes			|
			aiProcess_FindInvalidData;

		SceneLoadRequest loadRequest =
		{
			.Filepath					= ConvertSlashes(filepath),
			.AssimpFlags				= assimpFlags,
			.LevelObjectDescriptions	= levelObjectDescriptions,
			.DirectionalLights			= directionalLights,
			.PointLights				= pointLights,
			.LevelObjects				= levelObjects,
			.Meshes						= meshes,
			.pAnimations				= &animations,
			.MeshComponents				= meshComponents,
			.pMaterials					= &materials,
			.pTextures					= &textures,
			.AnimationsOnly 			= false,
			.ShouldTessellate			= true
		};

		return LoadSceneWithAssimp(loadRequest);
	}

	Mesh* ResourceLoader::LoadMeshFromFile(
<<<<<<< HEAD
		const String& filepath, 
		TArray<LoadedMaterial*>* pMaterials, 
		TArray<LoadedTexture*>* pTextures, 
		TArray<Animation*>* pAnimations, 
		int32 assimpFlags, 
		bool shouldTessellate)
=======
		const String& filepath,
		TArray<LoadedMaterial*>* pMaterials,
		TArray<LoadedTexture*>* pTextures,
		TArray<Animation*>* pAnimations,
		int32 assimpFlags)
>>>>>>> f067552b
	{
		TArray<Mesh*>			meshes;
		TArray<MeshComponent>	meshComponent;

		const TArray<LevelObjectOnLoadDesc>	levelObjectDescriptions;
		TArray<LoadedDirectionalLight>		directionalLightComponents;
		TArray<LoadedPointLight>			pointLightComponents;
		TArray<LevelObjectOnLoad>			levelObjects;

		SceneLoadRequest loadRequest =
		{
			.Filepath					= ConvertSlashes(filepath),
			.AssimpFlags				= assimpFlags,
			.LevelObjectDescriptions	= levelObjectDescriptions,
			.DirectionalLights			= directionalLightComponents,
			.PointLights				= pointLightComponents,
			.LevelObjects				= levelObjects,
			.Meshes						= meshes,
			.pAnimations				= pAnimations,
			.MeshComponents				= meshComponent,
			.pMaterials					= pMaterials,
			.pTextures					= pTextures,
			.AnimationsOnly 			= false,
			.ShouldTessellate			= shouldTessellate
		};

		if (!LoadSceneWithAssimp(loadRequest))
		{
			return nullptr;
		}

		LOG_DEBUG("Loaded Mesh \"%s\"", filepath.c_str());

		// Find the largest and delete the ones not used
		uint32 biggest	= 0;
		uint32 maxCount	= 0;
		for (uint32 i = 0; i < meshes.GetSize(); i++)
		{
			if (meshes[i]->Vertices.GetSize() > maxCount)
			{
				biggest		= i;
				maxCount	= meshes[i]->Vertices.GetSize();
			}
		}

		for (Mesh* pMesh : meshes)
		{
			if (meshes[biggest] != pMesh)
			{
				SAFEDELETE(pMesh);
			}
		}

		return meshes[biggest];
	}

	TArray<Animation*> ResourceLoader::LoadAnimationsFromFile(const String& filepath)
	{
		const int32 assimpFlags =
			aiProcess_FindInstances			|
			aiProcess_JoinIdenticalVertices	|
			aiProcess_ImproveCacheLocality	|
			aiProcess_LimitBoneWeights		|
			aiProcess_Triangulate			|
			aiProcess_FindDegenerates		|
			aiProcess_OptimizeMeshes		|
			aiProcess_OptimizeGraph			|
			aiProcess_FindInvalidData;

		TArray<Mesh*>						meshes;
		TArray<Animation*>					animations;
		TArray<MeshComponent>				meshComponent;
		const TArray<LevelObjectOnLoadDesc>	levelObjectDescriptions;
		TArray<LoadedDirectionalLight>		directionalLightComponents;
		TArray<LoadedPointLight>			pointLightComponents;
		TArray<LevelObjectOnLoad>			levelObjects;

		SceneLoadRequest loadRequest =
		{
			.Filepath					= ConvertSlashes(filepath),
			.AssimpFlags				= assimpFlags,
			.LevelObjectDescriptions	= levelObjectDescriptions,
			.DirectionalLights			= directionalLightComponents,
			.PointLights				= pointLightComponents,
			.LevelObjects				= levelObjects,
			.Meshes						= meshes,
			.pAnimations				= &animations,
			.MeshComponents				= meshComponent,
			.pMaterials					= nullptr,
			.pTextures					= nullptr,
			.AnimationsOnly				= true,
			.ShouldTessellate			= false
		};

		if (!LoadSceneWithAssimp(loadRequest))
		{
			return animations;
		}

		// In case there are meshes -> delete them
		if (!meshes.IsEmpty())
		{
			for (Mesh* pMesh : meshes)
			{
				SAFEDELETE(pMesh);
			}

			meshes.Clear();
		}

		LOG_DEBUG("Loaded Animations \"%s\"", filepath.c_str());
		return animations;
	}

	Mesh* ResourceLoader::LoadMeshFromMemory(
		const String& name,
		const Vertex* pVertices,
		uint32 numVertices,
		const uint32* pIndices,
		uint32 numIndices,
		bool useMeshletCache)
	{
		Mesh* pMesh = DBG_NEW Mesh();
		pMesh->Vertices.Resize(numVertices);
		memcpy(pMesh->Vertices.GetData(), pVertices, sizeof(Vertex) * numVertices);

		pMesh->Indices.Resize(numVertices);
		memcpy(pMesh->Indices.GetData(), pIndices, sizeof(uint32) * numIndices);

		if (useMeshletCache)
		{
			LoadMeshletsFromCache(name, pMesh);
		}
		else
		{
			MeshFactory::GenerateMeshlets(pMesh, MAX_VERTS, MAX_PRIMS);
		}

		return pMesh;
	}

	Texture* ResourceLoader::LoadTextureArrayFromFile(
		const String& name,
		const String& dir,
		const String* pFilenames,
		uint32 count,
		EFormat format,
		bool generateMips,
		bool linearFilteringMips)
	{
		int32 texWidth	= 0;
		int32 texHeight	= 0;
		int32 bpp		= 0;

		TArray<void*> stbi_pixels(count);
		for (uint32 i = 0; i < count; i++)
		{
			String filepath = dir + ConvertSlashes(pFilenames[i]);

			void* pPixels = nullptr;

			if (format == EFormat::FORMAT_R8G8B8A8_UNORM)
			{
				pPixels = (void*)stbi_load(filepath.c_str(), &texWidth, &texHeight, &bpp, STBI_rgb_alpha);
			}
			else if (format == EFormat::FORMAT_R16_UNORM)
			{
				pPixels = (void*)stbi_load_16(filepath.c_str(), &texWidth, &texHeight, &bpp, STBI_rgb_alpha);
			}
			else
			{
				LOG_ERROR("Texture format not supported for \"%s\"", filepath.c_str());
				return nullptr;
			}

			if (pPixels == nullptr)
			{
				LOG_ERROR("Failed to load texture file: \"%s\"", filepath.c_str());
				return nullptr;
			}

			stbi_pixels[i] = pPixels;
		}

		Texture* pTexture = nullptr;

		if (format == EFormat::FORMAT_R8G8B8A8_UNORM)
		{
			pTexture = LoadTextureArrayFromMemory(
				name,
				stbi_pixels.GetData(),
				stbi_pixels.GetSize(),
				texWidth,
				texHeight,
				format,
				FTextureFlag::TEXTURE_FLAG_SHADER_RESOURCE,
				generateMips,
				linearFilteringMips);
		}
		else if (format == EFormat::FORMAT_R16_UNORM)
		{
			TArray<void*> pixels(count * 4);
			for (uint32 i = 0; i < count; i++)
			{
				uint32 numPixels = texWidth * texHeight;
				uint16* pPixelsR = DBG_NEW uint16[numPixels];
				uint16* pPixelsG = DBG_NEW uint16[numPixels];
				uint16* pPixelsB = DBG_NEW uint16[numPixels];
				uint16* pPixelsA = DBG_NEW uint16[numPixels];

				uint16* pSTBIPixels = reinterpret_cast<uint16*>(stbi_pixels[i]);

				for (uint32 p = 0; p < numPixels; p++)
				{
					pPixelsR[p] = pSTBIPixels[4 * p + 0];
					pPixelsG[p] = pSTBIPixels[4 * p + 1];
					pPixelsB[p] = pSTBIPixels[4 * p + 2];
					pPixelsA[p] = pSTBIPixels[4 * p + 3];
				}

				pixels[4 * i + 0] = pPixelsR;
				pixels[4 * i + 1] = pPixelsG;
				pixels[4 * i + 2] = pPixelsB;
				pixels[4 * i + 3] = pPixelsA;
			}

			pTexture = LoadTextureArrayFromMemory(
				name,
				pixels.GetData(),
				pixels.GetSize(),
				texWidth,
				texHeight,
				format,
				FTextureFlag::TEXTURE_FLAG_SHADER_RESOURCE,
				generateMips,
				linearFilteringMips);

			for (uint32 i = 0; i < pixels.GetSize(); i++)
			{
				uint16* pPixels = reinterpret_cast<uint16*>(pixels[i]);
				SAFEDELETE_ARRAY(pPixels);
			}
		}

		for (uint32 i = 0; i < count; i++)
		{
			stbi_image_free(stbi_pixels[i]);
		}

		return pTexture;
	}

	Texture* ResourceLoader::LoadTextureCubeFromPanoramaFile(
		const String& name,
		const String& dir,
		const String& filename,
		uint32 size,
		EFormat format,
		bool generateMips)
	{
		UNREFERENCED_VARIABLE(generateMips);

		const String filepath = dir + ConvertSlashes(filename);
		int32 texWidth	= 0;
		int32 texHeight	= 0;
		int32 bpp		= 0;

		// Load panorama texture
		TUniquePtr<float[]> pixels = TUniquePtr<float[]>(stbi_loadf(filepath.c_str(), &texWidth, &texHeight, &bpp, STBI_rgb_alpha));
		if (!pixels)
		{
			LOG_ERROR("Failed to load texture file: \"%s\"", filepath.c_str());
			return nullptr;
		}

		LOG_DEBUG("Loaded Texture \"%s\"", filepath.c_str());

		// Create texture for panorama image
		TextureDesc panoramaDesc;
		panoramaDesc.DebugName		= name + " Staging-Panorama";
		panoramaDesc.Flags			=
			FTextureFlag::TEXTURE_FLAG_COPY_DST |
			FTextureFlag::TEXTURE_FLAG_SHADER_RESOURCE;
		panoramaDesc.Depth			= 1;
		panoramaDesc.ArrayCount		= 1;
		panoramaDesc.Format			= EFormat::FORMAT_R32G32B32A32_SFLOAT;
		panoramaDesc.Width			= texWidth;
		panoramaDesc.Height			= texHeight;
		panoramaDesc.MemoryType		= EMemoryType::MEMORY_TYPE_GPU;
		panoramaDesc.Miplevels		= 1;
		panoramaDesc.SampleCount	= 1;
		panoramaDesc.Type			= ETextureType::TEXTURE_TYPE_2D;

		TSharedRef<Texture> panoramaTexture = RenderAPI::GetDevice()->CreateTexture(&panoramaDesc);
		if (!panoramaTexture)
		{
			LOG_ERROR("Failed to create panorama texture");
			return nullptr;
		}

		// Create textureview
		TextureViewDesc panoramaViewDesc;
		panoramaViewDesc.DebugName		= name + " Staging-Panorama-View";
		panoramaViewDesc.Flags			= FTextureViewFlag::TEXTURE_VIEW_FLAG_SHADER_RESOURCE;
		panoramaViewDesc.Type			= ETextureViewType::TEXTURE_VIEW_TYPE_2D;
		panoramaViewDesc.Format			= panoramaDesc.Format;
		panoramaViewDesc.ArrayCount		= panoramaDesc.ArrayCount;
		panoramaViewDesc.ArrayIndex		= 0;
		panoramaViewDesc.MiplevelCount	= panoramaDesc.Miplevels;
		panoramaViewDesc.Miplevel		= 0;
		panoramaViewDesc.pTexture		= panoramaTexture.Get();

		TSharedRef<TextureView> panoramaTextureView = RenderAPI::GetDevice()->CreateTextureView(&panoramaViewDesc);
		if (!panoramaTextureView)
		{
			LOG_ERROR("Failed to create panorama textureview");
			return nullptr;
		}

		// Staging buffer
		const uint64 textureSize = texWidth * texHeight * 4ULL * 4ULL;
		BufferDesc bufferDesc = { };
		bufferDesc.DebugName	= "Texture Copy Buffer";
		bufferDesc.MemoryType	= EMemoryType::MEMORY_TYPE_CPU_VISIBLE;
		bufferDesc.Flags		= FBufferFlag::BUFFER_FLAG_COPY_SRC;
		bufferDesc.SizeInBytes	= textureSize;

		TSharedRef<Buffer> stagingBuffer = RenderAPI::GetDevice()->CreateBuffer(&bufferDesc);
		if (!stagingBuffer)
		{
			LOG_ERROR("Failed to create staging buffer for \"%s\"", name.c_str());
			return nullptr;
		}

		// Fill buffer
		void* pTextureDataDst = stagingBuffer->Map();
		memcpy(pTextureDataDst, pixels.Get(), textureSize);
		stagingBuffer->Unmap();

		// Miplevels
		const uint32 mipLevels = generateMips ? std::max<uint32>(uint32(std::log2(size)), 1u) : 1u;

		// Create texturecube
		TextureDesc textureCubeDesc;
		textureCubeDesc.DebugName	= name;
		textureCubeDesc.Type		= ETextureType::TEXTURE_TYPE_2D;
		textureCubeDesc.MemoryType	= EMemoryType::MEMORY_TYPE_GPU;
		textureCubeDesc.ArrayCount	= 6;
		textureCubeDesc.Depth		= 1;
		textureCubeDesc.Flags		=
			FTextureFlag::TEXTURE_FLAG_COPY_SRC |
			FTextureFlag::TEXTURE_FLAG_COPY_DST |
			FTextureFlag::TEXTURE_FLAG_CUBE_COMPATIBLE |
			FTextureFlag::TEXTURE_FLAG_UNORDERED_ACCESS |
			FTextureFlag::TEXTURE_FLAG_SHADER_RESOURCE;
		textureCubeDesc.Format		= format;
		textureCubeDesc.Width		= size;
		textureCubeDesc.Height		= size;
		textureCubeDesc.Miplevels	= mipLevels;
		textureCubeDesc.SampleCount	= 1;

		TSharedRef<Texture> skybox = RenderAPI::GetDevice()->CreateTexture(&textureCubeDesc);
		if (!skybox)
		{
			LOG_ERROR("Failed to create skybox texture");
			return nullptr;
		}

		// Create textureview
		TextureViewDesc skyboxViewDesc;
		skyboxViewDesc.DebugName		= name + " Staging-Skybox-View";
		skyboxViewDesc.Flags			=
			FTextureViewFlag::TEXTURE_VIEW_FLAG_SHADER_RESOURCE |
			FTextureViewFlag::TEXTURE_VIEW_FLAG_UNORDERED_ACCESS;
		skyboxViewDesc.Type				= ETextureViewType::TEXTURE_VIEW_TYPE_CUBE;
		skyboxViewDesc.Format			= textureCubeDesc.Format;
		skyboxViewDesc.ArrayCount		= textureCubeDesc.ArrayCount;
		skyboxViewDesc.ArrayIndex		= 0;
		skyboxViewDesc.MiplevelCount	= textureCubeDesc.Miplevels;
		skyboxViewDesc.Miplevel			= 0;
		skyboxViewDesc.pTexture			= skybox.Get();

		TSharedRef<TextureView> skyboxTextureView = RenderAPI::GetDevice()->CreateTextureView(&skyboxViewDesc);
		if (!skyboxTextureView)
		{
			LOG_ERROR("Failed to create skybox textureview");
			return nullptr;
		}

		// Write DescriptorSet
		Sampler* pNearestSampler = Sampler::GetNearestSampler();
		s_pCubeMapGenDescriptorSet->WriteTextureDescriptors(
			&panoramaTextureView,
			&pNearestSampler,
			ETextureState::TEXTURE_STATE_GENERAL,
			0, 1,
			EDescriptorType::DESCRIPTOR_TYPE_SHADER_RESOURCE_COMBINED_SAMPLER,
			true);
		s_pCubeMapGenDescriptorSet->WriteTextureDescriptors(
			&skyboxTextureView,
			&pNearestSampler,
			ETextureState::TEXTURE_STATE_GENERAL,
			1, 1,
			EDescriptorType::DESCRIPTOR_TYPE_UNORDERED_ACCESS_TEXTURE,
			true);

		// Start commandlist
		const uint64 waitValue = s_ComputeSignalValue - 1;
		s_pComputeFence->Wait(waitValue, UINT64_MAX);

		s_pComputeCommandAllocator->Reset();
		s_pComputeCommandList->Begin(nullptr);

		s_pComputeCommandList->TransitionBarrier(
			panoramaTexture.Get(),
			FPipelineStageFlag::PIPELINE_STAGE_FLAG_TOP,
			FPipelineStageFlag::PIPELINE_STAGE_FLAG_COPY,
			0,
			FMemoryAccessFlag::MEMORY_ACCESS_FLAG_MEMORY_WRITE,
			ETextureState::TEXTURE_STATE_UNKNOWN,
			ETextureState::TEXTURE_STATE_COPY_DST);

		CopyTextureBufferDesc copyDesc = {};
		copyDesc.BufferOffset	= 0;
		copyDesc.BufferRowPitch	= 0;
		copyDesc.BufferHeight	= 0;
		copyDesc.Width			= texWidth;
		copyDesc.Height			= texHeight;
		copyDesc.Depth			= 1;
		copyDesc.Miplevel		= 0;
		copyDesc.MiplevelCount	= 1;
		copyDesc.ArrayIndex		= 0;
		copyDesc.ArrayCount		= 1;

		s_pComputeCommandList->CopyTextureFromBuffer(stagingBuffer.Get(), panoramaTexture.Get(), copyDesc);

		s_pComputeCommandList->TransitionBarrier(
			panoramaTexture.Get(),
			FPipelineStageFlag::PIPELINE_STAGE_FLAG_COPY,
			FPipelineStageFlag::PIPELINE_STAGE_FLAG_COMPUTE_SHADER,
			FMemoryAccessFlag::MEMORY_ACCESS_FLAG_MEMORY_WRITE,
			FMemoryAccessFlag::MEMORY_ACCESS_FLAG_MEMORY_READ,
			ETextureState::TEXTURE_STATE_COPY_DST,
			ETextureState::TEXTURE_STATE_GENERAL);

		s_pComputeCommandList->TransitionBarrier(
			skybox.Get(),
			FPipelineStageFlag::PIPELINE_STAGE_FLAG_COMPUTE_SHADER,
			FPipelineStageFlag::PIPELINE_STAGE_FLAG_COMPUTE_SHADER,
			0,
			FMemoryAccessFlag::MEMORY_ACCESS_FLAG_MEMORY_WRITE,
			ETextureState::TEXTURE_STATE_UNKNOWN,
			ETextureState::TEXTURE_STATE_GENERAL);

		s_pComputeCommandList->SetConstantRange(
			s_pCubeMapGenPipelineLayout,
			FShaderStageFlag::SHADER_STAGE_FLAG_COMPUTE_SHADER,
			&size,
			4,
			0);

		s_pComputeCommandList->BindComputePipeline(s_pCubeMapGenPipelineState);
		s_pComputeCommandList->BindDescriptorSetCompute(s_pCubeMapGenDescriptorSet, s_pCubeMapGenPipelineLayout, 0);

		constexpr uint32 THREADGROUP_SIZE = 8;
		const uint32 dispatchSize = uint32(AlignUp(size, THREADGROUP_SIZE) / THREADGROUP_SIZE);
		s_pComputeCommandList->Dispatch(size, size, 6);

		s_pComputeCommandList->TransitionBarrier(
			skybox.Get(),
			FPipelineStageFlag::PIPELINE_STAGE_FLAG_COMPUTE_SHADER,
			FPipelineStageFlag::PIPELINE_STAGE_FLAG_COMPUTE_SHADER,
			FMemoryAccessFlag::MEMORY_ACCESS_FLAG_MEMORY_WRITE,
			FMemoryAccessFlag::MEMORY_ACCESS_FLAG_MEMORY_READ,
			ETextureState::TEXTURE_STATE_GENERAL,
			ETextureState::TEXTURE_STATE_SHADER_READ_ONLY);

		s_pComputeCommandList->End();

		if (!RenderAPI::GetComputeQueue()->ExecuteCommandLists(
			&s_pComputeCommandList, 1,
			FPipelineStageFlag::PIPELINE_STAGE_FLAG_COMPUTE_SHADER,
			nullptr, 0,
			s_pComputeFence, s_ComputeSignalValue))
		{
			LOG_ERROR("Texture could not be created as commandlist could not be executed for \"%s\"", name.c_str());
			return nullptr;
		}
		else
		{
			s_ComputeSignalValue++;
		}

		RenderAPI::GetComputeQueue()->Flush();

		if (generateMips)
		{
			// Start commandlist
			const uint64 copyWaitValue = s_CopySignalValue - 1;
			s_pCopyFence->Wait(copyWaitValue, UINT64_MAX);

			s_pCopyCommandAllocator->Reset();
			s_pCopyCommandList->Begin(nullptr);

			s_pCopyCommandList->GenerateMips(
				skybox.Get(),
				ETextureState::TEXTURE_STATE_SHADER_READ_ONLY,
				ETextureState::TEXTURE_STATE_SHADER_READ_ONLY,
				true);

			s_pCopyCommandList->End();

			if (!RenderAPI::GetGraphicsQueue()->ExecuteCommandLists(
				&s_pCopyCommandList, 1,
				FPipelineStageFlag::PIPELINE_STAGE_FLAG_COPY,
				nullptr, 0,
				s_pCopyFence, s_CopySignalValue))
			{
				LOG_ERROR("Texture could not be created as commandlist could not be executed for \"%s\"", name.c_str());
				return nullptr;
			}
			else
			{
				s_CopySignalValue++;
			}

			RenderAPI::GetGraphicsQueue()->Flush();
		}

		// Adds a ref, this will be removed when sharedptr gets destroyed
		return skybox.GetAndAddRef();
	}

	Texture* ResourceLoader::LoadCubeTexturesArrayFromFile(
		const String& name,
		const String& dir,
		const String* pFilenames,
		uint32 count,
		EFormat format,
		bool generateMips,
		bool linearFilteringMips)
	{
		int texWidth	= 0;
		int texHeight	= 0;
		int bpp			= 0;

		const uint32 textureCount = count;
		TArray<void*> stbi_pixels(textureCount);

		for (uint32 i = 0; i < textureCount; i++)
		{
			const String filepath = dir + ConvertSlashes(pFilenames[i]);

			void* pPixels = nullptr;
			if (format == EFormat::FORMAT_R8G8B8A8_UNORM)
			{
				pPixels = (void*)stbi_load(filepath.c_str(), &texWidth, &texHeight, &bpp, STBI_rgb_alpha);
			}
			else
			{
				LOG_ERROR("Texture format not supported for \"%s\"", filepath.c_str());
				return nullptr;
			}

			if (pPixels == nullptr)
			{
				LOG_ERROR("Failed to load texture file: \"%s\"", filepath.c_str());
				return nullptr;
			}

			stbi_pixels[i] = pPixels;
			LOG_DEBUG("Loaded Texture \"%s\"", filepath.c_str());
		}

		Texture* pTexture = nullptr;
		if (format == EFormat::FORMAT_R8G8B8A8_UNORM)
		{
			const uint32 flags = FTextureFlag::TEXTURE_FLAG_CUBE_COMPATIBLE | FTextureFlag::TEXTURE_FLAG_SHADER_RESOURCE;
			pTexture = LoadTextureArrayFromMemory(
				name,
				stbi_pixels.GetData(),
				stbi_pixels.GetSize(),
				texWidth,
				texHeight,
				format,
				flags,
				generateMips,
				linearFilteringMips);
		}

		for (uint32 i = 0; i < textureCount; i++)
		{
			stbi_image_free(stbi_pixels[i]);
		}

		return pTexture;
	}

	Texture* ResourceLoader::LoadTextureArrayFromMemory(
		const String& name,
		const void* const * ppData,
		uint32 arrayCount,
		uint32 width,
		uint32 height,
		EFormat format,
		uint32 usageFlags,
		bool generateMips,
		bool linearFilteringMips)
	{
		uint32_t miplevels = 1u;
		if (generateMips)
		{
			miplevels = uint32(glm::floor(glm::log2((float)glm::max(width, height)))) + 1u;
		}

		TextureDesc textureDesc = {};
		textureDesc.DebugName	= name;
		textureDesc.MemoryType	= EMemoryType::MEMORY_TYPE_GPU;
		textureDesc.Format		= format;
		textureDesc.Type		= ETextureType::TEXTURE_TYPE_2D;
		textureDesc.Flags		= FTextureFlag::TEXTURE_FLAG_COPY_SRC | FTextureFlag::TEXTURE_FLAG_COPY_DST | (FTextureFlag)usageFlags;
		textureDesc.Width		= width;
		textureDesc.Height		= height;
		textureDesc.Depth		= 1;
		textureDesc.ArrayCount	= arrayCount;
		textureDesc.Miplevels	= miplevels;
		textureDesc.SampleCount = 1;

		Texture* pTexture = RenderAPI::GetDevice()->CreateTexture(&textureDesc);
		if (pTexture == nullptr)
		{
			LOG_ERROR("Failed to create texture for \"%s\"", name.c_str());
			return nullptr;
		}

		const uint32 pixelDataSize = width * height * TextureFormatStride(format);

		BufferDesc bufferDesc	= { };
		bufferDesc.DebugName	= "Texture Copy Buffer";
		bufferDesc.MemoryType	= EMemoryType::MEMORY_TYPE_CPU_VISIBLE;
		bufferDesc.Flags		= FBufferFlag::BUFFER_FLAG_COPY_SRC;
		bufferDesc.SizeInBytes	= uint64(arrayCount * pixelDataSize);

		Buffer* pTextureData = RenderAPI::GetDevice()->CreateBuffer(&bufferDesc);
		if (pTextureData == nullptr)
		{
			LOG_ERROR("Failed to create copy buffer for \"%s\"", name.c_str());
			return nullptr;
		}

		const uint64 waitValue = s_CopySignalValue - 1;
		s_pCopyFence->Wait(waitValue, UINT64_MAX);

		s_pCopyCommandAllocator->Reset();
		s_pCopyCommandList->Begin(nullptr);

		PipelineTextureBarrierDesc transitionToCopyDstBarrier = {};
		transitionToCopyDstBarrier.pTexture					= pTexture;
		transitionToCopyDstBarrier.StateBefore				= ETextureState::TEXTURE_STATE_UNKNOWN;
		transitionToCopyDstBarrier.StateAfter				= ETextureState::TEXTURE_STATE_COPY_DST;
		transitionToCopyDstBarrier.QueueBefore				= ECommandQueueType::COMMAND_QUEUE_TYPE_NONE;
		transitionToCopyDstBarrier.QueueAfter				= ECommandQueueType::COMMAND_QUEUE_TYPE_NONE;
		transitionToCopyDstBarrier.SrcMemoryAccessFlags		= 0;
		transitionToCopyDstBarrier.DstMemoryAccessFlags		= FMemoryAccessFlag::MEMORY_ACCESS_FLAG_MEMORY_WRITE;
		transitionToCopyDstBarrier.TextureFlags				= textureDesc.Flags;
		transitionToCopyDstBarrier.Miplevel					= 0;
		transitionToCopyDstBarrier.MiplevelCount			= textureDesc.Miplevels;
		transitionToCopyDstBarrier.ArrayIndex				= 0;
		transitionToCopyDstBarrier.ArrayCount				= textureDesc.ArrayCount;

		s_pCopyCommandList->PipelineTextureBarriers(
			FPipelineStageFlag::PIPELINE_STAGE_FLAG_TOP,
			FPipelineStageFlag::PIPELINE_STAGE_FLAG_COPY,
			&transitionToCopyDstBarrier, 1);

		for (uint32 i = 0; i < arrayCount; i++)
		{
			uint64 bufferOffset = uint64(i) * pixelDataSize;

			void* pTextureDataDst = pTextureData->Map();
			const void* pTextureDataSrc = ppData[i];
			memcpy((void*)(uint64(pTextureDataDst) + bufferOffset), pTextureDataSrc, pixelDataSize);
			pTextureData->Unmap();

			CopyTextureBufferDesc copyDesc = {};
			copyDesc.BufferOffset	= bufferOffset;
			copyDesc.BufferRowPitch	= 0;
			copyDesc.BufferHeight	= 0;
			copyDesc.Width			= width;
			copyDesc.Height			= height;
			copyDesc.Depth			= 1;
			copyDesc.Miplevel		= 0;
			copyDesc.MiplevelCount  = miplevels;
			copyDesc.ArrayIndex		= i;
			copyDesc.ArrayCount		= 1;

			s_pCopyCommandList->CopyTextureFromBuffer(pTextureData, pTexture, copyDesc);
		}

		if (generateMips)
		{
			s_pCopyCommandList->GenerateMips(
				pTexture,
				ETextureState::TEXTURE_STATE_COPY_DST,
				ETextureState::TEXTURE_STATE_SHADER_READ_ONLY,
				linearFilteringMips);
		}
		else
		{
			PipelineTextureBarrierDesc transitionToShaderReadBarrier = {};
			transitionToShaderReadBarrier.pTexture				= pTexture;
			transitionToShaderReadBarrier.StateBefore			= ETextureState::TEXTURE_STATE_COPY_DST;
			transitionToShaderReadBarrier.StateAfter			= ETextureState::TEXTURE_STATE_SHADER_READ_ONLY;
			transitionToShaderReadBarrier.QueueBefore			= ECommandQueueType::COMMAND_QUEUE_TYPE_NONE;
			transitionToShaderReadBarrier.QueueAfter			= ECommandQueueType::COMMAND_QUEUE_TYPE_NONE;
			transitionToShaderReadBarrier.SrcMemoryAccessFlags	= FMemoryAccessFlag::MEMORY_ACCESS_FLAG_MEMORY_WRITE;
			transitionToShaderReadBarrier.DstMemoryAccessFlags	= FMemoryAccessFlag::MEMORY_ACCESS_FLAG_MEMORY_READ;
			transitionToShaderReadBarrier.TextureFlags			= textureDesc.Flags;
			transitionToShaderReadBarrier.Miplevel				= 0;
			transitionToShaderReadBarrier.MiplevelCount			= textureDesc.Miplevels;
			transitionToShaderReadBarrier.ArrayIndex			= 0;
			transitionToShaderReadBarrier.ArrayCount			= textureDesc.ArrayCount;

			s_pCopyCommandList->PipelineTextureBarriers(
				FPipelineStageFlag::PIPELINE_STAGE_FLAG_COPY,
				FPipelineStageFlag::PIPELINE_STAGE_FLAG_BOTTOM,
				&transitionToShaderReadBarrier, 1);
		}

		s_pCopyCommandList->End();

		if (!RenderAPI::GetGraphicsQueue()->ExecuteCommandLists(
			&s_pCopyCommandList, 1,
			FPipelineStageFlag::PIPELINE_STAGE_FLAG_COPY,
			nullptr, 0,
			s_pCopyFence, s_CopySignalValue))
		{
			LOG_ERROR("Texture could not be created as command list could not be executed for \"%s\"", name.c_str());
			SAFERELEASE(pTextureData);

			return nullptr;
		}
		else
		{
			s_CopySignalValue++;
		}

		//Todo: Remove this wait after garbage collection works
		RenderAPI::GetGraphicsQueue()->Flush();

		SAFERELEASE(pTextureData);

		return pTexture;
	}

	Shader* ResourceLoader::LoadShaderFromFile(const String& filepath, FShaderStageFlag stage, EShaderLang lang, const String& entryPoint)
	{
		const String file = ConvertSlashes(filepath);

		byte* pShaderRawSource = nullptr;
		uint32 shaderRawSourceSize = 0;

		TArray<uint32> sourceSPIRV;
		if (lang == EShaderLang::SHADER_LANG_GLSL)
		{
			if (!ReadDataFromFile(file, "r", &pShaderRawSource, &shaderRawSourceSize))
			{
				LOG_ERROR("Failed to open shader file \"%s\"", file.c_str());
				return nullptr;
			}

			if (!CompileGLSLToSPIRV(file, reinterpret_cast<char*>(pShaderRawSource), stage, &sourceSPIRV, nullptr))
			{
				LOG_ERROR("Failed to compile GLSL to SPIRV for \"%s\"", file.c_str());
				return nullptr;
			}
		}
		else if (lang == EShaderLang::SHADER_LANG_SPIRV)
		{
			if (!ReadDataFromFile(file, "rb", &pShaderRawSource, &shaderRawSourceSize))
			{
				LOG_ERROR("Failed to open shader file \"%s\"", file.c_str());
				return nullptr;
			}

			sourceSPIRV.Resize(static_cast<uint32>(glm::ceil(static_cast<float32>(shaderRawSourceSize) / sizeof(uint32))));
			memcpy(sourceSPIRV.GetData(), pShaderRawSource, shaderRawSourceSize);
		}

		const uint32 sourceSize = static_cast<uint32>(sourceSPIRV.GetSize()) * sizeof(uint32);

		ShaderDesc shaderDesc = { };
		shaderDesc.DebugName	= file;
		shaderDesc.Source		= TArray<byte>(reinterpret_cast<byte*>(sourceSPIRV.GetData()), reinterpret_cast<byte*>(sourceSPIRV.GetData()) + sourceSize);
		shaderDesc.EntryPoint	= entryPoint;
		shaderDesc.Stage		= stage;
		shaderDesc.Lang			= lang;

		Shader* pShader = RenderAPI::GetDevice()->CreateShader(&shaderDesc);
		Malloc::Free(pShaderRawSource);

		return pShader;
	}

	Shader* ResourceLoader::LoadShaderFromMemory(
		const String& source,
		const String& name,
		FShaderStageFlag stage,
		EShaderLang lang,
		const String& entryPoint)
	{
		TArray<uint32> sourceSPIRV;
		if (lang == EShaderLang::SHADER_LANG_GLSL)
		{
			if (!CompileGLSLToSPIRV("", source.c_str(), stage, &sourceSPIRV, nullptr))
			{
				LOG_ERROR("Failed to compile GLSL to SPIRV");
				return nullptr;
			}
		}
		else if (lang == EShaderLang::SHADER_LANG_SPIRV)
		{
			sourceSPIRV.Resize(static_cast<uint32>(glm::ceil(static_cast<float32>(source.size()) / sizeof(uint32))));
			memcpy(sourceSPIRV.GetData(), source.data(), source.size());
		}

		const uint32 sourceSize = static_cast<uint32>(sourceSPIRV.GetSize()) * sizeof(uint32);

		ShaderDesc shaderDesc = { };
		shaderDesc.DebugName	= name;
		shaderDesc.Source		= TArray<byte>(reinterpret_cast<byte*>(sourceSPIRV.GetData()), reinterpret_cast<byte*>(sourceSPIRV.GetData()) + sourceSize);
		shaderDesc.EntryPoint	= entryPoint;
		shaderDesc.Stage		= stage;
		shaderDesc.Lang			= lang;

		Shader* pShader = RenderAPI::GetDevice()->CreateShader(&shaderDesc);

		return pShader;
	}

	GLSLShaderSource ResourceLoader::LoadShaderSourceFromFile(const String& filepath, FShaderStageFlag stage, const String& entryPoint)
	{
		if (stage == FShaderStageFlag::SHADER_STAGE_FLAG_RAYGEN_SHADER ||
			stage == FShaderStageFlag::SHADER_STAGE_FLAG_CLOSEST_HIT_SHADER ||
			stage == FShaderStageFlag::SHADER_STAGE_FLAG_ANY_HIT_SHADER ||
			stage == FShaderStageFlag::SHADER_STAGE_FLAG_INTERSECT_SHADER ||
			stage == FShaderStageFlag::SHADER_STAGE_FLAG_MISS_SHADER)
		{
			VALIDATE_MSG(false, "Unsupported shader stage because GLSLang can't get their shit together");
		}

		const String file = ConvertSlashes(filepath);

		byte* pShaderRawSource = nullptr;
		uint32 shaderRawSourceSize = 0;

		if (!ReadDataFromFile(file, "r", &pShaderRawSource, &shaderRawSourceSize))
		{
			LOG_ERROR("Failed to open shader file \"%s\"", file.c_str());
			return nullptr;
		}

		size_t found = file.find_last_of("/");
		std::string shaderName = file.substr(found + 1, file.length());
		std::string directoryPath = file.substr(0, found);

		GLSLShaderSourceDesc shaderSourceDesc = {};
		shaderSourceDesc.Name			= shaderName;
		shaderSourceDesc.EntryPoint		= entryPoint;
		shaderSourceDesc.ShaderStage	= stage;
		shaderSourceDesc.Source			= reinterpret_cast<const char*>(pShaderRawSource);
		shaderSourceDesc.Directory		= directoryPath;

		GLSLShaderSource shaderSource(&shaderSourceDesc);
		Malloc::Free(pShaderRawSource);

		return shaderSource;
	}

	bool ResourceLoader::CreateShaderReflection(const String& filepath, FShaderStageFlag stage, EShaderLang lang, ShaderReflection* pReflection)
	{
		byte* pShaderRawSource = nullptr;
		uint32 shaderRawSourceSize = 0;

		const String path = ConvertSlashes(filepath);
		if (lang == EShaderLang::SHADER_LANG_GLSL)
		{
			if (!ReadDataFromFile(path, "r", &pShaderRawSource, &shaderRawSourceSize))
			{
				LOG_ERROR("Failed to open shader file \"%s\"", path.c_str());
				return false;
			}

			if (!CompileGLSLToSPIRV(path, reinterpret_cast<char*>(pShaderRawSource), stage, nullptr, pReflection))
			{
				LOG_ERROR("Failed to compile GLSL to SPIRV for \"%s\"", path.c_str());
				return false;
			}
		}
		else if (lang == EShaderLang::SHADER_LANG_SPIRV)
		{
			LOG_ERROR("CreateShaderReflection currently not supported for SPIRV source language");
			return false;
		}

		Malloc::Free(pShaderRawSource);

		return true;
	}

	ISoundEffect3D* ResourceLoader::LoadSoundEffect3DFromFile(const String& filepath)
	{
		SoundEffect3DDesc soundDesc = {};
		soundDesc.Filepath = ConvertSlashes(filepath);

		ISoundEffect3D* pSound = AudioAPI::GetDevice()->Create3DSoundEffect(&soundDesc);
		if (pSound == nullptr)
		{
			LOG_ERROR("Failed to initialize sound \"%s\"", filepath.c_str());
			return nullptr;
		}

		LOG_DEBUG("Loaded 3D Sound \"%s\"", filepath.c_str());

		return pSound;
	}

	ISoundEffect2D* ResourceLoader::LoadSoundEffect2DFromFile(const String& filepath)
	{
		SoundEffect2DDesc soundDesc = {};
		soundDesc.Filepath = ConvertSlashes(filepath);

		ISoundEffect2D* pSound = AudioAPI::GetDevice()->Create2DSoundEffect(&soundDesc);
		if (pSound == nullptr)
		{
			LOG_ERROR("Failed to initialize sound \"%s\"", filepath.c_str());
			return nullptr;
		}

		LOG_DEBUG("Loaded 2D Sound \"%s\"", filepath.c_str());

		return pSound;
	}

	IMusic* ResourceLoader::LoadMusicFromFile(const String& filepath, float32 defaultVolume, float32 defaultPitch)
	{
		MusicDesc musicDesc = {};
		musicDesc.Filepath	= ConvertSlashes(filepath);
		musicDesc.Volume	= defaultVolume;
		musicDesc.Pitch		= defaultPitch;

		IMusic* pSound = AudioAPI::GetDevice()->CreateMusic(&musicDesc);
		if (pSound == nullptr)
		{
			LOG_ERROR("Failed to initialize music \"%s\"", filepath.c_str());
			return nullptr;
		}

		LOG_DEBUG("Loaded Music \"%s\"", filepath.c_str());

		return pSound;
	}

	bool ResourceLoader::ReadDataFromFile(const String& filepath, const char* pMode, byte** ppData, uint32* pDataSize)
	{
		const String path = ConvertSlashes(filepath);
		FILE* pFile = fopen(path.c_str(), pMode);
		if (pFile == nullptr)
		{
			LOG_ERROR("Failed to load file \"%s\"", path.c_str());
			return false;
		}

		fseek(pFile, 0, SEEK_END);
		int32 length = ftell(pFile) + 1;
		fseek(pFile, 0, SEEK_SET);

		byte* pData = reinterpret_cast<byte*>(Malloc::Allocate(length * sizeof(byte)));
		ZERO_MEMORY(pData, length * sizeof(byte));

		const int32 read = int32(fread(pData, 1, length, pFile));
		if (read == 0)
		{
			LOG_ERROR("Failed to read file \"%s\"", path.c_str());
			fclose(pFile);
			return false;
		}
		else
		{
			pData[read] = '\0';
		}

		(*ppData)		= pData;
		(*pDataSize)	= length;

		fclose(pFile);
		return true;
	}

	bool ResourceLoader::InitCubemapGen()
	{
		//Create Descriptor Heap
		{
			DescriptorHeapInfo descriptorCountDesc = { };
			descriptorCountDesc.TextureCombinedSamplerDescriptorCount = 1;
			descriptorCountDesc.UnorderedAccessTextureDescriptorCount = 1;

			DescriptorHeapDesc descriptorHeapDesc = { };
			descriptorHeapDesc.DebugName			= "CubemapGen DescriptorHeap";
			descriptorHeapDesc.DescriptorSetCount	= 1;
			descriptorHeapDesc.DescriptorCount		= descriptorCountDesc;

			s_pCubeMapGenDescriptorHeap = RenderAPI::GetDevice()->CreateDescriptorHeap(&descriptorHeapDesc);
			if (!s_pCubeMapGenDescriptorHeap)
			{
				LOG_ERROR("Failed to create CubeMapGen DescriptorHeap");
				return false;
			}
		}

		//Create Pipeline Layout, Descriptor Set & Pipeline State
		{
			TSharedRef<Sampler> sampler = MakeSharedRef(Sampler::GetLinearSampler());

			DescriptorBindingDesc panoramaBinding = { };
			panoramaBinding.DescriptorType	= EDescriptorType::DESCRIPTOR_TYPE_SHADER_RESOURCE_COMBINED_SAMPLER;
			panoramaBinding.DescriptorCount	= 1;
			panoramaBinding.Binding			= 0;
			panoramaBinding.ShaderStageMask	= FShaderStageFlag::SHADER_STAGE_FLAG_COMPUTE_SHADER;

			DescriptorBindingDesc cubemapGenBinding = { };
			cubemapGenBinding.DescriptorType	= EDescriptorType::DESCRIPTOR_TYPE_UNORDERED_ACCESS_TEXTURE;
			cubemapGenBinding.DescriptorCount	= 1;
			cubemapGenBinding.Binding			= 1;
			cubemapGenBinding.ShaderStageMask	= FShaderStageFlag::SHADER_STAGE_FLAG_COMPUTE_SHADER;

			DescriptorSetLayoutDesc descriptorSetLayoutDesc = { };
			descriptorSetLayoutDesc.DescriptorBindings =
			{
				panoramaBinding,
				cubemapGenBinding,
			};

			ConstantRangeDesc pushConstantRange;
			pushConstantRange.OffsetInBytes		= 0;
			pushConstantRange.SizeInBytes		= 4;
			pushConstantRange.ShaderStageFlags	= FShaderStageFlag::SHADER_STAGE_FLAG_COMPUTE_SHADER;

			PipelineLayoutDesc pPipelineLayoutDesc = { };
			pPipelineLayoutDesc.DebugName		= "CubemapGen PipelineLayout";
			pPipelineLayoutDesc.ConstantRanges	=
			{
				pushConstantRange
			};
			pPipelineLayoutDesc.DescriptorSetLayouts =
			{
				descriptorSetLayoutDesc
			};

			s_pCubeMapGenPipelineLayout = RenderAPI::GetDevice()->CreatePipelineLayout(&pPipelineLayoutDesc);
			if (!s_pCubeMapGenPipelineLayout)
			{
				LOG_ERROR("Failed to create CubeMapGen PipelineLayout");
				return false;
			}

			s_pCubeMapGenDescriptorSet	= RenderAPI::GetDevice()->CreateDescriptorSet(
				"CubemapGen DescriptorSet",
				s_pCubeMapGenPipelineLayout,
				0,
				s_pCubeMapGenDescriptorHeap);
			if (!s_pCubeMapGenDescriptorSet)
			{
				LOG_ERROR("Failed to create CubeMapGen DescriptorSet");
				return false;
			}

			// Create Shaders
			s_pCubeMapGenShader = LoadShaderFromFile(
				String(SHADER_DIR) + "Skybox/CubemapGen.comp",
				FShaderStageFlag::SHADER_STAGE_FLAG_COMPUTE_SHADER,
				EShaderLang::SHADER_LANG_GLSL,
				"main");
			if (!s_pCubeMapGenShader)
			{
				LOG_ERROR("Failed to create CubeMapGen Shader");
				return false;
			}

			ComputePipelineStateDesc computePipelineStateDesc = { };
			computePipelineStateDesc.DebugName			= "CubemapGen PipelineState";
			computePipelineStateDesc.pPipelineLayout	= s_pCubeMapGenPipelineLayout;
			computePipelineStateDesc.Shader				=
			{
				.pShader = s_pCubeMapGenShader
			};

			s_pCubeMapGenPipelineState = RenderAPI::GetDevice()->CreateComputePipelineState(&computePipelineStateDesc);
			if (!s_pCubeMapGenPipelineState)
			{
				LOG_ERROR("Failed to create CubeMapGen PipelineState");
				return false;
			}
		}

		return true;
	}

	void ResourceLoader::ReleaseCubemapGen()
	{
		SAFERELEASE(s_pCubeMapGenDescriptorHeap);
		SAFERELEASE(s_pCubeMapGenDescriptorSet);
		SAFERELEASE(s_pCubeMapGenPipelineLayout);
		SAFERELEASE(s_pCubeMapGenPipelineState);
		SAFERELEASE(s_pCubeMapGenShader);
	}

	void ResourceLoader::LoadBoundingBox(BoundingBox& boundingBox,const aiMesh* pMeshAI)
	{
		boundingBox.Centroid = glm::vec3(0.0f);
		glm::vec3 maxExtent = glm::vec3(0.0f);
		glm::vec3 minExtent = glm::vec3(0.0f);

		glm::vec3 vertexPosition;
		for (uint32 vertexIdx = 0; vertexIdx < pMeshAI->mNumVertices; vertexIdx++)
		{
			vertexPosition.x = pMeshAI->mVertices[vertexIdx].x;
			vertexPosition.y = pMeshAI->mVertices[vertexIdx].y;
			vertexPosition.z = pMeshAI->mVertices[vertexIdx].z;

			maxExtent.x = glm::max<float>(maxExtent.x, glm::abs(vertexPosition.x));
			maxExtent.y = glm::max<float>(maxExtent.y, glm::abs(vertexPosition.y));
			maxExtent.z = glm::max<float>(maxExtent.z, glm::abs(vertexPosition.z));

			minExtent.x = glm::min<float>(minExtent.x, glm::abs(vertexPosition.x));
			minExtent.y = glm::min<float>(minExtent.y, glm::abs(vertexPosition.y));
			minExtent.z = glm::min<float>(minExtent.z, glm::abs(vertexPosition.z));

			//Moving Average
			boundingBox.Centroid += (vertexPosition - boundingBox.Centroid) / float32(vertexIdx + 1);
		}

		boundingBox.Dimensions = maxExtent - minExtent;
		LOG_INFO("Bounding Box Half Extent: %f %f %f", boundingBox.Dimensions.x, boundingBox.Dimensions.y, boundingBox.Dimensions.z);
	}

	void ResourceLoader::LoadVertices(Mesh* pMesh, const aiMesh* pMeshAI)
	{
		pMesh->Vertices.Resize(pMeshAI->mNumVertices);

		pMesh->BoundingBox.Centroid = glm::vec3(0.0f);
		glm::vec3 maxExtent = glm::vec3(0.0f);
		glm::vec3 minExtent = glm::vec3(0.0f);

		for (uint32 vertexIdx = 0; vertexIdx < pMeshAI->mNumVertices; vertexIdx++)
		{
			Vertex vertex;
			vertex.PositionXYZPaintBitsW.x = pMeshAI->mVertices[vertexIdx].x;
			vertex.PositionXYZPaintBitsW.y = pMeshAI->mVertices[vertexIdx].y;
			vertex.PositionXYZPaintBitsW.z = pMeshAI->mVertices[vertexIdx].z;
			vertex.PositionXYZPaintBitsW.w = glm::uintBitsToFloat(UINT32_MAX);

			maxExtent.x = glm::max<float>(maxExtent.x, glm::abs(vertex.PositionXYZPaintBitsW.x));
			maxExtent.y = glm::max<float>(maxExtent.y, glm::abs(vertex.PositionXYZPaintBitsW.y));
			maxExtent.z = glm::max<float>(maxExtent.z, glm::abs(vertex.PositionXYZPaintBitsW.z));

			minExtent.x = glm::min<float>(minExtent.x, glm::abs(vertex.PositionXYZPaintBitsW.x));
			minExtent.y = glm::min<float>(minExtent.y, glm::abs(vertex.PositionXYZPaintBitsW.y));
			minExtent.z = glm::min<float>(minExtent.z, glm::abs(vertex.PositionXYZPaintBitsW.z));

			//Moving Average
			pMesh->BoundingBox.Centroid += (vertex.ExtractPosition() - pMesh->BoundingBox.Centroid) / float32(vertexIdx + 1);

			if (pMeshAI->HasNormals())
			{
				vertex.NormalXYZPaintDistW.x = pMeshAI->mNormals[vertexIdx].x;
				vertex.NormalXYZPaintDistW.y = pMeshAI->mNormals[vertexIdx].y;
				vertex.NormalXYZPaintDistW.z = pMeshAI->mNormals[vertexIdx].z;
				vertex.NormalXYZPaintDistW.w = 1.0f;
			}

			if (pMeshAI->HasTangentsAndBitangents())
			{
				vertex.Tangent.x = pMeshAI->mTangents[vertexIdx].x;
				vertex.Tangent.y = pMeshAI->mTangents[vertexIdx].y;
				vertex.Tangent.z = pMeshAI->mTangents[vertexIdx].z;
			}

			if (pMeshAI->HasTextureCoords(0))
			{
				vertex.TexCoord.x = pMeshAI->mTextureCoords[0][vertexIdx].x;
				vertex.TexCoord.y = pMeshAI->mTextureCoords[0][vertexIdx].y;
			}

			pMesh->Vertices[vertexIdx] = vertex;
		}

		pMesh->BoundingBox.Dimensions = maxExtent - minExtent;
		LOG_INFO("Bounding Box Half Extent: %f %f %f", pMesh->BoundingBox.Dimensions.x, pMesh->BoundingBox.Dimensions.y, pMesh->BoundingBox.Dimensions.z);
	}

	void ResourceLoader::LoadIndices(Mesh* pMesh, const aiMesh* pMeshAI)
	{
		VALIDATE(pMeshAI->HasFaces());

		TArray<MeshIndexType> indices;
		indices.Reserve(pMeshAI->mNumFaces * 3);
		for (uint32 faceIdx = 0; faceIdx < pMeshAI->mNumFaces; faceIdx++)
		{
			aiFace face = pMeshAI->mFaces[faceIdx];
			for (uint32 indexIdx = 0; indexIdx < face.mNumIndices; indexIdx++)
			{
				indices.EmplaceBack(face.mIndices[indexIdx]);
			}
		}

		pMesh->Indices.Resize(indices.GetSize());
		memcpy(pMesh->Indices.GetData(), indices.GetData(), sizeof(MeshIndexType) * indices.GetSize());
	}

	inline glm::mat4 AssimpToGLMMat4(const aiMatrix4x4& mat)
	{
		glm::mat4 retMat;

		retMat[0][0] = mat.a1;
		retMat[0][1] = mat.b1;
		retMat[0][2] = mat.c1;
		retMat[0][3] = mat.d1;

		retMat[1][0] = mat.a2;
		retMat[1][1] = mat.b2;
		retMat[1][2] = mat.c2;
		retMat[1][3] = mat.d2;

		retMat[2][0] = mat.a3;
		retMat[2][1] = mat.b3;
		retMat[2][2] = mat.c3;
		retMat[2][3] = mat.d3;

		retMat[3][0] = mat.a4;
		retMat[3][1] = mat.b4;
		retMat[3][2] = mat.c4;
		retMat[3][3] = mat.d4;

		return retMat;
	}

	static void PrintChildren(const TArray<JointIndexType>& children, const TArray<TArray<JointIndexType>>& childrenArr, Skeleton* pSkeleton, uint32 depth)
	{
		String postfix;
		for (uint32 i = 0; i < depth; i++)
		{
			postfix += "  ";
		}

		for (JointIndexType child : children)
		{
			Joint& joint = pSkeleton->Joints[child];
			LOG_INFO("%s%s | Index=%u NumChildren=%u", postfix.c_str(), joint.Name.GetCString(), child, childrenArr[child].GetSize());

			PrintChildren(childrenArr[child], childrenArr, pSkeleton, depth + 1);
		}
	}

	static const aiNode* FindNodeInScene(const String& nodeName, const aiNode* pParent)
	{
		if (strcmp(nodeName.c_str(), pParent->mName.C_Str()) == 0)
		{
			return pParent;
		}
		else
		{
			const uint32 numChildren = pParent->mNumChildren;
			if (numChildren > 0)
			{
				for (uint32 i = 0; i < numChildren; i++)
				{
					const aiNode* pChild	= pParent->mChildren[i];
					const aiNode* pNode		= FindNodeInScene(nodeName, pChild);

					// If child contains the node -> Break and return
					if (pNode)
					{
						return pNode;
					}
				}
			}

			return nullptr;
		}
	}

	static JointIndexType FindNodeIdInSkeleton(const String& nodeName, const Skeleton* pSkeleton)
	{
		for (uint32 i = 0; i < pSkeleton->Joints.GetSize(); i++)
		{
			const Joint& joint = pSkeleton->Joints[i];
			if (joint.Name == nodeName)
			{
				return JointIndexType(i);
			}
		}

		return INVALID_JOINT_ID;
	}

	void ResourceLoader::LoadSkeleton(Mesh* pMesh, const aiMesh* pMeshAI, const aiScene* pSceneAI)
	{
		Skeleton* pSkeleton = DBG_NEW Skeleton();
		pMesh->pSkeleton = pSkeleton;

		// Retrive all the bones
		const uint32 numBones = pMeshAI->mNumBones;
		pSkeleton->Joints.Resize(numBones);
		for (uint32 boneIndex = 0; boneIndex < numBones; boneIndex++)
		{
			Joint& joint = pSkeleton->Joints[boneIndex];

			aiBone* pBoneAI = pMeshAI->mBones[boneIndex];
			joint.Name = pBoneAI->mName.C_Str();

			auto it = pSkeleton->JointMap.find(joint.Name);
			if (it != pSkeleton->JointMap.end())
			{
				LOG_ERROR("Multiple bones with the same name");
				return;
			}
			else
			{
				pSkeleton->JointMap[joint.Name] = (unsigned char)boneIndex;
			}

			joint.InvBindTransform = AssimpToGLMMat4(pBoneAI->mOffsetMatrix);
		}

		// Find parent node
		const aiNode* pRootNode	= pSceneAI->mRootNode;
		TArray<TArray<JointIndexType>> children(numBones);
		pSkeleton->RelativeTransforms.Resize(numBones);
		for (Joint& joint : pSkeleton->Joints)
		{
			const aiNode* pNode = FindNodeInScene(joint.Name, pRootNode);
			JointIndexType myID = INVALID_JOINT_ID;
			if (pNode)
			{
				myID = FindNodeIdInSkeleton(pNode->mName.C_Str(), pSkeleton);
				pSkeleton->RelativeTransforms[myID] = AssimpToGLMMat4(pNode->mTransformation);

				const aiNode* pParent = pNode->mParent;
				JointIndexType parentID = INVALID_JOINT_ID;

				while (pParent != nullptr && parentID == INVALID_JOINT_ID)
				{
					parentID = FindNodeIdInSkeleton(pParent->mName.C_Str(), pSkeleton);
					joint.ParentBoneIndex = parentID;

					if (parentID == INVALID_JOINT_ID)
					{
						glm::mat4 parentMat = AssimpToGLMMat4(pParent->mTransformation);
						pSkeleton->RelativeTransforms[myID] = parentMat * pSkeleton->RelativeTransforms[myID];

						pParent = pParent->mParent;
					}
					else
					{
						children[parentID].EmplaceBack(myID);
					}
				}
			}
		}

		// Find root node
		for (uint32 jointID = 0; jointID < pSkeleton->Joints.GetSize(); jointID++)
		{
			Joint& joint = pSkeleton->Joints[jointID];
			if (joint.ParentBoneIndex == INVALID_JOINT_ID)
			{
				pSkeleton->RootJoint = JointIndexType(jointID);
				break;
			}
		}

#if 0
		LOG_INFO("-----------------------------------");
		{
			JointIndexType rootNode = INVALID_JOINT_ID;
			for (uint32 jointID = 0; jointID < pSkeleton->Joints.GetSize(); jointID++)
			{
				Joint& joint = pSkeleton->Joints[jointID];
				if (joint.ParentBoneIndex == INVALID_JOINT_ID)
				{
					rootNode = JointIndexType(jointID);
					break;
				}
			}

			if (rootNode != INVALID_JOINT_ID)
			{
				Joint& root = pSkeleton->Joints[rootNode];
				TArray<JointIndexType>& rootChildren = children[rootNode];
				LOG_INFO("RootNode=%s Index=%u, NumChildren=%u", root.Name.GetCString(), rootNode, rootChildren.GetSize());
				PrintChildren(rootChildren, children, pSkeleton, 1);
			}
		}
		LOG_INFO("-----------------------------------");
#endif

#if 0
		LOG_INFO("-----------------------------------");
		for (uint32 jointID = 0; jointID < pSkeleton->Joints.GetSize(); jointID++)
		{
			Joint& joint = pSkeleton->Joints[jointID];
			LOG_INFO("Name=%s, MyID=%d, ParentID=%d", joint.Name.GetCString(), jointID, joint.ParentBoneIndex);
		}
		LOG_INFO("-----------------------------------");
#endif

		// Set weights
		pMesh->VertexJointData.Resize(pMesh->Vertices.GetSize());
		for (uint32 boneID = 0; boneID < numBones; boneID++)
		{
			aiBone* pBone = pMeshAI->mBones[boneID];
			for (uint32 weightID = 0; weightID < pBone->mNumWeights; weightID++)
			{
				const uint32	vertexID	= pBone->mWeights[weightID].mVertexId;
				const float32	weight		= pBone->mWeights[weightID].mWeight;

				VertexJointData& vertex = pMesh->VertexJointData[vertexID];
				if (vertex.JointID0 == INVALID_JOINT_ID)
				{
					vertex.JointID0 = (JointIndexType)boneID;
					vertex.Weight0	= weight;
				}
				else if (vertex.JointID1 == INVALID_JOINT_ID)
				{
					vertex.JointID1 = (JointIndexType)boneID;
					vertex.Weight1	= weight;
				}
				else if (vertex.JointID2 == INVALID_JOINT_ID)
				{
					vertex.JointID2 = (JointIndexType)boneID;
					vertex.Weight2	= weight;
				}
				else if (vertex.JointID3 == INVALID_JOINT_ID)
				{
					vertex.JointID3 = (JointIndexType)boneID;
					// This weight will be calculated in the shader
				}
				else
				{
					LOG_WARNING("More than 4 bones affect vertex=%u. Extra weights has been discarded", vertexID);
				}
			}
		}

#if 0
		for (VertexJointData& joint : pMesh->VertexJointData)
		{
			const float32 weight3 = 1.0f - (joint.Weight0 + joint.Weight1 + joint.Weight2);
			LOG_WARNING("JointData: [0] ID=%d, weight=%.4f [1] ID=%d, weight=%.4f [2] ID=%d, weight=%.4f [3] ID=%d, weight=%.4f",
				joint.JointID0, joint.Weight0,
				joint.JointID1, joint.Weight1,
				joint.JointID2, joint.Weight2,
				joint.JointID3, weight3);
		}
#endif

		// Fix transforms
		glm::mat4 globalTransform = AssimpToGLMMat4(pSceneAI->mRootNode->mTransformation);
		pMesh->pSkeleton->InverseGlobalTransform = glm::inverse(globalTransform);

		// Build root transform
		const uint32 rootJointID = pSkeleton->RootJoint;
		if (rootJointID != INVALID_JOINT_ID)
		{
			const Joint&	rootJoint		= pSkeleton->Joints[rootJointID];
			const aiNode*	pRootJointAI	= FindNodeInScene(rootJoint.Name, pSceneAI->mRootNode);
			const aiNode*	pParent			= pRootJointAI->mParent;

			glm::mat4 rootTransform = glm::identity<glm::mat4>();
			while (pParent != nullptr)
			{
				glm::mat4 parentTransform = AssimpToGLMMat4(pParent->mTransformation);
				rootTransform = parentTransform * rootTransform;
				pParent = pParent->mParent;
			}

			pSkeleton->RootNodeTransform = rootTransform;
		}

		LOG_INFO("Loaded skeleton with %u bones", pMesh->pSkeleton->Joints.GetSize());
	}

	void ResourceLoader::LoadMaterial(SceneLoadingContext& context, const aiScene* pSceneAI, const aiMesh* pMeshAI)
	{
		auto mat = context.MaterialIndices.find(pMeshAI->mMaterialIndex);
		if (mat == context.MaterialIndices.end())
		{
			LoadedMaterial*	pMaterial	= DBG_NEW LoadedMaterial();
			aiMaterial* pMaterialAI	= pSceneAI->mMaterials[pMeshAI->mMaterialIndex];
#if 0
			for (uint32 t = 0; t < aiTextureType_UNKNOWN; t++)
			{
				uint32 count = pAiMaterial->GetTextureCount(aiTextureType(t));
				if (count > 0)
				{
					LOG_WARNING("Material %d has %d textures of type: %d", pMesh->mMaterialIndex, count, t);
					for (uint32 m = 0; m < count; m++)
					{
						aiString str;
						pAiMaterial->GetTexture(aiTextureType(t), m, &str);

						LOG_WARNING("#%d path=%s", m, str.C_Str());
					}
				}
			}
#endif
			// Albedo parameter
			aiColor4D diffuse;
			if (aiGetMaterialColor(pMaterialAI, AI_MATKEY_COLOR_DIFFUSE, &diffuse) == AI_SUCCESS)
			{
				pMaterial->Properties.Albedo.r = diffuse.r;
				pMaterial->Properties.Albedo.g = diffuse.g;
				pMaterial->Properties.Albedo.b = diffuse.b;
				pMaterial->Properties.Albedo.a = diffuse.a;
			}
			else
			{
				pMaterial->Properties.Albedo.r = 1.0f;
				pMaterial->Properties.Albedo.g = 1.0f;
				pMaterial->Properties.Albedo.b = 1.0f;
				pMaterial->Properties.Albedo.a = 1.0f;
			}

			// Metallic parameter
			float metallicness;
			if (aiGetMaterialFloat(pMaterialAI, AI_MATKEY_GLTF_PBRMETALLICROUGHNESS_METALLIC_FACTOR, &metallicness) == AI_SUCCESS)
			{
				pMaterial->Properties.Metallic = metallicness;
			}
			else
			{
				pMaterial->Properties.Metallic = 0.0f;
			}

			// Roughness parameter
			float roughness;
			if (aiGetMaterialFloat(pMaterialAI, AI_MATKEY_GLTF_PBRMETALLICROUGHNESS_ROUGHNESS_FACTOR, &roughness) == AI_SUCCESS)
			{
				pMaterial->Properties.Roughness = roughness;
			}
			else
			{
				pMaterial->Properties.Roughness = 1.0f;
			}

			// Albedo
			pMaterial->pAlbedoMap = LoadAssimpTexture(context, pSceneAI, pMaterialAI, aiTextureType_BASE_COLOR, 0);
			if (!pMaterial->pAlbedoMap)
			{
				pMaterial->pAlbedoMap = LoadAssimpTexture(context, pSceneAI, pMaterialAI, aiTextureType_DIFFUSE, 0);
			}
			if (!pMaterial->pAlbedoMap)
			{
				pMaterial->pAlbedoMap = LoadAssimpTexture(context, pSceneAI, pMaterialAI, AI_MATKEY_GLTF_PBRMETALLICROUGHNESS_BASE_COLOR_TEXTURE);
			}

			// Normal
			pMaterial->pNormalMap = LoadAssimpTexture(context, pSceneAI, pMaterialAI, aiTextureType_NORMAL_CAMERA, 0);
			if (!pMaterial->pNormalMap)
			{
				pMaterial->pNormalMap = LoadAssimpTexture(context, pSceneAI, pMaterialAI, aiTextureType_NORMALS, 0);
			}
			if (!pMaterial->pNormalMap)
			{
				pMaterial->pNormalMap = LoadAssimpTexture(context, pSceneAI, pMaterialAI, aiTextureType_HEIGHT, 0);
			}

			// AO
			pMaterial->pAmbientOcclusionMap = LoadAssimpTexture(context, pSceneAI, pMaterialAI, aiTextureType_AMBIENT_OCCLUSION, 0);
			if (!pMaterial->pAmbientOcclusionMap)
			{
				pMaterial->pAmbientOcclusionMap = LoadAssimpTexture(context, pSceneAI, pMaterialAI, aiTextureType_AMBIENT, 0);
			}

			// Metallic
			pMaterial->pMetallicMap = LoadAssimpTexture(context, pSceneAI, pMaterialAI, aiTextureType_METALNESS, 0);
			if (!pMaterial->pMetallicMap)
			{
				pMaterial->pMetallicMap = LoadAssimpTexture(context, pSceneAI, pMaterialAI, aiTextureType_REFLECTION, 0);
			}

			// Roughness
			pMaterial->pRoughnessMap = LoadAssimpTexture(context, pSceneAI, pMaterialAI, aiTextureType_DIFFUSE_ROUGHNESS, 0);
			if (!pMaterial->pRoughnessMap)
			{
				pMaterial->pRoughnessMap = LoadAssimpTexture(context, pSceneAI, pMaterialAI, aiTextureType_SHININESS, 0);
			}

			//Combined Metallic Roughness
			if (!pMaterial->pMetallicMap && !pMaterial->pRoughnessMap)
			{
				pMaterial->pMetallicRoughnessMap = LoadAssimpTexture(context, pSceneAI, pMaterialAI, AI_MATKEY_GLTF_PBRMETALLICROUGHNESS_METALLICROUGHNESS_TEXTURE);
			}

			context.pMaterials->EmplaceBack(pMaterial);
			context.MaterialIndices[pMeshAI->mMaterialIndex] = context.pMaterials->GetSize() - 1;
		}
	}

	void ResourceLoader::LoadAnimation(SceneLoadingContext& context, const aiAnimation* pAnimationAI)
	{
		VALIDATE(pAnimationAI != nullptr);

		Animation* pAnimation = DBG_NEW Animation();
		pAnimation->Name			= pAnimationAI->mName.C_Str();
		pAnimation->DurationInTicks	= pAnimationAI->mDuration;
		pAnimation->TicksPerSecond	= (pAnimationAI->mTicksPerSecond != 0.0) ? pAnimationAI->mTicksPerSecond : 30.0;
		pAnimationAI->mChannels[0]->mNodeName;

		pAnimation->Channels.Resize(pAnimationAI->mNumChannels);
		for (uint32 channelIndex = 0; channelIndex < pAnimationAI->mNumChannels; channelIndex++)
		{
			aiNodeAnim* pChannel = pAnimationAI->mChannels[channelIndex];
			pAnimation->Channels[channelIndex].Name = pChannel->mNodeName.C_Str();

			pAnimation->Channels[channelIndex].Positions.Resize(pChannel->mNumPositionKeys);
			for (uint32 i = 0; i < pChannel->mNumPositionKeys; i++)
			{
				pAnimation->Channels[channelIndex].Positions[i].Time	= pChannel->mPositionKeys[i].mTime;
				pAnimation->Channels[channelIndex].Positions[i].Value.x	= pChannel->mPositionKeys[i].mValue.x;
				pAnimation->Channels[channelIndex].Positions[i].Value.y = pChannel->mPositionKeys[i].mValue.y;
				pAnimation->Channels[channelIndex].Positions[i].Value.z = pChannel->mPositionKeys[i].mValue.z;
			}

			pAnimation->Channels[channelIndex].Scales.Resize(pChannel->mNumScalingKeys);
			for (uint32 i = 0; i < pChannel->mNumScalingKeys; i++)
			{
				pAnimation->Channels[channelIndex].Scales[i].Time		= pChannel->mScalingKeys[i].mTime;
				pAnimation->Channels[channelIndex].Scales[i].Value.x	= pChannel->mScalingKeys[i].mValue.x;
				pAnimation->Channels[channelIndex].Scales[i].Value.y	= pChannel->mScalingKeys[i].mValue.y;
				pAnimation->Channels[channelIndex].Scales[i].Value.z	= pChannel->mScalingKeys[i].mValue.z;
			}

			pAnimation->Channels[channelIndex].Rotations.Resize(pChannel->mNumRotationKeys);
			for (uint32 i = 0; i < pChannel->mNumRotationKeys; i++)
			{
				pAnimation->Channels[channelIndex].Rotations[i].Time	= pChannel->mRotationKeys[i].mTime;
				pAnimation->Channels[channelIndex].Rotations[i].Value.x	= pChannel->mRotationKeys[i].mValue.x;
				pAnimation->Channels[channelIndex].Rotations[i].Value.y	= pChannel->mRotationKeys[i].mValue.y;
				pAnimation->Channels[channelIndex].Rotations[i].Value.z	= pChannel->mRotationKeys[i].mValue.z;
				pAnimation->Channels[channelIndex].Rotations[i].Value.w = pChannel->mRotationKeys[i].mValue.w;
			}
		}

		context.pAnimations->EmplaceBack(pAnimation);

		LOG_INFO("Loaded animation \"%s\", NumChannels=%u, Duration=%.4f ticks, TicksPerSecond=%.4f",
			pAnimation->Name.GetString().c_str(),
			pAnimation->Channels.GetSize(),
			pAnimation->DurationInTicks,
			pAnimation->TicksPerSecond);
	}

	static void PrintSceneStructure(const aiNode* pNode, int32 depth)
	{
		String postfix;
		for (int32 i = 0; i < depth; i++)
		{
			postfix += "  ";
		}

		const uint32 numChildren = pNode->mNumChildren;
		LOG_INFO("%s%s | NumChildren=%u", postfix.c_str(), pNode->mName.C_Str(), numChildren);

#if 0
		glm::mat4 glmMat = AssimpToGLMMat4(pNode->mTransformation);
		for (uint32 i = 0; i < 4; i++)
		{
			LOG_INFO("%s [%.4f, %.4f, %.4f, %.4f]",
				postfix.c_str(),
				glmMat[i][0],
				glmMat[i][1],
				glmMat[i][2],
				glmMat[i][3]);
		}
#endif

		for (uint32 child = 0; child < pNode->mNumChildren; child++)
		{
			const aiNode* pChild = pNode->mChildren[child];
			PrintSceneStructure(pChild, depth + 1);
		}
	}

	bool ResourceLoader::LoadSceneWithAssimp(SceneLoadRequest& sceneLoadRequest)
	{
		// Find the directory path
		const String& filepath = sceneLoadRequest.Filepath;
		size_t lastPathDivisor = filepath.find_last_of("/\\");
		if (lastPathDivisor == String::npos)
		{
			LOG_WARNING("Failed to load scene '%s'. No parent directory found...", filepath.c_str());
			return false;
		}

		Assimp::Importer importer;
		const aiScene* pScene = importer.ReadFile(filepath, sceneLoadRequest.AssimpFlags);
		if (!pScene || pScene->mFlags & AI_SCENE_FLAGS_INCOMPLETE || !pScene->mRootNode)
		{
			LOG_ERROR("Failed to load scene '%s'. Error: %s", filepath.c_str(), importer.GetErrorString());
			return false;
		}

		SceneLoadingContext context =
		{
			.Filename					= filepath.substr(lastPathDivisor + 1),
			.DirectoryPath				= filepath.substr(0, lastPathDivisor + 1),
			.LevelObjectDescriptions	= sceneLoadRequest.LevelObjectDescriptions,
			.DirectionalLights			= sceneLoadRequest.DirectionalLights,
			.PointLights				= sceneLoadRequest.PointLights,
			.LevelObjects				= sceneLoadRequest.LevelObjects,
			.Meshes						= sceneLoadRequest.Meshes,
			.MeshComponents				= sceneLoadRequest.MeshComponents,
			.pAnimations				= sceneLoadRequest.pAnimations,
			.pMaterials					= sceneLoadRequest.pMaterials,
			.pTextures					= sceneLoadRequest.pTextures,
			.ShouldTessellate			= sceneLoadRequest.ShouldTessellate
		};

		// Metadata
		if (pScene->mMetaData)
		{
			LOG_INFO("%s metadata:", filepath.c_str());

			aiMetadata* pMetaData = pScene->mMetaData;
			for (uint32 i = 0; i < pMetaData->mNumProperties; i++)
			{
				aiString string = pMetaData->mKeys[i];
				if (pMetaData->mValues[i].mType == AI_AISTRING)
				{
					string = *static_cast<aiString*>(pMetaData->mValues[i].mData);
				}

				LOG_INFO("    [%s]=%s", pMetaData->mKeys[i].C_Str(), string.C_Str());
			}
		}

		//Load Lights
		if (pScene->HasLights())
		{
			for (uint32 l = 0; l < pScene->mNumLights; l++)
			{
				aiLight* pLight = pScene->mLights[l];
				glm::vec3 lightRadiance = glm::vec3(pLight->mColorDiffuse.r, pLight->mColorDiffuse.g, pLight->mColorDiffuse.b);
				float intensity = glm::length(lightRadiance);
				lightRadiance /= intensity;

				switch (pLight->mType)
				{
					case aiLightSourceType::aiLightSource_DIRECTIONAL:
					{
						LoadedDirectionalLight loadedDirectionalLight =
						{
							.Name = pLight->mName.C_Str(),
							.ColorIntensity = glm::vec4(lightRadiance, intensity),
							.Direction = glm::vec3(pLight->mDirection.x, pLight->mDirection.y, pLight->mDirection.z)
						};

						context.DirectionalLights.PushBack(loadedDirectionalLight);
						break;
					}
					case aiLightSourceType::aiLightSource_POINT:
					{
						LoadedPointLight loadedPointLight =
						{
							.Name = pLight->mName.C_Str(),
							.ColorIntensity = glm::vec4(lightRadiance, intensity),
							.Position = glm::vec3(pLight->mPosition.x, pLight->mPosition.y, pLight->mPosition.z),
							.Attenuation = glm::vec3(pLight->mAttenuationConstant, pLight->mAttenuationLinear, pLight->mAttenuationQuadratic)
						};

						context.PointLights.PushBack(loadedPointLight);
						break;
					}
				}
			}
		}

		// Print scene structure
#if 0
		PrintSceneStructure(pScene->mRootNode, 0);
#endif

		// Load all meshes
		if (!sceneLoadRequest.AnimationsOnly)
		{
			aiMatrix4x4 identity;
			ProcessAssimpNode(context, pScene->mRootNode, pScene, &identity);
		}

		// Load all animations
		if (context.pAnimations != nullptr)
		{
			if (pScene->mNumAnimations > 0)
			{
				for (uint32 animationIndex = 0; animationIndex < pScene->mNumAnimations; animationIndex++)
				{
					LoadAnimation(context, pScene->mAnimations[animationIndex]);
				}
			}
		}

		return true;
	}

	void ResourceLoader::ProcessAssimpNode(SceneLoadingContext& context, const aiNode* pNode, const aiScene* pScene, const void* pParentTransform)
	{
		String nodeName = pNode->mName.C_Str();
		bool loadNormally	= false;
		bool isSpecial		= false;
		bool isLight		= false;
		TArray<LevelObjectOnLoad*> levelObjectToBeSet;

		aiMatrix4x4 nodeTransform = (*reinterpret_cast<const aiMatrix4x4*>(pParentTransform)) * pNode->mTransformation;

		aiVector3D		aiPosition;
		aiQuaternion	aiRotation;
		aiVector3D		aiScale;
		nodeTransform.Decompose(aiScale, aiRotation, aiPosition);

		glm::vec3 defaultPosition	= glm::vec3(aiPosition.x, aiPosition.y, aiPosition.z);
		glm::quat defaultRotation	= glm::quat(aiRotation.w, aiRotation.x, aiRotation.y, aiRotation.z);
		glm::vec3 defaultScale		= glm::vec3(aiScale.x, aiScale.y, aiScale.z);

		//Check if there are any special object descriptions referencing this object
		for (const LevelObjectOnLoadDesc& levelObjectDesc : context.LevelObjectDescriptions)
		{
			size_t prefixIndex = nodeName.find(levelObjectDesc.Prefix);

			//We only check for prefixes, so index must be 0
			if (prefixIndex == 0)
			{
				isSpecial = true;

				//If any special object wants this mesh included in the scene, we include it
				if (nodeName.find("INCLUDEMESH") != String::npos)
				{
					loadNormally = true;
				}

				LevelObjectOnLoad levelObject =
				{
					.Prefix				= levelObjectDesc.Prefix,
					.Name				= nodeName.substr(levelObjectDesc.Prefix.length()),
					.DefaultPosition	= defaultPosition,
					.DefaultRotation	= defaultRotation,
					.DefaultScale		= defaultScale,
				};

				levelObjectToBeSet.PushBack(&context.LevelObjects.PushBack(levelObject));
			}
		}

		//Check if this node is a light
		if (auto dirLightIt = std::find_if(context.DirectionalLights.Begin(), context.DirectionalLights.End(), [nodeName](const LoadedDirectionalLight& dirLight) { return dirLight.Name == nodeName; }); dirLightIt != context.DirectionalLights.End())
		{
			dirLightIt->Direction = GetForward(defaultRotation);
			isLight = true;
		}

		if (auto pointLightIt = std::find_if(context.PointLights.Begin(), context.PointLights.End(), [nodeName](const LoadedPointLight& pointLight) { return pointLight.Name == nodeName; }); pointLightIt != context.PointLights.End())
		{
			pointLightIt->Position = defaultPosition;
			isLight = true;
		}

		if (!isLight)
		{
			if (loadNormally || !isSpecial)
			{
				context.Meshes.Reserve(context.Meshes.GetSize() + pNode->mNumMeshes);
				for (uint32 meshIdx = 0; meshIdx < pNode->mNumMeshes; meshIdx++)
				{
					aiMesh* pMeshAI = pScene->mMeshes[pNode->mMeshes[meshIdx]];
					Mesh* pMesh = DBG_NEW Mesh();
					pMesh->DefaultPosition	= defaultPosition;
					pMesh->DefaultRotation	= defaultRotation;
					pMesh->DefaultScale		= defaultScale;

					LoadVertices(pMesh, pMeshAI);
					LoadIndices(pMesh, pMeshAI);

					if (context.ShouldTessellate && pMeshAI->mNumBones == 0)
					{
						MeshTessellator::GetInstance().Tessellate(pMesh);
					}

					if (context.pMaterials)
					{
						LoadMaterial(context, pScene, pMeshAI);
					}

					if (pMeshAI->mNumBones > 0)
					{
						LoadSkeleton(pMesh, pMeshAI, pScene);

						Skeleton* pSkeleton = pMesh->pSkeleton;
						if (pSkeleton)
						{
							// Assume Mixamo has replaced our rotation
							const glm::mat4 meshTransform = glm::rotate(glm::mat4(1.0f), glm::pi<float32>(), glm::vec3(0.0f, 1.0f, 0.0f));
							const glm::mat4 skinTransform = AssimpToGLMMat4(pNode->mTransformation);
							pSkeleton->SkinTransform			= skinTransform;
							pSkeleton->InverseGlobalTransform	= pSkeleton->InverseGlobalTransform * skinTransform * meshTransform;

							//pMesh->BoundingBox.Scale(skinTransform);
						}
					}

					MeshFactory::GenerateMeshlets(pMesh, MAX_VERTS, MAX_PRIMS);
					context.Meshes.EmplaceBack(pMesh);

					MeshComponent newMeshComponent;
					newMeshComponent.MeshGUID		= context.Meshes.GetSize() - 1;
					newMeshComponent.MaterialGUID	= context.MaterialIndices[pMeshAI->mMaterialIndex];

					if (levelObjectToBeSet.IsEmpty())
					{
						context.MeshComponents.PushBack(newMeshComponent);
					}
					else
					{
						for (LevelObjectOnLoad* pLevelObject : levelObjectToBeSet)
						{
							pLevelObject->BoundingBoxes.PushBack(pMesh->BoundingBox);
							pLevelObject->MeshComponents.PushBack(newMeshComponent);
						}
					}
				}
			}
			else
			{
				for (uint32 meshIdx = 0; meshIdx < pNode->mNumMeshes; meshIdx++)
				{
					aiMesh* pMeshAI = pScene->mMeshes[pNode->mMeshes[meshIdx]];

					BoundingBox boundingBox;
					LoadBoundingBox(boundingBox, pMeshAI);

					for (LevelObjectOnLoad* pLevelObject : levelObjectToBeSet)
					{
						pLevelObject->BoundingBoxes.PushBack(boundingBox);
					}
				}
			}
		}

		for (uint32 childIdx = 0; childIdx < pNode->mNumChildren; childIdx++)
		{
			ProcessAssimpNode(context, pNode->mChildren[childIdx], pScene, &nodeTransform);
		}
	}

	bool ResourceLoader::CompileGLSLToSPIRV(
		const String& filepath,
		const char* pSource,
		FShaderStageFlags stage,
		TArray<uint32>* pSourceSPIRV,
		ShaderReflection* pReflection)
	{
		std::string source			= std::string(pSource);
		int32 size					= int32(source.size());
		const char* pFinalSource	= source.c_str();

		EShLanguage shaderType = ConvertShaderStageToEShLanguage(stage);
		glslang::TShader shader(shaderType);

		shader.setStringsWithLengths(&pFinalSource, &size, 1);

		//Todo: Fetch this
		int32 clientInputSemanticsVersion					= GetDefaultClientInputSemanticsVersion();
		glslang::EShTargetClientVersion vulkanClientVersion	= GetDefaultVulkanClientVersion();
		glslang::EShTargetLanguageVersion targetVersion		= GetDefaultSPIRVTargetVersion();
		const TBuiltInResource* pResources					= GetDefaultBuiltInResources();
		EShMessages messages								= GetDefaultMessages();
		int32 defaultVersion								= GetDefaultVersion();

		shader.setEnvInput(glslang::EShSourceGlsl, shaderType, glslang::EShClientVulkan, clientInputSemanticsVersion);
		shader.setEnvClient(glslang::EShClientVulkan, vulkanClientVersion);
		shader.setEnvTarget(glslang::EShTargetSpv, targetVersion);

		DirStackFileIncluder includer;

		// Get Directory Path of File
		size_t found				= filepath.find_last_of("/\\");
		std::string directoryPath	= filepath.substr(0, found);

		includer.pushExternalLocalDirectory(directoryPath);

		//std::string preprocessedGLSL;
		//if (!shader.preprocess(pResources, defaultVersion, ENoProfile, false, false, messages, &preprocessedGLSL, includer))
		//{
		//	LOG_ERROR("GLSL Preprocessing failed for: \"%s\"\n%s\n%s", filepath.c_str(), shader.getInfoLog(), shader.getInfoDebugLog());
		//	return false;
		//}

		//const char* pPreprocessedGLSL = preprocessedGLSL.c_str();
		//shader.setStrings(&pPreprocessedGLSL, 1);

		if (!shader.parse(pResources, defaultVersion, false, messages, includer))
		{
			const char* pShaderInfoLog = shader.getInfoLog();
			const char* pShaderDebugInfo = shader.getInfoDebugLog();
			LOG_ERROR("GLSL Parsing failed for: \"%s\"\n%s\n%s", filepath.c_str(), pShaderInfoLog, pShaderDebugInfo);
			return false;
		}

		glslang::TProgram program;
		program.addShader(&shader);

		if (!program.link(messages))
		{
			LOG_ERROR("GLSL Linking failed for: \"%s\"\n%s\n%s", filepath.c_str(), shader.getInfoLog(), shader.getInfoDebugLog());
			return false;
		}

		glslang::TIntermediate* pIntermediate = program.getIntermediate(shaderType);



		if (pSourceSPIRV != nullptr)
		{
			spv::SpvBuildLogger logger;
			glslang::SpvOptions spvOptions;
			std::vector<uint32> std_sourceSPIRV;
			glslang::GlslangToSpv(*pIntermediate, std_sourceSPIRV, &logger, &spvOptions);
			pSourceSPIRV->Assign(std_sourceSPIRV.data(), std_sourceSPIRV.data() + std_sourceSPIRV.size());
		}

		if (pReflection != nullptr)
		{
			if (!CreateShaderReflection(pIntermediate, stage, pReflection))
			{
				LOG_ERROR("Failed to Create Shader Reflection");
				return false;
			}
		}

		return true;
	}

	bool ResourceLoader::CreateShaderReflection(glslang::TIntermediate* pIntermediate, FShaderStageFlags stage, ShaderReflection* pReflection)
	{
		EShLanguage shaderType = ConvertShaderStageToEShLanguage(stage);
		glslang::TReflection glslangReflection(EShReflectionOptions::EShReflectionAllIOVariables, shaderType, shaderType);
		glslangReflection.addStage(shaderType, *pIntermediate);

		pReflection->NumAtomicCounters		= glslangReflection.getNumAtomicCounters();
		pReflection->NumBufferVariables		= glslangReflection.getNumBufferVariables();
		pReflection->NumPipeInputs			= glslangReflection.getNumPipeInputs();
		pReflection->NumPipeOutputs			= glslangReflection.getNumPipeOutputs();
		pReflection->NumStorageBuffers		= glslangReflection.getNumStorageBuffers();
		pReflection->NumUniformBlocks		= glslangReflection.getNumUniformBlocks();
		pReflection->NumUniforms			= glslangReflection.getNumUniforms();

		return true;
	}

	void ResourceLoader::LoadMeshletsFromCache(const String& name, Mesh* pMesh)
	{
		struct MeshletCacheHeader
		{
			uint32 MeshletCount;
			uint32 PrimitiveIndexCount;
			uint32 UniqueIndexCount;
		};

		const String meshletCachePath = MESHLET_CACHE_DIR + name;

		std::fstream file;
		file.open(meshletCachePath, std::fstream::in | std::fstream::binary);

		// If file doesn't exist, create it. Otherwise, load meshlets from file to memory.
		if (!file)
		{
			file.open(meshletCachePath, std::fstream::out | std::fstream::binary);

			MeshFactory::GenerateMeshlets(pMesh, MAX_VERTS, MAX_PRIMS);

			const MeshletCacheHeader header =
			{
				.MeshletCount = pMesh->Meshlets.GetSize(),
				.PrimitiveIndexCount = pMesh->PrimitiveIndices.GetSize(),
				.UniqueIndexCount = pMesh->UniqueIndices.GetSize()
			};

			file.write((const char*)&header, sizeof(MeshletCacheHeader));

			file.write((const char*)pMesh->Meshlets.GetData(), header.MeshletCount * sizeof(Meshlet));
			file.write((const char*)pMesh->PrimitiveIndices.GetData(), header.PrimitiveIndexCount * sizeof(PackedTriangle));
			file.write((const char*)pMesh->UniqueIndices.GetData(), header.UniqueIndexCount * sizeof(uint32));
		}
		else
		{
			MeshletCacheHeader header;
			file.read((char*)&header, sizeof(MeshletCacheHeader));

			pMesh->Meshlets.Resize(header.MeshletCount);
			pMesh->PrimitiveIndices.Resize(header.PrimitiveIndexCount);
			pMesh->UniqueIndices.Resize(header.UniqueIndexCount);

			file.read((char*)pMesh->Meshlets.GetData(), header.MeshletCount * sizeof(Meshlet));
			file.read((char*)pMesh->PrimitiveIndices.GetData(), header.PrimitiveIndexCount * sizeof(PackedTriangle));
			file.read((char*)pMesh->UniqueIndices.GetData(), header.UniqueIndexCount * sizeof(uint32));
		}

		file.close();
	}
}<|MERGE_RESOLUTION|>--- conflicted
+++ resolved
@@ -428,20 +428,12 @@
 	}
 
 	Mesh* ResourceLoader::LoadMeshFromFile(
-<<<<<<< HEAD
 		const String& filepath, 
 		TArray<LoadedMaterial*>* pMaterials, 
 		TArray<LoadedTexture*>* pTextures, 
 		TArray<Animation*>* pAnimations, 
 		int32 assimpFlags, 
 		bool shouldTessellate)
-=======
-		const String& filepath,
-		TArray<LoadedMaterial*>* pMaterials,
-		TArray<LoadedTexture*>* pTextures,
-		TArray<Animation*>* pAnimations,
-		int32 assimpFlags)
->>>>>>> f067552b
 	{
 		TArray<Mesh*>			meshes;
 		TArray<MeshComponent>	meshComponent;
