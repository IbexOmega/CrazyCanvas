#include "Resources/ResourceLoader.h"

#include "Rendering/Core/API/CommandAllocator.h"
#include "Rendering/Core/API/CommandList.h"
#include "Rendering/Core/API/CommandQueue.h"
#include "Rendering/Core/API/Fence.h"
#include "Rendering/Core/API/GraphicsHelpers.h"

#include "Rendering/RenderAPI.h"

#include "Audio/AudioAPI.h"

#include "Resources/STB.h"
#include "Resources/GLSLShaderSource.h"

#include "Log/Log.h"

#include "Containers/THashTable.h"
#include "Containers/TUniquePtr.h"

#include "Resources/GLSLang.h"

#include <cstdio>

#include <assimp/Importer.hpp>
#include <assimp/scene.h>
#include <assimp/postprocess.h>

namespace LambdaEngine
{
	CommandAllocator*		ResourceLoader::s_pCopyCommandAllocator		= nullptr;
	CommandList*			ResourceLoader::s_pCopyCommandList			= nullptr;
	Fence*					ResourceLoader::s_pCopyFence				= nullptr;
	uint64					ResourceLoader::s_SignalValue				= 1;

	/*
	* Helpers
	*/
	static void ConvertSlashes(String& string)
	{
		{
			size_t pos = string.find_first_of('\\');
			while (pos != String::npos)
			{
				string.replace(pos, 1, 1, '/');
				pos = string.find_first_of('\\', pos + 1);
			}
		}

		{
			size_t pos = string.find_first_of('/');
			while (pos != String::npos)
			{
				size_t afterPos = pos + 1;
				if (string[afterPos] == '/')
				{
					string.erase(string.begin() + afterPos);
				}

				pos = string.find_first_of('/', afterPos);
			}
		}
	}

	static String ConvertSlashes(const String& string)
	{
		String result = string;
		{
			size_t pos = result.find_first_of('\\');
			while (pos != std::string::npos)
			{
				result.replace(pos, 1, 1, '/');
				pos = result.find_first_of('\\', pos + 1);
			}
		}

		{
			size_t pos = result.find_first_of('/');
			while (pos != std::string::npos)
			{
				size_t afterPos = pos + 1;
				if (result[afterPos] == '/')
				{
					result.erase(result.begin() + afterPos);
				}

				pos = result.find_first_of('/', afterPos);
			}
		}

		return result;
	}

	// Removes extra data after the fileending (Some materials has extra data after file ending)
	static void RemoveExtraData(String& string)
	{
		size_t dotPos = string.find_first_of('.');
		size_t endPos = string.find_first_of(' ', dotPos);
		if (dotPos != String::npos && endPos != String::npos)
		{
			string = string.substr(0, endPos);
		}
	}

	static FLoadedTextureFlag AssimpTextureFlagToLambdaTextureFlag(aiTextureType textureType)
	{
		switch (textureType)
		{
		case aiTextureType::aiTextureType_DIFFUSE:		return FLoadedTextureFlag::LOADED_TEXTURE_FLAG_ALBEDO;
		case aiTextureType::aiTextureType_NORMALS:		return FLoadedTextureFlag::LOADED_TEXTURE_FLAG_NORMAL;
		case aiTextureType::aiTextureType_HEIGHT:		return FLoadedTextureFlag::LOADED_TEXTURE_FLAG_NORMAL;
		case aiTextureType::aiTextureType_AMBIENT:		return FLoadedTextureFlag::LOADED_TEXTURE_FLAG_AO;
		case aiTextureType::aiTextureType_REFLECTION:	return FLoadedTextureFlag::LOADED_TEXTURE_FLAG_METALLIC;
		case aiTextureType::aiTextureType_SHININESS:	return FLoadedTextureFlag::LOADED_TEXTURE_FLAG_ROUGHNESS;
		}

		return FLoadedTextureFlag::LOADED_TEXTURE_FLAG_NONE;
	}

	/*
	* ResourceLoader
	*/
	bool ResourceLoader::Init()
	{
		s_pCopyCommandAllocator = RenderAPI::GetDevice()->CreateCommandAllocator("Resource Loader Copy Command Allocator", ECommandQueueType::COMMAND_QUEUE_TYPE_GRAPHICS);

		if (s_pCopyCommandAllocator == nullptr)
		{
			LOG_ERROR("[ResourceLoader]: Could not create Copy Command Allocator");
			return false;
		}

		CommandListDesc commandListDesc = {};
		commandListDesc.DebugName		= "Resource Loader Copy Command List";
		commandListDesc.CommandListType = ECommandListType::COMMAND_LIST_TYPE_PRIMARY;
		commandListDesc.Flags			= FCommandListFlag::COMMAND_LIST_FLAG_ONE_TIME_SUBMIT;

		s_pCopyCommandList = RenderAPI::GetDevice()->CreateCommandList(s_pCopyCommandAllocator, &commandListDesc);

		FenceDesc fenceDesc = {};
		fenceDesc.DebugName		= "Resource Loader Copy Fence";
		fenceDesc.InitalValue	= 0;
		s_pCopyFence = RenderAPI::GetDevice()->CreateFence(&fenceDesc);

		glslang::InitializeProcess();

		return true;
	}

	bool ResourceLoader::Release()
	{
		SAFERELEASE(s_pCopyCommandAllocator);
		SAFERELEASE(s_pCopyCommandList);
		SAFERELEASE(s_pCopyFence);

		glslang::FinalizeProcess();

		return true;
	}

	/*
	* Assimp Parsing
	*/
	static LoadedTexture* LoadAssimpTexture(SceneLoadingContext& context, const aiMaterial* pMaterial, aiTextureType type, uint32 index)
	{
		if (pMaterial->GetTextureCount(type) > index)
		{
			aiString str;
			pMaterial->GetTexture(type, index, &str);

			String name = str.C_Str();
			ConvertSlashes(name);
			RemoveExtraData(name);

			auto loadedTexture = context.LoadedTextures.find(name);
			if (loadedTexture == context.LoadedTextures.end())
			{
				LoadedTexture* pLoadedTexture = DBG_NEW LoadedTexture();
				pLoadedTexture->pTexture	= ResourceLoader::LoadTextureArrayFromFile(name, context.DirectoryPath, &name, 1, EFormat::FORMAT_R8G8B8A8_UNORM, true);
				pLoadedTexture->Flags = AssimpTextureFlagToLambdaTextureFlag(type);

				context.LoadedTextures[name] = pLoadedTexture;
				return context.pTextures->PushBack(pLoadedTexture);
			}
			else
			{
				return loadedTexture->second;
			}
		}

		return nullptr;
	}

	bool ResourceLoader::LoadSceneFromFile(
		const String& filepath,
		const TArray<SpecialObjectDesc>& specialObjectDescriptions,
		TArray<MeshComponent>& meshComponents,
		TArray<LoadedDirectionalLight>& directionalLights,
		TArray<LoadedPointLight>& pointLights,
		TArray<SpecialObject>& specialObjects,
		TArray<Mesh*>& meshes,
		TArray<Animation*>& animations,
		TArray<LoadedMaterial*>& materials,
		TArray<LoadedTexture*>& textures)
	{
		int32 assimpFlags =
			aiProcess_FlipWindingOrder			|
			aiProcess_FlipUVs					|
			aiProcess_CalcTangentSpace			|
			aiProcess_FindInstances				|
			aiProcess_GenSmoothNormals			|
			aiProcess_JoinIdenticalVertices		|
			aiProcess_ImproveCacheLocality		|
			aiProcess_LimitBoneWeights			|
			aiProcess_SplitLargeMeshes			|
			aiProcess_RemoveRedundantMaterials	|
			aiProcess_SortByPType				|
			aiProcess_Triangulate				|
			aiProcess_GenUVCoords				|
			aiProcess_FindDegenerates			|
			aiProcess_OptimizeMeshes			|
			aiProcess_PreTransformVertices		|
			aiProcess_FindInvalidData;

		// Prevent crashes in assimp when using this flag
		String path = ConvertSlashes(filepath);
		if (path.find(".obj") == String::npos)
		{
			//assimpFlags |= aiProcess_PopulateArmatureData;
		}

		SceneLoadRequest loadRequest = 
		{
<<<<<<< HEAD
			.Filepath		= ConvertSlashes(filepath),
			.AssimpFlags	= assimpFlags,
			.Meshes			= meshes,
			.Animations		= animations,
			.MeshComponents	= meshComponents,
			.pMaterials		= &materials,
			.pTextures		= &textures,
			.AnimationsOnly = false
=======
			.Filepath					= ConvertSlashes(filepath),
			.AssimpFlags				= assimpFlags,
			.SpecialObjectDescriptions	= specialObjectDescriptions,
			.DirectionalLights			= directionalLights,
			.PointLights				= pointLights,
			.SpecialObjects				= specialObjects,
			.Meshes						= meshes,
			.Animations					= animations,
			.MeshComponents				= meshComponents,
			.pMaterials					= &materials,
			.pTextures					= &textures
>>>>>>> c79ff858
		};

		return LoadSceneWithAssimp(loadRequest);
	}

	Mesh* ResourceLoader::LoadMeshFromFile(const String& filepath, TArray<Animation*>& animations)
	{
		int32 assimpFlags = 
			aiProcess_FlipWindingOrder			|
			aiProcess_FlipUVs					|
			aiProcess_CalcTangentSpace			|
			aiProcess_FindInstances				|
			aiProcess_GenSmoothNormals			|
			aiProcess_JoinIdenticalVertices		|
			aiProcess_ImproveCacheLocality		|
			aiProcess_LimitBoneWeights			|
			aiProcess_RemoveRedundantMaterials	|
			aiProcess_Triangulate				|
			aiProcess_GenUVCoords				|
			aiProcess_FindDegenerates			|
			aiProcess_OptimizeMeshes			|
			aiProcess_OptimizeGraph				|
			aiProcess_FindInvalidData;
		
		// Prevent crashes in assimp when using this flag
		String path = ConvertSlashes(filepath);
		if (path.find(".obj") == String::npos)
		{
			assimpFlags |= aiProcess_PopulateArmatureData;
		}

		TArray<Mesh*>			meshes;
		TArray<MeshComponent>	meshComponent;

		const TArray<SpecialObjectDesc>		specialObjectDescriptions;
		TArray<LoadedDirectionalLight>		directionalLightComponents;
		TArray<LoadedPointLight>			pointLightComponents;
		TArray<SpecialObject>				specialObjects;

		SceneLoadRequest loadRequest =
		{
<<<<<<< HEAD
			.Filepath		= ConvertSlashes(filepath),
			.AssimpFlags	= assimpFlags,
			.Meshes			= meshes,
			.Animations		= animations,
			.MeshComponents = meshComponent,
			.pMaterials		= nullptr,
			.pTextures		= nullptr,
			.AnimationsOnly = false
=======
			.Filepath					= ConvertSlashes(filepath),
			.AssimpFlags				= assimpFlags,
			.SpecialObjectDescriptions	= specialObjectDescriptions,
			.DirectionalLights			= directionalLightComponents,
			.PointLights				= pointLightComponents,
			.SpecialObjects				= specialObjects,
			.Meshes						= meshes,
			.Animations					= animations,
			.MeshComponents				= meshComponent,
			.pMaterials					= nullptr,
			.pTextures					= nullptr,
>>>>>>> c79ff858
		};

		if (!LoadSceneWithAssimp(loadRequest))
		{
			return nullptr;
		}

		D_LOG_MESSAGE("[ResourceLoader]: Loaded Mesh \"%s\"", filepath.c_str());

		// Find the largest and delete the ones not used
		uint32 biggest	= 0;
		uint32 maxCount	= 0;
		for (uint32 i = 0; i < meshes.GetSize(); i++)
		{
			if (meshes[i]->Vertices.GetSize() > maxCount)
			{
				biggest		= i;
				maxCount	= meshes[i]->Vertices.GetSize();
			}
		}

		for (Mesh* pMesh : meshes)
		{
			if (meshes[biggest] != pMesh)
			{
				SAFEDELETE(pMesh);
			}
		}

		return meshes[biggest];
	}

	TArray<Animation*> ResourceLoader::LoadAnimationsFromFile(const String& filepath)
	{
		int32 assimpFlags =
			aiProcess_FindInstances			|
			aiProcess_JoinIdenticalVertices	|
			aiProcess_ImproveCacheLocality	|
			aiProcess_LimitBoneWeights		|
			aiProcess_Triangulate			|
			aiProcess_FindDegenerates		|
			aiProcess_OptimizeMeshes		|
			aiProcess_OptimizeGraph			|
			aiProcess_FindInvalidData;

		// Prevent crashes in assimp when using this flag
		String path = ConvertSlashes(filepath);
		if (path.find(".obj") == String::npos)
		{
			assimpFlags |= aiProcess_PopulateArmatureData;
		}

		TArray<Mesh*>			meshes;
		TArray<Animation*>		animations;
		TArray<MeshComponent>	meshComponent;

		SceneLoadRequest loadRequest =
		{
			.Filepath		= ConvertSlashes(filepath),
			.AssimpFlags	= assimpFlags,
			.Meshes			= meshes,
			.Animations		= animations,
			.MeshComponents	= meshComponent,
			.pMaterials		= nullptr,
			.pTextures		= nullptr,
			.AnimationsOnly = true
		};

		if (!LoadSceneWithAssimp(loadRequest))
		{
			return animations;
		}

		D_LOG_MESSAGE("[ResourceLoader]: Loaded Animations \"%s\"", filepath.c_str());
		return animations;
	}

	Mesh* ResourceLoader::LoadMeshFromMemory(const Vertex* pVertices, uint32 numVertices, const uint32* pIndices, uint32 numIndices)
	{
		Mesh* pMesh = DBG_NEW Mesh();
		pMesh->Vertices.Resize(numVertices);
		memcpy(pMesh->Vertices.GetData(), pVertices, sizeof(Vertex) * numVertices);

		pMesh->Indices.Resize(numVertices);
		memcpy(pMesh->Indices.GetData(), pIndices, sizeof(uint32) * numIndices);

		MeshFactory::GenerateMeshlets(pMesh, MAX_VERTS, MAX_PRIMS);
		return pMesh;
	}

	Texture* ResourceLoader::LoadTextureArrayFromFile(const String& name, const String& dir, const String* pFilenames, uint32 count, EFormat format, bool generateMips)
	{
		int texWidth	= 0;
		int texHeight	= 0;
		int bpp			= 0;

		TArray<void*> stbi_pixels(count);
		for (uint32 i = 0; i < count; i++)
		{
			String filepath = dir + ConvertSlashes(pFilenames[i]);

			void* pPixels = nullptr;

			if (format == EFormat::FORMAT_R8G8B8A8_UNORM)
			{
				pPixels = (void*)stbi_load(filepath.c_str(), &texWidth, &texHeight, &bpp, STBI_rgb_alpha);
			}
			else if (format == EFormat::FORMAT_R16_UNORM)
			{
				pPixels = (void*)stbi_load_16(filepath.c_str(), &texWidth, &texHeight, &bpp, STBI_rgb_alpha);
			}
			else
			{
				LOG_ERROR("[ResourceLoader]: Texture format not supported for \"%s\"", filepath.c_str());
				return nullptr;
			}

			if (pPixels == nullptr)
			{
				LOG_ERROR("[ResourceLoader]: Failed to load texture file: \"%s\"", filepath.c_str());
				return nullptr;
			}

			stbi_pixels[i] = pPixels;
			// D_LOG_MESSAGE("[ResourceLoader]: Loaded Texture \"%s\"", filepath.c_str());
		}

		Texture* pTexture = nullptr;

		if (format == EFormat::FORMAT_R8G8B8A8_UNORM)
		{
			pTexture = LoadTextureArrayFromMemory(name, stbi_pixels.GetData(), stbi_pixels.GetSize(), texWidth, texHeight, format, FTextureFlag::TEXTURE_FLAG_SHADER_RESOURCE, generateMips);
		}
		else if (format == EFormat::FORMAT_R16_UNORM)
		{
			TArray<void*> pixels(count * 4);

			for (uint32 i = 0; i < count; i++)
			{
				uint32 numPixels = texWidth * texHeight;
				uint16* pPixelsR = DBG_NEW uint16[numPixels];
				uint16* pPixelsG = DBG_NEW uint16[numPixels];
				uint16* pPixelsB = DBG_NEW uint16[numPixels];
				uint16* pPixelsA = DBG_NEW uint16[numPixels];

				uint16* pSTBIPixels = reinterpret_cast<uint16*>(stbi_pixels[i]);

				for (uint32 p = 0; p < numPixels; p++)
				{
					pPixelsR[p] = pSTBIPixels[4 * p + 0];
					pPixelsG[p] = pSTBIPixels[4 * p + 1];
					pPixelsB[p] = pSTBIPixels[4 * p + 2];
					pPixelsA[p] = pSTBIPixels[4 * p + 3];
				}

				pixels[4 * i + 0] = pPixelsR;
				pixels[4 * i + 1] = pPixelsG;
				pixels[4 * i + 2] = pPixelsB;
				pixels[4 * i + 3] = pPixelsA;
			}

			pTexture = LoadTextureArrayFromMemory(name, pixels.GetData(), pixels.GetSize(), texWidth, texHeight, format, FTextureFlag::TEXTURE_FLAG_SHADER_RESOURCE, generateMips);

			for (uint32 i = 0; i < pixels.GetSize(); i++)
			{
				uint16* pPixels = reinterpret_cast<uint16*>(pixels[i]);
				SAFEDELETE_ARRAY(pPixels);
			}
		}

		for (uint32 i = 0; i < count; i++)
		{
			stbi_image_free(stbi_pixels[i]);
		}

		return pTexture;
	}

	Texture* ResourceLoader::LoadCubeTexturesArrayFromFile(const String& name, const String& dir, const String* pFilenames, uint32 count, EFormat format, bool generateMips)
	{
		int texWidth = 0;
		int texHeight = 0;
		int bpp = 0;

		const uint32 textureCount = count;
		TArray<void*> stbi_pixels(textureCount);

		for (uint32 i = 0; i < textureCount; i++)
		{
			String filepath = dir + ConvertSlashes(pFilenames[i]);

			void* pPixels = nullptr;

			if (format == EFormat::FORMAT_R8G8B8A8_UNORM)
			{
				pPixels = (void*)stbi_load(filepath.c_str(), &texWidth, &texHeight, &bpp, STBI_rgb_alpha);
			}
			else
			{
				LOG_ERROR("[ResourceLoader]: Texture format not supported for \"%s\"", filepath.c_str());
				return nullptr;
			}

			if (pPixels == nullptr)
			{
				LOG_ERROR("[ResourceLoader]: Failed to load texture file: \"%s\"", filepath.c_str());
				return nullptr;
			}

			stbi_pixels[i] = pPixels;
			D_LOG_MESSAGE("[ResourceLoader]: Loaded Texture \"%s\"", filepath.c_str());
		}

		Texture* pTexture = nullptr;

		if (format == EFormat::FORMAT_R8G8B8A8_UNORM)
		{
			uint32 flags = FTextureFlag::TEXTURE_FLAG_CUBE_COMPATIBLE | FTextureFlag::TEXTURE_FLAG_SHADER_RESOURCE;
			pTexture = LoadTextureArrayFromMemory(name, stbi_pixels.GetData(), stbi_pixels.GetSize(), texWidth, texHeight, format, flags, generateMips);
		}

		for (uint32 i = 0; i < textureCount; i++)
		{
			stbi_image_free(stbi_pixels[i]);
		}

		return pTexture;
	}

	Texture* ResourceLoader::LoadTextureArrayFromMemory(const String& name, const void* const * ppData, uint32 arrayCount, uint32 width, uint32 height, EFormat format, uint32 usageFlags, bool generateMips)
	{
		uint32_t miplevels = 1u;

		if (generateMips)
		{
			miplevels = uint32(glm::floor(glm::log2((float)glm::max(width, height)))) + 1u;
		}

		TextureDesc textureDesc = {};
		textureDesc.DebugName	= name;
		textureDesc.MemoryType	= EMemoryType::MEMORY_TYPE_GPU;
		textureDesc.Format		= format;
		textureDesc.Type		= ETextureType::TEXTURE_TYPE_2D;
		textureDesc.Flags		= FTextureFlag::TEXTURE_FLAG_COPY_SRC | FTextureFlag::TEXTURE_FLAG_COPY_DST | (FTextureFlag)usageFlags;
		textureDesc.Width		= width;
		textureDesc.Height		= height;
		textureDesc.Depth		= 1;
		textureDesc.ArrayCount	= arrayCount;
		textureDesc.Miplevels	= miplevels;
		textureDesc.SampleCount = 1;

		Texture* pTexture = RenderAPI::GetDevice()->CreateTexture(&textureDesc);

		if (pTexture == nullptr)
		{
			LOG_ERROR("[ResourceLoader]: Failed to create texture for \"%s\"", name.c_str());
			return nullptr;
		}

		uint32 pixelDataSize = width * height * TextureFormatStride(format);

		BufferDesc bufferDesc	= { };
		bufferDesc.DebugName	= "Texture Copy Buffer";
		bufferDesc.MemoryType	= EMemoryType::MEMORY_TYPE_CPU_VISIBLE;
		bufferDesc.Flags		= FBufferFlag::BUFFER_FLAG_COPY_SRC;
		bufferDesc.SizeInBytes	= uint64(arrayCount * pixelDataSize);

		Buffer* pTextureData = RenderAPI::GetDevice()->CreateBuffer(&bufferDesc);
		if (pTextureData == nullptr)
		{
			LOG_ERROR("[ResourceLoader]: Failed to create copy buffer for \"%s\"", name.c_str());
			return nullptr;
		}

		const uint64 waitValue = s_SignalValue - 1;
		s_pCopyFence->Wait(waitValue, UINT64_MAX);

		s_pCopyCommandAllocator->Reset();
		s_pCopyCommandList->Begin(nullptr);

		PipelineTextureBarrierDesc transitionToCopyDstBarrier = {};
		transitionToCopyDstBarrier.pTexture					= pTexture;
		transitionToCopyDstBarrier.StateBefore				= ETextureState::TEXTURE_STATE_UNKNOWN;
		transitionToCopyDstBarrier.StateAfter				= ETextureState::TEXTURE_STATE_COPY_DST;
		transitionToCopyDstBarrier.QueueBefore				= ECommandQueueType::COMMAND_QUEUE_TYPE_NONE;
		transitionToCopyDstBarrier.QueueAfter				= ECommandQueueType::COMMAND_QUEUE_TYPE_NONE;
		transitionToCopyDstBarrier.SrcMemoryAccessFlags		= 0;
		transitionToCopyDstBarrier.DstMemoryAccessFlags		= FMemoryAccessFlag::MEMORY_ACCESS_FLAG_MEMORY_WRITE;
		transitionToCopyDstBarrier.TextureFlags				= textureDesc.Flags;
		transitionToCopyDstBarrier.Miplevel					= 0;
		transitionToCopyDstBarrier.MiplevelCount			= textureDesc.Miplevels;
		transitionToCopyDstBarrier.ArrayIndex				= 0;
		transitionToCopyDstBarrier.ArrayCount				= textureDesc.ArrayCount;

		s_pCopyCommandList->PipelineTextureBarriers(FPipelineStageFlag::PIPELINE_STAGE_FLAG_TOP, FPipelineStageFlag::PIPELINE_STAGE_FLAG_COPY, &transitionToCopyDstBarrier, 1);

		for (uint32 i = 0; i < arrayCount; i++)
		{
			uint64 bufferOffset = uint64(i) * pixelDataSize;

			void* pTextureDataDst = pTextureData->Map();
			const void* pTextureDataSrc = ppData[i];
			memcpy((void*)(uint64(pTextureDataDst) + bufferOffset), pTextureDataSrc, pixelDataSize);
			pTextureData->Unmap();

			CopyTextureFromBufferDesc copyDesc = {};
			copyDesc.SrcOffset		= bufferOffset;
			copyDesc.SrcRowPitch	= 0;
			copyDesc.SrcHeight		= 0;
			copyDesc.Width			= width;
			copyDesc.Height			= height;
			copyDesc.Depth			= 1;
			copyDesc.Miplevel		= 0;
			copyDesc.MiplevelCount  = miplevels;
			copyDesc.ArrayIndex		= i;
			copyDesc.ArrayCount		= 1;

			s_pCopyCommandList->CopyTextureFromBuffer(pTextureData, pTexture, copyDesc);
		}

		if (generateMips)
		{
			s_pCopyCommandList->GenerateMiplevels(pTexture, ETextureState::TEXTURE_STATE_COPY_DST, ETextureState::TEXTURE_STATE_SHADER_READ_ONLY);
		}
		else
		{
			PipelineTextureBarrierDesc transitionToShaderReadBarrier = {};
			transitionToShaderReadBarrier.pTexture				= pTexture;
			transitionToShaderReadBarrier.StateBefore			= ETextureState::TEXTURE_STATE_COPY_DST;
			transitionToShaderReadBarrier.StateAfter			= ETextureState::TEXTURE_STATE_SHADER_READ_ONLY;
			transitionToShaderReadBarrier.QueueBefore			= ECommandQueueType::COMMAND_QUEUE_TYPE_NONE;
			transitionToShaderReadBarrier.QueueAfter			= ECommandQueueType::COMMAND_QUEUE_TYPE_NONE;
			transitionToShaderReadBarrier.SrcMemoryAccessFlags	= FMemoryAccessFlag::MEMORY_ACCESS_FLAG_MEMORY_WRITE;
			transitionToShaderReadBarrier.DstMemoryAccessFlags	= FMemoryAccessFlag::MEMORY_ACCESS_FLAG_MEMORY_READ;
			transitionToShaderReadBarrier.TextureFlags			= textureDesc.Flags;
			transitionToShaderReadBarrier.Miplevel				= 0;
			transitionToShaderReadBarrier.MiplevelCount			= textureDesc.Miplevels;
			transitionToShaderReadBarrier.ArrayIndex			= 0;
			transitionToShaderReadBarrier.ArrayCount			= textureDesc.ArrayCount;

			s_pCopyCommandList->PipelineTextureBarriers(FPipelineStageFlag::PIPELINE_STAGE_FLAG_COPY, FPipelineStageFlag::PIPELINE_STAGE_FLAG_BOTTOM, &transitionToShaderReadBarrier, 1);
		}

		s_pCopyCommandList->End();

		if (!RenderAPI::GetGraphicsQueue()->ExecuteCommandLists(&s_pCopyCommandList, 1, FPipelineStageFlag::PIPELINE_STAGE_FLAG_COPY, nullptr, 0, s_pCopyFence, s_SignalValue))
		{
			LOG_ERROR("[ResourceLoader]: Texture could not be created as command list could not be executed for \"%s\"", name.c_str());
			SAFERELEASE(pTextureData);

			return nullptr;
		}
		else
		{
			s_SignalValue++;
		}

		//Todo: Remove this wait after garbage collection works
		RenderAPI::GetGraphicsQueue()->Flush();

		SAFERELEASE(pTextureData);

		return pTexture;
	}

	Shader* ResourceLoader::LoadShaderFromFile(const String& filepath, FShaderStageFlag stage, EShaderLang lang, const String& entryPoint)
	{
		String file = ConvertSlashes(filepath);

		byte* pShaderRawSource = nullptr;
		uint32 shaderRawSourceSize = 0;

		TArray<uint32> sourceSPIRV;
		if (lang == EShaderLang::SHADER_LANG_GLSL)
		{
			if (!ReadDataFromFile(file, "r", &pShaderRawSource, &shaderRawSourceSize))
			{
				LOG_ERROR("[ResourceLoader]: Failed to open shader file \"%s\"", file.c_str());
				return nullptr;
			}

			if (!CompileGLSLToSPIRV(file, reinterpret_cast<char*>(pShaderRawSource), stage, &sourceSPIRV, nullptr))
			{
				LOG_ERROR("[ResourceLoader]: Failed to compile GLSL to SPIRV for \"%s\"", file.c_str());
				return nullptr;
			}
		}
		else if (lang == EShaderLang::SHADER_LANG_SPIRV)
		{
			if (!ReadDataFromFile(file, "rb", &pShaderRawSource, &shaderRawSourceSize))
			{
				LOG_ERROR("[ResourceLoader]: Failed to open shader file \"%s\"", file.c_str());
				return nullptr;
			}

			sourceSPIRV.Resize(static_cast<uint32>(glm::ceil(static_cast<float32>(shaderRawSourceSize) / sizeof(uint32))));
			memcpy(sourceSPIRV.GetData(), pShaderRawSource, shaderRawSourceSize);
		}

		const uint32 sourceSize = static_cast<uint32>(sourceSPIRV.GetSize()) * sizeof(uint32);

		ShaderDesc shaderDesc = { };
		shaderDesc.DebugName	= file;
		shaderDesc.Source		= TArray<byte>(reinterpret_cast<byte*>(sourceSPIRV.GetData()), reinterpret_cast<byte*>(sourceSPIRV.GetData()) + sourceSize);
		shaderDesc.EntryPoint	= entryPoint;
		shaderDesc.Stage		= stage;
		shaderDesc.Lang			= lang;

		Shader* pShader = RenderAPI::GetDevice()->CreateShader(&shaderDesc);
		Malloc::Free(pShaderRawSource);

		return pShader;
	}

	Shader* ResourceLoader::LoadShaderFromMemory(const String& source, const String& name, FShaderStageFlag stage, EShaderLang lang, const String& entryPoint)
	{
		TArray<uint32> sourceSPIRV;
		if (lang == EShaderLang::SHADER_LANG_GLSL)
		{
			if (!CompileGLSLToSPIRV("", source.c_str(), stage, &sourceSPIRV, nullptr))
			{
				LOG_ERROR("[ResourceLoader]: Failed to compile GLSL to SPIRV");
				return nullptr;
			}
		}
		else if (lang == EShaderLang::SHADER_LANG_SPIRV)
		{
			sourceSPIRV.Resize(static_cast<uint32>(glm::ceil(static_cast<float32>(source.size()) / sizeof(uint32))));
			memcpy(sourceSPIRV.GetData(), source.data(), source.size());
		}

		const uint32 sourceSize = static_cast<uint32>(sourceSPIRV.GetSize()) * sizeof(uint32);

		ShaderDesc shaderDesc = { };
		shaderDesc.DebugName	= name;
		shaderDesc.Source		= TArray<byte>(reinterpret_cast<byte*>(sourceSPIRV.GetData()), reinterpret_cast<byte*>(sourceSPIRV.GetData()) + sourceSize);
		shaderDesc.EntryPoint	= entryPoint;
		shaderDesc.Stage		= stage;
		shaderDesc.Lang			= lang;

		Shader* pShader = RenderAPI::GetDevice()->CreateShader(&shaderDesc);

		return pShader;
	}

	GLSLShaderSource ResourceLoader::LoadShaderSourceFromFile(const String& filepath, FShaderStageFlag stage, const String& entryPoint)
	{
		if (stage == FShaderStageFlag::SHADER_STAGE_FLAG_RAYGEN_SHADER ||
			stage == FShaderStageFlag::SHADER_STAGE_FLAG_CLOSEST_HIT_SHADER ||
			stage == FShaderStageFlag::SHADER_STAGE_FLAG_ANY_HIT_SHADER ||
			stage == FShaderStageFlag::SHADER_STAGE_FLAG_INTERSECT_SHADER ||
			stage == FShaderStageFlag::SHADER_STAGE_FLAG_MISS_SHADER)
		{
			VALIDATE_MSG(false, "[ResourceLoader]: Unsupported shader stage because GLSLang can't get their shit together");
		}

		String file = ConvertSlashes(filepath);

		byte* pShaderRawSource = nullptr;
		uint32 shaderRawSourceSize = 0;

		if (!ReadDataFromFile(file, "r", &pShaderRawSource, &shaderRawSourceSize))
		{
			LOG_ERROR("[ResourceLoader]: Failed to open shader file \"%s\"", file.c_str());
			return nullptr;
		}

		size_t found = file.find_last_of("/");
		std::string shaderName = file.substr(found + 1, file.length());
		std::string directoryPath = file.substr(0, found);

		GLSLShaderSourceDesc shaderSourceDesc = {};
		shaderSourceDesc.Name			= shaderName;
		shaderSourceDesc.EntryPoint		= entryPoint;
		shaderSourceDesc.ShaderStage	= stage;
		shaderSourceDesc.Source			= reinterpret_cast<const char*>(pShaderRawSource);
		shaderSourceDesc.Directory		= directoryPath;

		GLSLShaderSource shaderSource(&shaderSourceDesc);
		Malloc::Free(pShaderRawSource);

		return shaderSource;
	}

	bool ResourceLoader::CreateShaderReflection(const String& filepath, FShaderStageFlag stage, EShaderLang lang, ShaderReflection* pReflection)
	{
		byte* pShaderRawSource = nullptr;
		uint32 shaderRawSourceSize = 0;

		String path = ConvertSlashes(filepath);
		if (lang == EShaderLang::SHADER_LANG_GLSL)
		{
			if (!ReadDataFromFile(path, "r", &pShaderRawSource, &shaderRawSourceSize))
			{
				LOG_ERROR("[ResourceLoader]: Failed to open shader file \"%s\"", path.c_str());
				return false;
			}

			if (!CompileGLSLToSPIRV(path, reinterpret_cast<char*>(pShaderRawSource), stage, nullptr, pReflection))
			{
				LOG_ERROR("[ResourceLoader]: Failed to compile GLSL to SPIRV for \"%s\"", path.c_str());
				return false;
			}
		}
		else if (lang == EShaderLang::SHADER_LANG_SPIRV)
		{
			LOG_ERROR("[ResourceLoader]: CreateShaderReflection currently not supported for SPIRV source language");
			return false;
		}

		Malloc::Free(pShaderRawSource);

		return true;
	}

	ISoundEffect3D* ResourceLoader::LoadSoundEffectFromFile(const String& filepath)
	{
		SoundEffect3DDesc soundDesc = {};
		soundDesc.Filepath = ConvertSlashes(filepath);

		ISoundEffect3D* pSound = AudioAPI::GetDevice()->CreateSoundEffect(&soundDesc);
		if (pSound == nullptr)
		{
			LOG_ERROR("[ResourceLoader]: Failed to initialize sound \"%s\"", filepath.c_str());
			return nullptr;
		}

		D_LOG_MESSAGE("[ResourceLoader]: Loaded Sound \"%s\"", filepath.c_str());

		return pSound;
	}

	bool ResourceLoader::ReadDataFromFile(const String& filepath, const char* pMode, byte** ppData, uint32* pDataSize)
	{
		String path = ConvertSlashes(filepath);
		FILE* pFile = fopen(path.c_str(), pMode);
		if (pFile == nullptr)
		{
			LOG_ERROR("[ResourceLoader]: Failed to load file \"%s\"", path.c_str());
			return false;
		}

		fseek(pFile, 0, SEEK_END);
		int32 length = ftell(pFile) + 1;
		fseek(pFile, 0, SEEK_SET);

		byte* pData = reinterpret_cast<byte*>(Malloc::Allocate(length * sizeof(byte)));
		ZERO_MEMORY(pData, length * sizeof(byte));

		int32 read = int32(fread(pData, 1, length, pFile));
		if (read == 0)
		{
			LOG_ERROR("[ResourceLoader]: Failed to read file \"%s\"", path.c_str());
			fclose(pFile);
			return false;
		}
		else
		{
			pData[read] = '\0';
		}

		(*ppData)		= pData;
		(*pDataSize)	= length;

		fclose(pFile);
		return true;
	}

	void ResourceLoader::LoadBoundingBox(BoundingBox& boundingBox, glm::vec3& centroid, const aiMesh* pMeshAI)
	{
		glm::vec3& halfExtent = boundingBox.HalfExtent;
		halfExtent = glm::vec3(0.0f);

		glm::vec3 vertexPosition;
		for (uint32 vertexIdx = 0; vertexIdx < pMeshAI->mNumVertices; vertexIdx++)
		{
			vertexPosition.x = pMeshAI->mVertices[vertexIdx].x;
			vertexPosition.y = pMeshAI->mVertices[vertexIdx].y;
			vertexPosition.z = pMeshAI->mVertices[vertexIdx].z;

			halfExtent.x = std::max(halfExtent.x, std::abs(vertexPosition.x));
			halfExtent.y = std::max(halfExtent.y, std::abs(vertexPosition.y));
			halfExtent.z = std::max(halfExtent.z, std::abs(vertexPosition.z));

			//Moving Average
			centroid += (vertexPosition - centroid) / float32(vertexIdx + 1);
		}
	}

	void ResourceLoader::LoadVertices(Mesh* pMesh, glm::vec3& centroid, const aiMesh* pMeshAI)
	{
		pMesh->Vertices.Resize(pMeshAI->mNumVertices);

		glm::vec3& halfExtent = pMesh->BoundingBox.HalfExtent;
		halfExtent = glm::vec3(0.0f);
		centroid = glm::vec3(0.0f);

		for (uint32 vertexIdx = 0; vertexIdx < pMeshAI->mNumVertices; vertexIdx++)
		{
			Vertex vertex;
			vertex.Position.x = pMeshAI->mVertices[vertexIdx].x;
			vertex.Position.y = pMeshAI->mVertices[vertexIdx].y;
			vertex.Position.z = pMeshAI->mVertices[vertexIdx].z;

			halfExtent.x = std::max(halfExtent.x, std::abs(vertex.Position.x));
			halfExtent.y = std::max(halfExtent.y, std::abs(vertex.Position.y));
			halfExtent.z = std::max(halfExtent.z, std::abs(vertex.Position.z));

			//Moving Average
			centroid += (vertex.Position - centroid) / float32(vertexIdx + 1);

			if (pMeshAI->HasNormals())
			{
				vertex.Normal.x = pMeshAI->mNormals[vertexIdx].x;
				vertex.Normal.y = pMeshAI->mNormals[vertexIdx].y;
				vertex.Normal.z = pMeshAI->mNormals[vertexIdx].z;
			}

			if (pMeshAI->HasTangentsAndBitangents())
			{
				vertex.Tangent.x = pMeshAI->mTangents[vertexIdx].x;
				vertex.Tangent.y = pMeshAI->mTangents[vertexIdx].y;
				vertex.Tangent.z = pMeshAI->mTangents[vertexIdx].z;
			}

			if (pMeshAI->HasTextureCoords(0))
			{
				vertex.TexCoord.x = pMeshAI->mTextureCoords[0][vertexIdx].x;
				vertex.TexCoord.y = pMeshAI->mTextureCoords[0][vertexIdx].y;
			}

			pMesh->Vertices[vertexIdx] = vertex;
		}
	}

	void ResourceLoader::LoadIndices(Mesh* pMesh, const aiMesh* pMeshAI)
	{
		VALIDATE(pMeshAI->HasFaces());

		TArray<MeshIndexType> indices;
		indices.Reserve(pMeshAI->mNumFaces * 3);
		for (uint32 faceIdx = 0; faceIdx < pMeshAI->mNumFaces; faceIdx++)
		{
			aiFace face = pMeshAI->mFaces[faceIdx];
			for (uint32 indexIdx = 0; indexIdx < face.mNumIndices; indexIdx++)
			{
				indices.EmplaceBack(face.mIndices[indexIdx]);
			}
		}

		pMesh->Indices.Resize(indices.GetSize());
		memcpy(pMesh->Indices.GetData(), indices.GetData(), sizeof(MeshIndexType) * indices.GetSize());
	}

	inline glm::mat4 AssimpToGLMMat4(const aiMatrix4x4& mat)
	{
		glm::mat4 retMat;

		retMat[0][0] = mat.a1;
		retMat[0][1] = mat.b1;
		retMat[0][2] = mat.c1;
		retMat[0][3] = mat.d1;

		retMat[1][0] = mat.a2;
		retMat[1][1] = mat.b2;
		retMat[1][2] = mat.c2;
		retMat[1][3] = mat.d2;

		retMat[2][0] = mat.a3;
		retMat[2][1] = mat.b3;
		retMat[2][2] = mat.c3;
		retMat[2][3] = mat.d3;

		retMat[3][0] = mat.a4;
		retMat[3][1] = mat.b4;
		retMat[3][2] = mat.c4;
		retMat[3][3] = mat.d4;

		return retMat;
	}

	static aiNode* FindSkeletalRoot(aiNode* pNode)
	{
		VALIDATE(pNode != nullptr);

		aiNode* pParent = pNode->mParent;
		if (pParent)
		{
			return FindSkeletalRoot(pParent);
		}
		else
		{
			return pNode;
		}
	}

	static void FindSkeletalParent(aiNode* pNode, Skeleton* pSkeleton)
	{
		VALIDATE(pNode		!= nullptr);
		VALIDATE(pSkeleton	!= nullptr);

		String name = pNode->mName.C_Str();

		int32 myID = -1;
		auto it = pSkeleton->JointMap.find(name);
		if (it != pSkeleton->JointMap.end())
		{
			myID = it->second;
		}

#if 0
		LOG_INFO("AnimationName=%s, ID=%d", name.c_str(), myID);
#endif

		for (uint32 child = 0; child < pNode->mNumChildren; child++)
		{
			aiNode* pChild = pNode->mChildren[child];
			if (pChild)
			{
				String childName = pChild->mName.C_Str();
				
				auto childIt = pSkeleton->JointMap.find(childName);
				if (childIt != pSkeleton->JointMap.end())
				{
					pSkeleton->Joints[childIt->second].ParentBoneIndex = myID;
				}

				FindSkeletalParent(pNode->mChildren[child], pSkeleton);
			}
		}
	}

	void ResourceLoader::LoadSkeleton(Mesh* pMesh, const aiMesh* pMeshAI)
	{
		Skeleton* pSkeleton = DBG_NEW Skeleton();
		pMesh->pSkeleton = pSkeleton;

		// Retrive all the bones
		pSkeleton->Joints.Resize(pMeshAI->mNumBones);
		for (uint32 boneIndex = 0; boneIndex < pMeshAI->mNumBones; boneIndex++)
		{
			Joint& joint = pSkeleton->Joints[boneIndex];
			
			aiBone* pBoneAI = pMeshAI->mBones[boneIndex];
			joint.Name = pBoneAI->mName.C_Str();
			
			auto it = pSkeleton->JointMap.find(joint.Name);
			if (it != pSkeleton->JointMap.end())
			{
				LOG_ERROR("[ResourceLoader] Multiple bones with the same name");
				return;
			}
			else
			{
				pSkeleton->JointMap[joint.Name] = boneIndex;
			}
			
			joint.InvBindTransform = AssimpToGLMMat4(pBoneAI->mOffsetMatrix);
		}

		// We find the parent
		for (uint32 boneIndex = 0; boneIndex < pMeshAI->mNumBones; boneIndex++)
		{
			Joint& joint = pSkeleton->Joints[boneIndex];

			// Search the armature aswell
			aiNode* pNodeAI = pMeshAI->mBones[boneIndex]->mNode;
			if (pNodeAI)
			{
				aiNode* pParent = pNodeAI->mParent;
				if (pParent)
				{
					auto it = pSkeleton->JointMap.find(String(pParent->mName.C_Str()));
					if (it != pSkeleton->JointMap.end())
					{
						joint.ParentBoneIndex = it->second;
					}
				}
			}

			if (joint.ParentBoneIndex != INVALID_JOINT_ID)
			{
				continue;
			}

			// Search the armature aswell
			pNodeAI = pMeshAI->mBones[boneIndex]->mArmature;
			if (pNodeAI)
			{
				aiNode* pParent = pNodeAI->mParent;
				if (pParent)
				{
					auto it = pSkeleton->JointMap.find(String(pParent->mName.C_Str()));
					if (it != pSkeleton->JointMap.end())
					{
						joint.ParentBoneIndex = it->second;
					}
				}
			}
		}

#if 0
		LOG_INFO("-----------------------------------");

		for (uint32 jointID = 0; jointID < pSkeleton->Joints.GetSize(); jointID++)
		{
			Joint& joint = pSkeleton->Joints[jointID];
			LOG_INFO("AnimationName=%s, MyID=%d, ParentID=%d", joint.Name.GetString().c_str(), jointID, joint.ParentBoneIndex);
		}
#endif

		// Set weights
		pMesh->VertexJointData.Resize(pMesh->Vertices.GetSize());
		for (uint32 boneID = 0; boneID < pMeshAI->mNumBones; boneID++)
		{
			aiBone* pBone = pMeshAI->mBones[boneID];
			for (uint32 weightID = 0; weightID < pBone->mNumWeights; weightID++)
			{
				const uint32	vertexID	= pBone->mWeights[weightID].mVertexId;
				const float32	weight		= pBone->mWeights[weightID].mWeight;

				VertexJointData& vertex = pMesh->VertexJointData[vertexID];
				if (vertex.JointID0 == INVALID_JOINT_ID)
				{
					vertex.JointID0 = boneID;
					vertex.Weight0	= weight;
				}
				else if (vertex.JointID1 == INVALID_JOINT_ID)
				{
					vertex.JointID1 = boneID;
					vertex.Weight1	= weight;
				}
				else if (vertex.JointID2 == INVALID_JOINT_ID)
				{
					vertex.JointID2 = boneID;
					vertex.Weight2	= weight;
				}
				else if (vertex.JointID3 == INVALID_JOINT_ID)
				{
					vertex.JointID3 = boneID;
					// This weight will be calculated in the shader
				}
				else
				{
					LOG_WARNING("More than 4 bones affect this vertex");
				}
			}
		}

#if 0
		for (VertexBoneData& bone : pMesh->VertexBoneData)
		{
			LOG_WARNING("JointData: [0] ID=%d, weight=%.4f [1] ID=%d, weight=%.4f [2] ID=%d, weight=%.4f [3] ID=%d, weight=%.4f", 
				bone.Bone0.BoneID, bone.Bone0.Weight,
				bone.Bone1.BoneID, bone.Bone1.Weight,
				bone.Bone2.BoneID, bone.Bone2.Weight,
				bone.Bone3.BoneID, bone.Bone3.Weight);
		}
#endif
	}

	void ResourceLoader::LoadMaterial(SceneLoadingContext& context, const aiScene* pSceneAI, const aiMesh* pMeshAI)
	{
		auto mat = context.MaterialIndices.find(pMeshAI->mMaterialIndex);
		if (mat == context.MaterialIndices.end())
		{
			LoadedMaterial*	pMaterial	= DBG_NEW LoadedMaterial();
			aiMaterial* pMaterialAI	= pSceneAI->mMaterials[pMeshAI->mMaterialIndex];
#if 0
			for (uint32 t = 0; t < aiTextureType_UNKNOWN; t++)
			{
				uint32 count = pAiMaterial->GetTextureCount(aiTextureType(t));
				if (count > 0)
				{
					LOG_WARNING("Material %d has %d textures of type: %d", pMesh->mMaterialIndex, count, t);
					for (uint32 m = 0; m < count; m++)
					{
						aiString str;
						pAiMaterial->GetTexture(aiTextureType(t), m, &str);

						LOG_WARNING("#%d path=%s", m, str.C_Str());
					}
				}
			}
#endif
			// Albedo
			aiColor4D diffuse;
			if (aiGetMaterialColor(pMaterialAI, AI_MATKEY_COLOR_DIFFUSE, &diffuse) == AI_SUCCESS)
			{
				pMaterial->Properties.Albedo.r = diffuse.r;
				pMaterial->Properties.Albedo.g = diffuse.g;
				pMaterial->Properties.Albedo.b = diffuse.b;
				pMaterial->Properties.Albedo.a = diffuse.a;
			}
			else
			{
				pMaterial->Properties.Albedo.r = 1.0f;
				pMaterial->Properties.Albedo.g = 1.0f;
				pMaterial->Properties.Albedo.b = 1.0f;
				pMaterial->Properties.Albedo.a = 1.0f;
			}

			// Albedo
			pMaterial->pAlbedoMap = LoadAssimpTexture(context, pMaterialAI, aiTextureType_BASE_COLOR, 0);
			if (!pMaterial->pAlbedoMap)
			{
				pMaterial->pAlbedoMap = LoadAssimpTexture(context, pMaterialAI, aiTextureType_DIFFUSE, 0);
			}

			// Normal
			pMaterial->pNormalMap = LoadAssimpTexture(context, pMaterialAI, aiTextureType_NORMAL_CAMERA, 0);
			if (!pMaterial->pNormalMap)
			{
				pMaterial->pNormalMap = LoadAssimpTexture(context, pMaterialAI, aiTextureType_NORMALS, 0);
			}
			if (!pMaterial->pNormalMap)
			{
				pMaterial->pNormalMap = LoadAssimpTexture(context, pMaterialAI, aiTextureType_HEIGHT, 0);
			}

			// AO
			pMaterial->pAmbientOcclusionMap = LoadAssimpTexture(context, pMaterialAI, aiTextureType_AMBIENT_OCCLUSION, 0);
			if (!pMaterial->pAmbientOcclusionMap)
			{
				pMaterial->pAmbientOcclusionMap = LoadAssimpTexture(context, pMaterialAI, aiTextureType_AMBIENT, 0);
			}

			// Metallic
			pMaterial->pMetallicMap = LoadAssimpTexture(context, pMaterialAI, aiTextureType_METALNESS, 0);
			if (!pMaterial->pMetallicMap)
			{
				pMaterial->pMetallicMap = LoadAssimpTexture(context, pMaterialAI, aiTextureType_REFLECTION, 0);
			}

			// Roughness
			pMaterial->pRoughnessMap = LoadAssimpTexture(context, pMaterialAI, aiTextureType_DIFFUSE_ROUGHNESS, 0);
			if (!pMaterial->pRoughnessMap)
			{
				pMaterial->pRoughnessMap = LoadAssimpTexture(context, pMaterialAI, aiTextureType_SHININESS, 0);
			}

			context.pMaterials->EmplaceBack(pMaterial);
			context.MaterialIndices[pMeshAI->mMaterialIndex] = context.pMaterials->GetSize() - 1;
		}
	}

	void ResourceLoader::LoadAnimation(SceneLoadingContext& context, const aiAnimation* pAnimationAI)
	{
		VALIDATE(pAnimationAI != nullptr);

		Animation* pAnimation = DBG_NEW Animation();
		pAnimation->Name			= pAnimationAI->mName.C_Str();
		pAnimation->DurationInTicks	= pAnimationAI->mDuration;
		pAnimation->TicksPerSecond	= (pAnimationAI->mTicksPerSecond != 0.0) ? pAnimationAI->mTicksPerSecond : 30.0;
		pAnimationAI->mChannels[0]->mNodeName;

		pAnimation->Channels.Resize(pAnimationAI->mNumChannels);
		for (uint32 channelIndex = 0; channelIndex < pAnimationAI->mNumChannels; channelIndex++)
		{
			aiNodeAnim* pChannel = pAnimationAI->mChannels[channelIndex];
			pAnimation->Channels[channelIndex].Name = pChannel->mNodeName.C_Str();
			
			pAnimation->Channels[channelIndex].Positions.Resize(pChannel->mNumPositionKeys);
			for (uint32 i = 0; i < pChannel->mNumPositionKeys; i++)
			{
				pAnimation->Channels[channelIndex].Positions[i].Time	= pChannel->mPositionKeys[i].mTime;
				pAnimation->Channels[channelIndex].Positions[i].Value.x	= pChannel->mPositionKeys[i].mValue.x;
				pAnimation->Channels[channelIndex].Positions[i].Value.y = pChannel->mPositionKeys[i].mValue.y;
				pAnimation->Channels[channelIndex].Positions[i].Value.z = pChannel->mPositionKeys[i].mValue.z;
			}

			pAnimation->Channels[channelIndex].Scales.Resize(pChannel->mNumScalingKeys);
			for (uint32 i = 0; i < pChannel->mNumScalingKeys; i++)
			{
				pAnimation->Channels[channelIndex].Scales[i].Time		= pChannel->mScalingKeys[i].mTime;
				pAnimation->Channels[channelIndex].Scales[i].Value.x	= pChannel->mScalingKeys[i].mValue.x;
				pAnimation->Channels[channelIndex].Scales[i].Value.y	= pChannel->mScalingKeys[i].mValue.y;
				pAnimation->Channels[channelIndex].Scales[i].Value.z	= pChannel->mScalingKeys[i].mValue.z;
			}

			pAnimation->Channels[channelIndex].Rotations.Resize(pChannel->mNumRotationKeys);
			for (uint32 i = 0; i < pChannel->mNumRotationKeys; i++)
			{
				pAnimation->Channels[channelIndex].Rotations[i].Time	= pChannel->mRotationKeys[i].mTime;
				pAnimation->Channels[channelIndex].Rotations[i].Value.x	= pChannel->mRotationKeys[i].mValue.x;
				pAnimation->Channels[channelIndex].Rotations[i].Value.y	= pChannel->mRotationKeys[i].mValue.y;
				pAnimation->Channels[channelIndex].Rotations[i].Value.z	= pChannel->mRotationKeys[i].mValue.z;
				pAnimation->Channels[channelIndex].Rotations[i].Value.w = pChannel->mRotationKeys[i].mValue.w;
			}
		}

		context.Animations.EmplaceBack(pAnimation);

		LOG_INFO("[ResourceLoader]: Loaded animation \"%s\", Duration=%.4f ticks, TicksPerSecond=%.4f", pAnimation->Name.GetString().c_str(), pAnimation->DurationInTicks, pAnimation->TicksPerSecond);
	}

	bool ResourceLoader::LoadSceneWithAssimp(SceneLoadRequest& sceneLoadRequest)
	{
		// Find the directory path
		const String& filepath = sceneLoadRequest.Filepath;
		size_t lastPathDivisor = filepath.find_last_of("/\\");
		if (lastPathDivisor == String::npos)
		{
			LOG_WARNING("[ResourceLoader]: Failed to load scene '%s'. No parent directory found...", filepath.c_str());
			return false;
		}

		Assimp::Importer importer;
		const aiScene* pScene = importer.ReadFile(filepath, sceneLoadRequest.AssimpFlags);
		if (!pScene || pScene->mFlags & AI_SCENE_FLAGS_INCOMPLETE || !pScene->mRootNode)
		{
			LOG_ERROR("[ResourceLoader]: Failed to load scene '%s'. Error: %s", filepath.c_str(), importer.GetErrorString());
			return false;
		}

		SceneLoadingContext context = 
		{
			.DirectoryPath				= filepath.substr(0, lastPathDivisor + 1),
			.SpecialObjectDescriptions	= sceneLoadRequest.SpecialObjectDescriptions,
			.DirectionalLights			= sceneLoadRequest.DirectionalLights,
			.PointLights				= sceneLoadRequest.PointLights,
			.SpecialObjects				= sceneLoadRequest.SpecialObjects,
			.Meshes						= sceneLoadRequest.Meshes,
			.MeshComponents				= sceneLoadRequest.MeshComponents,
			.Animations					= sceneLoadRequest.Animations,
			.pMaterials					= sceneLoadRequest.pMaterials,
			.pTextures					= sceneLoadRequest.pTextures
		};

		// Metadata
		if (pScene->mMetaData)
		{
			aiMetadata* pMetaData = pScene->mMetaData;

			LOG_INFO("%s metadata:", filepath.c_str());
			for (uint32 i = 0; i < pMetaData->mNumProperties; i++)
			{
				aiString string = pMetaData->mKeys[i];
				if (pMetaData->mValues[i].mType == AI_AISTRING)
				{
					string = *static_cast<aiString*>(pMetaData->mValues[i].mData);
				}
				
				LOG_INFO("    [%s]=%s", pMetaData->mKeys[i].C_Str(), string.C_Str());
			}
		}

		// Load all meshes
		if (!sceneLoadRequest.AnimationsOnly)
		{
			ProcessAssimpNode(context, pScene->mRootNode, pScene);
		}

		// Load all animations
		if (pScene->mNumAnimations > 0)
		{
			for (uint32 animationIndex = 0; animationIndex < pScene->mNumAnimations; animationIndex++)
			{
				LoadAnimation(context, pScene->mAnimations[animationIndex]);
			}
		}

		//Load Lights
		if (pScene->HasLights())
		{
			for (uint32 l = 0; l < pScene->mNumLights; l++)
			{
				aiLight* pLight = pScene->mLights[l];
				glm::vec3 lightRadiance = glm::vec3(pLight->mColorDiffuse.r, pLight->mColorDiffuse.g, pLight->mColorDiffuse.b);
				float intensity = glm::length(lightRadiance);
				lightRadiance /= intensity;

				switch (pLight->mType)
				{
					case aiLightSourceType::aiLightSource_DIRECTIONAL:
					{
						LoadedDirectionalLight loadedDirectionalLight =
						{
							.ColorIntensity	= glm::vec4(lightRadiance, intensity),
							.Direction		= glm::vec3(pLight->mDirection.x, pLight->mDirection.y, pLight->mDirection.z)
						};

						context.DirectionalLights.PushBack(loadedDirectionalLight);
						break;
					}
					case aiLightSourceType::aiLightSource_POINT:
					{
						LoadedPointLight loadedPointLight =
						{
							.ColorIntensity	= glm::vec4(lightRadiance, intensity),
							.Position		= glm::vec3(pLight->mPosition.x, pLight->mPosition.y, pLight->mPosition.z),
							.Attenuation	= glm::vec3(pLight->mAttenuationConstant, pLight->mAttenuationLinear, pLight->mAttenuationQuadratic)
						};

						context.PointLights.PushBack(loadedPointLight);
						break;
					}
				}
			}
		}

		return true;
	}

	void ResourceLoader::ProcessAssimpNode(SceneLoadingContext& context, const aiNode* pNode, const aiScene* pScene)
	{
		String nodeName = pNode->mName.C_Str();
		bool loadNormally	= false;
		bool isSpecial		= false;
		TArray<SpecialObject*> specialObjectToBeSet;

		//Check if there are any special object descriptions referencing this object
		for (const SpecialObjectDesc& specialObjectDesc : context.SpecialObjectDescriptions)
		{
			size_t prefixIndex = nodeName.find(specialObjectDesc.Prefix);

			//We only check for prefixes, so index must be 0
			if (prefixIndex == 0)
			{
				isSpecial = true;

				//If any special object wants this mesh included in the scene, we include it
				if (nodeName.find("INCLUDEMESH") != String::npos)
				{
					loadNormally = true;
				}

				SpecialObject specialObject =
				{
					.Prefix		= specialObjectDesc.Prefix,
					.Name		= nodeName.substr(specialObjectDesc.Prefix.length() + 1)
				};

				specialObjectToBeSet.PushBack(&context.SpecialObjects.PushBack(specialObject));
			}
		}

		if (loadNormally || !isSpecial)
		{
			context.Meshes.Reserve(context.Meshes.GetSize() + pNode->mNumMeshes);
			for (uint32 meshIdx = 0; meshIdx < pNode->mNumMeshes; meshIdx++)
			{
				aiMesh* pMeshAI = pScene->mMeshes[pNode->mMeshes[meshIdx]];
				Mesh* pMesh = DBG_NEW Mesh;

				glm::vec3 centroid;
				LoadVertices(pMesh, centroid, pMeshAI);
				LoadIndices(pMesh, pMeshAI);

				if (context.pMaterials)
				{
					LoadMaterial(context, pScene, pMeshAI);
				}

				if (pMeshAI->mNumBones > 0)
				{
					LoadSkeleton(pMesh, pMeshAI);
					if (pMesh->pSkeleton)
					{
						glm::mat4 meshTransform		= AssimpToGLMMat4(pNode->mTransformation);
					    glm::mat4 globalTransform	= AssimpToGLMMat4(pScene->mRootNode->mTransformation);
					    pMesh->pSkeleton->InverseGlobalTransform = glm::inverse(globalTransform) * meshTransform;

                        LOG_INFO("[ResourceLoader]: Loaded skeleton with %u bones", pMesh->pSkeleton->Joints.GetSize());
					}
				}

				MeshFactory::GenerateMeshlets(pMesh, MAX_VERTS, MAX_PRIMS);

				context.Meshes.EmplaceBack(pMesh);

				MeshComponent newMeshComponent;
				newMeshComponent.MeshGUID = context.Meshes.GetSize() - 1;
				newMeshComponent.MaterialGUID = context.MaterialIndices[pMeshAI->mMaterialIndex];
				context.MeshComponents.PushBack(newMeshComponent);

				for (SpecialObject* pSpecialObject : specialObjectToBeSet)
				{
					pSpecialObject->Centroids.PushBack(centroid);
					pSpecialObject->BoundingBoxes.PushBack(pMesh->BoundingBox);
				}
			}
		}
		else
		{
			for (uint32 meshIdx = 0; meshIdx < pNode->mNumMeshes; meshIdx++)
			{
				aiMesh* pMeshAI = pScene->mMeshes[pNode->mMeshes[meshIdx]];

				BoundingBox boundingBox;
				glm::vec3 centroid;
				LoadBoundingBox(boundingBox, centroid, pMeshAI);

				for (SpecialObject* pSpecialObject : specialObjectToBeSet)
				{
					pSpecialObject->Centroids.PushBack(centroid);
					pSpecialObject->BoundingBoxes.PushBack(boundingBox);
				}
			}
		}

		for (uint32 childIdx = 0; childIdx < pNode->mNumChildren; childIdx++)
		{
			ProcessAssimpNode(context, pNode->mChildren[childIdx], pScene);
		}
	}

	bool ResourceLoader::CompileGLSLToSPIRV(const String& filepath, const char* pSource, FShaderStageFlags stage, TArray<uint32>* pSourceSPIRV, ShaderReflection* pReflection)
	{
		std::string source			= std::string(pSource);
		int32 size					= int32(source.size());
		const char* pFinalSource	= source.c_str();

		EShLanguage shaderType = ConvertShaderStageToEShLanguage(stage);
		glslang::TShader shader(shaderType);

		shader.setStringsWithLengths(&pFinalSource, &size, 1);

		//Todo: Fetch this
		int32 clientInputSemanticsVersion					= GetDefaultClientInputSemanticsVersion();
		glslang::EShTargetClientVersion vulkanClientVersion	= GetDefaultVulkanClientVersion();
		glslang::EShTargetLanguageVersion targetVersion		= GetDefaultSPIRVTargetVersion();
		const TBuiltInResource* pResources					= GetDefaultBuiltInResources();
		EShMessages messages								= GetDefaultMessages();
		int32 defaultVersion								= GetDefaultVersion();

		shader.setEnvInput(glslang::EShSourceGlsl, shaderType, glslang::EShClientVulkan, clientInputSemanticsVersion);
		shader.setEnvClient(glslang::EShClientVulkan, vulkanClientVersion);
		shader.setEnvTarget(glslang::EShTargetSpv, targetVersion);

		DirStackFileIncluder includer;

		// Get Directory Path of File
		size_t found				= filepath.find_last_of("/\\");
		std::string directoryPath	= filepath.substr(0, found);

		includer.pushExternalLocalDirectory(directoryPath);

		//std::string preprocessedGLSL;
		//if (!shader.preprocess(pResources, defaultVersion, ENoProfile, false, false, messages, &preprocessedGLSL, includer))
		//{
		//	LOG_ERROR("[ResourceLoader]: GLSL Preprocessing failed for: \"%s\"\n%s\n%s", filepath.c_str(), shader.getInfoLog(), shader.getInfoDebugLog());
		//	return false;
		//}

		//const char* pPreprocessedGLSL = preprocessedGLSL.c_str();
		//shader.setStrings(&pPreprocessedGLSL, 1);

		if (!shader.parse(pResources, defaultVersion, false, messages, includer))
		{
			const char* pShaderInfoLog = shader.getInfoLog();
			const char* pShaderDebugInfo = shader.getInfoDebugLog();
			LOG_ERROR("[ResourceLoader]: GLSL Parsing failed for: \"%s\"\n%s\n%s", filepath.c_str(), pShaderInfoLog, pShaderDebugInfo);
			return false;
		}

		glslang::TProgram program;
		program.addShader(&shader);

		if (!program.link(messages))
		{
			LOG_ERROR("[ResourceLoader]: GLSL Linking failed for: \"%s\"\n%s\n%s", filepath.c_str(), shader.getInfoLog(), shader.getInfoDebugLog());
			return false;
		}

		glslang::TIntermediate* pIntermediate = program.getIntermediate(shaderType);

		

		if (pSourceSPIRV != nullptr)
		{
			spv::SpvBuildLogger logger;
			glslang::SpvOptions spvOptions;
			std::vector<uint32> std_sourceSPIRV;
			glslang::GlslangToSpv(*pIntermediate, std_sourceSPIRV, &logger, &spvOptions);
			pSourceSPIRV->Assign(std_sourceSPIRV.data(), std_sourceSPIRV.data() + std_sourceSPIRV.size());
		}

		if (pReflection != nullptr)
		{
			if (!CreateShaderReflection(pIntermediate, stage, pReflection))
			{
				LOG_ERROR("[ResourceLoader]: Failed to Create Shader Reflection");
				return false;
			}
		}

		return true;
	}

	bool ResourceLoader::CreateShaderReflection(glslang::TIntermediate* pIntermediate, FShaderStageFlags stage, ShaderReflection* pReflection)
	{
		EShLanguage shaderType = ConvertShaderStageToEShLanguage(stage);
		glslang::TReflection glslangReflection(EShReflectionOptions::EShReflectionAllIOVariables, shaderType, shaderType);
		glslangReflection.addStage(shaderType, *pIntermediate);

		pReflection->NumAtomicCounters		= glslangReflection.getNumAtomicCounters();
		pReflection->NumBufferVariables		= glslangReflection.getNumBufferVariables();
		pReflection->NumPipeInputs			= glslangReflection.getNumPipeInputs();
		pReflection->NumPipeOutputs			= glslangReflection.getNumPipeOutputs();
		pReflection->NumStorageBuffers		= glslangReflection.getNumStorageBuffers();
		pReflection->NumUniformBlocks		= glslangReflection.getNumUniformBlocks();
		pReflection->NumUniforms			= glslangReflection.getNumUniforms();

		return true;
	}
}<|MERGE_RESOLUTION|>--- conflicted
+++ resolved
@@ -222,25 +222,8 @@
 			aiProcess_PreTransformVertices		|
 			aiProcess_FindInvalidData;
 
-		// Prevent crashes in assimp when using this flag
-		String path = ConvertSlashes(filepath);
-		if (path.find(".obj") == String::npos)
-		{
-			//assimpFlags |= aiProcess_PopulateArmatureData;
-		}
-
 		SceneLoadRequest loadRequest = 
 		{
-<<<<<<< HEAD
-			.Filepath		= ConvertSlashes(filepath),
-			.AssimpFlags	= assimpFlags,
-			.Meshes			= meshes,
-			.Animations		= animations,
-			.MeshComponents	= meshComponents,
-			.pMaterials		= &materials,
-			.pTextures		= &textures,
-			.AnimationsOnly = false
-=======
 			.Filepath					= ConvertSlashes(filepath),
 			.AssimpFlags				= assimpFlags,
 			.SpecialObjectDescriptions	= specialObjectDescriptions,
@@ -252,7 +235,7 @@
 			.MeshComponents				= meshComponents,
 			.pMaterials					= &materials,
 			.pTextures					= &textures
->>>>>>> c79ff858
+			.AnimationsOnly 			= false
 		};
 
 		return LoadSceneWithAssimp(loadRequest);
@@ -294,16 +277,6 @@
 
 		SceneLoadRequest loadRequest =
 		{
-<<<<<<< HEAD
-			.Filepath		= ConvertSlashes(filepath),
-			.AssimpFlags	= assimpFlags,
-			.Meshes			= meshes,
-			.Animations		= animations,
-			.MeshComponents = meshComponent,
-			.pMaterials		= nullptr,
-			.pTextures		= nullptr,
-			.AnimationsOnly = false
-=======
 			.Filepath					= ConvertSlashes(filepath),
 			.AssimpFlags				= assimpFlags,
 			.SpecialObjectDescriptions	= specialObjectDescriptions,
@@ -315,7 +288,7 @@
 			.MeshComponents				= meshComponent,
 			.pMaterials					= nullptr,
 			.pTextures					= nullptr,
->>>>>>> c79ff858
+			.AnimationsOnly 			= false
 		};
 
 		if (!LoadSceneWithAssimp(loadRequest))
