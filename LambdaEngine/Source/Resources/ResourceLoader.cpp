--- conflicted
+++ resolved
@@ -182,7 +182,6 @@
 		}
 	}
 
-<<<<<<< HEAD
 	// Removes extra data after the fileending (Some materials has extra data after file ending)
 	static void RemoveExtraData(String& string)
 	{
@@ -194,8 +193,6 @@
 		}
 	}
 	
-=======
->>>>>>> bf4cba0e
 	/*
 	* ResourceLoader
 	*/
