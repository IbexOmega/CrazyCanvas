#include "PreCompiled.h"
#include "Debug/GPUProfiler.h"
#include "Game/ECS/Systems/Rendering/RenderSystem.h"
#include "Rendering/Core/API/CommandList.h"
#include "Rendering/Core/API/QueryHeap.h"
#include "Rendering/RenderAPI.h"
#include "Rendering/Core/API/GraphicsDevice.h"
#include "Rendering/Core/API/CommandQueue.h"

#include <glm/glm.hpp>
#include <imgui.h>

#include <fstream>
#include <sstream>

namespace LambdaEngine
{
	GPUProfiler::GPUProfiler() : m_TimeUnit(TimeUnit::MILLI), m_PlotDataSize(100), m_UpdateFreq(1.0f)
	{
	}

	GPUProfiler::~GPUProfiler()
	{
	}

	void GPUProfiler::Init(TimeUnit timeUnit)
	{
#ifdef LAMBDA_DEBUG
		GraphicsDeviceFeatureDesc desc = {};
		RenderAPI::GetDevice()->QueryDeviceFeatures(&desc);
		m_TimestampPeriod = desc.TimestampPeriod;

		CommandQueueProperties prop = {};
		RenderAPI::GetGraphicsQueue()->QueryQueueProperties(&prop);
		m_TimestampValidBits = prop.TimestampValidBits;

		m_TimeUnit = timeUnit;

#endif
		uint32 statCount = 0;
		RenderAPI::GetDevice()->QueryDeviceMemoryStatistics(&statCount, m_MemoryStats);
		m_MemoryStats.Resize(statCount);
	}

	void GPUProfiler::Render(LambdaEngine::Timestamp delta)
	{
		if (ImGui::CollapsingHeader("GPU Statistics", ImGuiTreeNodeFlags_DefaultOpen))
		{
			ImGui::Indent(10.0f);
			// Profiler (Which has the instance of GPUProfiler) begins the ImGui window
			m_TimeSinceUpdate += delta.AsMilliSeconds();

			// Memory display
			if (m_TimeSinceUpdate > 1 / m_UpdateFreq)
			{
				uint32 statCount = m_MemoryStats.GetSize();
<<<<<<< HEAD
				RenderSystem::GetDevice()->QueryDeviceMemoryStatistics(&statCount, m_MemoryStats);
=======
				RenderAPI::GetDevice()->QueryDeviceMemoryStatistics(&statCount, m_MemoryStats);
>>>>>>> 3decedcb
			}
			static const char* items[] = { "B", "KB", "MB", "GB" };
			static int itemSelected = 2;
			static float byteDivider = 1;
			ImGui::Combo("Memory suffix GPU", &itemSelected, items, 4, 4);
			if (itemSelected == 0) { byteDivider = 1.f; }
			if (itemSelected == 1) { byteDivider = 1024.f; }
			if (itemSelected == 2) { byteDivider = 1024.f * 1024.f; }
			if (itemSelected == 3) { byteDivider = 1024.f * 1024.f * 1024.f; }

			for (uint32 i = 0; i < m_MemoryStats.GetSize(); i++)
			{
				ImGui::Text(m_MemoryStats[i].MemoryTypeName.c_str());
				char buf[64];
				float32 percentage = (float32)(m_MemoryStats[i].TotalBytesAllocated / (float64)m_MemoryStats[i].TotalBytesReserved);
				sprintf(buf, "%.3f/%.3f (%s)", m_MemoryStats[i].TotalBytesAllocated / byteDivider, m_MemoryStats[i].TotalBytesReserved / byteDivider, items[itemSelected]);
				ImGui::ProgressBar(percentage, ImVec2(-1.0f, 0.0f), buf);
			}

#ifdef LAMBDA_DEBUG
			// Timestamp display
			if (m_TimestampCount != 0 && ImGui::CollapsingHeader("Timestamps") && m_TimeSinceUpdate > 1 / m_UpdateFreq)
			{
				ImGui::Indent(10.0f);
				ImGui::SliderFloat("Update frequency", &m_UpdateFreq, 1.0f, 144.0f);

				// Enable/disable graph update
				ImGui::Checkbox("Update graphs", &m_EnableGraph);
				for (auto& stage : m_PlotResults)
				{

					// Plot lines
					m_TimeSinceUpdate = 0.0f;
					float average = 0.0f;

					for (uint32_t i = 0; i < m_PlotDataSize; i++)
					{
						average += stage.Results[i];
					}
					average /= m_PlotDataSize;

					std::ostringstream overlay;

					overlay.precision(2);
					overlay << "Average: " << std::fixed << average << GetTimeUnitName();

					ImGui::Text(stage.Name.c_str());
					ImGui::PlotLines("", stage.Results.GetData(), (int)m_PlotDataSize, m_PlotResultsStart, overlay.str().c_str(), 0.f, m_CurrentMaxDuration[stage.Name], { 0, 80 });
				}
				ImGui::Unindent(10.0f);
			}

			// Graphics pipeline statistics display
			if (m_pPipelineStatHeap != nullptr && ImGui::CollapsingHeader("Pipeline Stats"))
			{
				ImGui::Indent(10.0f);
				// Graphics Pipeline Statistics
				const TArray<std::string> statNames = {
					"Input assembly vertex count        ",
					"Input assembly primitives count    ",
					"Vertex shader invocations          ",
					"Clipping stage primitives processed",
					"Clipping stage primtives output    ",
					"Fragment shader invocations        "
				};

				for (uint32_t i = 0; i < m_GraphicsStats.GetSize(); i++) {
					std::string caption = statNames[i] + ": %d";
					ImGui::BulletText(caption.c_str(), m_GraphicsStats[i]);
				}
				ImGui::Unindent(10.0f);
			}
			ImGui::Unindent(10.0f);
			ImGui::Dummy(ImVec2(0.0f, 20.0f));
#endif
		}
	}

	void GPUProfiler::Release()
	{
#ifdef LAMBDA_DEBUG
		SAFERELEASE(m_pTimestampHeap);
		SAFERELEASE(m_pPipelineStatHeap);

		m_Timestamps.clear();
		m_TimestampCount		= 0;
		m_NextIndex				= 0;
		m_TimestampValidBits	= 0;
		m_TimestampPeriod		= 0.0f;
		m_StartTimestamp		= 0;

		m_Results.clear();
		m_PlotResults.Clear();
		m_PlotResultsStart		= 0;
		m_CurrentMaxDuration.clear();
		m_TimeSinceUpdate		= 0.0f;
		m_EnableGraph			= true;

		m_ShouldGetTimestamps.clear();

		m_GraphicsStats.Clear();
#endif
	}

	void GPUProfiler::CreateTimestamps(uint32_t listCount)
	{
#ifdef LAMBDA_DEBUG
		// Need two timestamps per list
		m_TimestampCount = listCount * 2;

		QueryHeapDesc createInfo = {};
		createInfo.DebugName = "VulkanProfiler Timestamp Heap";
		createInfo.PipelineStatisticsFlags = 0;
		createInfo.QueryCount = m_TimestampCount;
		createInfo.Type = EQueryType::QUERY_TYPE_TIMESTAMP;

		m_pTimestampHeap = RenderAPI::GetDevice()->CreateQueryHeap(&createInfo);
#endif
	}

	void GPUProfiler::CreateGraphicsPipelineStats()
	{
#ifdef LAMBDA_DEBUG
		QueryHeapDesc createInfo = {};
		createInfo.DebugName = "VulkanProfiler Graphics Pipeline Statistics Heap";
		createInfo.PipelineStatisticsFlags =
			FQueryPipelineStatisticsFlag::QUERY_PIPELINE_STATISTICS_FLAG_INPUT_ASSEMBLY_VERTICES |
			FQueryPipelineStatisticsFlag::QUERY_PIPELINE_STATISTICS_FLAG_INPUT_ASSEMBLY_PRIMITIVES |
			FQueryPipelineStatisticsFlag::QUERY_PIPELINE_STATISTICS_FLAG_VERTEX_SHADER_INVOCATIONS |
			FQueryPipelineStatisticsFlag::QUERY_PIPELINE_STATISTICS_FLAG_CLIPPING_INVOCATIONS |
			FQueryPipelineStatisticsFlag::QUERY_PIPELINE_STATISTICS_FLAG_CLIPPING_PRIMITIVES |
			FQueryPipelineStatisticsFlag::QUERY_PIPELINE_STATISTICS_FLAG_FRAGMENT_SHADER_INVOCATIONS;
		createInfo.QueryCount = 6;
		createInfo.Type = EQueryType::QUERY_TYPE_PIPELINE_STATISTICS;

		m_pPipelineStatHeap = RenderAPI::GetDevice()->CreateQueryHeap(&createInfo);

		m_GraphicsStats.Resize(createInfo.QueryCount);
#endif
	}

	void GPUProfiler::AddTimestamp(CommandList* pCommandList, const String& name)
	{
#ifdef LAMBDA_DEBUG
		if (m_Timestamps.find(pCommandList) == m_Timestamps.end())
		{
			m_Timestamps[pCommandList].pCommandList = pCommandList;
			m_Timestamps[pCommandList].Start		= m_NextIndex++;
			m_Timestamps[pCommandList].End			= m_NextIndex++;
			m_Timestamps[pCommandList].Name			= name;

			auto plotResultIt = std::find_if(m_PlotResults.Begin(), m_PlotResults.End(), [name](const PlotResult& plotResult) { return name == plotResult.Name; });
			if (plotResultIt == m_PlotResults.End())
			{
				PlotResult plotResult = {};
				plotResult.Name = name;
				plotResult.Results.Resize(m_PlotDataSize);
					for (uint32_t i = 0; i < m_PlotDataSize; i++)
						plotResult.Results[i] = 0.0f;

				m_PlotResults.PushBack(plotResult);
			}
		}
#endif
	}

	void GPUProfiler::StartTimestamp(CommandList* pCommandList)
	{
#ifdef LAMBDA_DEBUG
		// Assume VK_PIPELINE_STAGE_TOP_OF_PIPE or VK_PIPELINE_STAGE_BOTTOM_OF_PIPE;
		pCommandList->Timestamp(m_pTimestampHeap, (uint32)m_Timestamps[pCommandList].Start, FPipelineStageFlag::PIPELINE_STAGE_FLAG_BOTTOM);
#endif
	}

	void GPUProfiler::EndTimestamp(CommandList* pCommandList)
	{
#ifdef LAMBDA_DEBUG
		pCommandList->Timestamp(m_pTimestampHeap, (uint32)m_Timestamps[pCommandList].End, FPipelineStageFlag::PIPELINE_STAGE_FLAG_BOTTOM);
#endif
	}

	void GPUProfiler::GetTimestamp(CommandList* pCommandList)
	{
#ifdef LAMBDA_DEBUG
		// Don't get the first time to make sure the timestamps are on the GPU and are ready
		if (m_ShouldGetTimestamps.find(pCommandList) == m_ShouldGetTimestamps.end())
		{
			m_ShouldGetTimestamps[pCommandList] = false;
			return;
		}
		else if (!m_ShouldGetTimestamps[pCommandList])
		{
			m_ShouldGetTimestamps[pCommandList] = true;
			return;
		}

		uint32_t timestampCount = 2;
		TArray<uint64_t> results(timestampCount);
		bool res = m_pTimestampHeap->GetResults((uint32_t)m_Timestamps[pCommandList].Start, timestampCount, timestampCount * sizeof(uint64), results.GetData());

		if (res)
		{
			uint64_t start = glm::bitfieldExtract<uint64_t>(results[0], 0, m_TimestampValidBits);
			uint64_t end = glm::bitfieldExtract<uint64_t>(results[1], 0, m_TimestampValidBits);

			if (m_StartTimestamp == 0)
				m_StartTimestamp = start;

			const String& name = m_Timestamps[pCommandList].Name;
			m_Results[name].Start = start;
			m_Results[name].End = end;
			float duration = ((end - start) * m_TimestampPeriod) / (uint64_t)m_TimeUnit;
			m_Results[name].Duration = duration;

			if (duration > m_CurrentMaxDuration[name])
				m_CurrentMaxDuration[name] = duration;

			if (m_EnableGraph)
			{
				auto plotResultIt = std::find_if(m_PlotResults.Begin(), m_PlotResults.End(), [name](const PlotResult& plotResult) { return name == plotResult.Name; });
				if (plotResultIt != m_PlotResults.End())
				{
					plotResultIt->Results[m_PlotResultsStart] = duration;
				}
				m_PlotResultsStart = (m_PlotResultsStart + 1) % m_PlotDataSize;
			}
		}
#endif
	}

	void GPUProfiler::ResetTimestamp(CommandList* pCommandList)
	{
#ifdef LAMBDA_DEBUG
		pCommandList->ResetQuery(m_pTimestampHeap, (uint32_t)m_Timestamps[pCommandList].Start, 2);
#endif
	}

	void GPUProfiler::ResetAllTimestamps(CommandList* pCommandList)
	{
#ifdef LAMBDA_DEBUG
		pCommandList->ResetQuery(m_pTimestampHeap, 0, m_TimestampCount);
#endif
	}

	void GPUProfiler::StartGraphicsPipelineStat(CommandList* pCommandList)
	{
#ifdef LAMBDA_DEBUG
		pCommandList->BeginQuery(m_pPipelineStatHeap, 0);
#endif
	}

	void GPUProfiler::EndGraphicsPipelineStat(CommandList* pCommandList)
	{
#ifdef LAMBDA_DEBUG
		pCommandList->EndQuery(m_pPipelineStatHeap, 0);
#endif
	}

	void GPUProfiler::GetGraphicsPipelineStat()
	{
#ifdef LAMBDA_DEBUG
			m_pPipelineStatHeap->GetResults(0, 1, m_GraphicsStats.GetSize() * sizeof(uint64), m_GraphicsStats.GetData());
#endif
	}

	void GPUProfiler::ResetGraphicsPipelineStat(CommandList* pCommandList)
	{
#ifdef LAMBDA_DEBUG
		pCommandList->ResetQuery(m_pPipelineStatHeap, 0, 6);
#endif
	}

	GPUProfiler* GPUProfiler::Get()
	{
		static GPUProfiler instance;
		return &instance;
	}

	void GPUProfiler::SaveResults()
	{
		/*
			GPU Timestamps are not optimal to represent in a serial fashion that
			chrome://tracing does.
			This feature is therefore possible unnecessary
		*/

#ifdef LAMBDA_DEBUG
		const char* filePath = "GPUResults.txt";

		std::ofstream file;
		file.open(filePath);
		file << "{\"otherData\": {}, \"displayTimeUnit\": \"ms\", \"traceEvents\": [";
		file.flush();

		uint32_t j = 0;
		for (auto& res : m_Results)
		{
			//for (uint32_t i = 0; i < res.second.size(); i++, j++)
			//{
				if (j > 0) file << ",";

				std::string name = "Render Graph Graphics Command List";
				std::replace(name.begin(), name.end(), '"', '\'');

				file << "{";
				file << "\"name\": \"" << name << " " << j << "\",";
				file << "\"cat\": \"function\",";
				file << "\"ph\": \"X\",";
				file << "\"pid\": " << 1 << ",";
				file << "\"tid\": " << 0 << ",";
				file << "\"ts\": " << (((res.second.Start - m_StartTimestamp) * m_TimestampPeriod) / (uint64_t)m_TimeUnit) << ",";
				file << "\"dur\": " << res.second.Duration;
				file << "}";
				j++;
			//}
		}

		file << "]" << std::endl << "}";
		file.flush();
		file.close();
#endif
	}

	std::string GPUProfiler::GetTimeUnitName()
	{
		std::string buf;
		switch (m_TimeUnit) {
		case TimeUnit::MICRO:
			buf = "us";
			break;
		case TimeUnit::MILLI:
			buf = "ms";
			break;
		case TimeUnit::NANO:
			buf = "ns";
			break;
		case TimeUnit::SECONDS:
			buf = "s";
			break;
		}
		return buf;
	}
}<|MERGE_RESOLUTION|>--- conflicted
+++ resolved
@@ -54,11 +54,7 @@
 			if (m_TimeSinceUpdate > 1 / m_UpdateFreq)
 			{
 				uint32 statCount = m_MemoryStats.GetSize();
-<<<<<<< HEAD
-				RenderSystem::GetDevice()->QueryDeviceMemoryStatistics(&statCount, m_MemoryStats);
-=======
 				RenderAPI::GetDevice()->QueryDeviceMemoryStatistics(&statCount, m_MemoryStats);
->>>>>>> 3decedcb
 			}
 			static const char* items[] = { "B", "KB", "MB", "GB" };
 			static int itemSelected = 2;
