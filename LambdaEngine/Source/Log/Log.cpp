--- conflicted
+++ resolved
@@ -6,8 +6,6 @@
 {
     void Log::Print(ELogSeverity severity, const char* pFormat, ...)
     {
-<<<<<<< HEAD
-=======
         va_list args;
         va_start(args, pFormat);
         Log::VPrint(severity, pFormat, args);
@@ -16,7 +14,6 @@
 
     void Log::VPrint(ELogSeverity severity, const char* pFormat, va_list args)
     {
->>>>>>> eaf2d450
         if (severity == ELogSeverity::LOG_MESSAGE)
         {
             PlatformConsole::SetColor(EConsoleColor::COLOR_GREEN);
@@ -44,13 +41,5 @@
         va_start(args, pFormat);
         Log::VPrint(ELogSeverity::LOG_ERROR, pFormat, args);
         va_end(args);
-<<<<<<< HEAD
-
-        if (severity == ELogSeverity::LOG_MESSAGE)
-        {
-            PlatformConsole::SetColor(EConsoleColor::COLOR_WHITE);
-        }
-=======
->>>>>>> eaf2d450
     }
 }