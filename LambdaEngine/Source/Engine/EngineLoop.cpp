--- conflicted
+++ resolved
@@ -8,29 +8,19 @@
 
 #include "Input/API/Input.h"
 
-<<<<<<< HEAD
 #include "Rendering/Core/Vulkan/BufferVK.h"
-=======
 #include "Rendering/Core/Vulkan/GraphicsDeviceVK.h"
->>>>>>> c4972a3f
 
 namespace LambdaEngine
 {
 	void EngineLoop::Run(Game* pGame)
 	{
-<<<<<<< HEAD
-=======
-        LOG_MESSAGE("Hello World %d", 5);
-        LOG_WARNING("Hello World %d", 5);
-        LOG_ERROR("Hello World %d", 5);
-        
 		GraphicsDeviceDesc graphicsDeviceDesc = {};
 		graphicsDeviceDesc.Debug = true;
 
 		IGraphicsDevice* pGraphicsDevice = new GraphicsDeviceVK();
 		pGraphicsDevice->Init(graphicsDeviceDesc);
         
->>>>>>> c4972a3f
         bool IsRunning = true;
         while (IsRunning)
         {
