--- conflicted
+++ resolved
@@ -75,10 +75,7 @@
 			{
 				fixedClock.Tick();
 				FixedTick(g_FixedTimestep);
-<<<<<<< HEAD
-
-=======
->>>>>>> 5b1b613b
+				
 				accumulator -= g_FixedTimestep;
 			}
 		}
