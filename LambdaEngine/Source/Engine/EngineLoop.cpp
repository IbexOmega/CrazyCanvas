#include "Engine/EngineLoop.h"

#include "Log/Log.h"

#include "Time/API/PlatformTime.h"
#include "Time/API/Clock.h"

#include "Math/Random.h"

#include "Application/API/PlatformMisc.h"
#include "Application/API/PlatformConsole.h"
#include "Application/API/CommonApplication.h"

#include "Application/API/Events/EventQueue.h"

#include "ECS/ECSCore.h"

#include "Engine/EngineConfig.h"

#include "Input/API/Input.h"
#include "Input/API/InputActionSystem.h"

#include "Networking/API/PlatformNetworkUtils.h"

#include "Threading/API/Thread.h"
#include "Threading/API/ThreadPool.h"

#include "Rendering/EntityMaskManager.h"
#include "Rendering/RenderAPI.h"
#include "Rendering/StagingBufferCache.h"
#include "Rendering/Core/API/CommandQueue.h"
#include "Rendering/ImGuiRenderer.h"

#include "Resources/ResourceLoader.h"
#include "Resources/ResourceManager.h"

#include "Audio/AudioAPI.h"

#include "Utilities/RuntimeStats.h"

#include "Game/GameConsole.h"
#include "Game/StateManager.h"
#include "Game/ECS/Systems/Audio/AudioSystem.h"
#include "Game/ECS/Systems/Rendering/RenderSystem.h"
#include "Game/ECS/Systems/Rendering/AnimationSystem.h"
#include "Game/ECS/Systems/CameraSystem.h"
#include "Game/ECS/Systems/Physics/PhysicsSystem.h"
#include "Game/ECS/Systems/Physics/TransformApplierSystem.h"
#include "Game/Multiplayer/Client/ClientSystem.h"
#include "Game/Multiplayer/Server/ServerSystem.h"
#include "Game/ECS/ComponentOwners/Rendering/MeshPaintComponentOwner.h"


#include "GUI/Core/GUIApplication.h"

#include <imgui/imgui.h>

namespace LambdaEngine
{
	/*
	* Global clock variables
	*/
	static Clock g_Clock;
	static Timestamp g_FixedTimestep = Timestamp::Seconds(1.0 / 60.0);

	/*
	* EngineLoop
	*/
	void EngineLoop::Run()
	{
		Clock fixedClock;
		Timestamp accumulator = Timestamp(0);

		g_Clock.Reset();

		bool isRunning = true;
		while (isRunning)
		{
			g_Clock.Tick();

			// Update
			const Timestamp& delta = g_Clock.GetDeltaTime();
			isRunning = Tick(delta);

			// Fixed update
			accumulator += delta;
			uint32 fixedTickCounter = 0;
			while (accumulator >= g_FixedTimestep)
			{
				fixedClock.Tick();
				FixedTick(g_FixedTimestep);
				accumulator -= g_FixedTimestep;

				//Bailout so we don't get stuck in Fixed Tick
				fixedTickCounter++;
				if (fixedTickCounter > 2)
				{
					accumulator = 0;
					break;
				}
			}
		}
	}

	bool EngineLoop::InitComponentOwners()
	{
		if (!MeshPaintComponentOwner::GetInstance()->Init())
		{
			return false;
		}

		return true;
	}

	bool EngineLoop::InitSystems()
	{
		if (!RenderSystem::GetInstance().Init())
		{
			return false;
		}

		if (!PhysicsSystem::GetInstance()->Init())
		{
			return false;
		}

		if (!AudioSystem::GetInstance().Init())
		{
			return false;
		}

		if (!CameraSystem::GetInstance().Init())
		{
			return false;
		}

		TransformApplierSystem::GetInstance()->Init();
		return true;
	}

	bool EngineLoop::Tick(Timestamp delta)
	{
		// Stats
		RuntimeStats::SetFrameTime((float)delta.AsSeconds());

		// Input
		Input::Tick();

		// Misc
		GameConsole::Get().Tick();

		Thread::Join();

		PlatformNetworkUtils::Tick(delta);

		// Event
		if (!CommonApplication::Get()->Tick())
		{
			return false;
		}

		EventQueue::Tick();

		// Audio
		AudioAPI::Tick();

		// States / ECS-systems
		ClientSystem::StaticTickMainThread(delta);
		ServerSystem::StaticTickMainThread(delta);
		CameraSystem::GetInstance().MainThreadTick(delta);
		StateManager::GetInstance()->Tick(delta);
		AudioSystem::GetInstance().Tick(delta);
		ECSCore::GetInstance()->Tick(delta);

		// Game
		Game::Get().Tick(delta);

		// Rendering
#ifdef LAMBDA_DEVELOPMENT
		// TODO: Move to somewere else, does someone have a suggestion?
		ImGuiRenderer::Get().DrawUI([delta]
			{
				const ImGuiWindowFlags flags =
					ImGuiWindowFlags_NoBackground |
					ImGuiWindowFlags_NoTitleBar |
					ImGuiWindowFlags_NoMove |
					ImGuiWindowFlags_NoResize |
					ImGuiWindowFlags_NoDecoration |
					ImGuiWindowFlags_NoScrollbar |
					ImGuiWindowFlags_NoSavedSettings;

				TSharedRef<Window> mainWindow = CommonApplication::Get()->GetMainWindow();
				const uint32 windowWidth = mainWindow->GetWidth();
				const uint32 size = 250;

				ImGui::SetNextWindowPos(ImVec2((float)(windowWidth - size), 0.0f));
				ImGui::SetNextWindowSize(ImVec2((float32)size, (float32)size));

				ImGui::PushStyleColor(ImGuiCol_Text, ImVec4(0.0f, 1.0f, 0.0f, 1.0f));

<<<<<<< HEAD
			if (ImGui::Begin("BuildInfo", (bool*)(0), flags))
			{
				const GraphicsDeviceDesc& desc = RenderAPI::GetDevice()->GetDesc();
				ImGui::Text("RunInfo:");
				ImGui::Text("FPS: %.2f", 1.0f / delta.AsSeconds());
				ImGui::Spacing();
				ImGui::Text("BuildInfo:");
				ImGui::Text("CrazyCanvas [%s Build]", LAMBDA_CONFIG_NAME);
				ImGui::Text("API: %s", desc.RenderApi.c_str());
				ImGui::Text("Version: %s", desc.ApiVersion.c_str());
				ImGui::Text("Adaper: %s", desc.AdapterName.c_str());
				ImGui::Text("Driver: %s", desc.DriverVersion.c_str());

				// Tells the developer if validation layers are on
				if (!desc.Debug)
=======
				if (ImGui::Begin("BuildInfo", (bool*)(0), flags))
>>>>>>> 0ada50cf
				{
					const GraphicsDeviceDesc& desc = RenderAPI::GetDevice()->GetDesc();
					ImGui::Text("RunInfo:");
					ImGui::Text("FPS: %.2f", 1.0f / delta.AsSeconds());
					ImGui::Spacing();
					ImGui::Text("BuildInfo:");
					ImGui::Text("CrazyCanvas [%s Build]", LAMBDA_CONFIG_NAME);
					ImGui::Text("API: %s", desc.RenderApi.c_str());
					ImGui::Text("Version: %s", desc.ApiVersion.c_str());
					ImGui::Text("Adaper: %s", desc.AdapterName.c_str());
					ImGui::Text("Driver: %s", desc.DriverVersion.c_str());

					// Tells the developer if validation layers are on
					if (!desc.Debug)
					{
						ImGui::PushStyleColor(ImGuiCol_Text, ImVec4(1.0f, 0.0f, 0.0f, 1.0f));
						ImGui::Text("DebugEnabled=false");
						ImGui::PopStyleColor();
					}
					else
					{
						ImGui::Text("DebugEnabled=true");
					}
				}
				ImGui::End();

				ImGui::PopStyleColor();
			});
#endif
		RenderSystem::GetInstance().Render(delta);

		return true;
	}

	void EngineLoop::FixedTick(Timestamp delta)
	{
		// Game
		Game::Get().FixedTick(delta);
		StateManager::GetInstance()->FixedTick(delta);
		ClientSystem::StaticFixedTickMainThread(delta);
		ServerSystem::StaticFixedTickMainThread(delta);
		NetworkUtils::FixedTick(delta);

	}

	bool EngineLoop::PreInit(const argh::parser& flagParser)
	{
#ifdef LAMBDA_DEVELOPMENT
		PlatformConsole::Show();

		Log::SetDebuggerOutputEnabled(true);

		Malloc::SetDebugFlags(MEMORY_DEBUG_FLAGS_OVERFLOW_PROTECT | MEMORY_DEBUG_FLAGS_LEAK_CHECK);
#endif

		if (!EngineConfig::LoadFromFile(flagParser))
		{
			return false;
		}

		if (!InputActionSystem::LoadFromFile())
		{
			return false;
		}

		SetFixedTimestep(Timestamp::Seconds(1.0 / EngineConfig::GetDoubleProperty("FixedTimestep")));

		if (!ThreadPool::Init())
		{
			return false;
		}

		if (!CommonApplication::PreInit())
		{
			return false;
		}

		PlatformTime::PreInit();

		Random::PreInit();

		return true;
	}

	bool EngineLoop::Init()
	{
		Thread::Init();

		if (!Input::Init())
		{
			return false;
		}

		if (!GameConsole::Get().Init())
		{
			return false;
		}

		if (!PlatformNetworkUtils::Init())
		{
			return false;
		}

		if (!EntityMaskManager::Init())
		{
			return false;
		}

		if (!RenderAPI::Init())
		{
			return false;
		}

		if (!AudioAPI::Init())
		{
			return false;
		}

		if (!ResourceLoader::Init())
		{
			return false;
		}

		if (!ResourceManager::Init())
		{
			return false;
		}

		if (!AnimationSystem::GetInstance().Init())
		{
			return false;
		}

		if (!GUIApplication::Init())
		{
			return false;
		}

		if (!InitComponentOwners())
		{
			return false;
		}

		if (!InitSystems())
		{
			return false;
		}

		if (!StateManager::GetInstance()->Init(ECSCore::GetInstance()))
		{
			return false;
		}

		return true;
	}

	bool EngineLoop::PreRelease()
	{
		RenderAPI::GetGraphicsQueue()->Flush();
		RenderAPI::GetComputeQueue()->Flush();
		RenderAPI::GetCopyQueue()->Flush();

		PlatformNetworkUtils::PreRelease();

		return true;
	}

	bool EngineLoop::Release()
	{
		if (!GameConsole::Get().Release())
		{
			return false;
		}

		EventQueue::Release();

		Input::Release();

		if (!StateManager::GetInstance()->Release())
		{
			return false;
		}

		if (!GUIApplication::Release())
		{
			return false;
		}

		if (!RenderSystem::GetInstance().Release())
		{
			return false;
		}

		if (!ResourceManager::Release())
		{
			return false;
		}

		if (!ResourceLoader::Release())
		{
			return false;
		}

		if (!StagingBufferCache::Release())
		{
			return false;
		}

		if (!AudioAPI::Release())
		{
			return false;
		}

		EventQueue::UnregisterAll();
		ECSCore::Release();

		if (!ThreadPool::Release())
		{
			return false;
		}

		return true;
	}

	bool EngineLoop::PostRelease()
	{
		ClientSystem::StaticRelease();
		ServerSystem::StaticRelease();
		Thread::Release();
		PlatformNetworkUtils::PostRelease();

		if (!RenderAPI::Release())
		{
			return false;
		}

		if (!CommonApplication::PostRelease())
		{
			return false;
		}

#ifdef LAMBDA_DEVELOPMENT
		PlatformConsole::Close();
#endif
		return true;
	}

	void EngineLoop::SetFixedTimestep(Timestamp timestep)
	{
		g_FixedTimestep = timestep;
	}

	Timestamp EngineLoop::GetFixedTimestep()
	{
		return g_FixedTimestep;
	}

	Timestamp EngineLoop::GetDeltaTime()
	{
		return g_Clock.GetDeltaTime();
	}

	Timestamp EngineLoop::GetTimeSinceStart()
	{
		return g_Clock.GetTotalTime();
	}
}<|MERGE_RESOLUTION|>--- conflicted
+++ resolved
@@ -198,25 +198,7 @@
 
 				ImGui::PushStyleColor(ImGuiCol_Text, ImVec4(0.0f, 1.0f, 0.0f, 1.0f));
 
-<<<<<<< HEAD
-			if (ImGui::Begin("BuildInfo", (bool*)(0), flags))
-			{
-				const GraphicsDeviceDesc& desc = RenderAPI::GetDevice()->GetDesc();
-				ImGui::Text("RunInfo:");
-				ImGui::Text("FPS: %.2f", 1.0f / delta.AsSeconds());
-				ImGui::Spacing();
-				ImGui::Text("BuildInfo:");
-				ImGui::Text("CrazyCanvas [%s Build]", LAMBDA_CONFIG_NAME);
-				ImGui::Text("API: %s", desc.RenderApi.c_str());
-				ImGui::Text("Version: %s", desc.ApiVersion.c_str());
-				ImGui::Text("Adaper: %s", desc.AdapterName.c_str());
-				ImGui::Text("Driver: %s", desc.DriverVersion.c_str());
-
-				// Tells the developer if validation layers are on
-				if (!desc.Debug)
-=======
 				if (ImGui::Begin("BuildInfo", (bool*)(0), flags))
->>>>>>> 0ada50cf
 				{
 					const GraphicsDeviceDesc& desc = RenderAPI::GetDevice()->GetDesc();
 					ImGui::Text("RunInfo:");
