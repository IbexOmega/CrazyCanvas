--- conflicted
+++ resolved
@@ -26,42 +26,7 @@
 
 namespace LambdaEngine
 {
-<<<<<<< HEAD
-	void EngineLoop::Run(Game* pGame)
-	{		
-        bool IsRunning = true;
-        while (IsRunning)
-        {
-            IsRunning = Tick();
-            pGame->Tick();
-        }
-    }
-
-    bool EngineLoop::Tick()
-    {
-		Thread::Join();
-
-        if (!PlatformApplication::Tick())
-        {
-            return false;
-        }
-
-        return true;
-	}
-
-	void EngineLoop::TestRayTracing(IGraphicsDevice* pGraphicsDevice)
-=======
-	static void TestResourceHandler(IGraphicsDevice* pGraphicsDevice)
-	{
-		ResourceHandler* pResourceHandler = new ResourceHandler(pGraphicsDevice);
-		GUID_Lambda failedMeshGUID = pResourceHandler->LoadMeshFromFile("THIS/SHOULD/FAIL.obj");
-		GUID_Lambda bunnyMeshGUID = pResourceHandler->LoadMeshFromFile("../Assets/Meshes/bunny.obj");
-
-		SAFEDELETE(pResourceHandler);
-	}
-
 	static void TestRayTracing(IGraphicsDevice* pGraphicsDevice)
->>>>>>> 2d2bd5b1
 	{
 		LOG_MESSAGE("\n-------Ray Trace Testing Start-------");
 
