#include "Engine/EngineLoop.h"

#include "Log/Log.h"

#include "Application/PlatformTime.h"
#include "Application/PlatformMisc.h"
#include "Application/PlatformConsole.h"

#include "Input/API/Input.h"

#include "Rendering/Core/API/IGraphicsDevice.h"
#include "Rendering/Core/API/ITopLevelAccelerationStructure.h"
#include "Rendering/Core/API/IBottomLevelAccelerationStructure.h"

#include "Network/API/PlatformSocketFactory.h"

#include "Threading/Thread.h"

#include "Resources/ResourceHandler.h"

#include "Rendering/RenderSystem.h"

namespace LambdaEngine
{
	void EngineLoop::Run(Game* pGame)
	{
<<<<<<< HEAD
		TestResourceHandler(RenderSystem::GetDevice());
=======
		/*BufferDesc bufferDesc = { };
		bufferDesc.pName			= "VertexBuffer";
		bufferDesc.MemoryType		= EMemoryType::GPU_MEMORY;
		bufferDesc.Flags			= BUFFER_FLAG_UNORDERED_ACCESS_BUFFER | BUFFER_FLAG_COPY_DST;
		bufferDesc.SizeInBytes		= 64;

		IGraphicsDevice* pDevice = RenderSystem::GetDevice();

		IBuffer* pBuffer = pDevice->CreateBuffer(bufferDesc);
        uint64 bufferAddress = pBuffer->GetDeviceAdress();

		TextureDesc textureDesc = { };
		textureDesc.pName		= "Texture";
		textureDesc.Type		= ETextureType::TEXTURE_2D;
		textureDesc.MemoryType	= EMemoryType::GPU_MEMORY;
		textureDesc.Format		= EFormat::R8G8B8A8_UNORM;
		textureDesc.Flags		= TEXTURE_FLAG_COPY_DST | TEXTURE_FLAG_SHADER_RESOURCE;
		textureDesc.Width		= 256;
		textureDesc.Height		= 256;
		textureDesc.Depth		= 1;
		textureDesc.SampleCount	= 1;
		textureDesc.Miplevels	= 1;
		textureDesc.ArrayCount	= 1;

		ITexture* pTexture = pDevice->CreateTexture(textureDesc);

        SwapChainDesc swapChainDesc = { };
        swapChainDesc.pName         = "Main Window";
        swapChainDesc.BufferCount   = 3;
        swapChainDesc.Format        = EFormat::B8G8R8A8_UNORM;
        swapChainDesc.Width         = 0;
        swapChainDesc.Height        = 0;
        swapChainDesc.SampleCount   = 1;
        
        ISwapChain* pSwapChain = pDevice->CreateSwapChain(PlatformApplication::Get()->GetWindow(), swapChainDesc);

		TestResourceHandler(pDevice);*/
>>>>>>> d199d8e5

        bool IsRunning = true;
        while (IsRunning)
        {
            IsRunning = Tick();
            pGame->Tick();
        }
<<<<<<< HEAD
=======

        /*SAFERELEASE(pSwapChain);
		SAFERELEASE(pTexture);
		SAFERELEASE(pBuffer);*/
>>>>>>> d199d8e5
    }

    bool EngineLoop::Tick()
    {
		Thread::Join();

        if (!PlatformApplication::Tick())
        {
            return false;
        }

        return true;
	}

	void EngineLoop::TestResourceHandler(IGraphicsDevice* pGraphicsDevice)
	{
		ResourceHandler* pResourceHandler = new ResourceHandler(pGraphicsDevice);
		GUID_Lambda failedMeshGUID = pResourceHandler->LoadMeshFromFile("THIS/SHOULD/FAIL.obj");
		GUID_Lambda bunnyMeshGUID = pResourceHandler->LoadMeshFromFile("../Assets/Meshes/bunny.obj");

		SAFEDELETE(pResourceHandler);
	}

	void EngineLoop::TestRayTracing(IGraphicsDevice* pGraphicsDevice)
	{
		LOG_MESSAGE("\n-------Ray Trace Testing Start-------");

		TopLevelAccelerationStructureDesc topLevelAccelerationStructureDesc = {};
		topLevelAccelerationStructureDesc.pName = "Test TLAS";
		topLevelAccelerationStructureDesc.InitialMaxInstanceCount = 10;

		ITopLevelAccelerationStructure* pTLAS = pGraphicsDevice->CreateTopLevelAccelerationStructure(topLevelAccelerationStructureDesc);

		BottomLevelAccelerationStructureDesc bottomLevelAccelerationStructureDesc = {};
		bottomLevelAccelerationStructureDesc.pName = "Test BLAS";
		bottomLevelAccelerationStructureDesc.MaxTriCount = 12;
		bottomLevelAccelerationStructureDesc.MaxVertCount = 8;
		bottomLevelAccelerationStructureDesc.Updateable = false;

		IBottomLevelAccelerationStructure* pBLAS = pGraphicsDevice->CreateBottomLevelAccelerationStructure(bottomLevelAccelerationStructureDesc);

		SAFERELEASE(pBLAS);
		SAFERELEASE(pTLAS);

		LOG_MESSAGE("-------Ray Trace Testing End-------\n");
	}

#ifdef LAMBDA_PLATFORM_WINDOWS
	bool EngineLoop::PreInit(HINSTANCE hInstance)
#else
	bool EngineLoop::PreInit()
#endif
	{
#ifdef LAMBDA_PLATFORM_WINDOWS
		if (!PlatformApplication::PreInit(hInstance))
#else
		if (!PlatformApplication::PreInit())
#endif
		{
			return false;
		}
		
		PlatformTime::PreInit();
        
        Log::SetDebuggerOutputEnabled(true);
        
#ifndef LAMBDA_PRODUCTION
        PlatformConsole::Show();
#endif
		return true;
	}
	
	bool EngineLoop::Init()
	{
		if (!Input::Init())
		{
			return false;
		}

		if (!PlatformSocketFactory::Init())
		{
			return false;
		}

		/*if (!RenderSystem::Init())
		{
			return false;
		}*/

		return true;
	}
	
	bool EngineLoop::Release()
	{
		Input::Release();

		if (!RenderSystem::Release())
		{
			return false;
		}

		return true;
	}
	
	bool EngineLoop::PostRelease()
	{
		if (!PlatformApplication::PostRelease())
		{
			return false;
		}

#ifndef LAMBDA_PRODUCTION
        PlatformConsole::Close();
#endif
		return true;
	}
}<|MERGE_RESOLUTION|>--- conflicted
+++ resolved
@@ -24,61 +24,14 @@
 {
 	void EngineLoop::Run(Game* pGame)
 	{
-<<<<<<< HEAD
 		TestResourceHandler(RenderSystem::GetDevice());
-=======
-		/*BufferDesc bufferDesc = { };
-		bufferDesc.pName			= "VertexBuffer";
-		bufferDesc.MemoryType		= EMemoryType::GPU_MEMORY;
-		bufferDesc.Flags			= BUFFER_FLAG_UNORDERED_ACCESS_BUFFER | BUFFER_FLAG_COPY_DST;
-		bufferDesc.SizeInBytes		= 64;
-
-		IGraphicsDevice* pDevice = RenderSystem::GetDevice();
-
-		IBuffer* pBuffer = pDevice->CreateBuffer(bufferDesc);
-        uint64 bufferAddress = pBuffer->GetDeviceAdress();
-
-		TextureDesc textureDesc = { };
-		textureDesc.pName		= "Texture";
-		textureDesc.Type		= ETextureType::TEXTURE_2D;
-		textureDesc.MemoryType	= EMemoryType::GPU_MEMORY;
-		textureDesc.Format		= EFormat::R8G8B8A8_UNORM;
-		textureDesc.Flags		= TEXTURE_FLAG_COPY_DST | TEXTURE_FLAG_SHADER_RESOURCE;
-		textureDesc.Width		= 256;
-		textureDesc.Height		= 256;
-		textureDesc.Depth		= 1;
-		textureDesc.SampleCount	= 1;
-		textureDesc.Miplevels	= 1;
-		textureDesc.ArrayCount	= 1;
-
-		ITexture* pTexture = pDevice->CreateTexture(textureDesc);
-
-        SwapChainDesc swapChainDesc = { };
-        swapChainDesc.pName         = "Main Window";
-        swapChainDesc.BufferCount   = 3;
-        swapChainDesc.Format        = EFormat::B8G8R8A8_UNORM;
-        swapChainDesc.Width         = 0;
-        swapChainDesc.Height        = 0;
-        swapChainDesc.SampleCount   = 1;
-        
-        ISwapChain* pSwapChain = pDevice->CreateSwapChain(PlatformApplication::Get()->GetWindow(), swapChainDesc);
-
-		TestResourceHandler(pDevice);*/
->>>>>>> d199d8e5
-
+		
         bool IsRunning = true;
         while (IsRunning)
         {
             IsRunning = Tick();
             pGame->Tick();
         }
-<<<<<<< HEAD
-=======
-
-        /*SAFERELEASE(pSwapChain);
-		SAFERELEASE(pTexture);
-		SAFERELEASE(pBuffer);*/
->>>>>>> d199d8e5
     }
 
     bool EngineLoop::Tick()
@@ -163,10 +116,10 @@
 			return false;
 		}
 
-		/*if (!RenderSystem::Init())
+		if (!RenderSystem::Init())
 		{
 			return false;
-		}*/
+		}
 
 		return true;
 	}
