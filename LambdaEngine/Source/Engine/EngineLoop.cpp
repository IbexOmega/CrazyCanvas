--- conflicted
+++ resolved
@@ -208,11 +208,12 @@
 			return false;
 		}
 
-<<<<<<< HEAD
 		if (!AnimationSystem::GetInstance().Init())
-=======
+		{
+			return false;
+		}
+		
 		if (!GUIApplication::Init())
->>>>>>> fb61b879
 		{
 			return false;
 		}
