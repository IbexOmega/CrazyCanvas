#include "Engine/EngineLoop.h"

#include "Log/Log.h"

#include "Time/API/PlatformTime.h"
#include "Time/API/Clock.h"

#include "Application/API/PlatformMisc.h"
#include "Application/API/PlatformConsole.h"
#include "Application/API/CommonApplication.h"

#include "Application/API/Events/EventQueue.h"

#include "Math/Random.h"

#include "ECS/ECSCore.h"

#include "Engine/EngineConfig.h"

#include "Input/API/Input.h"
#include "Input/API/InputActionSystem.h"

#include "Networking/API/PlatformNetworkUtils.h"

#include "Threading/API/Thread.h"
#include "Threading/API/ThreadPool.h"

#include "Rendering/EntityMaskManager.h"
#include "Rendering/RenderAPI.h"
#include "Rendering/StagingBufferCache.h"
#include "Rendering/Core/API/CommandQueue.h"
#include "Rendering/ImGuiRenderer.h"

#include "Resources/ResourceLoader.h"
#include "Resources/ResourceManager.h"

#include "Audio/AudioAPI.h"

#include "Utilities/RuntimeStats.h"

#include "Game/GameConsole.h"
#include "Game/StateManager.h"
#include "Game/ECS/Systems/Audio/AudioSystem.h"
#include "Game/ECS/Systems/Rendering/RenderSystem.h"
#include "Game/ECS/Systems/Rendering/AnimationSystem.h"
#include "Game/ECS/Systems/CameraSystem.h"
#include "Game/ECS/Systems/Physics/PhysicsSystem.h"
#include "Game/ECS/Systems/Physics/TransformApplierSystem.h"
#include "Game/ECS/Systems/Networking/NetworkSystem.h"
#include "Game/Multiplayer/Client/ClientSystem.h"
#include "Game/Multiplayer/Server/ServerSystem.h"
#include "Game/ECS/ComponentOwners/Rendering/MeshPaintComponentOwner.h"


#include "GUI/Core/GUIApplication.h"

#include <imgui/imgui.h>

namespace LambdaEngine
{
	/*
	* Global clock variables
	*/
	static Clock g_Clock;
	static Timestamp g_FixedTimestep = Timestamp::Seconds(1.0 / 60.0);

	/*
	* EngineLoop
	*/
	void EngineLoop::Run()
	{
		Clock fixedClock;
		Timestamp accumulator = Timestamp(0);

		g_Clock.Reset();

		bool isRunning = true;
		while (isRunning)
		{
			g_Clock.Tick();

			// Update
			const Timestamp& delta = g_Clock.GetDeltaTime();
			isRunning = Tick(delta);

			// Fixed update
			accumulator += delta;
			uint32 fixedTickCounter = 0;
			while (accumulator >= g_FixedTimestep)
			{
				fixedClock.Tick();
				FixedTick(g_FixedTimestep);
				accumulator -= g_FixedTimestep;

				//Bailout so we don't get stuck in Fixed Tick
				fixedTickCounter++;
				if (fixedTickCounter > 2)
				{
					accumulator = 0;
					break;
				}
			}
		}
	}

	bool EngineLoop::InitComponentOwners()
	{
		if (!MeshPaintComponentOwner::GetInstance()->Init())
		{
			return false;
		}

		return true;
	}

	bool EngineLoop::InitSystems()
	{
		if (!NetworkSystem::GetInstance().Init())
		{
			return false;
		}

		if (!RenderSystem::GetInstance().Init())
		{
			return false;
		}

		if (!PhysicsSystem::GetInstance()->Init())
		{
			return false;
		}

		if (!AudioSystem::GetInstance().Init())
		{
			return false;
		}

		if (!CameraSystem::GetInstance().Init())
		{
			return false;
		}

		TransformApplierSystem::GetInstance()->Init();
		return true;
	}

	bool EngineLoop::Tick(Timestamp delta)
	{
		// Stats
		RuntimeStats::SetFrameTime((float)delta.AsSeconds());

		// Input
		Input::Tick();

		// Misc
		GameConsole::Get().Tick();

		Thread::Join();

		PlatformNetworkUtils::Tick(delta);

		// Event
		if (!CommonApplication::Get()->Tick())
		{
			return false;
		}

		EventQueue::Tick();

		// Audio
		AudioAPI::Tick();

		// States / ECS-systems
		ClientSystem::StaticTickMainThread(delta);
		ServerSystem::StaticTickMainThread(delta);
		CameraSystem::GetInstance().MainThreadTick(delta);
		StateManager::GetInstance()->Tick(delta);
		AudioSystem::GetInstance().Tick(delta);
		ECSCore::GetInstance()->Tick(delta);

		// Game
		Game::Get().Tick(delta);

		// Rendering
#ifdef LAMBDA_DEVELOPMENT
		// TODO: Move to somewere else, does someone have a suggestion?
		ImGuiRenderer::Get().DrawUI([delta]
			{
				const ImGuiWindowFlags flags =
					ImGuiWindowFlags_NoBackground |
					ImGuiWindowFlags_NoTitleBar |
					ImGuiWindowFlags_NoMove |
					ImGuiWindowFlags_NoResize |
					ImGuiWindowFlags_NoDecoration |
					ImGuiWindowFlags_NoScrollbar |
					ImGuiWindowFlags_NoSavedSettings;

				TSharedRef<Window> mainWindow = CommonApplication::Get()->GetMainWindow();
				const uint32 windowWidth = mainWindow->GetWidth();
				const uint32 size = 250;

				ImGui::SetNextWindowPos(ImVec2((float)(windowWidth - size), 0.0f));
				ImGui::SetNextWindowSize(ImVec2((float32)size, (float32)size));

				ImGui::PushStyleColor(ImGuiCol_Text, ImVec4(0.0f, 1.0f, 0.0f, 1.0f));

				if (ImGui::Begin("BuildInfo", (bool*)(0), flags))
				{
					const GraphicsDeviceDesc& desc = RenderAPI::GetDevice()->GetDesc();
					ImGui::Text("RunInfo:");
					ImGui::Text("FPS: %.2f", 1.0f / delta.AsSeconds());
					ImGui::Spacing();
					ImGui::Text("BuildInfo:");
					ImGui::Text("CrazyCanvas [%s Build]", LAMBDA_CONFIG_NAME);
					ImGui::Text("API: %s", desc.RenderApi.c_str());
					ImGui::Text("Version: %s", desc.ApiVersion.c_str());
					ImGui::Text("Adaper: %s", desc.AdapterName.c_str());
					ImGui::Text("Driver: %s", desc.DriverVersion.c_str());

					// Tells the developer if validation layers are on
					if (!desc.Debug)
					{
						ImGui::PushStyleColor(ImGuiCol_Text, ImVec4(1.0f, 0.0f, 0.0f, 1.0f));
						ImGui::Text("DebugEnabled=false");
						ImGui::PopStyleColor();
					}
					else
					{
						ImGui::Text("DebugEnabled=true");
					}
				}
				ImGui::End();

				ImGui::PopStyleColor();
			});
#endif
		RenderSystem::GetInstance().Render(delta);

		return true;
	}

	void EngineLoop::FixedTick(Timestamp delta)
	{
		Game::Get().FixedTick(delta);
		NetworkUtils::FixedTick(delta);
		StateManager::GetInstance()->FixedTick(delta);
	}

	bool EngineLoop::PreInit(const argh::parser& flagParser)
	{
#ifdef LAMBDA_DEVELOPMENT
		PlatformConsole::Show();

		Log::SetDebuggerOutputEnabled(true);

		Malloc::SetDebugFlags(MEMORY_DEBUG_FLAGS_OVERFLOW_PROTECT | MEMORY_DEBUG_FLAGS_LEAK_CHECK);
#endif

		PlatformTime::PreInit();
		Random::PreInit();

		if (!EngineConfig::LoadFromFile(flagParser))
		{
			return false;
		}

		if (!InputActionSystem::LoadFromFile())
		{
			return false;
		}

		SetFixedTimestep(Timestamp::Seconds(1.0 / EngineConfig::GetDoubleProperty("FixedTimestep")));

		if (!ThreadPool::Init())
		{
			return false;
		}

		if (!CommonApplication::PreInit())
		{
			return false;
		}

<<<<<<< HEAD
		PlatformTime::PreInit();

=======
>>>>>>> d063423d
		return true;
	}

	bool EngineLoop::Init()
	{
		Thread::Init();

		if (!Input::Init())
		{
			return false;
		}

		if (!GameConsole::Get().Init())
		{
			return false;
		}

		if (!PlatformNetworkUtils::Init())
		{
			return false;
		}

		if (!EntityMaskManager::Init())
		{
			return false;
		}

		if (!RenderAPI::Init())
		{
			return false;
		}

		if (!AudioAPI::Init())
		{
			return false;
		}

		if (!ResourceLoader::Init())
		{
			return false;
		}

		if (!ResourceManager::Init())
		{
			return false;
		}

		if (!AnimationSystem::GetInstance().Init())
		{
			return false;
		}

		if (!GUIApplication::Init())
		{
			return false;
		}

		if (!InitComponentOwners())
		{
			return false;
		}

		if (!InitSystems())
		{
			return false;
		}

		if (!StateManager::GetInstance()->Init(ECSCore::GetInstance()))
		{
			return false;
		}

		return true;
	}

	bool EngineLoop::PreRelease()
	{
		RenderAPI::GetGraphicsQueue()->Flush();
		RenderAPI::GetComputeQueue()->Flush();
		RenderAPI::GetCopyQueue()->Flush();

		PlatformNetworkUtils::PreRelease();

		return true;
	}

	bool EngineLoop::Release()
	{
		if (!GameConsole::Get().Release())
		{
			return false;
		}

		EventQueue::Release();

		Input::Release();

		if (!StateManager::GetInstance()->Release())
		{
			return false;
		}

		if (!GUIApplication::Release())
		{
			return false;
		}

		if (!RenderSystem::GetInstance().Release())
		{
			return false;
		}

		if (!ResourceManager::Release())
		{
			return false;
		}

		if (!ResourceLoader::Release())
		{
			return false;
		}

		if (!StagingBufferCache::Release())
		{
			return false;
		}

		if (!AudioAPI::Release())
		{
			return false;
		}

		EventQueue::UnregisterAll();
		ECSCore::Release();

		if (!ThreadPool::Release())
		{
			return false;
		}

		return true;
	}

	bool EngineLoop::PostRelease()
	{
		ClientSystem::StaticRelease();
		ServerSystem::StaticRelease();
		Thread::Release();
		PlatformNetworkUtils::PostRelease();

		if (!RenderAPI::Release())
		{
			return false;
		}

		if (!CommonApplication::PostRelease())
		{
			return false;
		}

#ifdef LAMBDA_DEVELOPMENT
		PlatformConsole::Close();
#endif
		return true;
	}

	void EngineLoop::SetFixedTimestep(Timestamp timestep)
	{
		g_FixedTimestep = timestep;
	}

	Timestamp EngineLoop::GetFixedTimestep()
	{
		return g_FixedTimestep;
	}

	Timestamp EngineLoop::GetDeltaTime()
	{
		return g_Clock.GetDeltaTime();
	}

	Timestamp EngineLoop::GetTimeSinceStart()
	{
		return g_Clock.GetTotalTime();
	}
}<|MERGE_RESOLUTION|>--- conflicted
+++ resolved
@@ -281,11 +281,6 @@
 			return false;
 		}
 
-<<<<<<< HEAD
-		PlatformTime::PreInit();
-
-=======
->>>>>>> d063423d
 		return true;
 	}
 
