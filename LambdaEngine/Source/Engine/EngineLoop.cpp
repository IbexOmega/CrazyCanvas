--- conflicted
+++ resolved
@@ -17,14 +17,10 @@
 
 #include "Network/API/PlatformSocketFactory.h"
 
-<<<<<<< HEAD
+#include "Threading/Thread.h"
+
 #include "Resources/ResourceLoader.h"
 #include "Resources/ResourceManager.h"
-=======
-#include "Threading/Thread.h"
-
-#include "Resources/ResourceHandler.h"
->>>>>>> d199d8e5
 
 #include "Rendering/RenderSystem.h"
 
@@ -69,11 +65,7 @@
         
         ISwapChain* pSwapChain = pDevice->CreateSwapChain(PlatformApplication::Get()->GetWindow(), swapChainDesc);
 
-<<<<<<< HEAD
-		//TestResourceHandler(pDevice);
-=======
 		TestResourceHandler(pDevice);*/
->>>>>>> d199d8e5
 
         bool IsRunning = true;
         while (IsRunning)
