#ifdef LAMBDA_PLATFORM_WINDOWS
#include <stdlib.h>

#include "Platform/Win32/Win32Application.h"
#include "Platform/Win32/Win32InputDevice.h"

namespace LambdaEngine
{
	Win32Application Win32Application::s_Application;

	void Win32Application::AddMessageHandler(IApplicationMessageHandler* pHandler)
	{
		//Check first so that this handler is not already added
		const uint32 count = uint32(m_MessageHandlers.size());
		for (uint32 i = 0; i < count; i++)
		{
			if (pHandler == m_MessageHandlers[i])
			{
				return;
			}
		}

		//Add new handler
		m_MessageHandlers.emplace_back(pHandler);
	}

	void Win32Application::RemoveMessageHandler(IApplicationMessageHandler* pHandler)
	{
		const uint32 count = uint32(m_MessageHandlers.size());
		for (uint32 i = 0; i < count; i++)
		{
			if (pHandler == m_MessageHandlers[i])
			{
				m_MessageHandlers.erase(m_MessageHandlers.begin() + i);
				break;
			}
		}
	}

	Window* Win32Application::GetWindow()
	{
		return &m_Window;
	}

	const Window* Win32Application::GetWindow() const
	{
		return &m_Window;
	}

	bool Win32Application::Create(HINSTANCE hInstance)
	{
		m_hInstance = hInstance;
		if (!m_Window.Init(800, 600))
		{
			return false;
		}

		m_Window.Show();
		return true;
	}

	void Win32Application::Destroy()
	{
		s_Application.Destroy();
	}

	bool Win32Application::PreInit(HINSTANCE hInstance)
	{
		ASSERT(hInstance != NULL);

		WNDCLASS wc = {};
		ZERO_MEMORY(&wc, sizeof(WNDCLASS));
		wc.hInstance		= hInstance;
		wc.lpszClassName	= WINDOW_CLASS;
		wc.hbrBackground	= (HBRUSH)::GetStockObject(BLACK_BRUSH);
		wc.lpfnWndProc		= Win32Application::WindowProc;

		ATOM classAtom = ::RegisterClass(&wc);
		if (classAtom == 0)
		{
			//TODO: Log this
			return false;
		}

		if (!s_Application.Create(hInstance))
		{
			return false;
		}

		return true;
	}
	
	bool Win32Application::PostRelease()
	{
		if (!::UnregisterClass(WINDOW_CLASS, GetInstanceHandle()))
		{
			//TODO: Log this
			return false;
		}

		return true;
	}
	
	bool Win32Application::Tick()
	{
		bool result = ProcessMessages();

		s_Application.ProcessBufferedMessages();

		return result;
	}

	void Win32Application::ProcessBufferedMessages()
	{
		for (Win32Message& message : m_BufferedMessages)
		{
			std::vector<IApplicationMessageHandler*>& handlers = s_Application.m_MessageHandlers;
			for (IApplicationMessageHandler* pHandler : handlers)
			{
				pHandler->MessageProc(hWnd, uMessage, wParam, lParam);
			}
		}
	}

	bool Win32Application::ProcessMessages()
	{
		MSG msg = { };
		while (::PeekMessage(&msg, NULL, 0, 0, PM_REMOVE))
		{
			::TranslateMessage(&msg);
			::DispatchMessage(&msg);

			if (msg.message == WM_QUIT)
			{
				return false;
			}
		}

		return true;
	}

<<<<<<< HEAD
	LRESULT Win32Application::WindowProc(HWND hWnd, UINT uMessage, WPARAM wParam, LPARAM lParam)
=======
	IInputDevice* Win32Application::CreateInputDevice()
	{
		Win32InputDevice* pInputDevice = new Win32InputDevice();
		s_Application.AddMessageHandler(pInputDevice);
		return pInputDevice;
	}

	LRESULT Win32Application::WindowProc(HWND hWnd, UINT uMsg, WPARAM wParam, LPARAM lParam)
>>>>>>> 2b257130
	{
		if (uMessage == WM_DESTROY)
		{
			Terminate();
		}

		s_Application.BufferMessage(hWnd, uMessage);
		return ::DefWindowProc(hWnd, uMessage, wParam, lParam);
	}

	void Win32Application::BufferMessage(HWND hWnd, UINT uMessage, WPARAM wParam, LPARAM lParam)
	{
		m_BufferedMessages.emplace_back({ hWnd, uMessage, wParam, lParam });
	}
}

#endif<|MERGE_RESOLUTION|>--- conflicted
+++ resolved
@@ -139,18 +139,15 @@
 		return true;
 	}
 
-<<<<<<< HEAD
-	LRESULT Win32Application::WindowProc(HWND hWnd, UINT uMessage, WPARAM wParam, LPARAM lParam)
-=======
 	IInputDevice* Win32Application::CreateInputDevice()
 	{
 		Win32InputDevice* pInputDevice = new Win32InputDevice();
 		s_Application.AddMessageHandler(pInputDevice);
+		
 		return pInputDevice;
 	}
 
 	LRESULT Win32Application::WindowProc(HWND hWnd, UINT uMsg, WPARAM wParam, LPARAM lParam)
->>>>>>> 2b257130
 	{
 		if (uMessage == WM_DESTROY)
 		{
