--- conflicted
+++ resolved
@@ -222,14 +222,9 @@
 		GetProcessTimes(self, &ftime, &ftime, &fsys, &fuser);
 		memcpy(&sys, &fsys, sizeof(FILETIME));
 		memcpy(&user, &fuser, sizeof(FILETIME));
-<<<<<<< HEAD
 		float64 percent = float64(sys.QuadPart - lastSysCPU.QuadPart) + float64(user.QuadPart - lastUserCPU.QuadPart);
 		percent /= (now.QuadPart - lastCPU.QuadPart);
 		percent /= numProcessors;
-=======
-		float64 percent = float64((sys.QuadPart - lastSysCPU.QuadPart) + (user.QuadPart - lastUserCPU.QuadPart));
-		percent /= (now.QuadPart - lastCPU.QuadPart) * numProcessors;
->>>>>>> 53cecd41
 		lastCPU = now;
 		lastUserCPU = user;
 		lastSysCPU = sys;
