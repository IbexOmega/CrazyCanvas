--- conflicted
+++ resolved
@@ -1,6 +1,5 @@
 #pragma once
 #include "Defines.h"
-<<<<<<< HEAD
 #include "Types.h"
 #include "SpinLock.h"
 #include <vector>
@@ -8,12 +7,7 @@
 #include <condition_variable>
 #include <mutex>
 #include <atomic>
-=======
-
-#include <vector>
-#include <thread>
 #include <functional>
->>>>>>> 34c2eb3a
 
 namespace LambdaEngine
 {
