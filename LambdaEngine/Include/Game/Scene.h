--- conflicted
+++ resolved
@@ -22,23 +22,14 @@
 
 	class GraphicsDevice;
 	class IAudioDevice;
-<<<<<<< HEAD
 	class Buffer;
 	class Texture;
 	class TextureView;
 	class CommandAllocator;
 	class CommandList;
 	class AccelerationStructure;
-=======
-	class IBuffer;
-	class IFence;
-	class ITexture;
-	class ITextureView;
-	class ICommandAllocator;
-	class ICommandList;
-	class IAccelerationStructure;
-	class IDeviceAllocator;
->>>>>>> ac80254e
+	class Fence;
+	class DeviceAllocator;
 	
 	enum HitMask : uint8
 	{
@@ -167,53 +158,28 @@
 		uint32 GetIndirectArgumentOffset(uint32 materialIndex) const;
 
 		//Todo: Make these const
-<<<<<<< HEAD
-		FORCEINLINE AccelerationStructure*	GetTLAS()						{ return m_pTLAS;}
-
-		FORCEINLINE Buffer*				GetLightsBuffer()				{ return m_pLightsBuffer; }
-		FORCEINLINE Buffer*				GetPerFrameBuffer()				{ return m_pPerFrameBuffer; }
-		FORCEINLINE Texture**				GetAlbedoMaps()					{ return m_SceneAlbedoMaps.data(); }			
-		FORCEINLINE Texture**				GetNormalMaps()					{ return m_SceneNormalMaps.data(); }
-		FORCEINLINE Texture**				GetAmbientOcclusionMaps()		{ return m_SceneAmbientOcclusionMaps.data(); }
-		FORCEINLINE Texture**				GetMetallicMaps()				{ return m_SceneMetallicMaps.data(); }
-		FORCEINLINE Texture**				GetRoughnessMaps()				{ return m_SceneRoughnessMaps.data(); }
-
-		FORCEINLINE TextureView**			GetAlbedoMapViews()				{ return m_SceneAlbedoMapViews.data(); }
-		FORCEINLINE TextureView**			GetNormalMapViews()				{ return m_SceneNormalMapViews.data(); }
-		FORCEINLINE TextureView**			GetAmbientOcclusionMapViews()	{ return m_SceneAmbientOcclusionMapViews.data(); }
-		FORCEINLINE TextureView**			GetMetallicMapViews()			{ return m_SceneMetallicMapViews.data(); }
-		FORCEINLINE TextureView**			GetRoughnessMapViews()			{ return m_SceneRoughnessMapViews.data(); }
-
-		FORCEINLINE Buffer*				GetMaterialProperties()			{ return m_pSceneMaterialProperties; }	
-		FORCEINLINE Buffer*				GetVertexBuffer()				{ return m_pSceneVertexBuffer; }		
-		FORCEINLINE Buffer*				GetIndexBuffer()				{ return m_pSceneIndexBuffer; }		
-		FORCEINLINE Buffer*				GetInstanceBufer()				{ return m_pSceneInstanceBuffer; }
-		FORCEINLINE Buffer*				GetMeshIndexBuffer()			{ return m_pSceneMeshIndexBuffer; }	
-																			
-		
-=======
-		FORCEINLINE const IAccelerationStructure*	GetTLAS() const					{ return m_pTLAS;}
-
-		FORCEINLINE IBuffer*						GetLightsBuffer()				{ return m_pLightsBuffer; }
-		FORCEINLINE IBuffer*						GetPerFrameBuffer()				{ return m_pPerFrameBuffer; }
-		FORCEINLINE ITexture**						GetAlbedoMaps()					{ return m_SceneAlbedoMaps.data(); }
-		FORCEINLINE ITexture**						GetNormalMaps()					{ return m_SceneNormalMaps.data(); }
-		FORCEINLINE ITexture**						GetAmbientOcclusionMaps()		{ return m_SceneAmbientOcclusionMaps.data(); }
-		FORCEINLINE ITexture**						GetMetallicMaps()				{ return m_SceneMetallicMaps.data(); }
-		FORCEINLINE ITexture**						GetRoughnessMaps()				{ return m_SceneRoughnessMaps.data(); }
-
-		FORCEINLINE ITextureView**					GetAlbedoMapViews()				{ return m_SceneAlbedoMapViews.data(); }
-		FORCEINLINE ITextureView**					GetNormalMapViews()				{ return m_SceneNormalMapViews.data(); }
-		FORCEINLINE ITextureView**					GetAmbientOcclusionMapViews()	{ return m_SceneAmbientOcclusionMapViews.data(); }
-		FORCEINLINE ITextureView**					GetMetallicMapViews()			{ return m_SceneMetallicMapViews.data(); }
-		FORCEINLINE ITextureView**					GetRoughnessMapViews()			{ return m_SceneRoughnessMapViews.data(); }
-
-		FORCEINLINE IBuffer*						GetMaterialProperties()			{ return m_pSceneMaterialProperties; }	
-		FORCEINLINE IBuffer*						GetVertexBuffer()				{ return m_pSceneVertexBuffer; }		
-		FORCEINLINE IBuffer*						GetIndexBuffer()				{ return m_pSceneIndexBuffer; }		
-		FORCEINLINE IBuffer*						GetPrimaryInstanceBuffer()		{ return m_pScenePrimaryInstanceBuffer; }
-		FORCEINLINE IBuffer*						GetSecondaryInstanceBuffer()	{ return m_pSceneSecondaryInstanceBuffer; }
-		FORCEINLINE IBuffer*						GetIndirectArgsBuffer()			{ return m_pSceneIndirectArgsBuffer; }	
+		FORCEINLINE const AccelerationStructure*	GetTLAS() const					{ return m_pTLAS;}
+
+		FORCEINLINE Buffer*						GetLightsBuffer()				{ return m_pLightsBuffer; }
+		FORCEINLINE Buffer*						GetPerFrameBuffer()				{ return m_pPerFrameBuffer; }
+		FORCEINLINE Texture**						GetAlbedoMaps()					{ return m_SceneAlbedoMaps.data(); }
+		FORCEINLINE Texture**						GetNormalMaps()					{ return m_SceneNormalMaps.data(); }
+		FORCEINLINE Texture**						GetAmbientOcclusionMaps()		{ return m_SceneAmbientOcclusionMaps.data(); }
+		FORCEINLINE Texture**						GetMetallicMaps()				{ return m_SceneMetallicMaps.data(); }
+		FORCEINLINE Texture**						GetRoughnessMaps()				{ return m_SceneRoughnessMaps.data(); }
+
+		FORCEINLINE TextureView**					GetAlbedoMapViews()				{ return m_SceneAlbedoMapViews.data(); }
+		FORCEINLINE TextureView**					GetNormalMapViews()				{ return m_SceneNormalMapViews.data(); }
+		FORCEINLINE TextureView**					GetAmbientOcclusionMapViews()	{ return m_SceneAmbientOcclusionMapViews.data(); }
+		FORCEINLINE TextureView**					GetMetallicMapViews()			{ return m_SceneMetallicMapViews.data(); }
+		FORCEINLINE TextureView**					GetRoughnessMapViews()			{ return m_SceneRoughnessMapViews.data(); }
+
+		FORCEINLINE Buffer*						GetMaterialProperties()			{ return m_pSceneMaterialProperties; }	
+		FORCEINLINE Buffer*						GetVertexBuffer()				{ return m_pSceneVertexBuffer; }		
+		FORCEINLINE Buffer*						GetIndexBuffer()				{ return m_pSceneIndexBuffer; }		
+		FORCEINLINE Buffer*						GetPrimaryInstanceBuffer()		{ return m_pScenePrimaryInstanceBuffer; }
+		FORCEINLINE Buffer*						GetSecondaryInstanceBuffer()	{ return m_pSceneSecondaryInstanceBuffer; }
+		FORCEINLINE Buffer*						GetIndirectArgsBuffer()			{ return m_pSceneIndirectArgsBuffer; }	
 
 	private:
 		uint32 InternalAddDynamicObject(GUID_Lambda Mesh, GUID_Lambda Material, const glm::mat4& transform, HitMask hitMask);
@@ -228,7 +194,6 @@
 		void UpdateIndirectArgsBuffers(ICommandList* pCopyCommandList);
 
 		void BuildTLAS(ICommandList* pBuildCommandList, bool update);
->>>>>>> ac80254e
 
 	private:
 		const GraphicsDevice*						m_pGraphicsDevice;
@@ -238,112 +203,67 @@
 
 		uint32										m_RandomSeeds[NUM_RANDOM_SEEDS];
 
-		IDeviceAllocator*							m_pDeviceAllocator						= nullptr;
-
-<<<<<<< HEAD
+		DeviceAllocator*							m_pDeviceAllocator						= nullptr;
+
 		CommandAllocator*							m_pCopyCommandAllocator					= nullptr;
-		CommandAllocator*							m_pASBuildCommandAllocator				= nullptr;
 		CommandList*								m_pCopyCommandList						= nullptr;
-		CommandList*								m_pASBuildCommandList					= nullptr;
-=======
-		ICommandAllocator*							m_pCopyCommandAllocator					= nullptr;
-		ICommandList*								m_pCopyCommandList						= nullptr;
-
-		ICommandAllocator*							m_pBLASBuildCommandAllocator			= nullptr;
-		ICommandAllocator*							m_pTLASBuildCommandAllocator			= nullptr;
-
-		ICommandList*								m_pBLASBuildCommandList					= nullptr;
-		ICommandList*								m_pTLASBuildCommandList					= nullptr;
-
-		IFence*										m_pASFence								= nullptr;
->>>>>>> ac80254e
+
+		CommandAllocator*							m_pBLASBuildCommandAllocator			= nullptr;
+		CommandAllocator*							m_pTLASBuildCommandAllocator			= nullptr;
+
+		CommandList*								m_pBLASBuildCommandList					= nullptr;
+		CommandList*								m_pTLASBuildCommandList					= nullptr;
+
+		Fence*										m_pASFence								= nullptr;
 
 		std::map<uint32, uint32>					m_MaterialIndexToIndirectArgOffsetMap;
 		std::vector<IndexedIndirectMeshArgument>	m_IndirectArgs;
 
-<<<<<<< HEAD
 		Buffer*									m_pLightsCopyBuffer						= nullptr;
 		Buffer*									m_pPerFrameCopyBuffer					= nullptr;
 
 		Buffer*									m_pSceneMaterialPropertiesCopyBuffer	= nullptr;
 		Buffer*									m_pSceneVertexCopyBuffer				= nullptr;
 		Buffer*									m_pSceneIndexCopyBuffer					= nullptr;
-		Buffer*									m_pSceneInstanceCopyBuffer				= nullptr;
-		Buffer*									m_pSceneMeshIndexCopyBuffer				= nullptr;
-
+		Buffer*									m_pScenePrimaryInstanceCopyBuffer		= nullptr;
+		Buffer*									m_pSceneSecondaryInstanceCopyBuffer		= nullptr;
+		Buffer*									m_pSceneIndirectArgsCopyBuffer			= nullptr;
+
+
+		int32										m_AreaLightIndexToInstanceIndex[MAX_NUM_AREA_LIGHTS];
+		LightSetup									m_LightsLightSetup;
 		Buffer*									m_pLightsBuffer							= nullptr;
+
+		PerFrameBuffer								m_PerFrameData;
 		Buffer*									m_pPerFrameBuffer						= nullptr;
 
-		std::vector<Texture*>						m_SceneAlbedoMaps;				
-		std::vector<Texture*>						m_SceneNormalMaps;				
-		std::vector<Texture*>						m_SceneAmbientOcclusionMaps;	
-		std::vector<Texture*>						m_SceneMetallicMaps;			
-		std::vector<Texture*>						m_SceneRoughnessMaps;			
+		std::vector<Texture*>						m_SceneAlbedoMaps;
+		std::vector<Texture*>						m_SceneNormalMaps;
+		std::vector<Texture*>						m_SceneAmbientOcclusionMaps;
+		std::vector<Texture*>						m_SceneMetallicMaps;
+		std::vector<Texture*>						m_SceneRoughnessMaps;
 
 		std::vector<TextureView*>					m_SceneAlbedoMapViews;
 		std::vector<TextureView*>					m_SceneNormalMapViews;
 		std::vector<TextureView*>					m_SceneAmbientOcclusionMapViews;
 		std::vector<TextureView*>					m_SceneMetallicMapViews;
 		std::vector<TextureView*>					m_SceneRoughnessMapViews;
-		
-		Buffer*									m_pSceneMaterialProperties		= nullptr;		//Indexed with result from IndirectMeshArgument::MaterialIndex, contains Scene Material Properties
-		Buffer*									m_pSceneVertexBuffer			= nullptr;			//Indexed with result from Scene::m_pBaseVertexIndexBuffer + Scene::m_pSceneIndexBuffer and contains Scene Vertices
-		Buffer*									m_pSceneIndexBuffer				= nullptr;			//Indexed with result from Scene::m_pMeshIndexBuffer + primitiveID * 3 + triangleCornerID and contains indices to Scene::m_pSceneVertexBuffer
-		Buffer*									m_pSceneInstanceBuffer			= nullptr;			/*Indexed with InstanceID and contains per instance data, we can figure out the InstanceID during shading by using
-																						IndirectMeshArgument::BaseInstanceIndex, IndirectMeshArgument::VertexCount and primitiveID <-- Relative to drawID*/
-
-		Buffer*									m_pSceneMeshIndexBuffer			= nullptr;		/*Indexed with drawID when Shading and contains IndirectMeshArgument structs, primarily:
-																						IndirectMeshArgument::FirstIndex		will be used as BaseIndex to m_pSceneIndexBuffer, 
-																						IndirectMeshArgument::BaseVertexIndex	will be used as BaseIndex to m_pSceneVertexBuffer,
-																						IndirectMeshArgument::MaterialIndex		will be used as MaterialIndex to MaterialBuffers,
-																						IndirectMeshArgument::BaseInstanceIndex will be used as BaseIndex to m_pSceneInstanceBuffer*/
-=======
-		IBuffer*									m_pLightsCopyBuffer						= nullptr;
-		IBuffer*									m_pPerFrameCopyBuffer					= nullptr;
-
-		IBuffer*									m_pSceneMaterialPropertiesCopyBuffer	= nullptr;
-		IBuffer*									m_pSceneVertexCopyBuffer				= nullptr;
-		IBuffer*									m_pSceneIndexCopyBuffer					= nullptr;
-		IBuffer*									m_pScenePrimaryInstanceCopyBuffer		= nullptr;
-		IBuffer*									m_pSceneSecondaryInstanceCopyBuffer		= nullptr;
-		IBuffer*									m_pSceneIndirectArgsCopyBuffer			= nullptr;
-
-
-		int32										m_AreaLightIndexToInstanceIndex[MAX_NUM_AREA_LIGHTS];
-		LightSetup									m_LightsLightSetup;
-		IBuffer*									m_pLightsBuffer							= nullptr;
-
-		PerFrameBuffer								m_PerFrameData;
-		IBuffer*									m_pPerFrameBuffer						= nullptr;
-
-		std::vector<ITexture*>						m_SceneAlbedoMaps;
-		std::vector<ITexture*>						m_SceneNormalMaps;
-		std::vector<ITexture*>						m_SceneAmbientOcclusionMaps;
-		std::vector<ITexture*>						m_SceneMetallicMaps;
-		std::vector<ITexture*>						m_SceneRoughnessMaps;
-
-		std::vector<ITextureView*>					m_SceneAlbedoMapViews;
-		std::vector<ITextureView*>					m_SceneNormalMapViews;
-		std::vector<ITextureView*>					m_SceneAmbientOcclusionMapViews;
-		std::vector<ITextureView*>					m_SceneMetallicMapViews;
-		std::vector<ITextureView*>					m_SceneRoughnessMapViews;
 			
 		std::vector<MaterialProperties>				m_SceneMaterialProperties;
 		
-		IBuffer*									m_pSceneMaterialProperties		= nullptr;		//Indexed with result from IndirectMeshArgument::MaterialIndex, contains Scene Material Properties
-		IBuffer*									m_pSceneVertexBuffer			= nullptr;		//Indexed with result from Scene::m_pBaseVertexIndexBuffer + Scene::m_pSceneIndexBuffer and contains Scene Vertices
-		IBuffer*									m_pSceneIndexBuffer				= nullptr;		//Indexed with result from Scene::m_pMeshIndexBuffer + primitiveID * 3 + triangleCornerID and contains indices to Scene::m_pSceneVertexBuffer
-		IBuffer*									m_pScenePrimaryInstanceBuffer	= nullptr;		/*Indexed with InstanceID and contains per instance data (must be same as VkAccelerationStructureInstanceKHR since this buffer is used as instance buffer for ray tracing),
+		Buffer*									m_pSceneMaterialProperties		= nullptr;		//Indexed with result from IndirectMeshArgument::MaterialIndex, contains Scene Material Properties
+		Buffer*									m_pSceneVertexBuffer			= nullptr;		//Indexed with result from Scene::m_pBaseVertexIndexBuffer + Scene::m_pSceneIndexBuffer and contains Scene Vertices
+		Buffer*									m_pSceneIndexBuffer				= nullptr;		//Indexed with result from Scene::m_pMeshIndexBuffer + primitiveID * 3 + triangleCornerID and contains indices to Scene::m_pSceneVertexBuffer
+		Buffer*									m_pScenePrimaryInstanceBuffer	= nullptr;		/*Indexed with InstanceID and contains per instance data (must be same as VkAccelerationStructureInstanceKHR since this buffer is used as instance buffer for ray tracing),
 																										we can figure out the InstanceID during shading by using
 																										IndexedIndirectMeshArgument::BaseInstanceIndex, IndexedIndirectMeshArgument::VertexCount and primitiveID <-- Relative to drawID*/
-		IBuffer*									m_pSceneSecondaryInstanceBuffer	= nullptr;		/*Because m_pScenePrimaryInstanceBuffer is used as ray tracing instance buffer we cant fit all per instance data in it, 
+		Buffer*									m_pSceneSecondaryInstanceBuffer	= nullptr;		/*Because m_pScenePrimaryInstanceBuffer is used as ray tracing instance buffer we cant fit all per instance data in it, 
 																										the rest of the data goes into this buffer instead. This Buffer contains elements of type InstanceSecondary*/
-		IBuffer*									m_pSceneIndirectArgsBuffer		= nullptr;		/*Indexed with drawID when Shading and contains IndexedIndirectMeshArgument structs, primarily:
+		Buffer*									m_pSceneIndirectArgsBuffer		= nullptr;		/*Indexed with drawID when Shading and contains IndexedIndirectMeshArgument structs, primarily:
 																										IndexedIndirectMeshArgument::FirstIndex		will be used as BaseIndex to m_pSceneIndexBuffer, 
 																										IndexedIndirectMeshArgument::BaseVertexIndex	will be used as BaseIndex to m_pSceneVertexBuffer,
 																										IndexedIndirectMeshArgument::MaterialIndex		will be used as MaterialIndex to MaterialBuffers,
 																										IndexedIndirectMeshArgument::BaseInstanceIndex will be used as BaseIndex to m_pSceneInstanceBuffer*/
->>>>>>> ac80254e
 
 		std::map<GUID_Lambda, uint32>				m_GUIDToMappedMeshes;
 		std::vector<MappedMesh>						m_MappedMeshes;
@@ -362,16 +282,11 @@
 		TSet<uint32>								m_DirtySecondaryInstances;
 
 		bool										m_RayTracingEnabled			= false;
-<<<<<<< HEAD
 		AccelerationStructure*						m_pTLAS						= nullptr;
-		std::vector<AccelerationStructure*>		m_BLASs;
-=======
-		IAccelerationStructure*						m_pTLAS						= nullptr;
-		std::vector<IAccelerationStructure*>		m_BLASs;
+		std::vector<AccelerationStructure*>			m_BLASs;
 
 		bool										m_LightSetupIsDirty					= false;
 		bool										m_InstanceBuffersAreDirty			= false;
 		bool										m_MaterialPropertiesBuffersAreDirty	= false;
->>>>>>> ac80254e
 	};
 }