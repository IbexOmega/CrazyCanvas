--- conflicted
+++ resolved
@@ -20,25 +20,6 @@
 
 	struct ParticleEmitterComponent
 	{
-<<<<<<< HEAD
-		DECL_COMPONENT_WITH_DIRTY_FLAG(ParticleEmitterComponent);
-		bool			Active			= true;
-		bool			OneTime			= false;
-		bool			Burst			= false;
-		uint32			ParticleCount	= 32U;
-		EParticleShape  ParticleShape	= EParticleShape::BILLBOARD;
-		GUID_Lambda		MeshID			= 0;
-		EEmitterShape	EmitterShape	= EEmitterShape::CONE;
-		float			Angle			= 90.f;
-		float			Velocity		= 1.0f;
-		float			Acceleration	= 0.0f;
-		float			LifeTime		= 1.0f;
-		float			ParticleRadius	= 1.0f;
-		GUID_Lambda		AtlasGUID		= GUID_NONE;
-		uint32			AtlasTileSize	= 64;
-		uint32			TextureIndex	= 0;
-		uint32			AnimationCount	= 1;
-=======
 		DECL_COMPONENT(ParticleEmitterComponent);
 		bool			Active				= true;
 		bool			OneTime				= false;
@@ -58,6 +39,5 @@
 		uint32			AnimationCount		= 1;
 		uint32			FirstAnimationIndex = 0;
 		uint32			LastAnimationIndex	= 0;
->>>>>>> 0c82b622
 	};
 }