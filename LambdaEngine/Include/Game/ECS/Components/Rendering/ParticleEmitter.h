#pragma once


#include "ECS/Component.h"
#include "ECS/Entity.h"

namespace LambdaEngine
{
	enum EParticleShape
	{
		BILLBOARD	= 0,
		MESH		= 1,
	};

	enum EEmitterShape
	{
		CONE = 0,
		SPHERE = 1,
		TUBE = 2,
	};

	struct ParticleEmitterComponent
	{
		DECL_COMPONENT_WITH_DIRTY_FLAG(ParticleEmitterComponent);
<<<<<<< HEAD
		/*
		*	 Determines if emitter is active
		*/
		bool			Active					= true;
		/*
		*	 Emitter will emit once until active is set to true again
		*/
		bool			OneTime					= false;
		/*
		*	 0 equals an explosion and 1 will spawn particles sequentially using spawn speed as delay offset, should be between 0.0 - 1.0
		*/
		float			Explosive				= 0.f;
		/*
		*	The rate at which particles will be spawned 
		*/
		float			SpawnSpeed				= 0.1f;
		uint32			ParticleCount			= 32U;
		EParticleShape  ParticleShape			= EParticleShape::BILLBOARD;
		/*
		*	Not implemented yet
		*/
		GUID_Lambda		MeshID					= 0;
		/*
		*	The shape that particles will spawn upon
		*/
		EEmitterShape	EmitterShape			= EEmitterShape::CONE;
		/*
		*	Used for cone shap to determine arc of cone
		*/
		float			Angle					= 90.f;
		/*
		* Randomness factor for particle velocity, should be between 0.0 - 1.0
		*/
		float			VelocityRandomness		= 0.0f;
		float			Velocity				= 1.0f;
		/*
		* Randomness factor for particle acceleration, should be between 0.0 - 1.0
		*/
		float			AccelerationRandomness	= 0.0f;
		float			Acceleration			= 0.0f;
		float			Gravity					= -9.81f;
		float			LifeTime				= 1.0f;
		/*
		* Randomness factor for particle radius, should be between 0.0 - 1.0
		*/
		float			RadiusRandomness		= 0.0f;
		float			BeginRadius				= 1.0f;
		float			EndRadius				= 0.0f;
		GUID_Lambda		AtlasGUID				= GUID_NONE;
		uint32			AtlasTileSize			= 64;
		uint32			TileIndex				= 0;
		uint32			AnimationCount			= 1;
		uint32			FirstAnimationIndex		= 0;
		uint32			LastAnimationIndex		= 0;
		glm::vec4		Color					= {1.f, 1.f, 1.f, 1.f};
=======
		bool			Active				= true;
		bool			OneTime				= false;
		float			Explosive			= 0.f;
		float			SpawnSpeed			= 0.1f; // Only used if explosive is false.
		uint32			ParticleCount		= 32U;
		EParticleShape  ParticleShape		= EParticleShape::BILLBOARD;
		GUID_Lambda		MeshID				= 0;
		EEmitterShape	EmitterShape		= EEmitterShape::CONE;
		float			Angle				= 90.f;
		float			Velocity			= 1.0f;
		float			Acceleration		= 0.0f;
		float			Gravity				= -9.81f;
		float			LifeTime			= 1.0f;
		float			BeginRadius			= 1.0f;
		float			EndRadius			= 0.0f;
		/*
		* This will be multiplied by the velocity, meaning that, if it is 1, no friction is applied, if 0, full friction.
		*/
		float			FrictionFactor		= 0.9f;
		/*
		* How much of an opposite force the particles should have, 1 is the standard force (no bounciness), if greater than 1, it will bounce, if lower it will fall throuh the ground.
		*/
		float			Bounciness			= 1.0f;
		GUID_Lambda		AtlasGUID			= GUID_NONE;
		uint32			AtlasTileSize		= 64;
		uint32			TileIndex			= 0;
		uint32			AnimationCount		= 1;
		uint32			FirstAnimationIndex = 0;
		uint32			LastAnimationIndex	= 0;
		glm::vec4		Color				= {1.f, 1.f, 1.f, 1.f};
>>>>>>> a81f03be
	};
}<|MERGE_RESOLUTION|>--- conflicted
+++ resolved
@@ -22,7 +22,6 @@
 	struct ParticleEmitterComponent
 	{
 		DECL_COMPONENT_WITH_DIRTY_FLAG(ParticleEmitterComponent);
-<<<<<<< HEAD
 		/*
 		*	 Determines if emitter is active
 		*/
@@ -71,6 +70,14 @@
 		float			RadiusRandomness		= 0.0f;
 		float			BeginRadius				= 1.0f;
 		float			EndRadius				= 0.0f;
+		/*
+		* This will be multiplied by the velocity, meaning that, if it is 1, no friction is applied, if 0, full friction.
+		*/
+		float			FrictionFactor			= 0.9f;
+		/*
+		* How much of an opposite force the particles should have, 1 is the standard force (no bounciness), if greater than 1, it will bounce, if lower it will fall throuh the ground.
+		*/
+		float			Bounciness				= 1.0f;
 		GUID_Lambda		AtlasGUID				= GUID_NONE;
 		uint32			AtlasTileSize			= 64;
 		uint32			TileIndex				= 0;
@@ -78,37 +85,5 @@
 		uint32			FirstAnimationIndex		= 0;
 		uint32			LastAnimationIndex		= 0;
 		glm::vec4		Color					= {1.f, 1.f, 1.f, 1.f};
-=======
-		bool			Active				= true;
-		bool			OneTime				= false;
-		float			Explosive			= 0.f;
-		float			SpawnSpeed			= 0.1f; // Only used if explosive is false.
-		uint32			ParticleCount		= 32U;
-		EParticleShape  ParticleShape		= EParticleShape::BILLBOARD;
-		GUID_Lambda		MeshID				= 0;
-		EEmitterShape	EmitterShape		= EEmitterShape::CONE;
-		float			Angle				= 90.f;
-		float			Velocity			= 1.0f;
-		float			Acceleration		= 0.0f;
-		float			Gravity				= -9.81f;
-		float			LifeTime			= 1.0f;
-		float			BeginRadius			= 1.0f;
-		float			EndRadius			= 0.0f;
-		/*
-		* This will be multiplied by the velocity, meaning that, if it is 1, no friction is applied, if 0, full friction.
-		*/
-		float			FrictionFactor		= 0.9f;
-		/*
-		* How much of an opposite force the particles should have, 1 is the standard force (no bounciness), if greater than 1, it will bounce, if lower it will fall throuh the ground.
-		*/
-		float			Bounciness			= 1.0f;
-		GUID_Lambda		AtlasGUID			= GUID_NONE;
-		uint32			AtlasTileSize		= 64;
-		uint32			TileIndex			= 0;
-		uint32			AnimationCount		= 1;
-		uint32			FirstAnimationIndex = 0;
-		uint32			LastAnimationIndex	= 0;
-		glm::vec4		Color				= {1.f, 1.f, 1.f, 1.f};
->>>>>>> a81f03be
 	};
 }