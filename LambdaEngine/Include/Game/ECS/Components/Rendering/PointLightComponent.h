#pragma once

#include "ECS/Component.h"

namespace LambdaEngine
{
	struct PointLightComponent
	{
		DECL_COMPONENT_WITH_DIRTY_FLAG(PointLightComponent);
		glm::vec4	ColorIntensity		= glm::vec4(1.0);
		float		NearPlane			= 0.1f;
<<<<<<< HEAD
		float		FarPlane			= 10.0f;
=======
		float		FarPlane			= 25.0f;
		bool		Dirty = true;
>>>>>>> af90d038
	};
}<|MERGE_RESOLUTION|>--- conflicted
+++ resolved
@@ -7,13 +7,8 @@
 	struct PointLightComponent
 	{
 		DECL_COMPONENT_WITH_DIRTY_FLAG(PointLightComponent);
-		glm::vec4	ColorIntensity		= glm::vec4(1.0);
-		float		NearPlane			= 0.1f;
-<<<<<<< HEAD
-		float		FarPlane			= 10.0f;
-=======
-		float		FarPlane			= 25.0f;
-		bool		Dirty = true;
->>>>>>> af90d038
+		glm::vec4	ColorIntensity	= glm::vec4(1.0);
+		float		NearPlane		= 0.1f;
+		float		FarPlane		= 25.0f;
 	};
 }