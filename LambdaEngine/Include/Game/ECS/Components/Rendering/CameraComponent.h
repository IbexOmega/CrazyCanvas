#pragma once

#include "ECS/Component.h"
#include "ECS/Entity.h"
#include "Game/ECS/Components/Physics/Transform.h"
#include "Math/Math.h"

namespace LambdaEngine
{
<<<<<<< HEAD
=======
	struct FreeCameraComponent
	{
		DECL_COMPONENT(FreeCameraComponent);
		float SpeedFactor		= 1.4f;
		float MouseSpeedFactor	= 0.35f;
	};

	struct FPSControllerComponent : FreeCameraComponent
	{
		DECL_COMPONENT(FPSControllerComponent);
		float SprintSpeedFactor	= 1.6f;
	};

>>>>>>> 416e5ed7
	struct CameraComponent
	{
		DECL_COMPONENT(CameraComponent);
		glm::vec2 Jitter 		= glm::vec2(0.0f);
		glm::vec2 PrevJitter	= glm::vec2(0.0f);
		glm::mat4 ProjectionInv = glm::mat4(1.0f);
		glm::mat4 ViewInv 		= glm::mat4(1.0f);
		float NearPlane 		= 0.0001f;
		float FarPlane			= 50.0f;
		float FOV				= 90.0f;
		float Width				= 0.0f;
		float Height			= 0.0f;
		bool IsActive 			= true;
	};

	struct FreeCameraComponent
	{
		DECL_COMPONENT(FreeCameraComponent);
		float SpeedFactor = 3.0f;
		float MouseSpeedFactor = 0.25f;
	};

	struct FPSControllerComponent : FreeCameraComponent
	{
		DECL_COMPONENT(FPSControllerComponent);
		float SprintSpeedFactor = 1.6f;
	};

	struct ViewProjectionMatricesComponent
	{
		DECL_COMPONENT(ViewProjectionMatricesComponent);
		glm::mat4 Projection	= glm::mat4(1.0f);
		glm::mat4 View			= glm::mat4(1.0f);
	};

	struct CameraDesc
	{
		glm::vec3 Position 	= 2.0f * g_DefaultUp;
		glm::vec3 Direction = g_DefaultForward;
		float FOVDegrees 	= 90.0f;
		float Width 		= 1280.0f;
		float Height 		= 720.0f;
		float NearPlane 	= 0.0001f;
		float FarPlane 		= 50.0f;
	};

	Entity CreateFreeCameraEntity(const CameraDesc& cameraDesc);
	Entity CreateFPSCameraEntity(const CameraDesc& cameraDesc);
	Entity CreateCameraTrackEntity(const CameraDesc& cameraDesc, const TArray<glm::vec3>& track);

	static Entity CreateCameraEntity(const CameraDesc& cameraDesc);
}<|MERGE_RESOLUTION|>--- conflicted
+++ resolved
@@ -7,22 +7,6 @@
 
 namespace LambdaEngine
 {
-<<<<<<< HEAD
-=======
-	struct FreeCameraComponent
-	{
-		DECL_COMPONENT(FreeCameraComponent);
-		float SpeedFactor		= 1.4f;
-		float MouseSpeedFactor	= 0.35f;
-	};
-
-	struct FPSControllerComponent : FreeCameraComponent
-	{
-		DECL_COMPONENT(FPSControllerComponent);
-		float SprintSpeedFactor	= 1.6f;
-	};
-
->>>>>>> 416e5ed7
 	struct CameraComponent
 	{
 		DECL_COMPONENT(CameraComponent);
