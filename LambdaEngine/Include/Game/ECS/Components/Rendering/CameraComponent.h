#pragma once

#include "ECS/Component.h"
#include "ECS/Entity.h"
#include "Game/ECS/Components/Physics/Transform.h"
#include "Math/Math.h"

namespace LambdaEngine
{
	struct FreeCameraComponent
	{
		DECL_COMPONENT(FreeCameraComponent);
		float SpeedFactor		= 1.4f;
		float MouseSpeedFactor	= 0.35f;
	};

	struct FPSControllerComponent : FreeCameraComponent
	{
		DECL_COMPONENT(FPSControllerComponent);
		float SprintSpeedFactor	= 1.6f;
	};

	struct CameraComponent
	{
		DECL_COMPONENT(CameraComponent);
<<<<<<< HEAD
		glm::vec2 Jitter 		= glm::vec2(0.0f);
		glm::vec2 PrevJitter	= glm::vec2(0.0f);
		glm::mat4 ProjectionInv = glm::mat4(1.0f);
		glm::mat4 ViewInv 		= glm::mat4(1.0f);
		float NearPlane 		= 0.0001f;
		float FarPlane			= 50.0f;
		float FOV				= 90.0f;
		float Width				= 0.0f;
		float Height			= 0.0f;
		bool IsActive 			= true;
=======
		glm::vec2 Jitter 			= glm::vec2(0.f);
		glm::mat4 ProjectionInv		= glm::mat4(1.f);
		glm::mat4 ViewInv 			= glm::mat4(1.f);
		float NearPlane 			= 0.0001f;
		float FarPlane				= 50.0f;
		float FOV					= 90.0f;
		bool IsActive 				= true;
		float ScreenShakeTime		= 0.0f;
		float ScreenShakeAmplitude	= 0.0f;
		float ScreenShakeAngle		= 0.0f;
>>>>>>> 54855ee2
	};

	struct ViewProjectionMatricesComponent
	{
		DECL_COMPONENT(ViewProjectionMatricesComponent);
		glm::mat4 Projection	= glm::mat4(1.0f);
		glm::mat4 View			= glm::mat4(1.0f);
	};

	struct CameraDesc
	{
		glm::vec3 Position 	= 2.0f * g_DefaultUp;
		glm::vec3 Direction = g_DefaultForward;
		float FOVDegrees 	= 90.0f;
		float Width 		= 1280.0f;
		float Height 		= 720.0f;
		float NearPlane 	= 0.0001f;
		float FarPlane 		= 50.0f;
	};

	Entity CreateFreeCameraEntity(const CameraDesc& cameraDesc);
	Entity CreateFPSCameraEntity(const CameraDesc& cameraDesc);
	Entity CreateCameraTrackEntity(const CameraDesc& cameraDesc, const TArray<glm::vec3>& track);

	static Entity CreateCameraEntity(const CameraDesc& cameraDesc);
}<|MERGE_RESOLUTION|>--- conflicted
+++ resolved
@@ -23,19 +23,8 @@
 	struct CameraComponent
 	{
 		DECL_COMPONENT(CameraComponent);
-<<<<<<< HEAD
-		glm::vec2 Jitter 		= glm::vec2(0.0f);
-		glm::vec2 PrevJitter	= glm::vec2(0.0f);
-		glm::mat4 ProjectionInv = glm::mat4(1.0f);
-		glm::mat4 ViewInv 		= glm::mat4(1.0f);
-		float NearPlane 		= 0.0001f;
-		float FarPlane			= 50.0f;
-		float FOV				= 90.0f;
-		float Width				= 0.0f;
-		float Height			= 0.0f;
-		bool IsActive 			= true;
-=======
 		glm::vec2 Jitter 			= glm::vec2(0.f);
+		glm::vec2 PrevJitter		= glm::vec2(0.0f);
 		glm::mat4 ProjectionInv		= glm::mat4(1.f);
 		glm::mat4 ViewInv 			= glm::mat4(1.f);
 		float NearPlane 			= 0.0001f;
@@ -45,7 +34,6 @@
 		float ScreenShakeTime		= 0.0f;
 		float ScreenShakeAmplitude	= 0.0f;
 		float ScreenShakeAngle		= 0.0f;
->>>>>>> 54855ee2
 	};
 
 	struct ViewProjectionMatricesComponent
