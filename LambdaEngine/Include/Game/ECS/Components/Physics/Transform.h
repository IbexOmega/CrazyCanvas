--- conflicted
+++ resolved
@@ -44,17 +44,7 @@
 		glm::vec3 Velocity = glm::vec3(0.0f);
 	};
 
-<<<<<<< HEAD
-	struct OffsetComponent
-	{
-		DECL_COMPONENT(OffsetComponent);
-		glm::vec3 Offset = glm::vec3(0.0f);
-	};
-
-	class TransformComponents : public IComponentGroup
-=======
 	class TransformGroup : public IComponentGroup
->>>>>>> d916a0b6
 	{
 	public:
 		TArray<ComponentAccess> ToArray() const override final
