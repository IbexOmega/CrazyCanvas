--- conflicted
+++ resolved
@@ -26,20 +26,19 @@
 		TRIGGER		// A trigger shape does not take part in the simulation, it only generates overlap reports
 	};
 
-<<<<<<< HEAD
+	enum class ECollisionDetection
+	{
+		// Discrete collision detection is the default method. It is cheaper than continuous detection, but some collisions may be missed.
+		DISCRETE,
+		CONTINUOUS
+	};
+
 	enum class EGeometryType
 	{
 		SPHERE,
 		BOX,
 		CAPSULE, // A capsule's width is specified by its radius. Its height is radius * 2 + halfHeight * 2.
 		MESH
-=======
-	enum class ECollisionDetection
-	{
-		// Discrete collision detection is the default method. It is cheaper than continuous detection, but some collisions may be missed.
-		DISCRETE,
-		CONTINUOUS
->>>>>>> 766cbdd8
 	};
 
 	typedef uint32 CollisionGroup;
@@ -113,18 +112,11 @@
 	struct CollisionCreateInfo
 	{
 		Entity Entity;
+        ECollisionDetection DetectionMethod = ECollisionDetection::DISCRETE;
 		const PositionComponent& Position;
 		const ScaleComponent& Scale;
 		const RotationComponent& Rotation;
-<<<<<<< HEAD
 		TArray<ShapeCreateInfo> Shapes;
-=======
-		EShapeType ShapeType;
-		ECollisionDetection DetectionMethod = ECollisionDetection::DISCRETE;
-		CollisionGroup CollisionGroup;				// The category of the object
-		uint32 CollisionMask;						// Includes the masks of the groups this object collides with
-		std::variant<CollisionCallback, TriggerCallback> CallbackFunction;	// Optional
->>>>>>> 766cbdd8
 	};
 
 	struct DynamicCollisionCreateInfo : CollisionCreateInfo
@@ -153,29 +145,10 @@
 		void Tick(Timestamp deltaTime) override final;
 
 		/* Static collision actors */
-<<<<<<< HEAD
 		StaticCollisionComponent CreateStaticActor(const CollisionCreateInfo& collisionInfo);
 
 		/* Dynamic collision actors */
 		DynamicCollisionComponent CreateDynamicActor(const DynamicCollisionCreateInfo& collisionInfo);
-=======
-		StaticCollisionComponent CreateStaticCollisionSphere(const CollisionCreateInfo& collisionInfo, float32 radius);
-		StaticCollisionComponent CreateStaticCollisionBox(const CollisionCreateInfo& collisionInfo, const glm::vec3& halfExtents);
-		/**
-		 * A capsule's width is specified by its radius. Its height is radius * 2 + halfHeight * 2.
-		*/
-		StaticCollisionComponent CreateStaticCollisionCapsule(const CollisionCreateInfo& collisionInfo, float32 radius, float32 halfHeight);
-		StaticCollisionComponent CreateStaticCollisionMesh(const CollisionCreateInfo& collisionInfo, const Mesh* pMesh);
-
-		/* Dynamic collision actors */
-		DynamicCollisionComponent CreateDynamicCollisionSphere(const DynamicCollisionCreateInfo& collisionInfo, float32 radius);
-		DynamicCollisionComponent CreateDynamicCollisionBox(const DynamicCollisionCreateInfo& collisionInfo, const glm::vec3& halfExtents);
-		/**
-		 * A capsule's width is specified by its radius. Its height is radius * 2 + halfHeight * 2.
-		*/
-		DynamicCollisionComponent CreateDynamicCollisionCapsule(const DynamicCollisionCreateInfo& collisionInfo, float32 radius, float32 halfHeight);
-		DynamicCollisionComponent CreateDynamicCollisionMesh(const DynamicCollisionCreateInfo& collisionInfo, const Mesh* pMesh);
->>>>>>> 766cbdd8
 
 		/* Character controllers */
 		// CreateCharacterCapsule creates a character collider capsule. Total height is height + radius * 2 (+ contactOffset * 2)
@@ -198,18 +171,11 @@
 		static PhysicsSystem* GetInstance() { return &s_Instance; }
 
 	private:
-<<<<<<< HEAD
 		PxShape* CreateShape(const ShapeCreateInfo& shapeCreateInfo, const glm::vec3& scale) const;
 
 		// CreateCollisionCapsule creates a sphere if no capsule can be made
 		PxShape* CreateCollisionCapsule(float32 radius, float32 halfHeight) const;
 		PxShape* CreateCollisionTriangleMesh(const Mesh* pMesh, const glm::vec3& scale) const;
-=======
-		PxShape* CreateCollisionSphere(float32 radius) const;
-		// CreateCollisionCapsule creates a sphere if no capsule can be made
-		PxShape* CreateCollisionCapsule(float32 radius, float32 halfHeight) const;
-		PxShape* CreateCollisionTriangleMesh(const CollisionCreateInfo& collisionInfo, const Mesh* pMesh) const;
->>>>>>> 766cbdd8
 
 		PxTransform CreatePxTransform(const glm::vec3& position, const glm::quat& rotation) const;
 
