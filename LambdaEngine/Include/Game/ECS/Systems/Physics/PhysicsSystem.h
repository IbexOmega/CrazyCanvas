#pragma once

#include "ECS/ComponentOwner.h"
#include "ECS/System.h"
#include "Game/ECS/Components/Physics/Collision.h"
#include "Math/Math.h"
#include "Physics/PhysX/ErrorCallback.h"
#include "Physics/PhysX/PhysX.h"

#include <variant>

namespace LambdaEngine
{
	using namespace physx;

	struct MeshComponent;
	struct PositionComponent;
	struct ScaleComponent;
	struct RotationComponent;
	struct VelocityComponent;

	enum class EShapeType
	{
		SIMULATION,	// A simulation shape is a regular physics object with collision detection and handling
		TRIGGER		// A trigger shape does not take part in the simulation, it only generates overlap reports
	};

	typedef uint32 CollisionGroup;
	enum FCollisionGroup : CollisionGroup
	{
		COLLISION_GROUP_NONE	= 0,
		COLLISION_GROUP_STATIC	= (1 << 0),
		COLLISION_GROUP_DYNAMIC	= (1 << 1),
<<<<<<< HEAD

		COLLISION_GROUP_LAST	= COLLISION_GROUP_DYNAMIC,
=======
		COLLISION_GROUP_PLAYER	= (1 << 2),
>>>>>>> 05b2b2f8
	};

	// EntityCollisionInfo contains information on a colliding entity.
	struct EntityCollisionInfo
	{
		Entity Entity;
		glm::vec3 Position;
		glm::vec3 Direction;
	};

	typedef std::function<void(const EntityCollisionInfo& collisionInfo0, const EntityCollisionInfo& collisionInfo1)> CollisionCallback;
	typedef std::function<void(Entity entity0, Entity entity1)> TriggerCallback;

	// ActorUserData is stored in each PxActor::userData. It is used eg. when colliding.
	struct ActorUserData
	{
		Entity Entity;
		std::variant<CollisionCallback, TriggerCallback> CallbackFunction;
	};

	// CollisionCreateInfo contains information required to create a collision component
	struct CollisionCreateInfo
	{
		Entity Entity;
		const PositionComponent& Position;
		const ScaleComponent& Scale;
		const RotationComponent& Rotation;
		const MeshComponent& Mesh;
		EShapeType ShapeType;
<<<<<<< HEAD
		CollisionGroup CollisionGroup;				// The category of the object
		uint32 CollisionMask;						// Includes the masks of the groups this object collides with
		// Optional. The first collision info is on the entity whose callback is called.
		std::function<void(const EntityCollisionInfo& collisionInfo0, const EntityCollisionInfo& collisionInfo1)> CollisionCallback;
=======
		FCollisionGroup CollisionGroup;		// The category of the object
		uint32 CollisionMask;				// Includes the masks of the groups this object collides with
		std::variant<CollisionCallback, TriggerCallback> CallbackFunction;	// Optional
>>>>>>> 05b2b2f8
	};

	struct DynamicCollisionCreateInfo : CollisionCreateInfo
	{
		const VelocityComponent& Velocity;	// Initial velocity
	};

	// CharacterColliderInfo contains information required to create a character collider
	struct CharacterColliderCreateInfo
	{
		Entity Entity;
		const PositionComponent& Position;
		const RotationComponent& Rotation;
		CollisionGroup CollisionGroup;		// The category of the object
		uint32 CollisionMask;				// Includes the masks of the groups this object collides with
	};

	class PhysicsSystem : public System, public ComponentOwner, public PxSimulationEventCallback
	{
	public:
		PhysicsSystem();
		~PhysicsSystem();

		bool Init();

		void Tick(Timestamp deltaTime) override final;

		/* Static collision actors */
		StaticCollisionComponent CreateStaticCollisionSphere(const CollisionCreateInfo& collisionInfo);
		StaticCollisionComponent CreateStaticCollisionBox(const CollisionCreateInfo& collisionInfo);
		StaticCollisionComponent CreateStaticCollisionCapsule(const CollisionCreateInfo& collisionInfo);
		StaticCollisionComponent CreateStaticCollisionMesh(const CollisionCreateInfo& collisionInfo);

		/* Dynamic collision actors */
		DynamicCollisionComponent CreateDynamicCollisionSphere(const DynamicCollisionCreateInfo& collisionInfo);
		DynamicCollisionComponent CreateDynamicCollisionBox(const DynamicCollisionCreateInfo& collisionInfo);
		DynamicCollisionComponent CreateDynamicCollisionCapsule(const DynamicCollisionCreateInfo& collisionInfo);
		DynamicCollisionComponent CreateDynamicCollisionMesh(const DynamicCollisionCreateInfo& collisionInfo);

		/* Character controllers */
		// CreateCharacterCapsule creates a character collider capsule. Total height is height + radius * 2 (+ contactOffset * 2)
		CharacterColliderComponent CreateCharacterCapsule(const CharacterColliderCreateInfo& characterColliderInfo, float height, float radius);
		// CreateCharacterBox creates a character collider box
		CharacterColliderComponent CreateCharacterBox(const CharacterColliderCreateInfo& characterColliderInfo, const glm::vec3& halfExtents);

		PxScene* GetScene() { return m_pScene; }

		/* Implement PxSimulationEventCallback */
		void onContact(const PxContactPairHeader& pairHeader, const PxContactPair* pPairs, PxU32 nbPairs) override final;
		void onTrigger(PxTriggerPair* pTriggerPairs, PxU32 nbPairs) override final;
		void onConstraintBreak(PxConstraintInfo*, PxU32) override final {}
		void onWake(PxActor**, PxU32 ) override final {}
		void onSleep(PxActor**, PxU32 ) override final {}
		void onAdvance(const PxRigidBody*const*, const PxTransform*, const PxU32) override final {}

		static PhysicsSystem* GetInstance() { return &s_Instance; }

	private:
		PxShape* CreateCollisionSphere(const CollisionCreateInfo& collisionInfo) const;
		PxShape* CreateCollisionBox(const CollisionCreateInfo& collisionInfo) const;
		// CreateCollisionCapsule creates a sphere if no capsule can be made
		PxShape* CreateCollisionCapsule(const CollisionCreateInfo& collisionInfo) const;
		PxShape* CreateCollisionTriangleMesh(const CollisionCreateInfo& collisionInfo) const;

		PxTransform CreatePxTransform(const glm::vec3& position, const glm::quat& rotation) const;

		void StaticCollisionDestructor(StaticCollisionComponent& collisionComponent);
		void DynamicCollisionDestructor(DynamicCollisionComponent& collisionComponent);
		void CharacterColliderDestructor(CharacterColliderComponent& characterColliderComponent);
		void ReleaseActor(PxRigidActor* pActor);

		void OnStaticCollisionAdded(Entity entity);
		void OnDynamicCollisionAdded(Entity entity);
		void OnStaticCollisionRemoval(Entity entity);
		void OnDynamicCollisionRemoval(Entity entity);
		void OnCharacterColliderRemoval(Entity entity);

		StaticCollisionComponent FinalizeStaticCollisionActor(const CollisionCreateInfo& collisionInfo, PxShape* pShape, const glm::quat& additionalRotation = glm::identity<glm::quat>());
		DynamicCollisionComponent FinalizeDynamicCollisionActor(const DynamicCollisionCreateInfo& collisionInfo, PxShape* pShape, const glm::quat& additionalRotation = glm::identity<glm::quat>());
		CharacterColliderComponent FinalizeCharacterController(const CharacterColliderCreateInfo& characterColliderInfo, PxControllerDesc& controllerDesc);
		void FinalizeCollisionActor(const CollisionCreateInfo& collisionInfo, PxRigidActor* pActor, PxShape* pShape);

		void TriggerCallbacks(const std::array<PxRigidActor*, 2>& actors) const;
		void CollisionCallbacks(const std::array<PxRigidActor*, 2>& actors, const TArray<PxContactPairPoint>& contactPoints) const;

	private:
		static PhysicsSystem s_Instance;

	private:
		IDVector m_StaticCollisionEntities;
		IDVector m_DynamicCollisionEntities;
		IDVector m_CharacterCollisionEntities;

		PxDefaultAllocator		m_Allocator;
		PhysXErrorCallback		m_ErrorCallback;

		PxFoundation*			m_pFoundation;
		PxPhysics*				m_pPhysics;
		PxCooking*				m_pCooking;
		PxControllerManager*	m_pControllerManager;
		PxPvd*					m_pVisDbg; // Visual debugger

		PxDefaultCpuDispatcher*	m_pDispatcher;
		PxScene*				m_pScene;

		PxMaterial* m_pMaterial;
	};
}<|MERGE_RESOLUTION|>--- conflicted
+++ resolved
@@ -31,12 +31,8 @@
 		COLLISION_GROUP_NONE	= 0,
 		COLLISION_GROUP_STATIC	= (1 << 0),
 		COLLISION_GROUP_DYNAMIC	= (1 << 1),
-<<<<<<< HEAD
 
 		COLLISION_GROUP_LAST	= COLLISION_GROUP_DYNAMIC,
-=======
-		COLLISION_GROUP_PLAYER	= (1 << 2),
->>>>>>> 05b2b2f8
 	};
 
 	// EntityCollisionInfo contains information on a colliding entity.
@@ -66,16 +62,9 @@
 		const RotationComponent& Rotation;
 		const MeshComponent& Mesh;
 		EShapeType ShapeType;
-<<<<<<< HEAD
 		CollisionGroup CollisionGroup;				// The category of the object
 		uint32 CollisionMask;						// Includes the masks of the groups this object collides with
-		// Optional. The first collision info is on the entity whose callback is called.
-		std::function<void(const EntityCollisionInfo& collisionInfo0, const EntityCollisionInfo& collisionInfo1)> CollisionCallback;
-=======
-		FCollisionGroup CollisionGroup;		// The category of the object
-		uint32 CollisionMask;				// Includes the masks of the groups this object collides with
 		std::variant<CollisionCallback, TriggerCallback> CallbackFunction;	// Optional
->>>>>>> 05b2b2f8
 	};
 
 	struct DynamicCollisionCreateInfo : CollisionCreateInfo
