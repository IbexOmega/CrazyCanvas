--- conflicted
+++ resolved
@@ -122,26 +122,6 @@
 
 		struct MeshEntry
 		{
-<<<<<<< HEAD
-			AccelerationStructure* pBLAS				= nullptr;
-			SBTRecord ShaderRecord						= {};
-
-			Buffer*				pVertexBuffer			= nullptr;
-			uint32				VertexCount				= 0;
-			Buffer*				pIndexBuffer			= nullptr;
-			uint32				IndexCount				= 0;
-			Buffer*				pUniqueIndices			= nullptr;
-			uint32				UniqueIndexCount		= 0;
-			Buffer*				pPrimitiveIndices		= nullptr;
-			uint32				PrimtiveIndexCount		= 0;
-			Buffer*				pMeshlets				= nullptr;
-			uint32				MeshletCount			= 0;
-
-			TArray<DrawArgExtensionGroup*>	ExtensionGroups;
-
-			Buffer*				pASInstanceBuffer		= nullptr;
-			Buffer*				ppASInstanceStagingBuffers[BACK_BUFFER_COUNT];
-=======
 			AccelerationStructure* pBLAS	= nullptr;
 			SBTRecord ShaderRecord			= {};
 
@@ -163,9 +143,10 @@
 			Buffer* pMeshlets				= nullptr;
 			uint32	MeshletCount			= 0;
 
+			TArray<DrawArgExtensionGroup*>	ExtensionGroups;
+
 			Buffer* pASInstanceBuffer		= nullptr;
 			Buffer* ppASInstanceStagingBuffers[BACK_BUFFER_COUNT];
->>>>>>> 55c787a5
 			TArray<AccelerationStructureInstance> ASInstances;
 
 			Buffer* pRasterInstanceBuffer				= nullptr;
@@ -302,22 +283,8 @@
 		IDVector m_CameraEntities;
 		IDVector m_AnimatedEntities;
 
-<<<<<<< HEAD
-		LineRenderer*			m_pLineRenderer			= nullptr;
+		LineRenderer*			m_pLineRenderer	= nullptr;
 		PaintMaskRenderer*		m_pPaintMaskRenderer	= nullptr;
-
-		TSharedRef<SwapChain>	m_SwapChain				= nullptr;
-		Texture**				m_ppBackBuffers			= nullptr;
-		TextureView**			m_ppBackBufferViews		= nullptr;
-		RenderGraph*			m_pRenderGraph			= nullptr;
-		uint64					m_FrameIndex			= 0;
-		uint64					m_ModFrameIndex			= 0;
-		uint32					m_BackBufferIndex		= 0;
-		bool					m_RayTracingEnabled		= false;
-		bool					m_MeshShadersEnabled	= false;
-		//Mesh/Instance/Entity
-=======
-		LineRenderer*		m_pLineRenderer	= nullptr;
 
 		TSharedRef<SwapChain>	m_SwapChain			= nullptr;
 		Texture**				m_ppBackBuffers		= nullptr;
@@ -329,7 +296,6 @@
 		bool					m_RayTracingEnabled	= false;
 		bool					m_MeshShadersEnabled = false;
 		// Mesh/Instance/Entity
->>>>>>> 55c787a5
 		bool						m_LightsDirty			= true;
 		bool						m_LightsResourceDirty	= false;
 		bool						m_DirectionalExist		= false;
