--- conflicted
+++ resolved
@@ -250,11 +250,8 @@
 		uint64					m_ModFrameIndex		= 0;
 		uint32					m_BackBufferIndex	= 0;
 		bool					m_RayTracingEnabled	= false;
-<<<<<<< HEAD
 		bool					m_MeshShadersEnabled = false;
 		//Mesh/Instance/Entity
-=======
-
 		bool						m_LightsDirty			= true;
 		bool						m_LightsResourceDirty	= false;
 		bool						m_DirectionalExist		= false;
@@ -264,7 +261,6 @@
 		TArray<PointLight>			m_PointLights;
 
 		//Data Supplied to the RenderGraph
->>>>>>> e3a39c03
 		MeshAndInstancesMap				m_MeshAndInstancesMap;
 		MaterialMap						m_MaterialMap;
 		THashTable<Entity, InstanceKey> m_EntityIDsToInstanceKey;
