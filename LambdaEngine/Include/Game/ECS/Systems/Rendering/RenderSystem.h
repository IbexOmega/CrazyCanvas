--- conflicted
+++ resolved
@@ -196,9 +196,11 @@
 	private:
 		RenderSystem() = default;
 
-<<<<<<< HEAD
-		void OnStaticEntityAdded(Entity entity);
-		void OnDynamicEntityAdded(Entity entity);
+		void OnEntityAdded(Entity entity);
+		void OnEntityRemoved(Entity entity);
+
+		void AddEntityInstance(Entity entity, GUID_Lambda meshGUID, GUID_Lambda materialGUID, const glm::mat4& transform, bool animated);
+		
 		void OnDirectionalEntityAdded(Entity entity);
 		void OnPointLightEntityAdded(Entity entity);
 
@@ -206,14 +208,6 @@
 		void OnPointLightEntityRemoved(Entity entity);
 
 		void RemoveEntityInstance(Entity entity);
-=======
-		void OnEntityAdded(Entity entity);
-		void OnEntityRemoved(Entity entity);
->>>>>>> 0ebe0126
-
-		void AddEntityInstance(Entity entity, GUID_Lambda meshGUID, GUID_Lambda materialGUID, const glm::mat4& transform, bool animated);
-		void RemoveEntityInstance(Entity entity);
-
 		void UpdateDirectionalLight(Entity entity, glm::vec4& colorIntensity, glm::quat& direction);
 		void UpdatePointLight(Entity entity, const glm::vec3& position, glm::vec4& colorIntensity);
 		void UpdateTransform(Entity entity, const glm::mat4& transform);
@@ -229,22 +223,16 @@
 		void UpdateShaderRecords();
 		void UpdateRasterInstanceBuffers(CommandList* pCommandList);
 		void UpdateMaterialPropertiesBuffer(CommandList* pCommandList);
-<<<<<<< HEAD
 		void UpdateLightsBuffer(CommandList* pCommandList);
-
-	private:
-		IDVector				m_StaticEntities;
-		IDVector				m_DynamicEntities;
-		IDVector				m_DirectionalLightEntities;
-		IDVector				m_PointLightEntities;
-=======
 		void BuildBLASs(CommandList* pCommandList);
 		void UpdateASInstanceBuffers(CommandList* pCommandList);
 		void BuildTLAS(CommandList* pCommandList);
 
 	private:
+
+		IDVector				m_DirectionalLightEntities;
+		IDVector				m_PointLightEntities;
 		IDVector				m_RenderableEntities;
->>>>>>> 0ebe0126
 		IDVector				m_CameraEntities;
 
 		TSharedRef<SwapChain>	m_SwapChain			= nullptr;
@@ -255,7 +243,6 @@
 		uint64					m_ModFrameIndex		= 0;
 		uint32					m_BackBufferIndex	= 0;
 		bool					m_RayTracingEnabled	= false;
-<<<<<<< HEAD
 
 		bool						m_DirtyLights = false;
 		bool						m_DirectionalExist = false;
@@ -265,9 +252,6 @@
 		TArray<PointLight>			m_PointLights;
 
 		//Data Supplied to the RenderGraph
-=======
-		//Mesh/Instance/Entity
->>>>>>> 0ebe0126
 		MeshAndInstancesMap				m_MeshAndInstancesMap;
 		MaterialMap						m_MaterialMap;
 		THashTable<Entity, InstanceKey> m_EntityIDsToInstanceKey;
@@ -291,16 +275,12 @@
 
 		//Per Frame
 		PerFrameBuffer		m_PerFrameData;
-<<<<<<< HEAD
-		Buffer*				m_pPerFrameStagingBuffer					= nullptr;
-		Buffer*				m_pPerFrameBuffer							= nullptr;
+
 
 		Buffer*				m_ppLightsStagingBuffer[BACK_BUFFER_COUNT] = {nullptr};
 		Buffer*				m_pLightsBuffer								= nullptr;
-=======
 		Buffer*				m_ppPerFrameStagingBuffers[BACK_BUFFER_COUNT];
 		Buffer*				m_pPerFrameBuffer			= nullptr;
->>>>>>> 0ebe0126
 
 		//Draw Args
 		TSet<uint32>		m_RequiredDrawArgs;
