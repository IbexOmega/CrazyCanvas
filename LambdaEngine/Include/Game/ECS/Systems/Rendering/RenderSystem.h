#pragma once
#include "LambdaEngine.h"

#include "ECS/System.h"

#include "Resources/Mesh.h"
#include "Resources/Material.h"

#include "Utilities/HashUtilities.h"

#include "Containers/String.h"
#include "Containers/THashTable.h"
#include "Containers/TArray.h"
#include "Containers/TSet.h"
#include "Containers/TStack.h"
#include "Containers/IDVector.h"

#include "Rendering/Core/API/GraphicsTypes.h"
#include "Rendering/Core/API/SwapChain.h"
#include "Rendering/Core/API/CommandAllocator.h"
#include "Rendering/Core/API/CommandList.h"
#include "Rendering/Core/API/Fence.h"
#include "Rendering/Core/API/PipelineState.h"
#include "Rendering/Core/API/RenderPass.h"
#include "Rendering/Core/API/PipelineLayout.h"
#include "Rendering/Core/API/AccelerationStructure.h"

#include "Rendering/RenderGraphTypes.h"

namespace LambdaEngine
{
	class Window;
	class Texture;
	class RenderGraph;
	class CommandList;
	class TextureView;
	class ImGuiRenderer;
	class GraphicsDevice;
	class CommandAllocator;
	class LineRenderer;
	class PaintMaskRenderer;

	struct CameraComponent;
	struct RenderGraphStructureDesc;
	struct AnimationComponent;
	struct ViewProjectionMatricesComponent;

	class LAMBDA_API RenderSystem : public System
	{
		friend class PaintMaskRenderer;
		DECL_REMOVE_COPY(RenderSystem);
		DECL_REMOVE_MOVE(RenderSystem);

		struct Instance
		{
			glm::mat4	Transform		= glm::mat4(1.0f);
			glm::mat4	PrevTransform	= glm::mat4(1.0f);
<<<<<<< HEAD
			uint32		MaterialSlot	= 0;
			uint32		ExtensionIndex	= 0;
=======
			uint32		MaterialIndex	= 0;
>>>>>>> 52e6468c
			uint32		MeshletCount	= 0;
			uint32		Padding0;
		};

		struct MeshKey
		{
		public:
			MeshKey() = default;

			inline MeshKey(GUID_Lambda meshGUID, Entity entityID, bool isAnimated, uint32 entityMask)
				: MeshGUID(meshGUID)
				, IsAnimated(isAnimated)
				, EntityID(entityID)
				, EntityMask(entityMask)
			{
				GetHash();
			}

			size_t GetHash() const
			{
				if (Hash == 0)
				{
					Hash = std::hash<GUID_Lambda>()(MeshGUID);
					HashCombine<GUID_Lambda>(Hash, (GUID_Lambda)EntityMask);
					if (IsAnimated)
					{
						HashCombine<GUID_Lambda>(Hash, (GUID_Lambda)EntityID);
					}
				}

				return Hash;
			}

			bool operator==(const MeshKey& other) const
			{
				if (MeshGUID != other.MeshGUID || EntityMask != other.EntityMask)
				{
					return false;
				}

				if (IsAnimated)
				{
					if (!other.IsAnimated || EntityID != other.EntityID)
					{
						return false;
					}
				}

				return true;
			}

		public:
			GUID_Lambda		MeshGUID;
			bool			IsAnimated;
			Entity			EntityID;
			uint32			EntityMask;
			mutable size_t	Hash = 0;
		};

		struct MeshKeyHasher
		{
			size_t operator()(const MeshKey& key) const
			{
				return key.GetHash();
			}
		};

		struct MeshEntry
		{
			AccelerationStructure* pBLAS	= nullptr;
			SBTRecord ShaderRecord			= {};

			DescriptorSet* pAnimationDescriptorSet = nullptr;

			Buffer* pVertexWeightsBuffer	= nullptr;
			Buffer* pAnimatedVertexBuffer	= nullptr;
			Buffer* pVertexBuffer			= nullptr;
			uint32	VertexCount				= 0;
			Buffer* pStagingMatrixBuffer	= nullptr;
			Buffer* pBoneMatrixBuffer		= nullptr;
			uint32	BoneMatrixCount			= 0;
			Buffer* pIndexBuffer			= nullptr;
			uint32	IndexCount				= 0;
			Buffer* pUniqueIndices			= nullptr;
			uint32	UniqueIndexCount		= 0;
			Buffer* pPrimitiveIndices		= nullptr;
			uint32	PrimtiveIndexCount		= 0;
			Buffer* pMeshlets				= nullptr;
			uint32	MeshletCount			= 0;

			TArray<DrawArgExtensionGroup*>	ExtensionGroups;
			TArray<uint32>					InstanceIndexToExtensionGroup;
			bool	HasExtensions			= false;
			uint32	DrawArgsMask			= 0x0;

			Buffer* pASInstanceBuffer		= nullptr;
			Buffer* ppASInstanceStagingBuffers[BACK_BUFFER_COUNT];
			TArray<AccelerationStructureInstance> ASInstances;

			Buffer* pRasterInstanceBuffer				= nullptr;
			Buffer* ppRasterInstanceStagingBuffers[BACK_BUFFER_COUNT];
			TArray<Instance> RasterInstances;

			TArray<Entity> EntityIDs;
		};

		struct InstanceKey
		{
			MeshKey MeshKey;
			uint32	InstanceIndex = 0;
		};

		struct PendingBufferUpdate
		{
			Buffer* pSrcBuffer	= nullptr;
			uint64	SrcOffset	= 0;
			Buffer* pDstBuffer	= nullptr;
			uint64	DstOffset	= 0;
			uint64	SizeInBytes	= 0;
		};

		using MeshAndInstancesMap	= THashTable<MeshKey, MeshEntry, MeshKeyHasher>;
		using MaterialMap			= THashTable<GUID_Lambda, uint32>;

		struct CameraData
		{
			glm::mat4 Projection		= glm::mat4(1.0f);
			glm::mat4 View				= glm::mat4(1.0f);
			glm::mat4 PrevProjection	= glm::mat4(1.0f);
			glm::mat4 PrevView			= glm::mat4(1.0f);
			glm::mat4 ViewInv			= glm::mat4(1.0f);
			glm::mat4 ProjectionInv		= glm::mat4(1.0f);
			glm::vec4 Position			= glm::vec4(0.0f);
			glm::vec4 Right				= glm::vec4(1.0f, 0.0f, 0.0f, 0.0f);
			glm::vec4 Up				= glm::vec4(0.0f, 1.0f, 0.0f, 0.0f);
			glm::vec2 Jitter			= glm::vec2(0.0f);
		};

		struct PerFrameBuffer
		{
			CameraData CamData;

			uint32 FrameIndex;
			uint32 RandomSeed;
		};

		struct PointLight
		{
			glm::vec4	ColorIntensity	= glm::vec4(1.0f);
			glm::vec3	Position		= glm::vec3(0.0f);
			float		FarPlane		= 10.0f;
			glm::mat4	ProjViews[6];
		};

		struct LightBuffer
		{
			glm::vec4	DirL_ColorIntensity	= glm::vec4(0.0f);
			glm::vec3	DirL_Direction		= glm::vec3(1.0f);
			float32		PointLightCount		= 0;
			glm::mat4	DirL_ProjViews;
			// PointLight PointLights[] unbounded
		};

	public:
		~RenderSystem() = default;

		bool Init();
		bool Release();

		virtual void Tick(Timestamp deltaTime) override final;

		bool Render();

		/*
		* Set new rendergraph to be executed
		*/
		void SetRenderGraph(const String& name, RenderGraphStructureDesc* pRenderGraphStructureDesc);

		/*
		* Puts given render stage to sleep, this will prevent execution of renderstage
		* Useful for optimization when a rendergraph can still execute without given renderstage
		*/
		void SetRenderStageSleeping(const String& renderStageName, bool sleeping);

		RenderGraph*	GetRenderGraph()			{ return m_pRenderGraph;	}
		uint64			GetFrameIndex() const	 	{ return m_FrameIndex; }
		uint64			GetModFrameIndex() const	{ return m_ModFrameIndex;	}
		uint32			GetBufferIndex() const	 	{ return m_BackBufferIndex; }

	public:
		static RenderSystem& GetInstance() { return s_Instance; }

	private:
		RenderSystem() = default;

		glm::mat4 CreateEntityTransform(Entity entity);
		
		void OnEntityAdded(Entity entity);
		void OnEntityRemoved(Entity entity);

		void OnAnimatedEntityAdded(Entity entity);
		void OnAnimatedEntityRemoved(Entity entity);

		void AddEntityInstance(Entity entity, GUID_Lambda meshGUID, GUID_Lambda materialGUID, const glm::mat4& transform, bool animated);

		void OnDirectionalEntityAdded(Entity entity);
		void OnDirectionalEntityRemoved(Entity entity);

		void OnPointLightEntityAdded(Entity entity);
		void OnPointLightEntityRemoved(Entity entity);

		void RemoveEntityInstance(Entity entity);
		void UpdateDirectionalLight(const glm::vec4& colorIntensity, const glm::vec3& position, const glm::quat& direction, float frustumWidth, float frustumHeight, float zNear, float zFar);
		void UpdatePointLight(Entity entity, const glm::vec3& position, const glm::vec4& colorIntensity, float nearPlane, float farPlane);
		void UpdateTransform(Entity entity, const glm::mat4& transform);
		void UpdateCamera(const glm::vec3& position, const glm::quat& rotation, const CameraComponent& camComp, const ViewProjectionMatricesComponent& viewProjComp);

		void CleanBuffers();
		void CreateDrawArgs(TArray<DrawArg>& drawArgs, uint32 mask) const;

		void UpdateBuffers();
		void UpdateAnimationBuffers(AnimationComponent& animationComp, MeshEntry& meshEntry);
		void PerformMeshSkinning(CommandList* pCommandList);
		void ExecutePendingBufferUpdates(CommandList* pCommandList);
		void UpdatePerFrameBuffer(CommandList* pCommandList);
		void UpdateRasterInstanceBuffers(CommandList* pCommandList);
		void UpdateMaterialPropertiesBuffer(CommandList* pCommandList);
		void UpdateLightsBuffer(CommandList* pCommandList);
		void UpdateShaderRecords();
		void BuildBLASs(CommandList* pCommandList);
		void UpdateASInstanceBuffers(CommandList* pCommandList);
		void BuildTLAS(CommandList* pCommandList);

		void UpdateRenderGraph();

	private:
		IDVector m_DirectionalLightEntities;
		IDVector m_PointLightEntities;
		IDVector m_RenderableEntities;
		IDVector m_CameraEntities;
		IDVector m_AnimatedEntities;

		LineRenderer*			m_pLineRenderer			= nullptr;
		PaintMaskRenderer*		m_pPaintMaskRenderer	= nullptr;

		TSharedRef<SwapChain>	m_SwapChain			= nullptr;
		Texture**				m_ppBackBuffers		= nullptr;
		TextureView**			m_ppBackBufferViews	= nullptr;
		RenderGraph*			m_pRenderGraph		= nullptr;
		uint64					m_FrameIndex		= 0;
		uint64					m_ModFrameIndex		= 0;
		uint32					m_BackBufferIndex	= 0;
		bool					m_RayTracingEnabled	= false;
		bool					m_MeshShadersEnabled = false;
		// Mesh/Instance/Entity
		bool						m_LightsDirty			= true;
		bool						m_LightsResourceDirty	= false;
		bool						m_DirectionalExist		= false;
		LightBuffer					m_LightBufferData;
		THashTable<Entity, uint32>	m_EntityToPointLight;
		THashTable<uint32, Entity>	m_PointLightToEntity;
		TArray<PointLight>			m_PointLights;

		// Data Supplied to the RenderGraph
		MeshAndInstancesMap				m_MeshAndInstancesMap;
		MaterialMap						m_MaterialMap;
		THashTable<Entity, InstanceKey> m_EntityIDsToInstanceKey;

		// Materials
		TArray<Texture*>			m_AlbedoMaps;
		TArray<Texture*>			m_NormalMaps;
		TArray<Texture*>			m_CombinedMaterialMaps;
		TArray<TextureView*>		m_AlbedoMapViews;
		TArray<TextureView*>		m_NormalMapViews;
		TArray<TextureView*>		m_CombinedMaterialMapViews;
		TArray<MaterialProperties>	m_MaterialProperties;
		TArray<uint32>				m_MaterialInstanceCounts;
		Buffer*						m_ppMaterialParametersStagingBuffers[BACK_BUFFER_COUNT];
		Buffer*						m_pMaterialParametersBuffer = nullptr;
		TArray<uint32>				m_ReleasedMaterialIndices;

		// Per Frame
		PerFrameBuffer		m_PerFrameData;

		Buffer* m_ppLightsStagingBuffer[BACK_BUFFER_COUNT] = {nullptr};
		Buffer* m_pLightsBuffer								= nullptr;
		Buffer* m_ppPerFrameStagingBuffers[BACK_BUFFER_COUNT];
		Buffer* m_pPerFrameBuffer			= nullptr;

		// Draw Args
		TSet<uint32> m_RequiredDrawArgs;

		// Ray Tracing
		Buffer*						m_ppStaticStagingInstanceBuffers[BACK_BUFFER_COUNT];
		Buffer*						m_pCompleteInstanceBuffer		= nullptr;
		uint32						m_MaxInstances					= 0;
		AccelerationStructure*		m_pTLAS							= nullptr;
		TArray<PendingBufferUpdate>	m_CompleteInstanceBufferPendingCopies;
		TArray<SBTRecord>			m_SBTRecords;

		// Animation
		uint64						m_SkinningPipelineID;
		TSharedRef<PipelineLayout>	m_SkinningPipelineLayout;
		TSharedRef<DescriptorHeap>	m_AnimationDescriptorHeap;

		// Pending/Dirty
		bool						m_SBTRecordsDirty					= true;
		bool						m_RenderGraphSBTRecordsDirty		= true;
		bool						m_MaterialsPropertiesBufferDirty	= false;
		bool						m_MaterialsResourceDirty			= false;
		bool						m_PerFrameResourceDirty				= true;
		TSet<uint32>				m_DirtyDrawArgs;
		TSet<MeshEntry*>			m_DirtyASInstanceBuffers;
		TSet<MeshEntry*>			m_DirtyRasterInstanceBuffers;
		TSet<MeshEntry*>			m_DirtyBLASs;
		TSet<MeshEntry*>			m_AnimationsToUpdate;
		bool						m_TLASDirty							= true;
		bool						m_TLASResourceDirty					= false;
		TArray<PendingBufferUpdate> m_PendingBufferUpdates;
		TArray<DeviceChild*>		m_ResourcesToRemove[BACK_BUFFER_COUNT];

	private:
		static RenderSystem		s_Instance;
	};
}<|MERGE_RESOLUTION|>--- conflicted
+++ resolved
@@ -55,12 +55,8 @@
 		{
 			glm::mat4	Transform		= glm::mat4(1.0f);
 			glm::mat4	PrevTransform	= glm::mat4(1.0f);
-<<<<<<< HEAD
-			uint32		MaterialSlot	= 0;
+			uint32		MaterialIndex	= 0;
 			uint32		ExtensionIndex	= 0;
-=======
-			uint32		MaterialIndex	= 0;
->>>>>>> 52e6468c
 			uint32		MeshletCount	= 0;
 			uint32		Padding0;
 		};
