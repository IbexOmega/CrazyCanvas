#pragma once
#include "LambdaEngine.h"

#include "ECS/System.h"

#include "Resources/Mesh.h"
#include "Resources/Material.h"

#include "Utilities/HashUtilities.h"

#include "Containers/String.h"
#include "Containers/THashTable.h"
#include "Containers/TArray.h"
#include "Containers/TSet.h"
#include "Containers/TStack.h"
#include "Containers/IDVector.h"

#include "Rendering/Core/API/GraphicsTypes.h"
#include "Rendering/Core/API/SwapChain.h"
#include "Rendering/Core/API/CommandAllocator.h"
#include "Rendering/Core/API/CommandList.h"
#include "Rendering/Core/API/Fence.h"
#include "Rendering/Core/API/PipelineState.h"
#include "Rendering/Core/API/RenderPass.h"
#include "Rendering/Core/API/PipelineLayout.h"
#include "Rendering/Core/API/AccelerationStructure.h"

#include "Rendering/RenderGraphTypes.h"
#include "Rendering/LightRenderer.h"

#include "Rendering/ParticleManager.h"
#include "Rendering/RT/ASBuilder.h"

#include "Game/ECS/Components/Physics/Transform.h"
#include "Game/ECS/Components/Rendering/AnimationComponent.h"
#include "Game/ECS/Components/Rendering/MeshComponent.h"

namespace LambdaEngine
{
	class Window;
	class Texture;
	class RenderGraph;
	class CommandList;
	class TextureView;
	class ImGuiRenderer;
	class GraphicsDevice;
	class CommandAllocator;
	// Custom Renderers
	class LineRenderer;
	class PaintMaskRenderer;
	class ParticleRenderer;
	class ParticleUpdater;
	class ParticleCollider;
	class LightRenderer;

	struct CameraComponent;
	struct RenderGraphStructureDesc;
	struct AnimationComponent;
	struct ViewProjectionMatricesComponent;

	class LAMBDA_API RenderSystem : public System
	{
		friend class PaintMaskRenderer;
		DECL_REMOVE_COPY(RenderSystem);
		DECL_REMOVE_MOVE(RenderSystem);

		struct Instance
		{
			glm::mat4	Transform					= glm::mat4(1.0f);
			glm::mat4	PrevTransform				= glm::mat4(1.0f);
			uint32		MaterialIndex				= 0;
			uint32		ExtensionGroupIndex			= 0;
			uint32		TexturesPerExtensionGroup	= 0;
			uint32		MeshletCount				= 0;
		};

		struct MeshKey
		{
		public:
			MeshKey() = default;

			inline MeshKey(GUID_Lambda meshGUID, Entity entityID, bool isAnimated, uint32 entityMask, bool forceUniqueResources)
				: MeshGUID(meshGUID)
				, IsAnimated(isAnimated)
				, ForceUniqueResources(forceUniqueResources)
				, EntityID(entityID)
				, EntityMask(entityMask)
			{
				GetHash();
			}

			size_t GetHash() const
			{
				if (Hash == 0)
				{
					Hash = std::hash<GUID_Lambda>()(MeshGUID);
					HashCombine<GUID_Lambda>(Hash, (GUID_Lambda)EntityMask);
					if (IsAnimated || ForceUniqueResources)
					{
						HashCombine<GUID_Lambda>(Hash, (GUID_Lambda)EntityID);
					}
				}

				return Hash;
			}

			bool operator==(const MeshKey& other) const
			{
				if (MeshGUID != other.MeshGUID || EntityMask != other.EntityMask)
				{
					return false;
				}

				if (IsAnimated)
				{
					if (!other.IsAnimated || EntityID != other.EntityID)
					{
						return false;
					}
				}

				if (ForceUniqueResources && EntityID != other.EntityID)
				{
					return false;
				}

				return true;
			}

		public:
			GUID_Lambda		MeshGUID;
			bool			IsAnimated;
			bool			ForceUniqueResources;
			Entity			EntityID;
			uint32			EntityMask;
			mutable size_t	Hash = 0;
		};

		struct MeshKeyHasher
		{
			size_t operator()(const MeshKey& key) const
			{
				return key.GetHash();
			}
		};

		struct MeshEntry
		{
			uint32 BLASIndex = BLAS_UNINITIALIZED_INDEX;
			TArray<uint32> ASInstanceIndices;

			DescriptorSet* pAnimationDescriptorSet = nullptr;

			Buffer* pVertexWeightsBuffer	= nullptr;
			Buffer* pAnimatedVertexBuffer	= nullptr;
			Buffer* pVertexBuffer			= nullptr;
			uint32	VertexCount				= 0;
			Buffer* pStagingMatrixBuffer	= nullptr;
			Buffer* pBoneMatrixBuffer		= nullptr;
			uint32	BoneMatrixCount			= 0;
			Buffer* pIndexBuffer			= nullptr;
			uint32	IndexCount				= 0;
			Buffer* pUniqueIndices			= nullptr;
			uint32	UniqueIndexCount		= 0;
			Buffer* pPrimitiveIndices		= nullptr;
			uint32	PrimtiveIndexCount		= 0;
			Buffer* pMeshlets				= nullptr;
			uint32	MeshletCount			= 0;

			TArray<DrawArgExtensionGroup*>	ExtensionGroups;
			bool	HasExtensionData		= false;
			uint32	DrawArgsMask			= 0x0;

			Buffer* pRasterInstanceBuffer				= nullptr;
			Buffer* ppRasterInstanceStagingBuffers[BACK_BUFFER_COUNT];
			TArray<Instance> RasterInstances;

			TArray<Entity> EntityIDs;

			DescriptorSet* pDrawArgDescriptorSet			= nullptr;
			DescriptorSet* pDrawArgDescriptorExtensionsSet	= nullptr;
		};

		struct InstanceKey
		{
			MeshKey MeshKey;
			uint32	InstanceIndex = 0;
		};

		struct PendingBufferUpdate
		{
			Buffer* pSrcBuffer	= nullptr;
			uint64	SrcOffset	= 0;
			Buffer* pDstBuffer	= nullptr;
			uint64	DstOffset	= 0;
			uint64	SizeInBytes	= 0;
		};

		using MeshAndInstancesMap	= THashTable<MeshKey, MeshEntry, MeshKeyHasher>;
		using MaterialMap			= THashTable<GUID_Lambda, uint32>;

		struct CameraData
		{
			glm::mat4 Projection		= glm::mat4(1.0f);
			glm::mat4 View				= glm::mat4(1.0f);
			glm::mat4 PrevProjection	= glm::mat4(1.0f);
			glm::mat4 PrevView			= glm::mat4(1.0f);
			glm::mat4 ViewInv			= glm::mat4(1.0f);
			glm::mat4 ProjectionInv		= glm::mat4(1.0f);
			glm::vec4 Position			= glm::vec4(0.0f);
			glm::vec4 Right				= glm::vec4(1.0f, 0.0f, 0.0f, 0.0f);
			glm::vec4 Up				= glm::vec4(0.0f, 1.0f, 0.0f, 0.0f);
			glm::vec2 Jitter			= glm::vec2(0.0f);
		};

		struct PerFrameBuffer
		{
			CameraData CamData;

			uint32 FrameIndex;
			uint32 RandomSeed;
		};

		struct PointLight
		{
			glm::vec4	ColorIntensity	= glm::vec4(1.0f);
			glm::vec3	Position		= glm::vec3(0.0f);
			float32		NearPlane		= 0.1f;
			float32		FarPlane		= 10.0f;
			uint32		TextureIndex	= 0;
			glm::vec2	padding0		= glm::vec2(0.0f);
			glm::mat4	ProjViews[6];
		};

		struct LightBuffer
		{
			glm::vec4	DirL_ColorIntensity	= glm::vec4(0.0f);
			glm::vec3	DirL_Direction		= glm::vec3(1.0f);
			float32		PointLightCount		= 0;
			glm::mat4	DirL_ProjViews;
			// PointLight PointLights[] unbounded
		};


	public:
		~RenderSystem() = default;

		bool Init();
		bool InitRenderGraphs();
		bool Release();

		virtual void Tick(Timestamp deltaTime) override final;

		bool Render(Timestamp delta);

		/*
		* Set new rendergraph to be executed
		*/
		void SetRenderGraph(const String& name, RenderGraphStructureDesc* pRenderGraphStructureDesc);

		/*
		* Adds new Game specific Custom Renderer 
		*/
		void AddCustomRenderer(CustomRenderer* pCustomRenderer);

		/*
		* Puts given render stage to sleep, this will prevent execution of renderstage
		* Useful for optimization when a rendergraph can still execute without given renderstage
		*/
		void SetRenderStageSleeping(const String& renderStageName, bool sleeping);

<<<<<<< HEAD
		/*
		* Set Paintmask colors (index 1 -> team 1 & index = 2 -> team 0)
		*/
		void SetPaintMaskColor(uint32 index, const glm::vec3& color);

		RenderGraph*	GetRenderGraph()			{ return m_pRenderGraph;	}
		uint64			GetFrameIndex() const	 	{ return m_FrameIndex;		}
		uint64			GetModFrameIndex() const	{ return m_ModFrameIndex;	}
		uint32			GetBufferIndex() const	 	{ return m_BackBufferIndex; }
=======
		RenderGraph*	GetRenderGraph()					{ return m_pRenderGraph;			}
		uint64			GetFrameIndex() const	 			{ return m_FrameIndex;				}
		uint64			GetModFrameIndex() const			{ return m_ModFrameIndex;			}
		uint32			GetBufferIndex() const	 			{ return m_BackBufferIndex;			}
		bool			IsInlineRayTracingEnabled() const	{ return m_InlineRayTracingEnabled; }
>>>>>>> c0d47f70

	public:
		static RenderSystem& GetInstance() { return s_Instance; }

	private:
		RenderSystem() = default;

		glm::mat4 CreateEntityTransform(Entity entity, const glm::bvec3& rotationalAxes);
		glm::mat4 CreateEntityTransform(
			const PositionComponent& positionComp, 
			const RotationComponent& rotationComp, 
			const ScaleComponent& scaleComp, 
			const glm::bvec3& rotationalAxes);
		
		void OnStaticMeshEntityAdded(Entity entity);
		void OnAnimatedEntityAdded(Entity entity);
		void OnAnimationAttachedEntityAdded(Entity entity);
		void OnPlayerEntityAdded(Entity entity);

		void OnDirectionalEntityAdded(Entity entity);
		void OnDirectionalEntityRemoved(Entity entity);

		void OnPointLightEntityAdded(Entity entity);
		void OnPointLightEntityRemoved(Entity entity);

		void AddRenderableEntity(
			Entity entity, 
			GUID_Lambda meshGUID, 
			GUID_Lambda materialGUID, 
			const glm::mat4& transform, 
			bool animated, 
			bool forceUniqueResource);

		void RemoveRenderableEntity(Entity entity);

		void OnEmitterEntityRemoved(Entity entity);

		void UpdateParticleEmitter(
			Entity entity, 
			const PositionComponent& positionComp, 
			const RotationComponent& rotationComp, 
			const ParticleEmitterComponent& emitterComp);
		
		void UpdateDirectionalLight(
			const glm::vec4& colorIntensity, 
			const glm::vec3& position, 
			const glm::quat& direction, 
			float frustumWidth, 
			float frustumHeight, 
			float zNear, 
			float zFar);
		
		void UpdatePointLight(Entity entity, const glm::vec3& position, const glm::vec4& colorIntensity, float nearPlane, float farPlane);
		void UpdateAnimation(Entity entity, MeshComponent& meshComp, AnimationComponent& animationComp);
		
		void UpdateTransform(
			Entity entity, 
			const PositionComponent& positionComp, 
			const RotationComponent& rotationComp, 
			const ScaleComponent& scaleComp, 
			const glm::bvec3& rotationalAxes);
		
		void UpdateTransform(
			Entity entity, 
			const glm::mat4& additionalTransform, 
			const PositionComponent& positionComp, 
			const RotationComponent& rotationComp, 
			const ScaleComponent& scaleComp, 
			const glm::bvec3& rotationalAxes);
		
		void UpdateTransformData(Entity entity, const glm::mat4& transform);
		
		void UpdateCamera(
			const glm::vec3& position, 
			const glm::quat& rotation,
			const CameraComponent& camComp, 
			const ViewProjectionMatricesComponent& viewProjComp);

		void DeleteDeviceResource(DeviceChild* pDeviceResource);
		void CleanBuffers();
		void CreateDrawArgs(TArray<DrawArg>& drawArgs, const DrawArgMaskDesc& requestedMaskDesc) const;
		void WriteDrawArgExtensionData(uint32 texturesPerExtensionGroup, MeshEntry& meshEntry);

		void UpdateBuffers();
		void UpdateAnimationBuffers(AnimationComponent& animationComp, MeshEntry& meshEntry);
		void PerformMeshSkinning(CommandList* pCommandList);
		void ExecutePendingBufferUpdates(CommandList* pCommandList);
		void UpdatePerFrameBuffer(CommandList* pCommandList);
		void UpdateRasterInstanceBuffers(CommandList* pCommandList);
		void UpdateMaterialPropertiesBuffer(CommandList* pCommandList);
		void UpdateLightsBuffer(CommandList* pCommandList);
		void UpdatePointLightTextureResource(CommandList* pCommandList);
		void UpdatePaintMaskColorBuffer(CommandList* pCommandList);

		void UpdateRenderGraph();

	private:
		IDVector m_StaticMeshEntities;
		IDVector m_AnimatedEntities;
		IDVector m_AnimationAttachedEntities;
		IDVector m_LocalPlayerEntities;
		IDVector m_DirectionalLightEntities;
		IDVector m_PointLightEntities;
		IDVector m_CameraEntities;
		IDVector m_ParticleEmitters;

		TSharedRef<SwapChain>	m_SwapChain					= nullptr;
		Texture**				m_ppBackBuffers				= nullptr;
		TextureView**			m_ppBackBufferViews			= nullptr;
		RenderGraph*			m_pRenderGraph				= nullptr;
		uint64					m_FrameIndex				= 0;
		uint64					m_ModFrameIndex				= 0;
		uint32					m_BackBufferIndex			= 0;
		bool					m_RayTracingEnabled			= false;
		bool					m_MeshShadersEnabled		= false;
		bool					m_InlineRayTracingEnabled	= false;

		// Mesh/Instance/Entity
		bool						m_LightsBufferDirty			= true;
		bool						m_PointLightsDirty			= true;
		bool						m_DirectionalExist			= false;
		bool						m_RemoveTexturesOnDeletion	= false;
		TArray<LightUpdateData>		m_PointLightTextureUpdateQueue;
		TArray<uint32>				m_FreeTextureIndices;
		LightBuffer					m_LightBufferData;
		THashTable<Entity, uint32>	m_EntityToPointLight;
		THashTable<uint32, Entity>	m_PointLightToEntity;
		TArray<PointLight>			m_PointLights;
		TArray<glm::vec4>			m_PaintMaskColors;
		TArray<Texture*>			m_CubeTextures;
		TArray<TextureView*>		m_CubeTextureViews;
		TArray<TextureView*>		m_CubeSubImageTextureViews;

		// Data Supplied to the RenderGraph
		MeshAndInstancesMap				m_MeshAndInstancesMap;
		MaterialMap						m_MaterialMap;
		THashTable<Entity, InstanceKey> m_EntityIDsToInstanceKey;

		// PAINT_MASK_TEXTURES
		TArray<Texture*>					m_PaintMaskTextures;
		TArray<TextureView*>				m_PaintMaskTextureViews;
		THashTable<uint32, TArray<uint32>>	m_PaintMaskASInstanceIndices;

		// Materials
		TArray<Texture*>			m_AlbedoMaps;
		TArray<Texture*>			m_NormalMaps;
		TArray<Texture*>			m_CombinedMaterialMaps;
		TArray<TextureView*>		m_AlbedoMapViews;
		TArray<TextureView*>		m_NormalMapViews;
		TArray<TextureView*>		m_CombinedMaterialMapViews;
		TArray<MaterialProperties>	m_MaterialProperties;
		TArray<uint32>				m_MaterialInstanceCounts;
		Buffer*						m_ppMaterialParametersStagingBuffers[BACK_BUFFER_COUNT];
		Buffer*						m_pMaterialParametersBuffer = nullptr;
		TArray<uint32>				m_ReleasedMaterialIndices;

		// Per Frame
		PerFrameBuffer		m_PerFrameData;

		Buffer* m_ppLightsStagingBuffer[BACK_BUFFER_COUNT]	= {nullptr};
		Buffer* m_pLightsBuffer								= nullptr;
		Buffer* m_ppPerFrameStagingBuffers[BACK_BUFFER_COUNT];
		Buffer* m_pPerFrameBuffer							= nullptr;
		Buffer* m_ppPaintMaskColorStagingBuffers[BACK_BUFFER_COUNT];
		Buffer*	m_pPaintMaskColorBuffer 					= nullptr;

		// Draw Args
		TSet<DrawArgMaskDesc> m_RequiredDrawArgs;
		
		// Animation
		uint64						m_SkinningPipelineID;
		TSharedRef<PipelineLayout>	m_SkinningPipelineLayout;
		TSharedRef<DescriptorHeap>	m_AnimationDescriptorHeap;

		// Pending/Dirty
		bool						m_MaterialsPropertiesBufferDirty			= false;
		bool						m_MaterialsResourceDirty					= false;
		bool						m_LightsResourceDirty						= false;
		bool						m_PerFrameResourceDirty						= true;
		bool						m_PaintMaskColorsResourceDirty				= true;
		bool						m_RayTracingPaintMaskTexturesResourceDirty	= false;
		TSet<DrawArgMaskDesc>		m_DirtyDrawArgs;
		TSet<MeshEntry*>			m_DirtyRasterInstanceBuffers;
		TSet<MeshEntry*>			m_AnimationsToUpdate;
		TArray<PendingBufferUpdate> m_PendingBufferUpdates;
		TArray<DeviceChild*>		m_ResourcesToRemove[BACK_BUFFER_COUNT];

		// Particles
		ParticleManager				m_ParticleManager;

		// Custom Renderers
		LineRenderer*				m_pLineRenderer			= nullptr;
		LightRenderer*				m_pLightRenderer		= nullptr;
		PaintMaskRenderer*			m_pPaintMaskRenderer	= nullptr;
		ParticleRenderer*			m_pParticleRenderer		= nullptr;
		ParticleUpdater*			m_pParticleUpdater		= nullptr;
		ParticleCollider*			m_pParticleCollider		= nullptr;
		ASBuilder*					m_pASBuilder			= nullptr;
		TArray<CustomRenderer*>		m_GameSpecificCustomRenderers;

	private:
		static RenderSystem		s_Instance;
	};
}<|MERGE_RESOLUTION|>--- conflicted
+++ resolved
@@ -269,23 +269,16 @@
 		*/
 		void SetRenderStageSleeping(const String& renderStageName, bool sleeping);
 
-<<<<<<< HEAD
 		/*
 		* Set Paintmask colors (index 1 -> team 1 & index = 2 -> team 0)
 		*/
 		void SetPaintMaskColor(uint32 index, const glm::vec3& color);
 
-		RenderGraph*	GetRenderGraph()			{ return m_pRenderGraph;	}
-		uint64			GetFrameIndex() const	 	{ return m_FrameIndex;		}
-		uint64			GetModFrameIndex() const	{ return m_ModFrameIndex;	}
-		uint32			GetBufferIndex() const	 	{ return m_BackBufferIndex; }
-=======
 		RenderGraph*	GetRenderGraph()					{ return m_pRenderGraph;			}
 		uint64			GetFrameIndex() const	 			{ return m_FrameIndex;				}
 		uint64			GetModFrameIndex() const			{ return m_ModFrameIndex;			}
 		uint32			GetBufferIndex() const	 			{ return m_BackBufferIndex;			}
 		bool			IsInlineRayTracingEnabled() const	{ return m_InlineRayTracingEnabled; }
->>>>>>> c0d47f70
 
 	public:
 		static RenderSystem& GetInstance() { return s_Instance; }
