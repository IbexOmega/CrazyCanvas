--- conflicted
+++ resolved
@@ -122,7 +122,6 @@
 			AccelerationStructure* pBLAS	= nullptr;
 			SBTRecord ShaderRecord			= {};
 
-<<<<<<< HEAD
 			DescriptorSet* pAnimationDescriptorSet = nullptr;
 
 			Buffer* pVertexWeightsBuffer	= nullptr;
@@ -140,19 +139,6 @@
 			uint32	PrimtiveIndexCount		= 0;
 			Buffer* pMeshlets				= nullptr;
 			uint32	MeshletCount			= 0;
-=======
-			Buffer* pVertexBuffer		= nullptr;
-			uint32	VertexCount			= 0;
-			Buffer* pIndexBuffer		= nullptr;
-			uint32	IndexCount			= 0;
-			Buffer* pUniqueIndices		= nullptr;
-			uint32	UniqueIndexCount	= 0;
-			Buffer* pPrimitiveIndices	= nullptr;
-			uint32	PrimtiveIndexCount	= 0;
-			Buffer* pMeshlets			= nullptr;
-			uint32	MeshletCount		= 0;
-
->>>>>>> fb61b879
 
 			Buffer* pASInstanceBuffer		= nullptr;
 			Buffer* ppASInstanceStagingBuffers[BACK_BUFFER_COUNT];
