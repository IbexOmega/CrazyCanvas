#pragma once
#include "LambdaEngine.h"

#include "ECS/System.h"

#include "Resources/Mesh.h"
#include "Resources/Material.h"

#include "Utilities/HashUtilities.h"

#include "Containers/String.h"
#include "Containers/THashTable.h"
#include "Containers/TArray.h"
#include "Containers/TSet.h"
#include "Containers/TStack.h"
#include "Containers/IDVector.h"

#include "Rendering/Core/API/GraphicsTypes.h"
#include "Rendering/Core/API/SwapChain.h"
#include "Rendering/Core/API/CommandAllocator.h"
#include "Rendering/Core/API/CommandList.h"
#include "Rendering/Core/API/Fence.h"
#include "Rendering/Core/API/PipelineState.h"
#include "Rendering/Core/API/RenderPass.h"
#include "Rendering/Core/API/PipelineLayout.h"
#include "Rendering/Core/API/AccelerationStructure.h"

#include "Rendering/RenderGraphTypes.h"
#include "Rendering/LightRenderer.h"

#include "Rendering/ParticleManager.h"
#include "Rendering/RT/ASBuilder.h"

#include "Game/ECS/Components/Physics/Transform.h"
#include "Game/ECS/Components/Rendering/AnimationComponent.h"
#include "Game/ECS/Components/Rendering/MeshComponent.h"

namespace LambdaEngine
{
	class Window;
	class Texture;
	class RenderGraph;
	class CommandList;
	class TextureView;
	class ImGuiRenderer;
	class GraphicsDevice;
	class CommandAllocator;
	// Custom Renderers
	class LineRenderer;
	class PaintMaskRenderer;
	class ParticleRenderer;
	class ParticleUpdater;
	class ParticleCollider;
	class LightRenderer;

	struct CameraComponent;
	struct RenderGraphStructureDesc;
	struct AnimationComponent;
	struct ViewProjectionMatricesComponent;

	class LAMBDA_API RenderSystem : public System
	{
		friend class PaintMaskRenderer;
		DECL_REMOVE_COPY(RenderSystem);
		DECL_REMOVE_MOVE(RenderSystem);

		struct Instance
		{
			glm::mat4	Transform					= glm::mat4(1.0f);
			glm::mat4	PrevTransform				= glm::mat4(1.0f);
			uint32		MaterialIndex				= 0;
			uint32		ExtensionGroupIndex			= 0;
			uint32		TexturesPerExtensionGroup	= 0;
			uint32		MeshletCount				= 0;
		};

		struct MeshKey
		{
		public:
			MeshKey() = default;

<<<<<<< HEAD
			inline MeshKey(GUID_Lambda meshGUID, Entity entityID, bool isAnimated, bool forceUniqueResources, uint32 entityMask)
=======
			inline MeshKey(GUID_Lambda meshGUID, Entity entityID, bool isAnimated, uint32 entityMask, bool forceUniqueResources)
>>>>>>> 653f8b81
				: MeshGUID(meshGUID)
				, IsAnimated(isAnimated)
				, ForceUniqueResources(forceUniqueResources)
				, EntityID(entityID)
				, EntityMask(entityMask)
			{
				GetHash();
			}

			size_t GetHash() const
			{
				if (Hash == 0)
				{
					Hash = std::hash<GUID_Lambda>()(MeshGUID);
					HashCombine<GUID_Lambda>(Hash, (GUID_Lambda)EntityMask);
					if (IsAnimated || ForceUniqueResources)
					{
						HashCombine<GUID_Lambda>(Hash, (GUID_Lambda)EntityID);
					}
				}

				return Hash;
			}

			bool operator==(const MeshKey& other) const
			{
				if (MeshGUID != other.MeshGUID || EntityMask != other.EntityMask)
				{
					return false;
				}

				if (IsAnimated)
				{
					if (!other.IsAnimated || EntityID != other.EntityID)
					{
						return false;
					}
				}

<<<<<<< HEAD
				return !ForceUniqueResources && !other.ForceUniqueResources;
=======
				if (ForceUniqueResources && EntityID != other.EntityID)
				{
					return false;
				}

				return true;
>>>>>>> 653f8b81
			}

		public:
			GUID_Lambda		MeshGUID;
			bool			IsAnimated;
			bool			ForceUniqueResources;
			Entity			EntityID;
			uint32			EntityMask;
			mutable size_t	Hash = 0;
		};

		struct MeshKeyHasher
		{
			size_t operator()(const MeshKey& key) const
			{
				return key.GetHash();
			}
		};

		struct MeshEntry
		{
			uint32 BLASIndex = BLAS_UNINITIALIZED_INDEX;
			TArray<uint32> ASInstanceIndices;

			DescriptorSet* pAnimationDescriptorSet = nullptr;

			Buffer* pVertexWeightsBuffer	= nullptr;
			Buffer* pAnimatedVertexBuffer	= nullptr;
			Buffer* pVertexBuffer			= nullptr;
			uint32	VertexCount				= 0;
			Buffer* pStagingMatrixBuffer	= nullptr;
			Buffer* pBoneMatrixBuffer		= nullptr;
			uint32	BoneMatrixCount			= 0;
			Buffer* pIndexBuffer			= nullptr;
			uint32	IndexCount				= 0;
			Buffer* pUniqueIndices			= nullptr;
			uint32	UniqueIndexCount		= 0;
			Buffer* pPrimitiveIndices		= nullptr;
			uint32	PrimtiveIndexCount		= 0;
			Buffer* pMeshlets				= nullptr;
			uint32	MeshletCount			= 0;

			TArray<DrawArgExtensionGroup*>	ExtensionGroups;
			bool	HasExtensionData		= false;
			uint32	DrawArgsMask			= 0x0;

			Buffer* pRasterInstanceBuffer				= nullptr;
			Buffer* ppRasterInstanceStagingBuffers[BACK_BUFFER_COUNT];
			TArray<Instance> RasterInstances;

			TArray<Entity> EntityIDs;

			DescriptorSet* pDrawArgDescriptorSet			= nullptr;
			DescriptorSet* pDrawArgDescriptorExtensionsSet	= nullptr;
		};

		struct InstanceKey
		{
			MeshKey MeshKey;
			uint32	InstanceIndex = 0;
		};

		struct PendingBufferUpdate
		{
			Buffer* pSrcBuffer	= nullptr;
			uint64	SrcOffset	= 0;
			Buffer* pDstBuffer	= nullptr;
			uint64	DstOffset	= 0;
			uint64	SizeInBytes	= 0;
		};

		using MeshAndInstancesMap	= THashTable<MeshKey, MeshEntry, MeshKeyHasher>;
		using MaterialMap			= THashTable<GUID_Lambda, uint32>;

		struct CameraData
		{
			glm::mat4 Projection		= glm::mat4(1.0f);
			glm::mat4 View				= glm::mat4(1.0f);
			glm::mat4 PrevProjection	= glm::mat4(1.0f);
			glm::mat4 PrevView			= glm::mat4(1.0f);
			glm::mat4 ViewInv			= glm::mat4(1.0f);
			glm::mat4 ProjectionInv		= glm::mat4(1.0f);
			glm::vec4 Position			= glm::vec4(0.0f);
			glm::vec4 Right				= glm::vec4(1.0f, 0.0f, 0.0f, 0.0f);
			glm::vec4 Up				= glm::vec4(0.0f, 1.0f, 0.0f, 0.0f);
			glm::vec2 Jitter			= glm::vec2(0.0f);
		};

		struct PerFrameBuffer
		{
			CameraData CamData;

			uint32 FrameIndex;
			uint32 RandomSeed;
		};

		struct PointLight
		{
			glm::vec4	ColorIntensity	= glm::vec4(1.0f);
			glm::vec3	Position		= glm::vec3(0.0f);
			float32		NearPlane		= 0.1f;
			float32		FarPlane		= 10.0f;
			uint32		TextureIndex	= 0;
			glm::vec2	padding0		= glm::vec2(0.0f);
			glm::mat4	ProjViews[6];
		};

		struct LightBuffer
		{
			glm::vec4	DirL_ColorIntensity	= glm::vec4(0.0f);
			glm::vec3	DirL_Direction		= glm::vec3(1.0f);
			float32		PointLightCount		= 0;
			glm::mat4	DirL_ProjViews;
			// PointLight PointLights[] unbounded
		};


	public:
		~RenderSystem() = default;

		bool Init();
		bool InitRenderGraphs();
		bool Release();

		virtual void Tick(Timestamp deltaTime) override final;

		bool Render(Timestamp delta);

		/*
		* Set new rendergraph to be executed
		*/
		void SetRenderGraph(const String& name, RenderGraphStructureDesc* pRenderGraphStructureDesc);

		/*
		* Adds new Game specific Custom Renderer
		*/
		void AddCustomRenderer(CustomRenderer* pCustomRenderer);

		/*
		* Puts given render stage to sleep, this will prevent execution of renderstage
		* Useful for optimization when a rendergraph can still execute without given renderstage
		*/
		void SetRenderStageSleeping(const String& renderStageName, bool sleeping);

<<<<<<< HEAD
		/**
		 * @param forceNewMeshResources Forces new vertex and index buffers to be created even if the meshGUID has been registered before
		*/
		void AddRenderableEntity(Entity entity, GUID_Lambda meshGUID, GUID_Lambda materialGUID, const glm::mat4& transform, bool animated, bool forceNewMeshResources);
		void RemoveRenderableEntity(Entity entity);

		RenderGraph*	GetRenderGraph()			{ return m_pRenderGraph;	}
		uint64			GetFrameIndex() const	 	{ return m_FrameIndex;		}
		uint64			GetModFrameIndex() const	{ return m_ModFrameIndex;	}
		uint32			GetBufferIndex() const	 	{ return m_BackBufferIndex; }
=======
		/*
		* Set Paintmask colors (index 2 -> Team 1 & index 1 -> team 2)
		*/
		void SetPaintMaskColor(uint32 index, const glm::vec3& color);

		RenderGraph*	GetRenderGraph()					{ return m_pRenderGraph;			}
		uint64			GetFrameIndex() const	 			{ return m_FrameIndex;				}
		uint64			GetModFrameIndex() const			{ return m_ModFrameIndex;			}
		uint32			GetBufferIndex() const	 			{ return m_BackBufferIndex;			}
		bool			IsInlineRayTracingEnabled() const	{ return m_InlineRayTracingEnabled; }
>>>>>>> 653f8b81

	public:
		static RenderSystem& GetInstance() { return s_Instance; }

		static glm::mat4 CreateEntityTransform(Entity entity, const glm::bvec3& rotationalAxes);
		static glm::mat4 CreateEntityTransform(const PositionComponent& positionComp, const RotationComponent& rotationComp, const ScaleComponent& scaleComp, const glm::bvec3& rotationalAxes);

	private:
		RenderSystem() = default;

<<<<<<< HEAD
=======
		glm::mat4 CreateEntityTransform(Entity entity, const glm::bvec3& rotationalAxes);
		glm::mat4 CreateEntityTransform(
			const PositionComponent& positionComp, 
			const RotationComponent& rotationComp, 
			const ScaleComponent& scaleComp, 
			const glm::bvec3& rotationalAxes);
		
>>>>>>> 653f8b81
		void OnStaticMeshEntityAdded(Entity entity);
		void OnAnimatedEntityAdded(Entity entity);
		void OnAnimationAttachedEntityAdded(Entity entity);
		void OnPlayerEntityAdded(Entity entity);

		void OnDirectionalEntityAdded(Entity entity);
		void OnDirectionalEntityRemoved(Entity entity);

		void OnPointLightEntityAdded(Entity entity);
		void OnPointLightEntityRemoved(Entity entity);

<<<<<<< HEAD
=======
		void AddRenderableEntity(
			Entity entity, 
			GUID_Lambda meshGUID, 
			GUID_Lambda materialGUID, 
			const glm::mat4& transform, 
			bool animated, 
			bool forceUniqueResource);

		void RemoveRenderableEntity(Entity entity);

>>>>>>> 653f8b81
		void OnEmitterEntityRemoved(Entity entity);

		void UpdateParticleEmitter(
			Entity entity, 
			const PositionComponent& positionComp, 
			const RotationComponent& rotationComp, 
			const ParticleEmitterComponent& emitterComp);
		
		void UpdateDirectionalLight(
			const glm::vec4& colorIntensity, 
			const glm::vec3& position, 
			const glm::quat& direction, 
			float frustumWidth, 
			float frustumHeight, 
			float zNear, 
			float zFar);
		
		void UpdatePointLight(Entity entity, const glm::vec3& position, const glm::vec4& colorIntensity, float nearPlane, float farPlane);
		void UpdateAnimation(Entity entity, MeshComponent& meshComp, AnimationComponent& animationComp);
		
		void UpdateTransform(
			Entity entity, 
			const PositionComponent& positionComp, 
			const RotationComponent& rotationComp, 
			const ScaleComponent& scaleComp, 
			const glm::bvec3& rotationalAxes);
		
		void UpdateTransform(
			Entity entity, 
			const glm::mat4& additionalTransform, 
			const PositionComponent& positionComp, 
			const RotationComponent& rotationComp, 
			const ScaleComponent& scaleComp, 
			const glm::bvec3& rotationalAxes);
		
		void UpdateTransformData(Entity entity, const glm::mat4& transform);
		
		void UpdateCamera(
			const glm::vec3& position, 
			const glm::quat& rotation,
			const CameraComponent& camComp, 
			const ViewProjectionMatricesComponent& viewProjComp);

		void DeleteDeviceResource(DeviceChild* pDeviceResource);
		void CleanBuffers();
		void CreateDrawArgs(TArray<DrawArg>& drawArgs, const DrawArgMaskDesc& requestedMaskDesc) const;
		void WriteDrawArgExtensionData(uint32 texturesPerExtensionGroup, MeshEntry& meshEntry);

		void UpdateBuffers();
		void UpdateAnimationBuffers(AnimationComponent& animationComp, MeshEntry& meshEntry);
		void PerformMeshSkinning(CommandList* pCommandList);
		void ExecutePendingBufferUpdates(CommandList* pCommandList);
		void UpdatePerFrameBuffer(CommandList* pCommandList);
		void UpdateRasterInstanceBuffers(CommandList* pCommandList);
		void UpdateMaterialPropertiesBuffer(CommandList* pCommandList);
		void UpdateLightsBuffer(CommandList* pCommandList);
		void UpdatePointLightTextureResource(CommandList* pCommandList);
		void UpdatePaintMaskColorBuffer(CommandList* pCommandList);

		void UpdateRenderGraph();

	private:
		IDVector m_StaticMeshEntities;
		IDVector m_AnimatedEntities;
		IDVector m_AnimationAttachedEntities;
		IDVector m_LocalPlayerEntities;
		IDVector m_DirectionalLightEntities;
		IDVector m_PointLightEntities;
		IDVector m_CameraEntities;
		IDVector m_ParticleEmitters;
		IDVector m_Projectiles;

		TSharedRef<SwapChain>	m_SwapChain					= nullptr;
		Texture**				m_ppBackBuffers				= nullptr;
		TextureView**			m_ppBackBufferViews			= nullptr;
		RenderGraph*			m_pRenderGraph				= nullptr;
		uint64					m_FrameIndex				= 0;
		uint64					m_ModFrameIndex				= 0;
		uint32					m_BackBufferIndex			= 0;
		bool					m_RayTracingEnabled			= false;
		bool					m_MeshShadersEnabled		= false;
		bool					m_InlineRayTracingEnabled	= false;

		// Mesh/Instance/Entity
		bool						m_LightsBufferDirty			= true;
		bool						m_PointLightsDirty			= true;
		bool						m_DirectionalExist			= false;
		bool						m_RemoveTexturesOnDeletion	= false;
		TArray<LightUpdateData>		m_PointLightTextureUpdateQueue;
		TArray<uint32>				m_FreeTextureIndices;
		LightBuffer					m_LightBufferData;
		THashTable<Entity, uint32>	m_EntityToPointLight;
		THashTable<uint32, Entity>	m_PointLightToEntity;
		TArray<PointLight>			m_PointLights;
		TArray<glm::vec4>			m_PaintMaskColors;
		TArray<Texture*>			m_CubeTextures;
		TArray<TextureView*>		m_CubeTextureViews;
		TArray<TextureView*>		m_CubeSubImageTextureViews;

		// Data Supplied to the RenderGraph
		MeshAndInstancesMap				m_MeshAndInstancesMap;
		MaterialMap						m_MaterialMap;
		THashTable<Entity, InstanceKey> m_EntityIDsToInstanceKey;

		// PAINT_MASK_TEXTURES
		TArray<Texture*>					m_PaintMaskTextures;
		TArray<TextureView*>				m_PaintMaskTextureViews;
		THashTable<uint32, TArray<uint32>>	m_PaintMaskASInstanceIndices;

		// Materials
		TArray<Texture*>			m_AlbedoMaps;
		TArray<Texture*>			m_NormalMaps;
		TArray<Texture*>			m_CombinedMaterialMaps;
		TArray<TextureView*>		m_AlbedoMapViews;
		TArray<TextureView*>		m_NormalMapViews;
		TArray<TextureView*>		m_CombinedMaterialMapViews;
		TArray<MaterialProperties>	m_MaterialProperties;
		TArray<uint32>				m_MaterialInstanceCounts;
		Buffer*						m_ppMaterialParametersStagingBuffers[BACK_BUFFER_COUNT];
		Buffer*						m_pMaterialParametersBuffer = nullptr;
		TArray<uint32>				m_ReleasedMaterialIndices;

		// Per Frame
		PerFrameBuffer		m_PerFrameData;

		Buffer* m_ppLightsStagingBuffer[BACK_BUFFER_COUNT]	= {nullptr};
		Buffer* m_pLightsBuffer								= nullptr;
		Buffer* m_ppPerFrameStagingBuffers[BACK_BUFFER_COUNT];
		Buffer* m_pPerFrameBuffer							= nullptr;
		Buffer* m_ppPaintMaskColorStagingBuffers[BACK_BUFFER_COUNT];
		Buffer*	m_pPaintMaskColorBuffer 					= nullptr;

		// Draw Args
		TSet<DrawArgMaskDesc> m_RequiredDrawArgs;
<<<<<<< HEAD


=======
		
>>>>>>> 653f8b81
		// Animation
		uint64						m_SkinningPipelineID;
		TSharedRef<PipelineLayout>	m_SkinningPipelineLayout;
		TSharedRef<DescriptorHeap>	m_AnimationDescriptorHeap;

		// Pending/Dirty
		bool						m_MaterialsPropertiesBufferDirty			= false;
		bool						m_MaterialsResourceDirty					= false;
		bool						m_LightsResourceDirty						= false;
		bool						m_PerFrameResourceDirty						= true;
		bool						m_PaintMaskColorsResourceDirty				= true;
		bool						m_RayTracingPaintMaskTexturesResourceDirty	= false;
		TSet<DrawArgMaskDesc>		m_DirtyDrawArgs;
		TSet<MeshEntry*>			m_DirtyRasterInstanceBuffers;
		TSet<MeshEntry*>			m_AnimationsToUpdate;
		TArray<PendingBufferUpdate> m_PendingBufferUpdates;
		TArray<DeviceChild*>		m_ResourcesToRemove[BACK_BUFFER_COUNT];

		// Particles
		ParticleManager				m_ParticleManager;

		// Custom Renderers
		LineRenderer*				m_pLineRenderer			= nullptr;
		LightRenderer*				m_pLightRenderer		= nullptr;
		PaintMaskRenderer*			m_pPaintMaskRenderer	= nullptr;
		ParticleRenderer*			m_pParticleRenderer		= nullptr;
		ParticleUpdater*			m_pParticleUpdater		= nullptr;
		ParticleCollider*			m_pParticleCollider		= nullptr;
		ASBuilder*					m_pASBuilder			= nullptr;
		TArray<CustomRenderer*>		m_GameSpecificCustomRenderers;

	private:
		static RenderSystem		s_Instance;
	};
}<|MERGE_RESOLUTION|>--- conflicted
+++ resolved
@@ -79,11 +79,7 @@
 		public:
 			MeshKey() = default;
 
-<<<<<<< HEAD
-			inline MeshKey(GUID_Lambda meshGUID, Entity entityID, bool isAnimated, bool forceUniqueResources, uint32 entityMask)
-=======
 			inline MeshKey(GUID_Lambda meshGUID, Entity entityID, bool isAnimated, uint32 entityMask, bool forceUniqueResources)
->>>>>>> 653f8b81
 				: MeshGUID(meshGUID)
 				, IsAnimated(isAnimated)
 				, ForceUniqueResources(forceUniqueResources)
@@ -123,16 +119,12 @@
 					}
 				}
 
-<<<<<<< HEAD
-				return !ForceUniqueResources && !other.ForceUniqueResources;
-=======
 				if (ForceUniqueResources && EntityID != other.EntityID)
 				{
 					return false;
 				}
 
 				return true;
->>>>>>> 653f8b81
 			}
 
 		public:
@@ -277,18 +269,19 @@
 		*/
 		void SetRenderStageSleeping(const String& renderStageName, bool sleeping);
 
-<<<<<<< HEAD
 		/**
-		 * @param forceNewMeshResources Forces new vertex and index buffers to be created even if the meshGUID has been registered before
+		 * @param forceUniqueResource Forces new vertex and index buffers to be created even if the meshGUID has been registered before
 		*/
-		void AddRenderableEntity(Entity entity, GUID_Lambda meshGUID, GUID_Lambda materialGUID, const glm::mat4& transform, bool animated, bool forceNewMeshResources);
+		void AddRenderableEntity(
+			Entity entity,
+			GUID_Lambda meshGUID,
+			GUID_Lambda materialGUID,
+			const glm::mat4& transform,
+			bool animated,
+			bool forceUniqueResource);
+
 		void RemoveRenderableEntity(Entity entity);
 
-		RenderGraph*	GetRenderGraph()			{ return m_pRenderGraph;	}
-		uint64			GetFrameIndex() const	 	{ return m_FrameIndex;		}
-		uint64			GetModFrameIndex() const	{ return m_ModFrameIndex;	}
-		uint32			GetBufferIndex() const	 	{ return m_BackBufferIndex; }
-=======
 		/*
 		* Set Paintmask colors (index 2 -> Team 1 & index 1 -> team 2)
 		*/
@@ -299,27 +292,20 @@
 		uint64			GetModFrameIndex() const			{ return m_ModFrameIndex;			}
 		uint32			GetBufferIndex() const	 			{ return m_BackBufferIndex;			}
 		bool			IsInlineRayTracingEnabled() const	{ return m_InlineRayTracingEnabled; }
->>>>>>> 653f8b81
 
 	public:
 		static RenderSystem& GetInstance() { return s_Instance; }
 
 		static glm::mat4 CreateEntityTransform(Entity entity, const glm::bvec3& rotationalAxes);
-		static glm::mat4 CreateEntityTransform(const PositionComponent& positionComp, const RotationComponent& rotationComp, const ScaleComponent& scaleComp, const glm::bvec3& rotationalAxes);
+		static glm::mat4 CreateEntityTransform(
+			const PositionComponent& positionComp,
+			const RotationComponent& rotationComp,
+			const ScaleComponent& scaleComp,
+			const glm::bvec3& rotationalAxes);
 
 	private:
 		RenderSystem() = default;
 
-<<<<<<< HEAD
-=======
-		glm::mat4 CreateEntityTransform(Entity entity, const glm::bvec3& rotationalAxes);
-		glm::mat4 CreateEntityTransform(
-			const PositionComponent& positionComp, 
-			const RotationComponent& rotationComp, 
-			const ScaleComponent& scaleComp, 
-			const glm::bvec3& rotationalAxes);
-		
->>>>>>> 653f8b81
 		void OnStaticMeshEntityAdded(Entity entity);
 		void OnAnimatedEntityAdded(Entity entity);
 		void OnAnimationAttachedEntityAdded(Entity entity);
@@ -331,60 +317,47 @@
 		void OnPointLightEntityAdded(Entity entity);
 		void OnPointLightEntityRemoved(Entity entity);
 
-<<<<<<< HEAD
-=======
-		void AddRenderableEntity(
-			Entity entity, 
-			GUID_Lambda meshGUID, 
-			GUID_Lambda materialGUID, 
-			const glm::mat4& transform, 
-			bool animated, 
-			bool forceUniqueResource);
-
-		void RemoveRenderableEntity(Entity entity);
-
->>>>>>> 653f8b81
 		void OnEmitterEntityRemoved(Entity entity);
 
 		void UpdateParticleEmitter(
-			Entity entity, 
-			const PositionComponent& positionComp, 
-			const RotationComponent& rotationComp, 
+			Entity entity,
+			const PositionComponent& positionComp,
+			const RotationComponent& rotationComp,
 			const ParticleEmitterComponent& emitterComp);
-		
+
 		void UpdateDirectionalLight(
-			const glm::vec4& colorIntensity, 
-			const glm::vec3& position, 
-			const glm::quat& direction, 
-			float frustumWidth, 
-			float frustumHeight, 
-			float zNear, 
+			const glm::vec4& colorIntensity,
+			const glm::vec3& position,
+			const glm::quat& direction,
+			float frustumWidth,
+			float frustumHeight,
+			float zNear,
 			float zFar);
-		
+
 		void UpdatePointLight(Entity entity, const glm::vec3& position, const glm::vec4& colorIntensity, float nearPlane, float farPlane);
 		void UpdateAnimation(Entity entity, MeshComponent& meshComp, AnimationComponent& animationComp);
-		
+
 		void UpdateTransform(
-			Entity entity, 
-			const PositionComponent& positionComp, 
-			const RotationComponent& rotationComp, 
-			const ScaleComponent& scaleComp, 
+			Entity entity,
+			const PositionComponent& positionComp,
+			const RotationComponent& rotationComp,
+			const ScaleComponent& scaleComp,
 			const glm::bvec3& rotationalAxes);
-		
+
 		void UpdateTransform(
-			Entity entity, 
-			const glm::mat4& additionalTransform, 
-			const PositionComponent& positionComp, 
-			const RotationComponent& rotationComp, 
-			const ScaleComponent& scaleComp, 
+			Entity entity,
+			const glm::mat4& additionalTransform,
+			const PositionComponent& positionComp,
+			const RotationComponent& rotationComp,
+			const ScaleComponent& scaleComp,
 			const glm::bvec3& rotationalAxes);
-		
+
 		void UpdateTransformData(Entity entity, const glm::mat4& transform);
-		
+
 		void UpdateCamera(
-			const glm::vec3& position, 
+			const glm::vec3& position,
 			const glm::quat& rotation,
-			const CameraComponent& camComp, 
+			const CameraComponent& camComp,
 			const ViewProjectionMatricesComponent& viewProjComp);
 
 		void DeleteDeviceResource(DeviceChild* pDeviceResource);
@@ -478,12 +451,7 @@
 
 		// Draw Args
 		TSet<DrawArgMaskDesc> m_RequiredDrawArgs;
-<<<<<<< HEAD
-
-
-=======
-		
->>>>>>> 653f8b81
+
 		// Animation
 		uint64						m_SkinningPipelineID;
 		TSharedRef<PipelineLayout>	m_SkinningPipelineLayout;
