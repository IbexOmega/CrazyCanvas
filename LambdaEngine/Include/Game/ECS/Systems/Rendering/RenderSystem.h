#pragma once
#include "LambdaEngine.h"

#include "ECS/System.h"

#include "Resources/Mesh.h"
#include "Resources/Material.h"

#include "Utilities/HashUtilities.h"

#include "Containers/String.h"
#include "Containers/THashTable.h"
#include "Containers/TArray.h"
#include "Containers/TSet.h"
#include "Containers/TStack.h"
#include "Containers/IDVector.h"

#include "Rendering/Core/API/GraphicsTypes.h"
#include "Rendering/Core/API/SwapChain.h"
#include "Rendering/Core/API/CommandAllocator.h"
#include "Rendering/Core/API/CommandList.h"
#include "Rendering/Core/API/Fence.h"
#include "Rendering/Core/API/PipelineState.h"
#include "Rendering/Core/API/RenderPass.h"
#include "Rendering/Core/API/PipelineLayout.h"
#include "Rendering/Core/API/AccelerationStructure.h"

#include "Rendering/RenderGraphTypes.h"

<<<<<<< HEAD
#include "Game/Camera.h"

#include "Threading/API/SpinLock.h"

=======
>>>>>>> 381ae7cf
namespace LambdaEngine
{
	class Window;
	class Texture;
	class RenderGraph;
	class CommandList;
	class TextureView;
	class ImGuiRenderer;
	class GraphicsDevice;
	class CommandAllocator;

	struct RenderGraphStructureDesc;

	class LAMBDA_API RenderSystem : public System
	{
		struct Instance
		{
			glm::mat4	Transform		= glm::mat4(1.0f);
			glm::mat4	PrevTransform	= glm::mat4(1.0f);
			uint32		MaterialSlot	= 0;
			uint32		Padding0;
			uint32		Padding1;
			uint32		Padding2;
		};

		struct MeshKey
		{
			GUID_Lambda		MeshGUID;
			bool			IsAnimated;
			Entity			EntityID;
			mutable size_t	Hash = 0;

			size_t GetHash() const
			{
				if (Hash == 0)
				{
					Hash = std::hash<GUID_Lambda>()(MeshGUID);

					if (IsAnimated) HashCombine<GUID_Lambda>(Hash, (GUID_Lambda)EntityID);
				}

				return Hash;
			}

			bool operator==(const MeshKey& other) const
			{
				if (MeshGUID != other.MeshGUID)
					return false;

				if (IsAnimated)
				{
					if (!other.IsAnimated || EntityID != other.EntityID)
						return false;
				}

				return true;
			}
		};

		struct MeshKeyHasher
		{
			size_t operator()(const MeshKey& key) const
			{
				return key.GetHash();
			}
		};

		struct MeshEntry
		{
			AccelerationStructure* pBLAS		= nullptr;
			SBTRecord ShaderRecord			= {};

			Buffer* pVertexBuffer			= nullptr;
			uint32	VertexCount				= 0;
			Buffer* pIndexBuffer			= nullptr;
			uint32	IndexCount				= 0;

			Buffer* pASInstanceBuffer			= nullptr;
			Buffer* ppASInstanceStagingBuffers[BACK_BUFFER_COUNT];
			TArray<AccelerationStructureInstance> ASInstances;

			Buffer* pRasterInstanceBuffer			= nullptr;
			Buffer* ppRasterInstanceStagingBuffers[BACK_BUFFER_COUNT];
			TArray<Instance> RasterInstances;
		};

		struct InstanceKey
		{
			MeshKey MeshKey;
			uint32	InstanceIndex = 0;
		};

		struct PendingBufferUpdate
		{
			Buffer* pSrcBuffer	= nullptr;
			uint64	SrcOffset	= 0;
			Buffer* pDstBuffer	= nullptr;
			uint64	DstOffset	= 0;
			uint64	SizeInBytes	= 0;
		};

		using MeshAndInstancesMap	= THashTable<MeshKey, MeshEntry, MeshKeyHasher>;
		using MaterialMap			= THashTable<GUID_Lambda, uint32>;

		struct CameraData
		{
			glm::mat4 Projection = glm::mat4(1.0f);
			glm::mat4 View = glm::mat4(1.0f);
			glm::mat4 PrevProjection = glm::mat4(1.0f);
			glm::mat4 PrevView = glm::mat4(1.0f);
			glm::mat4 ViewInv = glm::mat4(1.0f);
			glm::mat4 ProjectionInv = glm::mat4(1.0f);
			glm::vec4 Position = glm::vec4(0.0f);
			glm::vec4 Right = glm::vec4(1.0f, 0.0f, 0.0f, 0.0f);
			glm::vec4 Up = glm::vec4(0.0f, 1.0f, 0.0f, 0.0f);
			glm::vec2 Jitter = glm::vec2(0.0f);
		};

		struct PerFrameBuffer
		{
			CameraData CamData;

			uint32 FrameIndex;
			uint32 RandomSeed;
		};

	public:
		DECL_REMOVE_COPY(RenderSystem);
		DECL_REMOVE_MOVE(RenderSystem);
		~RenderSystem() = default;

		bool Init();
		bool Release();

<<<<<<< HEAD
		void Tick(float dt);
=======
		void Tick(Timestamp deltaTime) override final;

>>>>>>> 381ae7cf
		bool Render();

		CommandList* AcquireGraphicsCopyCommandList();
		CommandList* AcquireComputeCopyCommandList();

		void SetRenderGraph(const String& name, RenderGraphStructureDesc* pRenderGraphStructureDesc);

		RenderGraph*	GetRenderGraph()			{ return m_pRenderGraph;	}
		uint64			GetFrameIndex() const	 	{ return m_FrameIndex; }
		uint64			GetModFrameIndex() const	{ return m_ModFrameIndex;	}
		uint32			GetBufferIndex() const	 	{ return m_BackBufferIndex; }

	public:
		static RenderSystem& GetInstance() { return s_Instance; }

	private:
		RenderSystem() = default;

		void OnEntityAdded(Entity entity);
		void OnEntityRemoved(Entity entity);

		void AddEntityInstance(Entity entity, GUID_Lambda meshGUID, GUID_Lambda materialGUID, const glm::mat4& transform, bool animated);
		void RemoveEntityInstance(Entity entity);

		void UpdateTransform(Entity entity, const glm::mat4& transform);
		void UpdateCamera(Entity entity);

		void CleanBuffers();
		void UpdateBuffers();
		void UpdateRenderGraph();
		void CreateDrawArgs(TArray<DrawArg>& drawArgs, uint32 mask) const;

		void ExecutePendingBufferUpdates(CommandList* pCommandList);
		void UpdatePerFrameBuffer(CommandList* pCommandList);
		void UpdateShaderRecords();
		void UpdateRasterInstanceBuffers(CommandList* pCommandList);
		void UpdateMaterialPropertiesBuffer(CommandList* pCommandList);
		void BuildBLASs(CommandList* pCommandList);
		void UpdateASInstanceBuffers(CommandList* pCommandList);
		void BuildTLAS(CommandList* pCommandList);

	private:
		IDVector				m_RenderableEntities;
		IDVector				m_CameraEntities;

		TSharedRef<SwapChain>	m_SwapChain			= nullptr;
		Texture**				m_ppBackBuffers		= nullptr;
		TextureView**			m_ppBackBufferViews	= nullptr;
		RenderGraph*			m_pRenderGraph		= nullptr;
		uint64					m_FrameIndex		= 0;
		uint64					m_ModFrameIndex		= 0;
		uint32					m_BackBufferIndex	= 0;
		bool					m_RayTracingEnabled	= false;
		//Mesh/Instance/Entity
		MeshAndInstancesMap				m_MeshAndInstancesMap;
		MaterialMap						m_MaterialMap;
		THashTable<Entity, InstanceKey> m_EntityIDsToInstanceKey;

		//Materials
		Texture*			m_ppAlbedoMaps[MAX_UNIQUE_MATERIALS];
		Texture*			m_ppNormalMaps[MAX_UNIQUE_MATERIALS];
		Texture*			m_ppAmbientOcclusionMaps[MAX_UNIQUE_MATERIALS];
		Texture*			m_ppRoughnessMaps[MAX_UNIQUE_MATERIALS];
		Texture*			m_ppMetallicMaps[MAX_UNIQUE_MATERIALS];
		TextureView*		m_ppAlbedoMapViews[MAX_UNIQUE_MATERIALS];
		TextureView*		m_ppNormalMapViews[MAX_UNIQUE_MATERIALS];
		TextureView*		m_ppAmbientOcclusionMapViews[MAX_UNIQUE_MATERIALS];
		TextureView*		m_ppRoughnessMapViews[MAX_UNIQUE_MATERIALS];
		TextureView*		m_ppMetallicMapViews[MAX_UNIQUE_MATERIALS];
		MaterialProperties	m_pMaterialProperties[MAX_UNIQUE_MATERIALS];
		uint32				m_pMaterialInstanceCounts[MAX_UNIQUE_MATERIALS];
		Buffer*				m_ppMaterialParametersStagingBuffers[BACK_BUFFER_COUNT];
		Buffer*				m_pMaterialParametersBuffer				= nullptr;
		TStack<uint32>		m_FreeMaterialSlots;

		//Per Frame
		PerFrameBuffer		m_PerFrameData;
		Buffer*				m_ppPerFrameStagingBuffers[BACK_BUFFER_COUNT];
		Buffer*				m_pPerFrameBuffer			= nullptr;

		//Draw Args
		TSet<uint32>		m_RequiredDrawArgs;

		//Ray Tracing
		Buffer*					m_ppStaticStagingInstanceBuffers[BACK_BUFFER_COUNT];
		Buffer*					m_pCompleteInstanceBuffer		= nullptr;
		uint32					m_MaxInstances					= 0;
		AccelerationStructure*	m_pTLAS							= nullptr;
		TArray<PendingBufferUpdate> m_CompleteInstanceBufferPendingCopies;
		TArray<SBTRecord> m_SBTRecords;

		//Pending/Dirty
		bool						m_SBTRecordsDirty					= true;
		bool						m_RenderGraphSBTRecordsDirty		= true;
		bool						m_MaterialsPropertiesBufferDirty	= true;
		bool						m_MaterialsResourceDirty			= true;
		bool						m_PerFrameResourceDirty				= true;
		TSet<uint32>				m_DirtyDrawArgs;
		TSet<MeshEntry*>			m_DirtyASInstanceBuffers;
		TSet<MeshEntry*>			m_DirtyRasterInstanceBuffers;
		TSet<MeshEntry*>			m_DirtyBLASs;
		bool						m_TLASDirty							= true;
		bool						m_TLASResourceDirty					= false;
		TArray<PendingBufferUpdate> m_PendingBufferUpdates;
		TArray<DeviceChild*>		m_ResourcesToRemove[BACK_BUFFER_COUNT];

	private:
		static RenderSystem		s_Instance;
	};
}<|MERGE_RESOLUTION|>--- conflicted
+++ resolved
@@ -27,13 +27,6 @@
 
 #include "Rendering/RenderGraphTypes.h"
 
-<<<<<<< HEAD
-#include "Game/Camera.h"
-
-#include "Threading/API/SpinLock.h"
-
-=======
->>>>>>> 381ae7cf
 namespace LambdaEngine
 {
 	class Window;
@@ -168,12 +161,8 @@
 		bool Init();
 		bool Release();
 
-<<<<<<< HEAD
-		void Tick(float dt);
-=======
 		void Tick(Timestamp deltaTime) override final;
 
->>>>>>> 381ae7cf
 		bool Render();
 
 		CommandList* AcquireGraphicsCopyCommandList();
