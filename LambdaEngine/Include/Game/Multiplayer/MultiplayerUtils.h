#pragma once

#include "Types.h"

#include "ECS/Entity.h"

namespace LambdaEngine
{
	class MultiplayerUtilBase;
	class IClient;

	class MultiplayerUtils
	{
		friend class ClientSystem;
		friend class ServerSystem;
		friend class ClientRemoteSystem;
		friend class NetworkSystem;

	public:
		DECL_STATIC_CLASS(MultiplayerUtils);

		static bool IsServer();
		static Entity GetEntity(int32 networkUID);
		static int32 GetNetworkUID(Entity entity);
<<<<<<< HEAD
		static void RegisterEntity(Entity entity, int32 networkUID);
		static Entity GetEntityPlayer(IClient* pClient);
		static void RegisterClientEntityAccessor(IClientEntityAccessor* pAccessor);
=======
>>>>>>> 749af066
		static bool IsSingleplayer();
		static bool HasWriteAccessToEntity(Entity entity);

	private:
		static void Init(bool server);
		static void Release();

		static void RegisterEntity(Entity entity, int32 networkUID);
		static void UnregisterEntity(Entity entity);

	private:
		static MultiplayerUtilBase* s_pMultiplayerUtility;
		static bool s_IsServer;
		static bool s_IsSinglePlayer;
	};
}<|MERGE_RESOLUTION|>--- conflicted
+++ resolved
@@ -22,12 +22,6 @@
 		static bool IsServer();
 		static Entity GetEntity(int32 networkUID);
 		static int32 GetNetworkUID(Entity entity);
-<<<<<<< HEAD
-		static void RegisterEntity(Entity entity, int32 networkUID);
-		static Entity GetEntityPlayer(IClient* pClient);
-		static void RegisterClientEntityAccessor(IClientEntityAccessor* pAccessor);
-=======
->>>>>>> 749af066
 		static bool IsSingleplayer();
 		static bool HasWriteAccessToEntity(Entity entity);
 
