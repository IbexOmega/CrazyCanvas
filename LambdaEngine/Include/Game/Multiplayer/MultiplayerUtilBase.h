--- conflicted
+++ resolved
@@ -19,9 +19,6 @@
 		virtual Entity GetEntity(int32 networkUID) const = 0;
 		virtual int32 GetNetworkUID(Entity entity) const = 0;
 		virtual void RegisterEntity(Entity entity, int32 networkUID) = 0;
-<<<<<<< HEAD
-=======
 		virtual void UnregisterEntity(Entity entity) = 0;
->>>>>>> 749af066
 	};
 }