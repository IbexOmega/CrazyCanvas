#pragma once
#include "Audio/API/IAudioDevice.h"

#include "Rendering/Core/API/GraphicsDevice.h"
#include "Rendering/Core/API/Texture.h"
#include "Rendering/Core/API/Shader.h"
#include "Rendering/Core/API/DeviceAllocator.h"

#include "Audio/API/ISoundEffect3D.h"

#include "Game/Scene.h"

#include "Material.h"
#include "Mesh.h"

namespace glslang
{
	class TIntermediate;
}

namespace LambdaEngine
{
	class LAMBDA_API ResourceLoader
	{
	public:

		static bool Init();
		static bool Release();

		/*
		* Load a Scene from file, (experimental, only tested with Sponza Scene)
		*	filepath			- Path to the .obj file
		*	loadedGameObjects	- A vector where all loaded GameObject(s) will be stored, th GUIDs of each GameObject is an index to the loadedMeshes and loadedMaterials vectors
		*	loadedMeshes		- A vector where all loaded Mesh(es) will be stored
		*	loadedMaterials		- A vector where all loaded Material(s) will be stored
		*	loadedTextures		- A vector where all loaded Texture(s) will be stored
		* return - true if the scene was loaded, false otherwise
		*/
		static bool LoadSceneFromFile(const String& filepath, TArray<GameObject>& loadedGameObjects, TArray<Mesh*>& loadedMeshes, TArray<Material*>& loadedMaterials, TArray<Texture*>& loadedTextures);

		/*
		* Load a mesh from file
		*	filepath - Path to the .obj file
		* return - a Mesh* if the mesh was loaded, otherwise nullptr will be returned
		*/
		static Mesh* LoadMeshFromFile(const String& filepath);

		/*
		* Load a mesh from memory
		*	pVertices	- An array of vertices
		*	numVertices	- The vertexcount
		*	pIndices	- An array of indices
		*	numIndices	- The Indexcount
		* return - a Mesh* if the mesh was loaded, otherwise nullptr will be returned
		*/
		static Mesh* LoadMeshFromMemory(const Vertex* pVertices, uint32 numVertices, const uint32* pIndices, uint32 numIndices);

		/*
		* Load a texture from file
		*	name			- Name of the texture
		*	dir				- A root directory to be appended to entries of pFilepaths
		*	pFilenames		- Names of the texture files
		*	count			- Number of elements in pFilenames
		*	format			- The format of the pixeldata
		*	generateMips	- If mipmaps should be generated on load
		* return - an Texture* if the texture was loaded, otherwise nullptr will be returned
		*/
		static Texture* LoadTextureArrayFromFile(const String& name, const String& dir, const String* pFilenames, uint32 count, EFormat format, bool generateMips);

		/*
		* Load a texture from memory
		*	name			- Name of the texture
		*	ppData			- An array of pixeldata
		*	arrayCount		- Number of elements in ppData
		*	width			- The pixel width of the texture
		*	height			- The pixel height of the texture
		*	format			- The format of the pixeldata
		*	usageFlags		- Usage flags
		*	generateMips	- If mipmaps should be generated on load
		* return - an Texture* if the texture was loaded, otherwise nullptr will be returned
		*/
		static Texture* LoadTextureArrayFromMemory(const String& name, const void* const * ppData, uint32 arrayCount, uint32 width, uint32 height, EFormat format, uint32 usageFlags, bool generateMips);

		/*
		* Load sound from file
		*	filepath	- Path to the shader file
		*	stage		- Which stage the shader belongs to
		*	lang		- The language of the shader file
		*	EntryPoint	- The name of the shader entrypoint
		* return - an Shader* if the shader was loaded, otherwise nullptr will be returned
		*/
		static Shader* LoadShaderFromFile(const String& filepath, FShaderStageFlags stage, EShaderLang lang, const String& entryPoint = "main");

		/*
		* Load sound from a source string
		*	source		- Shader source
		*	name		- Optional Shadername
		*	stage		- Which stage the shader belongs to
		*	lang		- The language of the shader file
		*	EntryPoint	- The name of the shader entrypoint
		* return - an Shader* if the shader was loaded, otherwise nullptr will be returned
		*/
		static Shader* LoadShaderFromMemory(const String& source, const String& name, FShaderStageFlags stage, EShaderLang lang, const String& entryPoint = "main");

		static bool CreateShaderReflection(const String& filepath, FShaderStageFlags stage, EShaderLang lang, ShaderReflection* pReflection);

		/*
		* Load sound from file
		*	filepath - Path to the audio file
		* return - an ISoundEffect3D* if the sound was loaded, otherwise nullptr will be returned
		*/
		static ISoundEffect3D* LoadSoundEffectFromFile(const String& filepath);

	private:
		static bool ReadDataFromFile(const String& filepath, const char* pMode, byte** ppData, uint32* pDataSize);
        static void ConvertBackslashes(std::string& string);

<<<<<<< HEAD
		static bool CompileGLSLToSPIRV(const String& filepath, const char* pSource, int32 sourceSize, FShaderStageFlags stage, std::vector<uint32>* pSourceSPIRV, ShaderReflection* pReflection);
		static bool CreateShaderReflection(glslang::TIntermediate* pIntermediate, FShaderStageFlags stage, ShaderReflection* pReflection);
=======
		static bool CompileGLSLToSPIRV(const String& filepath, const char* pSource, int32 sourceSize, FShaderStageFlags stage, TArray<uint32>& sourceSPIRV);
>>>>>>> 7860fb88

	private:
		static DeviceAllocator*		s_pAllocator;
		static CommandAllocator*		s_pCopyCommandAllocator;
		static CommandList*			s_pCopyCommandList;
		static Fence*					s_pCopyFence;
		static uint64					s_SignalValue;
	};
}<|MERGE_RESOLUTION|>--- conflicted
+++ resolved
@@ -91,6 +91,8 @@
 		*/
 		static Shader* LoadShaderFromFile(const String& filepath, FShaderStageFlags stage, EShaderLang lang, const String& entryPoint = "main");
 
+		static bool CreateShaderReflection(const String& filepath, FShaderStageFlags stage, EShaderLang lang, ShaderReflection* pReflection);
+
 		/*
 		* Load sound from a source string
 		*	source		- Shader source
@@ -101,8 +103,6 @@
 		* return - an Shader* if the shader was loaded, otherwise nullptr will be returned
 		*/
 		static Shader* LoadShaderFromMemory(const String& source, const String& name, FShaderStageFlags stage, EShaderLang lang, const String& entryPoint = "main");
-
-		static bool CreateShaderReflection(const String& filepath, FShaderStageFlags stage, EShaderLang lang, ShaderReflection* pReflection);
 
 		/*
 		* Load sound from file
@@ -115,12 +115,8 @@
 		static bool ReadDataFromFile(const String& filepath, const char* pMode, byte** ppData, uint32* pDataSize);
         static void ConvertBackslashes(std::string& string);
 
-<<<<<<< HEAD
 		static bool CompileGLSLToSPIRV(const String& filepath, const char* pSource, int32 sourceSize, FShaderStageFlags stage, std::vector<uint32>* pSourceSPIRV, ShaderReflection* pReflection);
 		static bool CreateShaderReflection(glslang::TIntermediate* pIntermediate, FShaderStageFlags stage, ShaderReflection* pReflection);
-=======
-		static bool CompileGLSLToSPIRV(const String& filepath, const char* pSource, int32 sourceSize, FShaderStageFlags stage, TArray<uint32>& sourceSPIRV);
->>>>>>> 7860fb88
 
 	private:
 		static DeviceAllocator*		s_pAllocator;
