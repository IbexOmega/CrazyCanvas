#pragma once
#include "Audio/API/IAudioDevice.h"

#include "Containers/TArray.h"
#include "Containers/THashTable.h"

#include "Rendering/Core/API/GraphicsDevice.h"
#include "Rendering/Core/API/Texture.h"
#include "Rendering/Core/API/Shader.h"

#include "Audio/API/ISoundEffect3D.h"

#include "Game/ECS/Components/Rendering/MeshComponent.h"

#include "Material.h"
#include "Mesh.h"

namespace glslang
{
	class TIntermediate;
}

struct aiMesh;
struct aiNode;
struct aiScene;

namespace LambdaEngine
{
	/*	SceneLoadRequest contains information needed to begin loading a scene. It is also used to specify whether to
		skip loading optional resources by setting fields to nullptr. */
	struct SceneLoadRequest {
		String Filepath;
		int32 AssimpFlags;
		TArray<Mesh*>&			Meshes;
		TArray<MeshComponent>&	MeshComponents;
		// Either both materials and textures are nullptr, or they are both non-null pointers
		TArray<Material*>*		pMaterials;
		TArray<Texture*>*		pTextures;
	};

	// SceneLoadingContext is internally created from a SceneLoadRequest.
	struct SceneLoadingContext
	{
		String DirectoryPath;
		TArray<Mesh*>&			Meshes;
		TArray<MeshComponent>&	MeshComponents;
		TArray<Material*>*		pMaterials;
		TArray<Texture*>*		pTextures;
		THashTable<String, Texture*> LoadedTextures;
		THashTable<uint32, uint32> MaterialIndices;
	};

	class LAMBDA_API ResourceLoader
	{
	public:
		static bool Init();
		static bool Release();

		/*
		* Load a Scene from file, (experimental, only tested with Sponza Scene)
		*	filepath				- Path to the .obj file
		*	loadedMeshComponents	- A vector where all loaded MeshComponent(s) will be stored, th GUIDs of each MeshComponent is an index to the loadedMeshes and loadedMaterials vectors
		*	loadedMeshes			- A vector where all loaded Mesh(es) will be stored
		*	loadedMaterials			- A vector where all loaded Material(s) will be stored
		*	loadedTextures			- A vector where all loaded Texture(s) will be stored
		* return - true if the scene was loaded, false otherwise
		*/
		static bool LoadSceneFromFile(const String& filepath, TArray<MeshComponent>& meshComponents, TArray<Mesh*>& meshes, TArray<Material*>& materials, TArray<Texture*>& textures);

		/*
		* Load a mesh from file
		*	filepath - Path to the .obj file
		* return - a Mesh* if the mesh was loaded, otherwise nullptr will be returned
		*/
		static Mesh* LoadMeshFromFile(const String& filepath);

		/*
		* Load a mesh from memory
		*	pVertices	- An array of vertices
		*	numVertices	- The vertexcount
		*	pIndices	- An array of indices
		*	numIndices	- The Indexcount
		* return - a Mesh* if the mesh was loaded, otherwise nullptr will be returned
		*/
		static Mesh* LoadMeshFromMemory(const Vertex* pVertices, uint32 numVertices, const uint32* pIndices, uint32 numIndices);

		/*
		* Load a texture from file
		*	name			- Name of the texture
		*	dir				- A root directory to be appended to entries of pFilepaths
		*	pFilenames		- Names of the texture files
		*	count			- Number of elements in pFilenames
		*	format			- The format of the pixeldata
		*	generateMips	- If mipmaps should be generated on load
		* return - an Texture* if the texture was loaded, otherwise nullptr will be returned
		*/
		static Texture* LoadTextureArrayFromFile(const String& name, const String& dir, const String* pFilenames, uint32 count, EFormat format, bool generateMips);


		/*
		* Load multiple Cube textures from file and combine into Texture Arrays along with TextureViews and CubeTextureViews
		*	name - A Name of given to the cubeTexture
		*	pFilenames - Names of the texture files
		*	count - number of cubeTextures to load
		*	format - The format of the pixeldata
		*	generateMips - If mipmaps should be generated on load
		* return - a valid GUID if the texture was loaded, otherwise returns GUID_NONE
		*/
		static Texture* LoadCubeTexturesArrayFromFile(const String& name, const String& dir, const String* pFilenames, uint32 count, EFormat format, bool generateMips);

		/*
		* Load a texture from memory
		*	name			- Name of the texture
		*	ppData			- An array of pixeldata
		*	arrayCount		- Number of elements in ppData
		*	width			- The pixel width of the texture
		*	height			- The pixel height of the texture
		*	format			- The format of the pixeldata
		*	usageFlags		- Usage flags
		*	generateMips	- If mipmaps should be generated on load
		* return - an Texture* if the texture was loaded, otherwise nullptr will be returned
		*/
		static Texture* LoadTextureArrayFromMemory(const String& name, const void* const * ppData, uint32 arrayCount, uint32 width, uint32 height, EFormat format, uint32 usageFlags, bool generateMips);

		/*
		* Load sound from file
		*	filepath	- Path to the shader file
		*	stage		- Which stage the shader belongs to
		*	lang		- The language of the shader file
		*	EntryPoint	- The name of the shader entrypoint
		* return - an Shader* if the shader was loaded, otherwise nullptr will be returned
		*/
		static Shader* LoadShaderFromFile(const String& filepath, FShaderStageFlags stage, EShaderLang lang, const String& entryPoint = "main");

		static bool CreateShaderReflection(const String& filepath, FShaderStageFlags stage, EShaderLang lang, ShaderReflection* pReflection);

		/*
		* Load sound from a source string
		*	source		- Shader source
		*	name		- Optional Shadername
		*	stage		- Which stage the shader belongs to
		*	lang		- The language of the shader file
		*	EntryPoint	- The name of the shader entrypoint
		* return - an Shader* if the shader was loaded, otherwise nullptr will be returned
		*/
		static Shader* LoadShaderFromMemory(const String& source, const String& name, FShaderStageFlags stage, EShaderLang lang, const String& entryPoint = "main");

		/*
		* Load sound from file
		*	filepath - Path to the audio file
		* return - an ISoundEffect3D* if the sound was loaded, otherwise nullptr will be returned
		*/
		static ISoundEffect3D* LoadSoundEffectFromFile(const String& filepath);

	private:
<<<<<<< HEAD
=======
		static void LoadVertices(Mesh* pMesh, const aiMesh* pMeshAI);
		static void LoadIndices(Mesh* pMesh, const aiMesh* pMeshAI);
		static void LoadMaterial(SceneLoadingContext& context, const aiScene* pSceneAI, const aiMesh* pMeshAI);
		static bool LoadSceneWithAssimp(SceneLoadRequest& sceneLoadRequest);
		static void ProcessAssimpNode(SceneLoadingContext& context, const aiNode* pNode, const aiScene* pScene);
		static void GenerateMeshlets(Mesh* pMesh, uint32 maxVerts, uint32 maxPrims);

>>>>>>> 91714b3e
		static bool ReadDataFromFile(const String& filepath, const char* pMode, byte** ppData, uint32* pDataSize);

		static bool CompileGLSLToSPIRV(const String& filepath, const char* pSource, FShaderStageFlags stage, TArray<uint32>* pSourceSPIRV, ShaderReflection* pReflection);
		static bool CreateShaderReflection(glslang::TIntermediate* pIntermediate, FShaderStageFlags stage, ShaderReflection* pReflection);

	private:
		static CommandAllocator*	s_pCopyCommandAllocator;
		static CommandList*			s_pCopyCommandList;
		static Fence*				s_pCopyFence;
		static uint64				s_SignalValue;
	};
}<|MERGE_RESOLUTION|>--- conflicted
+++ resolved
@@ -153,8 +153,6 @@
 		static ISoundEffect3D* LoadSoundEffectFromFile(const String& filepath);
 
 	private:
-<<<<<<< HEAD
-=======
 		static void LoadVertices(Mesh* pMesh, const aiMesh* pMeshAI);
 		static void LoadIndices(Mesh* pMesh, const aiMesh* pMeshAI);
 		static void LoadMaterial(SceneLoadingContext& context, const aiScene* pSceneAI, const aiMesh* pMeshAI);
@@ -162,7 +160,6 @@
 		static void ProcessAssimpNode(SceneLoadingContext& context, const aiNode* pNode, const aiScene* pScene);
 		static void GenerateMeshlets(Mesh* pMesh, uint32 maxVerts, uint32 maxPrims);
 
->>>>>>> 91714b3e
 		static bool ReadDataFromFile(const String& filepath, const char* pMode, byte** ppData, uint32* pDataSize);
 
 		static bool CompileGLSLToSPIRV(const String& filepath, const char* pSource, FShaderStageFlags stage, TArray<uint32>* pSourceSPIRV, ShaderReflection* pReflection);
