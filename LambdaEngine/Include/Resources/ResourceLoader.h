#pragma once
#include "Audio/API/IAudioDevice.h"

#include "Containers/TArray.h"
#include "Containers/THashTable.h"

#include "Rendering/Core/API/GraphicsDevice.h"
#include "Rendering/Core/API/Texture.h"
#include "Rendering/Core/API/Shader.h"

#include "Audio/API/ISoundEffect3D.h"

#include "Game/ECS/Components/Rendering/MeshComponent.h"

#include "Material.h"
#include "Mesh.h"

namespace glslang
{
	class TIntermediate;
}

struct aiMesh;
struct aiNode;
struct aiScene;
struct aiAnimation;

namespace LambdaEngine
{
	class GLSLShaderSource;

	struct SpecialObjectDesc
	{
		String	Prefix		= "";
	};

	struct SpecialObject
	{
		String		Prefix		= "";
		String		Name		= "";
		TArray<glm::vec3>	Centroids;
		TArray<BoundingBox>	BoundingBoxes;
	};

	struct LoadedDirectionalLight
	{
		glm::vec4 ColorIntensity	= glm::vec4(0.0f);
		glm::vec3 Direction			= glm::vec3(0.0f);
	};

	struct LoadedPointLight
	{
		glm::vec4 ColorIntensity	= glm::vec4(0.0f);
		glm::vec3 Position			= glm::vec3(0.0f);
		glm::vec3 Attenuation		= glm::vec3(1.0f, 0.09f, 0.032f);
	};

	/*	SceneLoadRequest contains information needed to begin loading a scene. It is also used to specify whether to
		skip loading optional resources by setting fields to nullptr. */
	struct SceneLoadRequest 
	{
		String								Filepath;
		int32								AssimpFlags;
		const TArray<SpecialObjectDesc>&	SpecialObjectDescriptions;
		TArray<LoadedDirectionalLight>&		DirectionalLights;
		TArray<LoadedPointLight>&			PointLights;
		TArray<SpecialObject>&				SpecialObjects;
		TArray<Mesh*>&						Meshes;
		TArray<Animation*>&					Animations;
		TArray<MeshComponent>&				MeshComponents;
		// Either both materials and textures are nullptr, or they are both non-null pointers
<<<<<<< HEAD
		TArray<LoadedMaterial*>*	pMaterials;
		TArray<LoadedTexture*>*		pTextures;
		bool						AnimationsOnly;
=======
		TArray<LoadedMaterial*>*			pMaterials;
		TArray<LoadedTexture*>*				pTextures;
>>>>>>> c79ff858
	};

	// SceneLoadingContext is internally created from a SceneLoadRequest.
	struct SceneLoadingContext
	{
		String								DirectoryPath;
		const TArray<SpecialObjectDesc>&	SpecialObjectDescriptions;
		TArray<LoadedDirectionalLight>&		DirectionalLights;
		TArray<LoadedPointLight>&			PointLights;
		TArray<SpecialObject>&				SpecialObjects;
		TArray<Mesh*>&						Meshes;
		TArray<MeshComponent>&				MeshComponents;
		TArray<Animation*>&					Animations;
		TArray<LoadedMaterial*>*			pMaterials;
		TArray<LoadedTexture*>*				pTextures;
		THashTable<String, LoadedTexture*>	LoadedTextures;
		THashTable<uint32, uint32>			MaterialIndices;
	};

	class LAMBDA_API ResourceLoader
	{
	public:
		static bool Init();
		static bool Release();

		/*
		* Load a Scene from file, (experimental, only tested with Sponza Scene)
		*	filepath				- Path to the file
		*	loadedMeshComponents	- A vector where all loaded MeshComponent(s) will be stored, th GUIDs of each MeshComponent is an index to the loadedMeshes and loadedMaterials vectors
		*	loadedMeshes			- A vector where all loaded Mesh(es) will be stored
		*	loadedMaterials			- A vector where all loaded Material(s) will be stored
		*	loadedTextures			- A vector where all loaded Texture(s) will be stored
		* return - true if the scene was loaded, false otherwise
		*/
		static bool LoadSceneFromFile(
			const String& filepath,
			const TArray<SpecialObjectDesc>& specialObjectDescriptions,
			TArray<MeshComponent>& meshComponents,
			TArray<LoadedDirectionalLight>& directionalLights,
			TArray<LoadedPointLight>& pointLights,
			TArray<SpecialObject>& specialObjects,
			TArray<Mesh*>& meshes,
			TArray<Animation*>& animations,
			TArray<LoadedMaterial*>& materials,
			TArray<LoadedTexture*>& textures);

		/*
		* Load a mesh from file
		*	filepath	- Path to the file
		*	animations	- The animations in this file
		* return - a Mesh* if the mesh was loaded, otherwise nullptr will be returned
		*/
		static Mesh* LoadMeshFromFile(const String& filepath, TArray<Animation*>& animations);

		/*
		* Load a mesh from file
		*	filepath	- Path to the file
		* return - a TArray filled with Animation* if the file was loaded, otherwise an empty TArray will be returned
		*/
		static TArray<Animation*> LoadAnimationsFromFile(const String& filepath);

		/*
		* Load a mesh from memory
		*	pVertices	- An array of vertices
		*	numVertices	- The vertexcount
		*	pIndices	- An array of indices
		*	numIndices	- The Indexcount
		* return - a Mesh* if the mesh was loaded, otherwise nullptr will be returned
		*/
		static Mesh* LoadMeshFromMemory(const Vertex* pVertices, uint32 numVertices, const uint32* pIndices, uint32 numIndices);

		/*
		* Load a texture from file
		*	name			- Name of the texture
		*	dir				- A root directory to be appended to entries of pFilepaths
		*	pFilenames		- Names of the texture files
		*	count			- Number of elements in pFilenames
		*	format			- The format of the pixeldata
		*	generateMips	- If mipmaps should be generated on load
		* return - an Texture* if the texture was loaded, otherwise nullptr will be returned
		*/
		static Texture* LoadTextureArrayFromFile(const String& name, const String& dir, const String* pFilenames, uint32 count, EFormat format, bool generateMips);

		/*
		* Load multiple Cube textures from file and combine into Texture Arrays along with TextureViews and CubeTextureViews
		*	name - A Name of given to the cubeTexture
		*	pFilenames - Names of the texture files
		*	count - number of cubeTextures to load
		*	format - The format of the pixeldata
		*	generateMips - If mipmaps should be generated on load
		* return - a valid GUID if the texture was loaded, otherwise returns GUID_NONE
		*/
		static Texture* LoadCubeTexturesArrayFromFile(const String& name, const String& dir, const String* pFilenames, uint32 count, EFormat format, bool generateMips);

		/*
		* Load a texture from memory
		*	name			- Name of the texture
		*	ppData			- An array of pixeldata
		*	arrayCount		- Number of elements in ppData
		*	width			- The pixel width of the texture
		*	height			- The pixel height of the texture
		*	format			- The format of the pixeldata
		*	usageFlags		- Usage flags
		*	generateMips	- If mipmaps should be generated on load
		* return - an Texture* if the texture was loaded, otherwise nullptr will be returned
		*/
		static Texture* LoadTextureArrayFromMemory(const String& name, const void* const * ppData, uint32 arrayCount, uint32 width, uint32 height, EFormat format, uint32 usageFlags, bool generateMips);

		/*
		* Load sound from file
		*	filepath	- Path to the shader file
		*	stage		- Which stage the shader belongs to
		*	lang		- The language of the shader file
		*	EntryPoint	- The name of the shader entrypoint
		* return - an Shader* if the shader was loaded, otherwise nullptr will be returned
		*/
		static Shader* LoadShaderFromFile(const String& filepath, FShaderStageFlag stage, EShaderLang lang, const String& entryPoint = "main");

		static bool CreateShaderReflection(const String& filepath, FShaderStageFlag stage, EShaderLang lang, ShaderReflection* pReflection);

		/*
		* Load sound from a source string
		*	source		- Shader source
		*	name		- Optional Shadername
		*	stage		- Which stage the shader belongs to
		*	lang		- The language of the shader file
		*	EntryPoint	- The name of the shader entrypoint
		* return - an Shader* if the shader was loaded, otherwise nullptr will be returned
		*/
		static Shader* LoadShaderFromMemory(const String& source, const String& name, FShaderStageFlag stage, EShaderLang lang, const String& entryPoint = "main");

		static GLSLShaderSource LoadShaderSourceFromFile(const String& filepath, FShaderStageFlag stage, const String& entryPoint = "main");

		/*
		* Load sound from file
		*	filepath - Path to the audio file
		* return - an ISoundEffect3D* if the sound was loaded, otherwise nullptr will be returned
		*/
		static ISoundEffect3D* LoadSoundEffectFromFile(const String& filepath);

		static bool ReadDataFromFile(const String& filepath, const char* pMode, byte** ppData, uint32* pDataSize);

	private:
		static void LoadBoundingBox(BoundingBox& boundingBox, glm::vec3& centroid, const aiMesh* pMeshAI);
		static void LoadVertices(Mesh* pMesh, glm::vec3& centroid, const aiMesh* pMeshAI);
		static void LoadIndices(Mesh* pMesh, const aiMesh* pMeshAI);
		static void LoadSkeleton(Mesh* pMesh, const aiMesh* pMeshAI);
		static void LoadMaterial(SceneLoadingContext& context, const aiScene* pSceneAI, const aiMesh* pMeshAI);
		static void LoadAnimation(SceneLoadingContext& context, const aiAnimation* pAnimationAI);
		static bool LoadSceneWithAssimp(SceneLoadRequest& sceneLoadRequest);
		static void ProcessAssimpNode(SceneLoadingContext& context, const aiNode* pNode, const aiScene* pScene);

		static bool CompileGLSLToSPIRV(const String& filepath, const char* pSource, FShaderStageFlags stage, TArray<uint32>* pSourceSPIRV, ShaderReflection* pReflection);
		static bool CreateShaderReflection(glslang::TIntermediate* pIntermediate, FShaderStageFlags stage, ShaderReflection* pReflection);

	private:
		static CommandAllocator*	s_pCopyCommandAllocator;
		static CommandList*			s_pCopyCommandList;
		static Fence*				s_pCopyFence;
		static uint64				s_SignalValue;
	};
}<|MERGE_RESOLUTION|>--- conflicted
+++ resolved
@@ -69,14 +69,9 @@
 		TArray<Animation*>&					Animations;
 		TArray<MeshComponent>&				MeshComponents;
 		// Either both materials and textures are nullptr, or they are both non-null pointers
-<<<<<<< HEAD
 		TArray<LoadedMaterial*>*	pMaterials;
 		TArray<LoadedTexture*>*		pTextures;
 		bool						AnimationsOnly;
-=======
-		TArray<LoadedMaterial*>*			pMaterials;
-		TArray<LoadedTexture*>*				pTextures;
->>>>>>> c79ff858
 	};
 
 	// SceneLoadingContext is internally created from a SceneLoadRequest.
