#pragma once
#include "LambdaEngine.h"

#include "Math/Math.h"
#include "Physics/BoundingBox.h"

#include "Rendering/Core/API/Buffer.h"

#ifdef LAMBDA_VISUAL_STUDIO
	#pragma warning(disable : 4324) //Disable alignment warning
#endif

#define MAX_PRIMS 124
#define MAX_VERTS 64

namespace LambdaEngine
{
	struct Vertex
	{
		alignas(16) glm::vec3 Position;
		alignas(16) glm::vec3 Normal;
		alignas(16) glm::vec3 Tangent;
		alignas(16) glm::vec2 TexCoord;

		bool operator==(const Vertex& other) const
		{
			return Position == other.Position && Normal == other.Normal && Tangent == other.Tangent && TexCoord == other.TexCoord;
		}
	};

	struct Meshlet
	{
		uint32 VertCount;
		uint32 VertOffset;
		uint32 PrimCount;
		uint32 PrimOffset;
	};

	struct PackedTriangle
	{
		uint8 i0;
		uint8 i1;
		uint8 i2;
		uint8 Padding;
	};

	// Moved out from mesh due to dependency issue
	using MeshIndexType = uint32;
	
	struct Skeleton
	{
		struct Bone
		{
			struct Weight
			{
				MeshIndexType	VertexIndex;
				float32			VertexWeight;
			};

			String			Name;
			glm::mat4		Transform;
			TArray<Weight>	Weights;
		};

		TArray<Bone> Bones;
	};

	struct Animation
	{
		struct Channel
		{
			struct KeyFrame
			{
				glm::vec3	Value;
				float32		Time;
			};

			TArray<KeyFrame> Positions;
			TArray<KeyFrame> Rotations;
			TArray<KeyFrame> Scales;
		};

		String			Name;
		float64			Duration;
		float64			TicksPerSecond;
		TArray<Channel>	Channels;
	};

	struct Mesh
	{
		inline ~Mesh()
		{
			SAFEDELETE(pSkeleton);
		}

		TArray<Vertex>			Vertices;
		TArray<MeshIndexType>	Indices;
		TArray<MeshIndexType>	UniqueIndices;
		TArray<PackedTriangle>	PrimitiveIndices;
		TArray<Meshlet>			Meshlets;
<<<<<<< HEAD
		Skeleton*				pSkeleton = nullptr;
=======
		BoundingBox BoundingBox;
>>>>>>> a8e3a2ae
	};

	class MeshFactory
	{
	public:
		static Mesh* CreateQuad();
		static void GenerateMeshlets(Mesh* pMesh, uint32 maxVerts = MAX_VERTS, uint32 maxPrims = MAX_PRIMS);
	};
}

namespace std
{
	template<> struct hash<LambdaEngine::Vertex>
	{
		size_t operator()(LambdaEngine::Vertex const& vertex) const
		{
			return
				((hash<glm::vec3>()(vertex.Position) ^
				 (hash<glm::vec3>()(vertex.Normal) << 1)) >> 1) ^
				 (hash<glm::vec2>()(vertex.TexCoord) << 1);
		}
	};
}<|MERGE_RESOLUTION|>--- conflicted
+++ resolved
@@ -98,11 +98,8 @@
 		TArray<MeshIndexType>	UniqueIndices;
 		TArray<PackedTriangle>	PrimitiveIndices;
 		TArray<Meshlet>			Meshlets;
-<<<<<<< HEAD
 		Skeleton*				pSkeleton = nullptr;
-=======
-		BoundingBox BoundingBox;
->>>>>>> a8e3a2ae
+		BoundingBox 			BoundingBox;
 	};
 
 	class MeshFactory
