--- conflicted
+++ resolved
@@ -68,18 +68,12 @@
 		static bool Release();
 
 		/*
-<<<<<<< HEAD
-		* Load a Scene from file
-		*	filename	- The name of the file
-		*	result		- A vector where all loaded MeshComponent(s) will be stored
-=======
 		* Load a Scene from file, (experimental, only tested with Sponza Scene)
 		*	pSceneLoadDesc		- A load desc, containing the filename and the definition of special objects
 		*	meshComponents		- A vector where all loaded MeshComponent(s) will be stored
 		*	directionalLights	- A vector where all loaded LoadedDirectionalLight(s) will be stored
 		*	pointLights			- A vector where all loaded LoadedPointLight(s) will be stored
 		*	specialObjects		- A vector where all loaded SpecialObject(s) will be stored according to the definition given in SceneLoadDesc::SpecialObjectDescriptions
->>>>>>> c79ff858
 		* return - true if the scene was loaded, false otherwise
 		*/
 		static bool LoadSceneFromFile(
