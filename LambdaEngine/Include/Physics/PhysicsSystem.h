#pragma once

#include "ECS/ComponentOwner.h"
#include "ECS/System.h"
#include "Game/ECS/Components/Physics/Collision.h"

#undef realloc
#undef free
#include <PxPhysicsAPI.h>
#include <foundation/PxErrorCallback.h>

namespace LambdaEngine
{
	using namespace physx;

	struct PositionComponent;
	struct ScaleComponent;
	struct RotationComponent;
	struct MeshComponent;

	enum FCollisionGroup : int16
	{
		COLLISION_GROUP_NONE	= 0,
		COLLISION_GROUP_STATIC	= 1
	};

	// CollisionCreateInfo contains information required to create a collision component
	struct CollisionCreateInfo
	{
		Entity Entity;
		const PositionComponent& Position;
		const ScaleComponent& Scale;
		const RotationComponent& Rotation;
		const MeshComponent& Mesh;
		FCollisionGroup CollisionGroup;	// The category of the object
		FCollisionGroup CollisionMask;	// Includes the masks of the groups this object collides with
	};

	class PhysicsSystem : public System, public ComponentOwner
	{
	public:
		PhysicsSystem();
		~PhysicsSystem();

		bool Init();

		void Tick(Timestamp deltaTime) override final;

		void CreateCollisionSphere(const CollisionCreateInfo& collisionCreateInfo);
		void CreateCollisionBox(const CollisionCreateInfo& collisionCreateInfo);
		// CreateCollisionCapsule creates a sphere if no capsule can be made
		void CreateCollisionCapsule(const CollisionCreateInfo& collisionCreateInfo);
		void CreateCollisionTriangleMesh(const CollisionCreateInfo& collisionCreateInfo);

		void RemoveCollisionActor(Entity entity);

		static PhysicsSystem* GetInstance() { return &s_Instance; }

	private:
<<<<<<< HEAD
		void CollisionComponentDestructor(CollisionComponent& collisionComponent);
=======
		void OnCollisionRemoved(Entity entity);
		// FinalizeCollisionComponent creates an actor and attaches the shape to it. An empty collision component
		// is returned.
		void FinalizeCollisionComponent(const CollisionCreateInfo& collisionCreateInfo, PxShape* pShape, const PxQuat& additionalRotation = PxQuat(PxIDENTITY::PxIdentity));
>>>>>>> c5021d5c

	private:
		static PhysicsSystem s_Instance;

	private:
		IDVector m_MeshEntities;
		IDDVector<PxActor*> m_Actors;

		PxDefaultAllocator		m_Allocator;
		PxDefaultErrorCallback	m_ErrorCallback;

		PxFoundation*	m_pFoundation;
		PxPhysics*		m_pPhysics;
		PxCooking*		m_pCooking;
		PxPvd*			m_pVisDbg; // Visual debugger

		PxDefaultCpuDispatcher*	m_pDispatcher;
		PxScene*				m_pScene;

		PxMaterial* m_pMaterial;
	};
}<|MERGE_RESOLUTION|>--- conflicted
+++ resolved
@@ -52,19 +52,14 @@
 		void CreateCollisionCapsule(const CollisionCreateInfo& collisionCreateInfo);
 		void CreateCollisionTriangleMesh(const CollisionCreateInfo& collisionCreateInfo);
 
-		void RemoveCollisionActor(Entity entity);
-
 		static PhysicsSystem* GetInstance() { return &s_Instance; }
 
 	private:
-<<<<<<< HEAD
 		void CollisionComponentDestructor(CollisionComponent& collisionComponent);
-=======
 		void OnCollisionRemoved(Entity entity);
 		// FinalizeCollisionComponent creates an actor and attaches the shape to it. An empty collision component
 		// is returned.
 		void FinalizeCollisionComponent(const CollisionCreateInfo& collisionCreateInfo, PxShape* pShape, const PxQuat& additionalRotation = PxQuat(PxIDENTITY::PxIdentity));
->>>>>>> c5021d5c
 
 	private:
 		static PhysicsSystem s_Instance;
