--- conflicted
+++ resolved
@@ -52,26 +52,20 @@
 		void CreateCollisionCapsule(const CollisionCreateInfo& collisionCreateInfo);
 		void CreateCollisionTriangleMesh(const CollisionCreateInfo& collisionCreateInfo);
 
-		void RemoveCollisionActor(Entity entity);
-
 		static PhysicsSystem* GetInstance() { return &s_Instance; }
 
 	private:
-<<<<<<< HEAD
-		void OnCollisionRemoved(Entity entity);
+		void CollisionComponentDestructor(CollisionComponent& collisionComponent);
+		void OnCollisionEntityRemoved(Entity entity);
 		// FinalizeCollisionComponent creates an actor and attaches the shape to it. An empty collision component
 		// is returned.
 		void FinalizeCollisionComponent(const CollisionCreateInfo& collisionCreateInfo, PxShape* pShape, const PxQuat& additionalRotation = PxQuat(PxIDENTITY::PxIdentity));
-=======
-		void CollisionComponentDestructor(CollisionComponent& collisionComponent);
->>>>>>> 28eeccbc
 
 	private:
 		static PhysicsSystem s_Instance;
 
 	private:
-		IDVector m_MeshEntities;
-		IDDVector<PxActor*> m_Actors;
+		IDVector m_CollisionEntities;
 
 		PxDefaultAllocator		m_Allocator;
 		PxDefaultErrorCallback	m_ErrorCallback;
