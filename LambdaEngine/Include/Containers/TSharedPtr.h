#pragma once
#include "TUniquePtr.h"

namespace LambdaEngine
{
	/*
	* Struct Counting references in TWeak- and TSharedPtr
	*/
	struct PtrControlBlock
	{
	public:
		typedef uint32 RefType;

		inline PtrControlBlock()
			: m_WeakReferences(0)
			, m_StrongReferences(0)
		{
		}

		inline ~PtrControlBlock()
		{
			m_WeakReferences = 0;
			m_StrongReferences = 0;
		}

		FORCEINLINE RefType AddWeakRef() noexcept
		{
			return m_WeakReferences++;
		}

		FORCEINLINE RefType AddStrongRef() noexcept
		{
			return m_StrongReferences++;
		}

		FORCEINLINE RefType ReleaseWeakRef() noexcept
		{
			return m_WeakReferences--;
		}

		FORCEINLINE RefType ReleaseStrongRef() noexcept
		{
			return m_StrongReferences--;
		}

		FORCEINLINE RefType GetWeakReferences() const noexcept
		{
			return m_WeakReferences;
		}

		FORCEINLINE RefType GetStrongReferences() const noexcept
		{
			return m_StrongReferences;
		}

	private:
		RefType m_WeakReferences;
		RefType m_StrongReferences;
	};

	/*
	* TDelete
	*/
	template<typename T>
	struct TDelete
	{
		using TType = T;

		FORCEINLINE void operator()(TType* pPtr)
		{
			delete pPtr;
		}
	};

	template<typename T>
	struct TDelete<T[]>
	{
		using TType = TRemoveExtent<T>;

		FORCEINLINE void operator()(TType* pPtr)
		{
			delete[] pPtr;
		}
	};

	/*
	* Base class for TWeak- and TSharedPtr
	*/
	template<typename T, typename D>
	class TPtrBase
	{
	public:
		template<typename TOther, typename DOther>
		friend class TPtrBase;

		FORCEINLINE T* Get() const noexcept
		{
			return m_pPtr;
		}

		FORCEINLINE T* const* GetAddressOf() const noexcept
		{
			return &m_pPtr;
		}

		FORCEINLINE uint32 GetStrongReferences() const noexcept
		{
			return m_pCounter ? m_pCounter->GetStrongReferences() : 0;
		}

		FORCEINLINE uint32 GetWeakReferences() const noexcept
		{
			return m_pCounter ? m_pCounter->GetWeakReferences() : 0;
		}

		FORCEINLINE T* const* operator&() const noexcept
		{
			return GetAddressOf();
		}

		FORCEINLINE bool operator==(T* pPtr) const noexcept
		{
			return (m_pPtr == pPtr);
		}

		FORCEINLINE bool operator!=(T* pPtr) const noexcept
		{
			return (m_pPtr != pPtr);
		}

		FORCEINLINE operator bool() const noexcept
		{
			return (m_pPtr != nullptr);
		}

	protected:
		FORCEINLINE TPtrBase() noexcept
			: m_pPtr(nullptr)
			, m_pCounter(nullptr)
		{
			static_assert(std::is_array_v<T> == std::is_array_v<D>, "Scalar types must have scalar TDelete");
			static_assert(std::is_invocable<D, T*>(), "TDelete must be a callable");
		}

		FORCEINLINE void InternalAddStrongRef() noexcept
		{
			// If the object has a pointer there must be a Counter or something went wrong
			if (m_pPtr)
			{
				VALIDATE(m_pCounter != nullptr);
				m_pCounter->AddStrongRef();
			}
		}

		FORCEINLINE void InternalAddWeakRef() noexcept
		{
			// If the object has a pointer there must be a Counter or something went wrong
			if (m_pPtr)
			{
				VALIDATE(m_pCounter != nullptr);
				m_pCounter->AddWeakRef();
			}
		}

		FORCEINLINE void InternalReleaseStrongRef() noexcept
		{
			// If the object has a pointer there must be a Counter or something went wrong
			if (m_pPtr)
			{
				VALIDATE(m_pCounter != nullptr);
				m_pCounter->ReleaseStrongRef();

				// When releasing the last strong reference we can destroy the pointer and counter
				PtrControlBlock::RefType strongRefs = m_pCounter->GetStrongReferences();
				PtrControlBlock::RefType weakRefs 	= m_pCounter->GetWeakReferences();
				if (strongRefs <= 0)
				{
<<<<<<< HEAD
					// Delete object
					m_Deleter(m_pPtr);

					// Delete counter
					if (m_pCounter->GetWeakReferences() <= 0)
					{
						delete m_pCounter;
					}
=======
					if (weakRefs <= 0)
					{
						delete m_pCounter;
					}
					
					m_Deleter(m_pPtr);
					InternalClear();
>>>>>>> b04c98b6
				}
			}
		}

		FORCEINLINE void InternalReleaseWeakRef() noexcept
		{
			// If the object has a pointer there must be a Counter or something went wrong
			if (m_pPtr)
			{
				VALIDATE(m_pCounter != nullptr);
				m_pCounter->ReleaseWeakRef();
				
				PtrControlBlock::RefType strongRefs = m_pCounter->GetStrongReferences();
				PtrControlBlock::RefType weakRefs 	= m_pCounter->GetWeakReferences();
				if (weakRefs <= 0 && strongRefs <= 0)
				{
					delete m_pCounter;
				}
			}
		}

		FORCEINLINE void InternalSwap(TPtrBase& other) noexcept
		{
			T* pTempPtr = m_pPtr;
			PtrControlBlock* pTempBlock = m_pCounter;

			m_pPtr		= other.m_pPtr;
			m_pCounter	= other.m_pCounter;

			other.m_pPtr	= pTempPtr;
			other.m_pCounter	= pTempBlock;
		}

		FORCEINLINE void InternalMove(TPtrBase&& other) noexcept
		{
			m_pPtr		= other.m_pPtr;
			m_pCounter	= other.m_pCounter;

			other.m_pPtr	= nullptr;
			other.m_pCounter	= nullptr;
		}

		template<typename TOther, typename DOther>
		FORCEINLINE void InternalMove(TPtrBase<TOther, DOther>&& other) noexcept
		{
			static_assert(std::is_convertible<TOther*, T*>());

			m_pPtr		= static_cast<TOther*>(other.m_pPtr);
			m_pCounter	= other.m_pCounter;

			other.m_pPtr	= nullptr;
			other.m_pCounter	= nullptr;
		}

		FORCEINLINE void InternalConstructStrong(T* pPtr)
		{
			m_pPtr		= pPtr;
			m_pCounter	= DBG_NEW PtrControlBlock();
			InternalAddStrongRef();
		}

		template<typename TOther, typename DOther>
		FORCEINLINE void InternalConstructStrong(TOther* pPtr)
		{
			static_assert(std::is_convertible<TOther*, T*>());

			m_pPtr		= static_cast<T*>(pPtr);
			m_pCounter = DBG_NEW PtrControlBlock();
			InternalAddStrongRef();
		}

		FORCEINLINE void InternalConstructStrong(const TPtrBase& other)
		{
			m_pPtr		= other.m_pPtr;
			m_pCounter	= other.m_pCounter;
			InternalAddStrongRef();
		}

		template<typename TOther, typename DOther>
		FORCEINLINE void InternalConstructStrong(const TPtrBase<TOther, DOther>& other)
		{
			static_assert(std::is_convertible<TOther*, T*>());

			m_pPtr		= static_cast<T*>(other.m_pPtr);
			m_pCounter	= other.m_pCounter;
			InternalAddStrongRef();
		}
		
		template<typename TOther, typename DOther>
		FORCEINLINE void InternalConstructStrong(const TPtrBase<TOther, DOther>& other, T* pPtr)
		{
			m_pPtr		= pPtr;
			m_pCounter	= other.m_pCounter;
			InternalAddStrongRef();
		}
		
		template<typename TOther, typename DOther>
		FORCEINLINE void InternalConstructStrong(TPtrBase<TOther, DOther>&& other, T* pPtr)
		{
			m_pPtr		= pPtr;
			m_pCounter	= other.m_pCounter;
			other.m_pPtr	= nullptr;
			other.m_pCounter	= nullptr;
		}

		FORCEINLINE void InternalConstructWeak(T* pPtr)
		{
			m_pPtr		= pPtr;
			m_pCounter	= DBG_NEW PtrControlBlock();
			InternalAddWeakRef();
		}

		template<typename TOther>
		FORCEINLINE void InternalConstructWeak(TOther* pPtr)
		{
			static_assert(std::is_convertible<TOther*, T*>());

			m_pPtr	= static_cast<T*>(pPtr);
			m_pCounter = DBG_NEW PtrControlBlock();
			InternalAddWeakRef();
		}

		FORCEINLINE void InternalConstructWeak(const TPtrBase& other)
		{
			m_pPtr	= other.m_pPtr;
			m_pCounter = other.m_pCounter;
			InternalAddWeakRef();
		}

		template<typename TOther, typename DOther>
		FORCEINLINE void InternalConstructWeak(const TPtrBase<TOther, DOther>& other)
		{
			static_assert(std::is_convertible<TOther*, T*>());

			m_pPtr		= static_cast<T*>(other.m_pPtr);
			m_pCounter	= other.m_pCounter;
			InternalAddWeakRef();
		}

		FORCEINLINE void InternalDestructWeak()
		{
			InternalReleaseWeakRef();
			InternalClear();
		}

		FORCEINLINE void InternalDestructStrong()
		{
			InternalReleaseStrongRef();
			InternalClear();
		}

		FORCEINLINE void InternalClear() noexcept
		{
			m_pPtr	= nullptr;
			m_pCounter = nullptr;
		}

	protected:
		T* m_pPtr;
		PtrControlBlock* m_pCounter;
		D m_Deleter;
	};

	/*
	* Forward Declarations
	*/
	template<typename TOther>
	class TWeakPtr;

	/*
	* TSharedPtr - RefCounted Scalar Pointer
	*/
	template<typename T>
	class TSharedPtr : public TPtrBase<T, TDelete<T>>
	{
		using TBase = TPtrBase<T, TDelete<T>>;

	public:
		FORCEINLINE TSharedPtr() noexcept
			: TBase()
		{
		}

		FORCEINLINE TSharedPtr(std::nullptr_t) noexcept
			: TBase()
		{
		}

		FORCEINLINE explicit TSharedPtr(T* pPtr) noexcept
			: TBase()
		{
			TBase::InternalConstructStrong(pPtr);
		}

		FORCEINLINE TSharedPtr(const TSharedPtr& other) noexcept
			: TBase()
		{
			TBase::InternalConstructStrong(other);
		}

		FORCEINLINE TSharedPtr(TSharedPtr&& other) noexcept
			: TBase()
		{
			TBase::InternalMove(::Move(other));
		}

		template<typename TOther>
		FORCEINLINE TSharedPtr(const TSharedPtr<TOther>& other) noexcept
			: TBase()
		{
			static_assert(std::is_convertible<TOther*, T*>());
			TBase::template InternalConstructStrong<TOther>(other);
		}

		template<typename TOther>
		FORCEINLINE TSharedPtr(TSharedPtr<TOther>&& other) noexcept
			: TBase()
		{
			static_assert(std::is_convertible<TOther*, T*>());
			TBase::template InternalMove<TOther>(::Move(other));
		}
		
		template<typename TOther>
		FORCEINLINE TSharedPtr(const TSharedPtr<TOther>& other, T* pPtr) noexcept
			: TBase()
		{
			TBase::template InternalConstructStrong<TOther>(other, pPtr);
		}
		
		template<typename TOther>
		FORCEINLINE TSharedPtr(TSharedPtr<TOther>&& other, T* pPtr) noexcept
			: TBase()
		{
			TBase::template InternalConstructStrong<TOther>(::Move(other), pPtr);
		}

		template<typename TOther>
		FORCEINLINE explicit TSharedPtr(const TWeakPtr<TOther>& other) noexcept
			: TBase()
		{
			static_assert(std::is_convertible<TOther*, T*>());
			TBase::template InternalConstructStrong<TOther>(other);
		}

		template<typename TOther>
		FORCEINLINE TSharedPtr(TUniquePtr<TOther>&& other) noexcept
			: TBase()
		{
			static_assert(std::is_convertible<TOther*, T*>());
			TBase::template InternalConstructStrong<TOther, TDelete<T>>(other.Release());
		}

		FORCEINLINE ~TSharedPtr()
		{
			Reset();
		}

		FORCEINLINE void Reset() noexcept
		{
			TBase::InternalDestructStrong();
		}

		FORCEINLINE void Swap(TSharedPtr& other) noexcept
		{
			TBase::InternalSwap(other);
		}

		FORCEINLINE bool IsUnique() const noexcept
		{
			return (TBase::GetStrongReferences() == 1);
		}

		FORCEINLINE T* operator->() const noexcept
		{
			return TBase::Get();
		}
		
		FORCEINLINE T& operator*() const noexcept
		{
			VALIDATE(TBase::m_pPtr != nullptr);
			return *TBase::m_pPtr;
		}
		
		FORCEINLINE TSharedPtr& operator=(const TSharedPtr& other) noexcept
		{
			if (this != std::addressof(other))
			{
				Reset();
				TBase::InternalConstructStrong(other);
			}

			return *this;
		}

		FORCEINLINE TSharedPtr& operator=(TSharedPtr&& other) noexcept
		{
			if (this != std::addressof(other))
			{
				Reset();
				TBase::InternalMove(::Move(other));
			}

			return *this;
		}

		template<typename TOther>
		FORCEINLINE TSharedPtr& operator=(const TSharedPtr<TOther>& other) noexcept
		{
			static_assert(std::is_convertible<TOther*, T*>());

			if (this != std::addressof(other))
			{
				Reset();
				TBase::template InternalConstructStrong<TOther>(other);
			}

			return *this;
		}

		template<typename TOther>
		FORCEINLINE TSharedPtr& operator=(TSharedPtr<TOther>&& other) noexcept
		{
			static_assert(std::is_convertible<TOther*, T*>());

			if (this != std::addressof(other))
			{
				Reset();
				TBase::template InternalMove<TOther>(::Move(other));
			}

			return *this;
		}

		FORCEINLINE TSharedPtr& operator=(T* pPtr) noexcept
		{
			if (this->m_pPtr != pPtr)
			{
				Reset();
				TBase::InternalConstructStrong(pPtr);
			}

			return *this;
		}

		FORCEINLINE TSharedPtr& operator=(std::nullptr_t) noexcept
		{
			Reset();
			return *this;
		}

		FORCEINLINE bool operator==(const TSharedPtr& other) const noexcept
		{
			return (TBase::m_pPtr == other.m_pPtr);
		}

		FORCEINLINE bool operator!=(const TSharedPtr& other) const noexcept
		{
			return (TBase::m_pPtr != other.m_pPtr);
		}

		FORCEINLINE bool operator==(TSharedPtr&& other) const noexcept
		{
			return (TBase::m_pPtr == other.m_pPtr);
		}

		FORCEINLINE bool operator!=(TSharedPtr&& other) const noexcept
		{
			return (TBase::m_pPtr != other.m_pPtr);
		}
	};

	/*
	* TSharedPtr - RefCounted Pointer for array types
	*/
	template<typename T>
	class TSharedPtr<T[]> : public TPtrBase<T, TDelete<T[]>>
	{
		using TBase = TPtrBase<T, TDelete<T[]>>;

	public:
		FORCEINLINE TSharedPtr() noexcept
			: TBase()
		{
		}

		FORCEINLINE TSharedPtr(std::nullptr_t) noexcept
			: TBase()
		{
		}

		FORCEINLINE explicit TSharedPtr(T* pPtr) noexcept
			: TBase()
		{
			TBase::InternalConstructStrong(pPtr);
		}

		FORCEINLINE TSharedPtr(const TSharedPtr& other) noexcept
			: TBase()
		{
			TBase::InternalConstructStrong(other);
		}

		FORCEINLINE TSharedPtr(TSharedPtr&& other) noexcept
			: TBase()
		{
			TBase::InternalMove(::Move(other));
		}

		template<typename TOther>
		FORCEINLINE TSharedPtr(const TSharedPtr<TOther[]>& other) noexcept
			: TBase()
		{
			static_assert(std::is_convertible<TOther*, T*>());
			TBase::template InternalConstructStrong<TOther>(other);
		}
		
		template<typename TOther>
		FORCEINLINE TSharedPtr(const TSharedPtr<TOther[]>& other, T* pPtr) noexcept
			: TBase()
		{
			TBase::template InternalConstructStrong<TOther>(other, pPtr);
		}
		
		template<typename TOther>
		FORCEINLINE TSharedPtr(TSharedPtr<TOther[]>&& other, T* pPtr) noexcept
			: TBase()
		{
			TBase::template InternalConstructStrong<TOther>(::Move(other), pPtr);
		}

		template<typename TOther>
		FORCEINLINE TSharedPtr(TSharedPtr<TOther[]>&& other) noexcept
			: TBase()
		{
			static_assert(std::is_convertible<TOther*, T*>());
			TBase::template InternalMove<TOther>(::Move(other));
		}

		template<typename TOther>
		FORCEINLINE explicit TSharedPtr(const TWeakPtr<TOther[]>& other) noexcept
			: TBase()
		{
			static_assert(std::is_convertible<TOther*, T*>());
			TBase::template InternalConstructStrong<TOther>(other);
		}

		template<typename TOther>
		FORCEINLINE TSharedPtr(TUniquePtr<TOther[]>&& other) noexcept
			: TBase()
		{
			static_assert(std::is_convertible<TOther*, T*>());
			TBase::template InternalConstructStrong<TOther>(other.Release());
		}

		FORCEINLINE ~TSharedPtr()
		{
			Reset();
		}

		FORCEINLINE void Reset() noexcept
		{
			TBase::InternalDestructStrong();
		}

		FORCEINLINE void Swap(TSharedPtr& other) noexcept
		{
			TBase::InternalSwap(other);
		}

		FORCEINLINE bool IsUnique() const noexcept
		{
			return (TBase::GetStrongReferences() == 1);
		}

		FORCEINLINE T& operator[](uint32 index) noexcept
		{
			VALIDATE(TBase::m_pPtr != nullptr);
			return TBase::m_pPtr[index];
		}
		
		FORCEINLINE TSharedPtr& operator=(const TSharedPtr& other) noexcept
		{
			if (this != std::addressof(other))
			{
				Reset();
				TBase::InternalConstructStrong(other);
			}

			return *this;
		}

		FORCEINLINE TSharedPtr& operator=(TSharedPtr&& other) noexcept
		{
			if (this != std::addressof(other))
			{
				Reset();
				TBase::InternalMove(::Move(other));
			}

			return *this;
		}

		template<typename TOther>
		FORCEINLINE TSharedPtr& operator=(const TSharedPtr<TOther[]>& other) noexcept
		{
			static_assert(std::is_convertible<TOther*, T*>());

			if (this != std::addressof(other))
			{
				Reset();
				TBase::template InternalConstructStrong<TOther>(other);
			}

			return *this;
		}

		template<typename TOther>
		FORCEINLINE TSharedPtr& operator=(TSharedPtr<TOther[]>&& other) noexcept
		{
			static_assert(std::is_convertible<TOther*, T*>());

			if (this != std::addressof(other))
			{
				Reset();
				TBase::template InternalMove<TOther>(::Move(other));
			}

			return *this;
		}

		FORCEINLINE TSharedPtr& operator=(T* pPtr) noexcept
		{
			if (this->m_pPtr != pPtr)
			{
				Reset();
				TBase::InternalConstructStrong(pPtr);
			}

			return *this;
		}

		FORCEINLINE TSharedPtr& operator=(std::nullptr_t) noexcept
		{
			Reset();
			return *this;
		}

		FORCEINLINE bool operator==(const TSharedPtr& other) const noexcept
		{
			return (TBase::m_pPtr == other.m_pPtr);
		}

		FORCEINLINE bool operator!=(const TSharedPtr& other) const noexcept
		{
			return (TBase::m_pPtr != other.m_pPtr);
		}

		FORCEINLINE bool operator==(TSharedPtr&& other) const noexcept
		{
			return (TBase::m_pPtr == other.m_pPtr);
		}

		FORCEINLINE bool operator!=(TSharedPtr&& other) const noexcept
		{
			return (TBase::m_pPtr != other.m_pPtr);
		}
	};

	/*
	* TWeakPtr - Weak Pointer for scalar types
	*/
	template<typename T>
	class TWeakPtr : public TPtrBase<T, TDelete<T>>
	{
		using TBase = TPtrBase<T, TDelete<T>>;

	public:
		FORCEINLINE TWeakPtr() noexcept
			: TBase()
		{
		}

		FORCEINLINE TWeakPtr(const TSharedPtr<T>& other) noexcept
			: TBase()
		{
			TBase::InternalConstructWeak(other);
		}

		template<typename TOther>
		FORCEINLINE TWeakPtr(const TSharedPtr<TOther>& other) noexcept
			: TBase()
		{
			static_assert(std::is_convertible<TOther*, T*>(), "TWeakPtr: Trying to convert non-convertable types");
			TBase::template InternalConstructWeak<TOther>(other);
		}

		FORCEINLINE TWeakPtr(const TWeakPtr& other) noexcept
			: TBase()
		{
			TBase::InternalConstructWeak(other);
		}

		FORCEINLINE TWeakPtr(TWeakPtr&& other) noexcept
			: TBase()
		{
			TBase::InternalMove(::Move(other));
		}

		template<typename TOther>
		FORCEINLINE TWeakPtr(const TWeakPtr<TOther>& other) noexcept
			: TBase()
		{
			static_assert(std::is_convertible<TOther*, T*>(), "TWeakPtr: Trying to convert non-convertable types");
			TBase::template InternalConstructWeak<TOther>(other);
		}

		template<typename TOther>
		FORCEINLINE TWeakPtr(TWeakPtr<TOther>&& other) noexcept
			: TBase()
		{
			static_assert(std::is_convertible<TOther*, T*>(), "TWeakPtr: Trying to convert non-convertable types");
			TBase::template InternalMove<TOther>(::Move(other));
		}

		FORCEINLINE ~TWeakPtr()
		{
			Reset();
		}

		FORCEINLINE void Reset() noexcept
		{
			TBase::InternalDestructWeak();
		}

		FORCEINLINE void Swap(TWeakPtr& other) noexcept
		{
			TBase::InternalSwap(other);
		}

		FORCEINLINE bool IsExpired() const noexcept
		{
			return (TBase::GetStrongReferences() < 1);
		}

		FORCEINLINE TSharedPtr<T> MakeShared() noexcept
		{
			const TWeakPtr& thisPtr = *this;
			return ::Move(TSharedPtr<T>(thisPtr));
		}

		FORCEINLINE T* operator->() const noexcept
		{
			return TBase::Get();
		}
		
		FORCEINLINE T& operator*() const noexcept
		{
			VALIDATE(TBase::m_pPtr != nullptr);
			return *TBase::m_pPtr;
		}
		
		FORCEINLINE TWeakPtr& operator=(const TWeakPtr& other) noexcept
		{
			if (this != std::addressof(other))
			{
				Reset();
				TBase::InternalConstructWeak(other);
			}

			return *this;
		}

		FORCEINLINE TWeakPtr& operator=(TWeakPtr&& other) noexcept
		{
			if (this != std::addressof(other))
			{
				Reset();
				TBase::InternalMove(::Move(other));
			}

			return *this;
		}

		template<typename TOther>
		FORCEINLINE TWeakPtr& operator=(const TWeakPtr<TOther>& other) noexcept
		{
			static_assert(std::is_convertible<TOther*, T*>(), "TWeakPtr: Trying to convert non-convertable types");

			if (this != std::addressof(other))
			{
				Reset();
				TBase::template InternalConstructWeak<TOther>(other);
			}

			return *this;
		}

		template<typename TOther>
		FORCEINLINE TWeakPtr& operator=(TWeakPtr<TOther>&& other) noexcept
		{
			static_assert(std::is_convertible<TOther*, T*>(), "TWeakPtr: Trying to convert non-convertable types");

			if (this != std::addressof(other))
			{
				Reset();
				TBase::InternalMove(::Move(other));
			}

			return *this;
		}

		FORCEINLINE TWeakPtr& operator=(T* pPtr) noexcept
		{
			if (TBase::m_pPtr != pPtr)
			{
				Reset();
				TBase::InternalConstructWeak(pPtr);
			}

			return *this;
		}

		FORCEINLINE TWeakPtr& operator=(std::nullptr_t) noexcept
		{
			Reset();
			return *this;
		}

		FORCEINLINE bool operator==(const TWeakPtr& other) const noexcept
		{
			return (TBase::m_pPtr == other.m_pPtr);
		}

		FORCEINLINE bool operator!=(const TWeakPtr& other) const noexcept
		{
			return (TBase::m_pPtr != other.m_pPtr);
		}

		FORCEINLINE bool operator==(TWeakPtr&& other) const noexcept
		{
			return (TBase::m_pPtr == other.m_pPtr);
		}

		FORCEINLINE bool operator!=(TWeakPtr&& other) const noexcept
		{
			return (TBase::m_pPtr != other.m_pPtr);
		}
	};

	/*
	* TWeakPtr - Weak Pointer for scalar types
	*/
	template<typename T>
	class TWeakPtr<T[]> : public TPtrBase<T, TDelete<T[]>>
	{
		using TBase = TPtrBase<T, TDelete<T[]>>;

	public:
		FORCEINLINE TWeakPtr() noexcept
			: TBase()
		{
		}

		FORCEINLINE TWeakPtr(const TSharedPtr<T>& other) noexcept
			: TBase()
		{
			TBase::InternalConstructWeak(other);
		}

		template<typename TOther>
		FORCEINLINE TWeakPtr(const TSharedPtr<TOther[]>& other) noexcept
			: TBase()
		{
			static_assert(std::is_convertible<TOther*, T*>(), "TWeakPtr: Trying to convert non-convertable types");
			TBase::template InternalConstructWeak<TOther>(other);
		}

		FORCEINLINE TWeakPtr(const TWeakPtr& other) noexcept
			: TBase()
		{
			TBase::InternalConstructWeak(other);
		}

		FORCEINLINE TWeakPtr(TWeakPtr&& other) noexcept
			: TBase()
		{
			TBase::InternalMove(::Move(other));
		}

		template<typename TOther>
		FORCEINLINE TWeakPtr(const TWeakPtr<TOther[]>& other) noexcept
			: TBase()
		{
			static_assert(std::is_convertible<TOther*, T*>(), "TWeakPtr: Trying to convert non-convertable types");
			TBase::template InternalConstructWeak<TOther>(other);
		}

		template<typename TOther>
		FORCEINLINE TWeakPtr(TWeakPtr<TOther[]>&& other) noexcept
			: TBase()
		{
			static_assert(std::is_convertible<TOther*, T*>(), "TWeakPtr: Trying to convert non-convertable types");
			TBase::template InternalMove<TOther>(::Move(other));
		}

		FORCEINLINE ~TWeakPtr()
		{
			Reset();
		}

		FORCEINLINE void Reset() noexcept
		{
			TBase::InternalDestructWeak();
		}

		FORCEINLINE void Swap(TWeakPtr& other) noexcept
		{
			TBase::InternalSwap(other);
		}

		FORCEINLINE bool IsExpired() const noexcept
		{
			return (TBase::GetStrongReferences() < 1);
		}

		FORCEINLINE TSharedPtr<T[]> MakeShared() noexcept
		{
			const TWeakPtr& thisPtr = *this;
			return ::Move(TSharedPtr<T[]>(thisPtr));
		}
		
		FORCEINLINE T& operator[](uint32 index) noexcept
		{
			VALIDATE(TBase::m_pPtr != nullptr);
			return TBase::m_pPtr[index];
		}

		FORCEINLINE TWeakPtr& operator=(const TWeakPtr& other) noexcept
		{
			if (this != std::addressof(other))
			{
				Reset();
				TBase::InternalConstructWeak(other);
			}

			return *this;
		}

		FORCEINLINE TWeakPtr& operator=(TWeakPtr&& other) noexcept
		{
			if (this != std::addressof(other))
			{
				Reset();
				TBase::InternalMove(::Move(other));
			}

			return *this;
		}

		template<typename TOther>
		FORCEINLINE TWeakPtr& operator=(const TWeakPtr<TOther[]>& other) noexcept
		{
			static_assert(std::is_convertible<TOther*, T*>(), "TWeakPtr: Trying to convert non-convertable types");

			if (this != std::addressof(other))
			{
				Reset();
				TBase::template InternalConstructWeak<TOther>(other);
			}

			return *this;
		}

		template<typename TOther>
		FORCEINLINE TWeakPtr& operator=(TWeakPtr<TOther[]>&& other) noexcept
		{
			static_assert(std::is_convertible<TOther*, T*>(), "TWeakPtr: Trying to convert non-convertable types");

			if (this != std::addressof(other))
			{
				Reset();
				TBase::InternalMove(::Move(other));
			}

			return *this;
		}

		FORCEINLINE TWeakPtr& operator=(T* pPtr) noexcept
		{
			if (TBase::m_pPtr != pPtr)
			{
				Reset();
				TBase::InternalConstructWeak(pPtr);
			}

			return *this;
		}

		FORCEINLINE TWeakPtr& operator=(std::nullptr_t) noexcept
		{
			Reset();
			return *this;
		}

		FORCEINLINE bool operator==(const TWeakPtr& other) const noexcept
		{
			return (TBase::m_pPtr == other.m_pPtr);
		}

		FORCEINLINE bool operator!=(const TWeakPtr& other) const noexcept
		{
			return (TBase::m_pPtr != other.m_pPtr);
		}

		FORCEINLINE bool operator==(TWeakPtr&& other) const noexcept
		{
			return (TBase::m_pPtr == other.m_pPtr);
		}

		FORCEINLINE bool operator!=(TWeakPtr&& other) const noexcept
		{
			return (TBase::m_pPtr != other.m_pPtr);
		}
	};

	/*
	* Creates a new object together with a SharedPtr
	*/
	template<typename T, typename... TArgs>
	std::enable_if_t<!std::is_array_v<T>, TSharedPtr<T>> MakeShared(TArgs&&... Args) noexcept
	{
		T* pRefCountedPtr = DBG_NEW T(Forward<TArgs>(Args)...);
		return ::Move(TSharedPtr<T>(pRefCountedPtr));
	}

	template<typename T>
	std::enable_if_t<std::is_array_v<T>, TSharedPtr<T>> MakeShared(uint32 size) noexcept
	{
		using TType = TRemoveExtent<T>;

		TType* pRefCountedPtr = DBG_NEW TType[size];
		return ::Move(TSharedPtr<T>(pRefCountedPtr));
	}

	/*
	* Casting functions
	*/

	// static_cast
	template<typename T0, typename T1>
	std::enable_if_t<std::is_array_v<T0> == std::is_array_v<T1>, TSharedPtr<T0>> StaticCast(const TSharedPtr<T1>& pPointer)
	{
		using TType = TRemoveExtent<T0>;
		
		TType* pRawPointer = static_cast<TType*>(pPointer.Get());
		return ::Move(TSharedPtr<T0>(pPointer, pRawPointer));
	}

	template<typename T0, typename T1>
	std::enable_if_t<std::is_array_v<T0> == std::is_array_v<T1>, TSharedPtr<T0>> StaticCast(TSharedPtr<T1>&& pPointer)
	{
		using TType = TRemoveExtent<T0>;
		
		TType* pRawPointer = static_cast<TType*>(pPointer.Get());
		return ::Move(TSharedPtr<T0>(::Move(pPointer), pRawPointer));
	}

	// const_cast
	template<typename T0, typename T1>
	std::enable_if_t<std::is_array_v<T0> == std::is_array_v<T1>, TSharedPtr<T0>> ConstCast(const TSharedPtr<T1>& pPointer)
	{
		using TType = TRemoveExtent<T0>;
		
		TType* pRawPointer = const_cast<TType*>(pPointer.Get());
		return ::Move(TSharedPtr<T0>(pPointer, pRawPointer));
	}

	template<typename T0, typename T1>
	std::enable_if_t<std::is_array_v<T0> == std::is_array_v<T1>, TSharedPtr<T0>> ConstCast(TSharedPtr<T1>&& pPointer)
	{
		using TType = TRemoveExtent<T0>;
		
		TType* pRawPointer = const_cast<TType*>(pPointer.Get());
		return ::Move(TSharedPtr<T0>(::Move(pPointer), pRawPointer));
	}

	// reinterpret_cast
	template<typename T0, typename T1>
	std::enable_if_t<std::is_array_v<T0> == std::is_array_v<T1>, TSharedPtr<T0>> ReinterpretCast(const TSharedPtr<T1>& pPointer)
	{
		using TType = TRemoveExtent<T0>;
		
		TType* pRawPointer = reinterpret_cast<TType*>(pPointer.Get());
		return ::Move(TSharedPtr<T0>(pPointer, pRawPointer));
	}

	template<typename T0, typename T1>
	std::enable_if_t<std::is_array_v<T0> == std::is_array_v<T1>, TSharedPtr<T0>> ReinterpretCast(TSharedPtr<T1>&& pPointer)
	{
		using TType = TRemoveExtent<T0>;
		
		TType* pRawPointer = reinterpret_cast<TType*>(pPointer.Get());
		return ::Move(TSharedPtr<T0>(::Move(pPointer), pRawPointer));
	}

	// dynamic_cast
	template<typename T0, typename T1>
	std::enable_if_t<std::is_array_v<T0> == std::is_array_v<T1>, TSharedPtr<T0>> DynamicCast(const TSharedPtr<T1>& pPointer)
	{
		using TType = TRemoveExtent<T0>;
		
		TType* pRawPointer = dynamic_cast<TType*>(pPointer.Get());
		return ::Move(TSharedPtr<T0>(pPointer, pRawPointer));
	}

	template<typename T0, typename T1>
	std::enable_if_t<std::is_array_v<T0> == std::is_array_v<T1>, TSharedPtr<T0>> DynamicCast(TSharedPtr<T1>&& pPointer)
	{
		using TType = TRemoveExtent<T0>;
		
		TType* pRawPointer = dynamic_cast<TType*>(pPointer.Get());
		return ::Move(TSharedPtr<T0>(::Move(pPointer), pRawPointer));
	}
}<|MERGE_RESOLUTION|>--- conflicted
+++ resolved
@@ -175,24 +175,16 @@
 				PtrControlBlock::RefType weakRefs 	= m_pCounter->GetWeakReferences();
 				if (strongRefs <= 0)
 				{
-<<<<<<< HEAD
 					// Delete object
 					m_Deleter(m_pPtr);
 
 					// Delete counter
-					if (m_pCounter->GetWeakReferences() <= 0)
-					{
-						delete m_pCounter;
-					}
-=======
 					if (weakRefs <= 0)
 					{
 						delete m_pCounter;
 					}
 					
-					m_Deleter(m_pPtr);
 					InternalClear();
->>>>>>> b04c98b6
 				}
 			}
 		}
