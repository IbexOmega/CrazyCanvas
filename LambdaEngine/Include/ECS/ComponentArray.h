#pragma once

#include "Defines.h"
#include "Entity.h"

namespace LambdaEngine
{
	class IComponentArray
	{
	public:
		virtual ~IComponentArray() = default;
		virtual void EntityDestroyed(Entity entity) = 0;

		virtual void Remove(Entity entity) = 0;

		virtual const TArray<uint32>& GetIDs() const = 0;

		virtual bool HasComponent(Entity entity) const = 0;
	};

	template<typename Comp>
	class ComponentArray : public IComponentArray
	{
	public:
		ComponentArray();
		virtual ~ComponentArray() = default;

<<<<<<< HEAD
		Comp& Insert(Entity entity, Comp comp);
		void Remove(Entity entity) override final;

=======
		Comp& Insert(Entity entity, const Comp& comp);
		void Remove(Entity entity);
		
>>>>>>> 4448245a
		Comp& GetData(Entity entity);
		const TArray<uint32>& GetIDs() const override final { return m_IDs; }

<<<<<<< HEAD
		void EntityDestroyed(Entity);
		bool HasComponent(Entity entity) const override final { return m_EntityToIndex.find(entity) != m_EntityToIndex.end(); }

	private:
		TArray<Comp> m_Data;
		TArray<uint32> m_IDs;
		std::unordered_map<Entity, Index> m_EntityToIndex;
		uint32 m_Size = 0;
		uint32 m_Capacity = 64;
=======
		void EntityDestroyed(Entity) override final;

	private:
		TArray<Comp> m_Data;
		std::unordered_map<Entity, uint64> m_EntityToIndex;
		std::unordered_map<uint64, Entity> m_IndexToEntity;
		uint64 m_Size = 0;
		uint64 m_Capacity = 64;
>>>>>>> 4448245a
	};

	template<typename Comp>
	inline ComponentArray<Comp>::ComponentArray()
	{
		m_Data.Resize(m_Capacity);
		m_IDs.Resize(m_Capacity);
	}

	template<typename Comp>
	inline Comp& ComponentArray<Comp>::Insert(Entity entity, const Comp& comp)
	{
		VALIDATE_MSG(m_EntityToIndex.find(entity) == m_EntityToIndex.end(), "Trying to add a component that already exists!");

		// Resize if more data is added.
		if (m_Size+1 > m_Data.GetSize())
		{
			m_Data.Resize(m_Size + m_Capacity);
			m_IDs.Resize(m_Size + m_Capacity);
		}

		// Get new index and add the component to that position.
<<<<<<< HEAD
		Index newIndex = m_Size++;
		m_Data[newIndex] = comp;
		m_IDs[newIndex] = entity;
=======
		uint64 newIndex = m_Size++;
		m_EntityToIndex[entity] = newIndex;
		m_IndexToEntity[newIndex] = entity;
		memcpy(&m_Data[newIndex], &comp, sizeof(Comp));
>>>>>>> 4448245a
		return m_Data[newIndex];
	}

	template<typename Comp>
	inline void ComponentArray<Comp>::Remove(Entity entity)
	{
		VALIDATE_MSG(m_EntityToIndex.find(entity) != m_EntityToIndex.end(), "Trying to remove a component that does not exist!");

		// Swap the removed component with the last component.
<<<<<<< HEAD
		Index currentIndex = m_EntityToIndex[entity];
		Index lastIndex = --m_Size;
=======
		uint64 currentIndex = m_EntityToIndex[entity];
		uint64 lastIndex = --m_Size;
>>>>>>> 4448245a
		m_Data[currentIndex] = m_Data[lastIndex];
		m_IDs[currentIndex] = m_IDs[lastIndex];

		// Update entity-index maps.
		m_EntityToIndex[m_IDs[lastIndex]] = currentIndex;

		// Remove the deleted component's entry.
		m_EntityToIndex.erase(entity);
<<<<<<< HEAD
=======
		m_IndexToEntity.erase(lastIndex);
>>>>>>> 4448245a
	}

	template<typename Comp>
	inline Comp& ComponentArray<Comp>::GetData(Entity entity)
	{
		VALIDATE_MSG(m_EntityToIndex.find(entity) != m_EntityToIndex.end(), "Trying to get a component that does not exist!");
		uint64 index = m_EntityToIndex[entity];
		return m_Data[index];
	}

	template<typename Comp>
	inline void ComponentArray<Comp>::EntityDestroyed(Entity entity)
	{
		// Remove component related to the entity if it exists.
		if (m_EntityToIndex.find(entity) != m_EntityToIndex.end())
			Remove(entity);
	}
}<|MERGE_RESOLUTION|>--- conflicted
+++ resolved
@@ -25,38 +25,22 @@
 		ComponentArray();
 		virtual ~ComponentArray() = default;
 
-<<<<<<< HEAD
-		Comp& Insert(Entity entity, Comp comp);
+		void EntityDestroyed(Entity) override final;
+
+		Comp& Insert(Entity entity, const Comp& comp);
 		void Remove(Entity entity) override final;
 
-=======
-		Comp& Insert(Entity entity, const Comp& comp);
-		void Remove(Entity entity);
-		
->>>>>>> 4448245a
 		Comp& GetData(Entity entity);
 		const TArray<uint32>& GetIDs() const override final { return m_IDs; }
 
-<<<<<<< HEAD
-		void EntityDestroyed(Entity);
 		bool HasComponent(Entity entity) const override final { return m_EntityToIndex.find(entity) != m_EntityToIndex.end(); }
 
 	private:
 		TArray<Comp> m_Data;
 		TArray<uint32> m_IDs;
-		std::unordered_map<Entity, Index> m_EntityToIndex;
+		std::unordered_map<Entity, uint32> m_EntityToIndex;
 		uint32 m_Size = 0;
 		uint32 m_Capacity = 64;
-=======
-		void EntityDestroyed(Entity) override final;
-
-	private:
-		TArray<Comp> m_Data;
-		std::unordered_map<Entity, uint64> m_EntityToIndex;
-		std::unordered_map<uint64, Entity> m_IndexToEntity;
-		uint64 m_Size = 0;
-		uint64 m_Capacity = 64;
->>>>>>> 4448245a
 	};
 
 	template<typename Comp>
@@ -79,16 +63,9 @@
 		}
 
 		// Get new index and add the component to that position.
-<<<<<<< HEAD
-		Index newIndex = m_Size++;
+		uint32 newIndex = m_Size++;
 		m_Data[newIndex] = comp;
 		m_IDs[newIndex] = entity;
-=======
-		uint64 newIndex = m_Size++;
-		m_EntityToIndex[entity] = newIndex;
-		m_IndexToEntity[newIndex] = entity;
-		memcpy(&m_Data[newIndex], &comp, sizeof(Comp));
->>>>>>> 4448245a
 		return m_Data[newIndex];
 	}
 
@@ -98,13 +75,8 @@
 		VALIDATE_MSG(m_EntityToIndex.find(entity) != m_EntityToIndex.end(), "Trying to remove a component that does not exist!");
 
 		// Swap the removed component with the last component.
-<<<<<<< HEAD
-		Index currentIndex = m_EntityToIndex[entity];
-		Index lastIndex = --m_Size;
-=======
-		uint64 currentIndex = m_EntityToIndex[entity];
-		uint64 lastIndex = --m_Size;
->>>>>>> 4448245a
+		uint32 currentIndex = m_EntityToIndex[entity];
+		uint32 lastIndex = --m_Size;
 		m_Data[currentIndex] = m_Data[lastIndex];
 		m_IDs[currentIndex] = m_IDs[lastIndex];
 
@@ -113,17 +85,13 @@
 
 		// Remove the deleted component's entry.
 		m_EntityToIndex.erase(entity);
-<<<<<<< HEAD
-=======
-		m_IndexToEntity.erase(lastIndex);
->>>>>>> 4448245a
 	}
 
 	template<typename Comp>
 	inline Comp& ComponentArray<Comp>::GetData(Entity entity)
 	{
 		VALIDATE_MSG(m_EntityToIndex.find(entity) != m_EntityToIndex.end(), "Trying to get a component that does not exist!");
-		uint64 index = m_EntityToIndex[entity];
+		uint32 index = m_EntityToIndex[entity];
 		return m_Data[index];
 	}
 
