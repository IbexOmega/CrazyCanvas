--- conflicted
+++ resolved
@@ -113,44 +113,44 @@
 	}
 
 	template<typename Comp>
-<<<<<<< HEAD
+	bool ComponentArray<Comp>::GetIf(Entity entity, Comp& comp)
+	{
+		auto indexItr = m_EntityToIndex.find(entity);
+		if (indexItr == m_EntityToIndex.end())
+		{
+			return false;
+		}
+
+		comp = m_Data[indexItr->second];
+
+		if constexpr (Comp::HasDirtyFlag())
+		{
+			comp.Dirty = true;
+		}
+
+		return true;
+	}
+
+	template<typename Comp>
+	bool ComponentArray<Comp>::GetConstIf(Entity entity, Comp& comp) const
+	{
+		auto indexItr = m_EntityToIndex.find(entity);
+		if (indexItr == m_EntityToIndex.end())
+		{
+			return false;
+		}
+
+		comp = m_Data[indexItr->second];
+
+		return true;
+	}
+
+	template<typename Comp>
 	inline void* ComponentArray<Comp>::GetRawData(Entity entity)
 	{
 		auto indexItr = m_EntityToIndex.find(entity);
 		VALIDATE_MSG(indexItr != m_EntityToIndex.end(), "Trying to get a component that does not exist!");
 		return &m_Data[indexItr->second];
-=======
-	bool ComponentArray<Comp>::GetIf(Entity entity, Comp& comp)
-	{
-		auto indexItr = m_EntityToIndex.find(entity);
-		if (indexItr == m_EntityToIndex.end())
-		{
-			return false;
-		}
-
-		comp = m_Data[indexItr->second];
-
-		if constexpr (Comp::HasDirtyFlag())
-		{
-			comp.Dirty = true;
-		}
-
-		return true;
-	}
-
-	template<typename Comp>
-	bool ComponentArray<Comp>::GetConstIf(Entity entity, Comp& comp) const
-	{
-		auto indexItr = m_EntityToIndex.find(entity);
-		if (indexItr == m_EntityToIndex.end())
-		{
-			return false;
-		}
-
-		comp = m_Data[indexItr->second];
-
-		return true;
->>>>>>> 50b07ff1
 	}
 
 	template<typename Comp>
