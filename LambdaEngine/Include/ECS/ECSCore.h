#pragma once

#include "ECS/ComponentStorage.h"
#include "ECS/EntityPublisher.h"
#include "ECS/EntityRegistry.h"
#include "ECS/JobScheduler.h"
#include "ECS/System.h"
#include "Utilities/IDGenerator.h"

#include <typeindex>

namespace LambdaEngine
{
	class EntitySubscriber;
	class RegularWorker;

	class ECSCore
	{
	public:
		ECSCore();
		~ECSCore() = default;

		ECSCore(const ECSCore& other) = delete;
		void operator=(const ECSCore& other) = delete;

		static void Release();

<<<<<<< HEAD
        void Tick(Timestamp deltaTime);
=======
		void Tick(float dt);
>>>>>>> 19fcdab7

		Entity CreateEntity() { return m_EntityRegistry.CreateEntity(); }

		// Add a component to a specific entity.
		template<typename Comp>
		Comp& AddComponent(Entity entity, const Comp& component);

		// Fetch a reference to a component within a specific entity.
		template<typename Comp>
		Comp& GetComponent(Entity entity);

		// Fetch the whole array with the specific component type.
		template<typename Comp>
		ComponentArray<Comp>* GetComponentArray();

		// Remove a component from a specific entity.
		template<typename Comp>
		void RemoveComponent(Entity entity);

		// Remove a specific entity.
		void RemoveEntity(Entity entity);

		void ScheduleJobASAP(const Job& job);
		void ScheduleJobPostFrame(const Job& job);

		void AddRegistryPage();
		void DeregisterTopRegistryPage();
		void DeleteTopRegistryPage();
		void ReinstateTopRegistryPage();

<<<<<<< HEAD
        Timestamp GetDeltaTime() const { return m_DeltaTime; }
=======
		float GetDeltaTime() const { return m_DeltaTime; }
>>>>>>> 19fcdab7

	public:
		static ECSCore* GetInstance() { return s_pInstance; }

	protected:
		friend EntitySubscriber;
		uint32 SubscribeToEntities(const EntitySubscriberRegistration& subscriberRegistration) { return m_EntityPublisher.SubscribeToEntities(subscriberRegistration); }
		void UnsubscribeFromEntities(uint32 subscriptionID) { m_EntityPublisher.UnsubscribeFromEntities(subscriptionID); }

		friend RegularWorker;
		uint32 ScheduleRegularJob(const Job& job, uint32_t phase)   { return m_JobScheduler.ScheduleRegularJob(job, phase); };
		void DescheduleRegularJob(uint32_t phase, uint32 jobID)     { m_JobScheduler.DescheduleRegularJob(phase, jobID); };

	private:
<<<<<<< HEAD
        void PerformEntityDeletions();

    private:
        EntityRegistry m_EntityRegistry;
        EntityPublisher m_EntityPublisher;
        JobScheduler m_JobScheduler;
        ComponentStorage m_ComponentStorage;

        TArray<Entity> m_EntitiesToDelete;

        // DeltaTime is the time between frames. The typical 'dt' that is passed to update()
        Timestamp m_DeltaTime;

    private:
        static ECSCore* s_pInstance;
    };

    template<typename Comp>
    inline Comp& ECSCore::AddComponent(Entity entity, const Comp& component)
    {
        if (!m_ComponentStorage.HasType<Comp>())
            m_ComponentStorage.RegisterComponentType<Comp>();

        Comp& comp = m_ComponentStorage.AddComponent<Comp>(entity, component);

        m_EntityRegistry.RegisterComponentType(entity, Comp::s_TID);
        m_EntityPublisher.PublishComponent(entity, Comp::s_TID);

        return comp;
    }

    template<typename Comp>
    inline Comp& ECSCore::GetComponent(Entity entity)
    {
        return m_ComponentStorage.GetComponent<Comp>(entity);
    }

    template<typename Comp>
    inline ComponentArray<Comp>* ECSCore::GetComponentArray()
    {
        return m_ComponentStorage.GetComponentArray<Comp>();
    }

    template<typename Comp>
    inline bool ECSCore::RemoveComponent(Entity entity)
    {
        if (m_ComponentStorage.HasType<Comp>())
        {
            m_ComponentStorage.RemoveComponent<Comp>(entity);
            m_EntityRegistry.DeregisterComponentType(entity, componentType);
        	m_EntityPublisher.UnpublishComponent(entity, componentType);
            return true;
        }
        return false;
    }
=======
		void PerformComponentRegistrations();
		void PerformComponentDeletions();
		void PerformEntityDeletions();
		bool DeleteComponent(Entity entity, std::type_index componentType);

	private:
		EntityRegistry m_EntityRegistry;
		EntityPublisher m_EntityPublisher;
		JobScheduler m_JobScheduler;
		ComponentStorage m_ComponentStorage;

		TArray<Entity> m_EntitiesToDelete;
		TArray<std::pair<Entity, std::type_index>> m_ComponentsToDelete;
		TArray<std::pair<Entity, std::type_index>> m_ComponentsToRegister;

		// DeltaTime is the time between frames. The typical 'dt' that is passed to update()
		float m_DeltaTime;

	private:
		static ECSCore* s_pInstance;
	};

	template<typename Comp>
	inline Comp& ECSCore::AddComponent(Entity entity, const Comp& component)
	{
		if (!m_ComponentStorage.HasType<Comp>())
			m_ComponentStorage.RegisterComponentType<Comp>();

		/*	Create component immediately, but hold off on registering and publishing it until the end of the frame.
			This is to prevent concurrency issues. Publishing a component means pushing entity IDs to IDVectors,
			and there is no guarentee that no one is simultaneously reading from these IDVectors. */
		Comp& comp = m_ComponentStorage.AddComponent<Comp>(entity, component);
		m_ComponentsToRegister.PushBack({entity, Comp::s_TID});
		return comp;
	}

	template<typename Comp>
	inline Comp& ECSCore::GetComponent(Entity entity)
	{
		return m_ComponentStorage.GetComponent<Comp>(entity);
	}

	template<typename Comp>
	inline ComponentArray<Comp>* ECSCore::GetComponentArray()
	{
		return m_ComponentStorage.GetComponentArray<Comp>();
	}

	template<typename Comp>
	inline void ECSCore::RemoveComponent(Entity entity)
	{
		m_ComponentsToDelete.PushBack({entity, Comp::s_TID});
	}
>>>>>>> 19fcdab7
}<|MERGE_RESOLUTION|>--- conflicted
+++ resolved
@@ -25,11 +25,7 @@
 
 		static void Release();
 
-<<<<<<< HEAD
         void Tick(Timestamp deltaTime);
-=======
-		void Tick(float dt);
->>>>>>> 19fcdab7
 
 		Entity CreateEntity() { return m_EntityRegistry.CreateEntity(); }
 
@@ -60,11 +56,7 @@
 		void DeleteTopRegistryPage();
 		void ReinstateTopRegistryPage();
 
-<<<<<<< HEAD
         Timestamp GetDeltaTime() const { return m_DeltaTime; }
-=======
-		float GetDeltaTime() const { return m_DeltaTime; }
->>>>>>> 19fcdab7
 
 	public:
 		static ECSCore* GetInstance() { return s_pInstance; }
@@ -79,63 +71,6 @@
 		void DescheduleRegularJob(uint32_t phase, uint32 jobID)     { m_JobScheduler.DescheduleRegularJob(phase, jobID); };
 
 	private:
-<<<<<<< HEAD
-        void PerformEntityDeletions();
-
-    private:
-        EntityRegistry m_EntityRegistry;
-        EntityPublisher m_EntityPublisher;
-        JobScheduler m_JobScheduler;
-        ComponentStorage m_ComponentStorage;
-
-        TArray<Entity> m_EntitiesToDelete;
-
-        // DeltaTime is the time between frames. The typical 'dt' that is passed to update()
-        Timestamp m_DeltaTime;
-
-    private:
-        static ECSCore* s_pInstance;
-    };
-
-    template<typename Comp>
-    inline Comp& ECSCore::AddComponent(Entity entity, const Comp& component)
-    {
-        if (!m_ComponentStorage.HasType<Comp>())
-            m_ComponentStorage.RegisterComponentType<Comp>();
-
-        Comp& comp = m_ComponentStorage.AddComponent<Comp>(entity, component);
-
-        m_EntityRegistry.RegisterComponentType(entity, Comp::s_TID);
-        m_EntityPublisher.PublishComponent(entity, Comp::s_TID);
-
-        return comp;
-    }
-
-    template<typename Comp>
-    inline Comp& ECSCore::GetComponent(Entity entity)
-    {
-        return m_ComponentStorage.GetComponent<Comp>(entity);
-    }
-
-    template<typename Comp>
-    inline ComponentArray<Comp>* ECSCore::GetComponentArray()
-    {
-        return m_ComponentStorage.GetComponentArray<Comp>();
-    }
-
-    template<typename Comp>
-    inline bool ECSCore::RemoveComponent(Entity entity)
-    {
-        if (m_ComponentStorage.HasType<Comp>())
-        {
-            m_ComponentStorage.RemoveComponent<Comp>(entity);
-            m_EntityRegistry.DeregisterComponentType(entity, componentType);
-        	m_EntityPublisher.UnpublishComponent(entity, componentType);
-            return true;
-        }
-        return false;
-    }
-=======
 		void PerformComponentRegistrations();
 		void PerformComponentDeletions();
 		void PerformEntityDeletions();
@@ -151,8 +86,7 @@
 		TArray<std::pair<Entity, std::type_index>> m_ComponentsToDelete;
 		TArray<std::pair<Entity, std::type_index>> m_ComponentsToRegister;
 
-		// DeltaTime is the time between frames. The typical 'dt' that is passed to update()
-		float m_DeltaTime;
+		Timestamp m_DeltaTime;
 
 	private:
 		static ECSCore* s_pInstance;
@@ -189,5 +123,4 @@
 	{
 		m_ComponentsToDelete.PushBack({entity, Comp::s_TID});
 	}
->>>>>>> 19fcdab7
 }