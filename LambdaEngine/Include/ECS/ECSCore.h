#pragma once

#include "ECS/ComponentStorage.h"
#include "ECS/EntityPublisher.h"
#include "ECS/EntityRegistry.h"
#include "ECS/JobScheduler.h"
#include "ECS/System.h"
#include "ECS/ComponentStorage.h"
#include "Utilities/IDGenerator.h"

#include <typeindex>

namespace LambdaEngine
{
	class EntitySubscriber;
	class RegularWorker;

	class ECSCore
	{
	public:
		ECSCore();
		~ECSCore() = default;

		ECSCore(const ECSCore& other) = delete;
		void operator=(const ECSCore& other) = delete;

        static void Release();

        void Tick(float dt);

        Entity CreateEntity() { return m_EntityRegistry.CreateEntity(); }
<<<<<<< HEAD
        
        // Add a component to a specific entity. 
        template<typename Comp>
        Comp& AddComponent(Entity entity, const Comp& component);

        // Fetch a reference to a component within a specific entity.
        template<typename Comp>
        Comp& GetComponent(Entity entity);

        // Fetch the whole array with the specific component type.
        template<typename Comp>
        ComponentArray<Comp>* GetComponentArray();

        // Remove a component from a specific entity.
        template<typename Comp>
        bool RemoveComponent(Entity entity);

        // Remove a specific entity.
        void RemoveEntity(Entity entity);
=======
>>>>>>> 3decedcb

        // Add a component to a specific entity.
        template<typename Comp>
        Comp& AddComponent(Entity entity, const Comp& component);

        // Fetch a reference to a component within a specific entity.
        template<typename Comp>
        Comp& GetComponent(Entity entity);

        // Fetch the whole array with the specific component type.
        template<typename Comp>
        ComponentArray<Comp>* GetComponentArray();

<<<<<<< HEAD
        void PerformEntityDeletions();
=======
        // Remove a component from a specific entity.
        template<typename Comp>
        bool RemoveComponent(Entity entity);
>>>>>>> 3decedcb

        // Remove a specific entity.
        void RemoveEntity(Entity entity);

        void ScheduleJobASAP(const Job& job);
        void ScheduleJobPostFrame(const Job& job);

		void AddRegistryPage();
		void DeregisterTopRegistryPage();
		void DeleteTopRegistryPage();
		void ReinstateTopRegistryPage();

        float GetDeltaTime() const { return m_DeltaTime; }

    public:
        static ECSCore* GetInstance() { return s_pInstance; }

    protected:
        friend EntitySubscriber;
		uint32 SubscribeToEntities(const EntitySubscriberRegistration& subscriberRegistration) { return m_EntityPublisher.SubscribeToEntities(subscriberRegistration); }
		void UnsubscribeFromEntities(uint32 subscriptionID) { m_EntityPublisher.UnsubscribeFromEntities(subscriptionID); }

		friend RegularWorker;
		uint32 ScheduleRegularJob(const Job& job, uint32_t phase)   { return m_JobScheduler.ScheduleRegularJob(job, phase); };
		void DescheduleRegularJob(uint32_t phase, uint32 jobID)     { m_JobScheduler.DescheduleRegularJob(phase, jobID); };

	private:
        void PerformEntityDeletions();

    private:
        EntityRegistry m_EntityRegistry;
        EntityPublisher m_EntityPublisher;
        JobScheduler m_JobScheduler;
<<<<<<< HEAD
        ECSBooter m_ECSBooter;
=======
>>>>>>> 3decedcb
        ComponentStorage m_ComponentStorage;

		TArray<Entity> m_EntitiesToDelete;

		// DeltaTime is the time between frames. The typical 'dt' that is passed to update()
		float m_DeltaTime;

    private:
        static ECSCore* s_pInstance;
    };

    template<typename Comp>
    inline Comp& ECSCore::AddComponent(Entity entity, const Comp& component)
    {
        if (!m_ComponentStorage.HasType<Comp>())
            m_ComponentStorage.RegisterComponentType<Comp>();

        Comp& comp = m_ComponentStorage.AddComponent<Comp>(entity, component);
<<<<<<< HEAD
        ComponentAdded(entity, Comp::s_TID);
=======

        m_EntityRegistry.RegisterComponentType(entity, Comp::s_TID);
        m_EntityPublisher.PublishComponent(entity, Comp::s_TID);
>>>>>>> 3decedcb

        return comp;
    }

    template<typename Comp>
    inline Comp& ECSCore::GetComponent(Entity entity)
    {
        return m_ComponentStorage.GetComponent<Comp>(entity);
    }

    template<typename Comp>
    inline ComponentArray<Comp>* ECSCore::GetComponentArray()
    {
<<<<<<< HEAD
        return m_ComponentStorage.GetArray<Comp>();
=======
        return m_ComponentStorage.GetComponentArray<Comp>();
>>>>>>> 3decedcb
    }

    template<typename Comp>
    inline bool ECSCore::RemoveComponent(Entity entity)
    {
        if (m_ComponentStorage.HasType<Comp>())
        {
            m_ComponentStorage.RemoveComponent<Comp>(entity);
<<<<<<< HEAD
            ComponentDeleted(entity, Comp::s_TID);
=======
            m_EntityRegistry.DeregisterComponentType(entity, componentType);
        	m_EntityPublisher.UnpublishComponent(entity, componentType);
>>>>>>> 3decedcb
            return true;
        }
        return false;
    }
}<|MERGE_RESOLUTION|>--- conflicted
+++ resolved
@@ -5,7 +5,6 @@
 #include "ECS/EntityRegistry.h"
 #include "ECS/JobScheduler.h"
 #include "ECS/System.h"
-#include "ECS/ComponentStorage.h"
 #include "Utilities/IDGenerator.h"
 
 #include <typeindex>
@@ -29,9 +28,8 @@
         void Tick(float dt);
 
         Entity CreateEntity() { return m_EntityRegistry.CreateEntity(); }
-<<<<<<< HEAD
-        
-        // Add a component to a specific entity. 
+
+        // Add a component to a specific entity.
         template<typename Comp>
         Comp& AddComponent(Entity entity, const Comp& component);
 
@@ -46,31 +44,6 @@
         // Remove a component from a specific entity.
         template<typename Comp>
         bool RemoveComponent(Entity entity);
-
-        // Remove a specific entity.
-        void RemoveEntity(Entity entity);
-=======
->>>>>>> 3decedcb
-
-        // Add a component to a specific entity.
-        template<typename Comp>
-        Comp& AddComponent(Entity entity, const Comp& component);
-
-        // Fetch a reference to a component within a specific entity.
-        template<typename Comp>
-        Comp& GetComponent(Entity entity);
-
-        // Fetch the whole array with the specific component type.
-        template<typename Comp>
-        ComponentArray<Comp>* GetComponentArray();
-
-<<<<<<< HEAD
-        void PerformEntityDeletions();
-=======
-        // Remove a component from a specific entity.
-        template<typename Comp>
-        bool RemoveComponent(Entity entity);
->>>>>>> 3decedcb
 
         // Remove a specific entity.
         void RemoveEntity(Entity entity);
@@ -104,10 +77,6 @@
         EntityRegistry m_EntityRegistry;
         EntityPublisher m_EntityPublisher;
         JobScheduler m_JobScheduler;
-<<<<<<< HEAD
-        ECSBooter m_ECSBooter;
-=======
->>>>>>> 3decedcb
         ComponentStorage m_ComponentStorage;
 
 		TArray<Entity> m_EntitiesToDelete;
@@ -126,13 +95,9 @@
             m_ComponentStorage.RegisterComponentType<Comp>();
 
         Comp& comp = m_ComponentStorage.AddComponent<Comp>(entity, component);
-<<<<<<< HEAD
-        ComponentAdded(entity, Comp::s_TID);
-=======
 
         m_EntityRegistry.RegisterComponentType(entity, Comp::s_TID);
         m_EntityPublisher.PublishComponent(entity, Comp::s_TID);
->>>>>>> 3decedcb
 
         return comp;
     }
@@ -146,11 +111,7 @@
     template<typename Comp>
     inline ComponentArray<Comp>* ECSCore::GetComponentArray()
     {
-<<<<<<< HEAD
-        return m_ComponentStorage.GetArray<Comp>();
-=======
         return m_ComponentStorage.GetComponentArray<Comp>();
->>>>>>> 3decedcb
     }
 
     template<typename Comp>
@@ -159,12 +120,8 @@
         if (m_ComponentStorage.HasType<Comp>())
         {
             m_ComponentStorage.RemoveComponent<Comp>(entity);
-<<<<<<< HEAD
-            ComponentDeleted(entity, Comp::s_TID);
-=======
             m_EntityRegistry.DeregisterComponentType(entity, componentType);
         	m_EntityPublisher.UnpublishComponent(entity, componentType);
->>>>>>> 3decedcb
             return true;
         }
         return false;
