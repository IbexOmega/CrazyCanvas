--- conflicted
+++ resolved
@@ -78,15 +78,8 @@
 	template<typename Comp>
 	inline Comp& ComponentStorage::GetComponent(Entity entity)
 	{
-<<<<<<< HEAD
-		VALIDATE_MSG(m_CompTypeToArrayMap.find(Comp::s_TID) != m_CompTypeToArrayMap.end(), "Trying to fetch a component which was not registered!");
-
-		// Fetch the corresponding ComponentArray for that component type.
-		ComponentArray<Comp>* compArray = GetComponentArray<Comp>();
-=======
 		ComponentArray<Comp>* pCompArray = GetComponentArray<Comp>();
 		VALIDATE_MSG(pCompArray, "Trying to fetch a component which was not registered!");
->>>>>>> 19fcdab7
 
 		return pCompArray->GetData(entity);
 	}
