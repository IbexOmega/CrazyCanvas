--- conflicted
+++ resolved
@@ -14,7 +14,7 @@
 namespace LambdaEngine
 {
     class ComponentHandler;
-    class ComponentManager;
+    class ComponentStorage;
     struct ComponentHandlerRegistration;
 
     struct EntitySubscription
@@ -36,44 +36,25 @@
         uint32 SubIdx;
     };
 
-<<<<<<< HEAD
-=======
-    struct ComponentKalle
-    {
-        IDContainer* pContainer;
-        // Optional: Used when a component needs to be destroyed by its handler. Called alongside erasing the component from its container.
-        std::function<void(Entity)> ComponentDestructor;
-    };
-
->>>>>>> 4448245a
     class EntityPublisher
     {
     public:
-        EntityPublisher(const ComponentManager* pComponentManager, const EntityRegistry* pEntityRegistry);
+        EntityPublisher(const ComponentStorage* pComponentStorage, const EntityRegistry* pEntityRegistry);
         ~EntityPublisher() = default;
 
         // Returns a subscription ID
         uint32 SubscribeToEntities(const EntitySubscriberRegistration& subscriberRegistration);
         void UnsubscribeFromEntities(uint32 subscriptionID);
 
-<<<<<<< HEAD
         // Notifies subscribers that a component has been added
         void PublishComponent(Entity entityID, std::type_index componentType);
         // Notifies subscribers that a component has been deleted
         void UnpublishComponent(Entity entityID, std::type_index componentType);
-=======
-        THashTable<std::type_index, ComponentKalle>& GetComponentStorage() { return m_ComponentStorage; }
->>>>>>> 4448245a
 
     private:
         static void EliminateDuplicateTIDs(TArray<std::type_index>& TIDs);
 
     private:
-<<<<<<< HEAD
-=======
-        // Map component types to resources used when systems subscribe
-        THashTable<std::type_index, ComponentKalle> m_ComponentStorage;
->>>>>>> 4448245a
         // Map component types to subscriptions. Deleted only when a subscribing system unsubscribes.
         std::unordered_multimap<std::type_index, SubscriptionStorageIndex> m_ComponentSubscriptions;
 
@@ -83,7 +64,7 @@
 
         THashTable<std::type_index, ComponentHandler*> m_ComponentHandlers;
 
-        const ComponentManager* m_pComponentManager;
+        const ComponentStorage* m_pComponentStorage;
         const EntityRegistry* m_pEntityRegistry;
     };
 }