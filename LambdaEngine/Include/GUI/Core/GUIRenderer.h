--- conflicted
+++ resolved
@@ -177,12 +177,8 @@
 
 		Noesis::Ptr<Noesis::IView> m_View;
 
-<<<<<<< HEAD
 		bool m_RenderPassBegun		= false;
 		bool m_RenderPassClearBegun	= false;
-=======
-		bool m_RenderPassBegun = false;
 		bool m_Initialized = false;
->>>>>>> d134d89d
 	};
 }