#pragma once
#include "Core/RefCountedObject.h"

#include "Containers/String.h"

namespace LambdaEngine
{
	enum FWindowStyleFlags : uint32
	{
		WINDOW_STYLE_FLAG_NONE 			= 0,
		WINDOW_STYLE_FLAG_TITLED 		= FLAG(1),
		WINDOW_STYLE_FLAG_CLOSABLE 		= FLAG(2),
		WINDOW_STYLE_FLAG_MINIMIZABLE 	= FLAG(3),
		WINDOW_STYLE_FLAG_MAXIMIZABLE   = FLAG(4),
		WINDOW_STYLE_FLAG_RESIZEABLE 	= FLAG(5),
	};

	struct WindowDesc
	{
		String Title	= "";
		uint16 Width 	= 0;
		uint16 Height	= 0;
		uint32 Style	= 0;
	};

	class Window : public RefCountedObject
	{
	public:
		DECL_ABSTRACT_CLASS(Window);

		virtual void Show()   = 0;
		virtual void Close()  = 0;

		virtual void Minimize() = 0;
		virtual void Maximize() = 0;

		/*
		* Returns true if this is the current active window, that is the window that currently has input focus
		*	return - Returns true if the window is the current active window
		*/
		virtual bool IsActiveWindow() const = 0;

		/*
		* Restores a window from minimized or maximized state
		*/
		virtual void Restore() = 0;

		virtual void ToggleFullscreen() = 0;

		virtual void SetTitle(const String& title) = 0;
<<<<<<< HEAD

		virtual void SetPosition(int32 x, int32 y)                  = 0;
		virtual void GetPosition(int32* pPosX, int32* pPosY) const  = 0;

		/*
		* Retrive the native handle
		*   return - Return the native handle of the window.
		*               Win32:  HWND
		*               Mac:    NSWindow*
=======
		
		virtual void SetPosition(int32 x, int32 y)					= 0;
		virtual void GetPosition(int32* pPosX, int32* pPosY) const	= 0;

		/*
		* Retrive the native handle
		*	return - Return the native handle of the window. 
		*				Win32:	HWND
		*				Mac:	NSWindow*
>>>>>>> 51f89de1
		*/
		virtual void* GetHandle() const
		{
			return nullptr;
		}

		/*
		* Return a handle to the client area of the window. May be nullptr on some platforms
		*	return - Returns a handle to the client-area of the window
		*		Win32:	nullptr
		*		Mac:	NSView*
		*/
		virtual const void* GetView() const
		{
			return nullptr;
		}

		virtual void SetSize(uint16 width, uint16 height) = 0;

		virtual uint16 GetWidth()  const
		{
			return 0;
		}

		virtual uint16 GetHeight() const
		{
			return 0;
		}

		/*
		* Returns the scale of the client area. This is necessary for High resolution displays scales the resolution.
		*   return - Floating point scale of client area, assumes that the scaling is uniform
		*/
		virtual float32 GetClientAreaScale() const
		{
			return 1.0f;
		}

	protected:
		WindowDesc m_Desc;
	};
}<|MERGE_RESOLUTION|>--- conflicted
+++ resolved
@@ -48,17 +48,6 @@
 		virtual void ToggleFullscreen() = 0;
 
 		virtual void SetTitle(const String& title) = 0;
-<<<<<<< HEAD
-
-		virtual void SetPosition(int32 x, int32 y)                  = 0;
-		virtual void GetPosition(int32* pPosX, int32* pPosY) const  = 0;
-
-		/*
-		* Retrive the native handle
-		*   return - Return the native handle of the window.
-		*               Win32:  HWND
-		*               Mac:    NSWindow*
-=======
 		
 		virtual void SetPosition(int32 x, int32 y)					= 0;
 		virtual void GetPosition(int32* pPosX, int32* pPosY) const	= 0;
@@ -68,7 +57,6 @@
 		*	return - Return the native handle of the window. 
 		*				Win32:	HWND
 		*				Mac:	NSWindow*
->>>>>>> 51f89de1
 		*/
 		virtual void* GetHandle() const
 		{
