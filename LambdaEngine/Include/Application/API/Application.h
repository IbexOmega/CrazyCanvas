--- conflicted
+++ resolved
@@ -1,14 +1,9 @@
 #pragma once
 #include "LambdaEngine.h"
 
-<<<<<<< HEAD
-#ifdef CreateWindow
-#undef CreateWindow
-=======
 #ifdef LAMBDA_VISUAL_STUDIO
 	#pragma warning(push)
 	#pragma warning(disable : 4100) // Disable unreferenced variable warning
->>>>>>> 6dd9008a
 #endif
 
 namespace LambdaEngine
