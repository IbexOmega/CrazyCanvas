#pragma once
#include "LambdaEngine.h"
#include "Window.h"
#include "EventHandler.h"

#include "Core/TSharedRef.h"

#include "Containers/TSharedPtr.h"

#ifdef LAMBDA_VISUAL_STUDIO
	#pragma warning(push)
	#pragma warning(disable : 4100) // Disable unreferenced variable warning
#endif

namespace LambdaEngine
{
	struct WindowDesc;

	/*
	* EInputMode - Different input devices that can be created
	*/
	enum class EInputMode
	{
		INPUT_MODE_NONE		= 0, 
		INPUT_MODE_RAW		= 1, // Raw input on supported platforms (Mouse movement)
		INPUT_MODE_STANDARD	= 2, // Standard input from the applications event-loop
	};

	/*
	* Application
	*/
	class LAMBDA_API Application
	{
	public:
		DECL_UNIQUE_CLASS(Application);
		
		virtual ~Application() = default;

		virtual bool Create() = 0;
		virtual TSharedRef<Window> CreateWindow(const WindowDesc* pDesc)	= 0;
		
		virtual void SetEventHandler(TSharedPtr<EventHandler> eventHandler) 
		{ 
			VALIDATE(eventHandler != nullptr);
			m_EventHandler = eventHandler; 
		}

		virtual TSharedPtr<EventHandler> GetEventHandler() const
		{ 
			return m_EventHandler; 
		}
		
		virtual bool Tick() = 0;
		
		virtual bool ProcessStoredEvents() = 0;

		virtual void Terminate() = 0;
		
		virtual bool SupportsRawInput() const = 0;

<<<<<<< HEAD
		virtual void		SetMouseVisibility(bool)							= 0;
		virtual void		SetMousePosition(int x, int y)						= 0;
		virtual void 		SetInputMode(Window* pWindow, EInputMode inputMode) = 0;
		virtual EInputMode	GetInputMode(Window* pWindow) const 				= 0;
=======
		virtual void SetInputMode(TSharedRef<Window> window, EInputMode inputMode) = 0;
		virtual EInputMode GetInputMode(TSharedRef<Window> window) const = 0;
>>>>>>> 51f89de1

		virtual void SetActiveWindow(TSharedRef<Window> window)
		{
		}
		
		virtual TSharedRef<Window> GetActiveWindow() const
		{
			return TSharedRef<Window>();
		}
		
		virtual void SetCapture(TSharedRef<Window> window)
		{ 
		}
		
		virtual TSharedRef<Window> GetCapture() const
		{ 
			return nullptr;
		}
		
	protected:
		Application() = default;

	public:
		/*
		* Processes all event from the OS and bufferes them up
		*/
		static void PeekEvents()
		{
		}

		static Application* CreateApplication()	
		{ 
			return nullptr; 
		}
		
	protected:
		TSharedPtr<EventHandler> m_EventHandler = nullptr;
	};
}

#ifdef LAMBDA_VISUAL_STUDIO
	#pragma warning(pop)
#endif<|MERGE_RESOLUTION|>--- conflicted
+++ resolved
@@ -58,15 +58,10 @@
 		
 		virtual bool SupportsRawInput() const = 0;
 
-<<<<<<< HEAD
 		virtual void		SetMouseVisibility(bool)							= 0;
 		virtual void		SetMousePosition(int x, int y)						= 0;
-		virtual void 		SetInputMode(Window* pWindow, EInputMode inputMode) = 0;
-		virtual EInputMode	GetInputMode(Window* pWindow) const 				= 0;
-=======
 		virtual void SetInputMode(TSharedRef<Window> window, EInputMode inputMode) = 0;
 		virtual EInputMode GetInputMode(TSharedRef<Window> window) const = 0;
->>>>>>> 51f89de1
 
 		virtual void SetActiveWindow(TSharedRef<Window> window)
 		{
