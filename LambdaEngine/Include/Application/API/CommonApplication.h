#pragma once
#include "Application.h"
#include "EventHandler.h"

#include "Window.h"

#include "Containers/TArray.h"

namespace LambdaEngine
{
	class LAMBDA_API CommonApplication : public EventHandler
	{
	public:
		~CommonApplication();
		
		DECL_UNIQUE_CLASS(CommonApplication);

<<<<<<< HEAD
		bool 	Create();
		Window* CreateWindow(const WindowDesc* pDesc);

=======
		bool Create();
		TSharedRef<Window> CreateWindow(const WindowDesc* pDesc);
		
>>>>>>> 51f89de1
		void RemoveEventHandler(EventHandler* pEventHandler);
		void AddEventHandler(EventHandler* pEventHandler);

		/*
		* Application ticks one frame, processes OS- events and then processes the buffered events
		*	return - Returns false if the OS- sent a quit message. Happens when terminate is called.
		*/
		bool Tick();

		/*
		* Sends a quit message to the application. This results in the application will begin the termination
		* sequence the next tick-iteration.
		*/
		void Terminate();

		/*
		* Sets the window to be the current main window, this is not the same as the window that has
		* currently has input focus, that would be the active window.
		*	pMainWindow - New main window
		*/
<<<<<<< HEAD
		void MakeMainWindow(Window* pMainWindow);

		FORCEINLINE Window* GetMainWindow()	const
		{
			return m_pMainWindow;
=======
		void MakeMainWindow(TSharedRef<Window> window);
		
		FORCEINLINE TSharedRef<Window> GetMainWindow()
		{
			VALIDATE(m_MainWindow != nullptr);
			return m_MainWindow;
>>>>>>> 51f89de1
		}

		bool SupportsRawInput() const;

		/*
		* Sets the input mode for the selected window
		*/
<<<<<<< HEAD
		void SetInputMode(Window* pWindow, EInputMode inputMode);

		FORCEINLINE EInputMode GetInputMode(Window* pWindow)
		{
			return m_pPlatformApplication->GetInputMode(pWindow);
		}

		void SetCapture(Window* pWindow);

		FORCEINLINE Window* GetCapture() const
		{
			return m_pPlatformApplication->GetCapture();
		}

		void SetActiveWindow(Window* pWindow);

		FORCEINLINE Window* GetActiveWindow() const
=======
		void SetInputMode(TSharedRef<Window> pWindow, EInputMode inputMode);
		
		FORCEINLINE EInputMode GetInputMode(TSharedRef<Window> window)
		{
			return m_pPlatformApplication->GetInputMode(window); 
		}

		void SetCapture(TSharedRef<Window> window);
		
		FORCEINLINE TSharedRef<Window> GetCapture() const
		{
			return m_pPlatformApplication->GetCapture();
		}
		
		void SetActiveWindow(TSharedRef<Window> window);
		
		FORCEINLINE TSharedRef<Window> GetActiveWindow() const
>>>>>>> 51f89de1
		{
			return m_pPlatformApplication->GetActiveWindow();
		}

		void SetMouseVisibility(bool visible);
		void SetMousePosition(int x, int y);

	public:
		// EventHandler Interface
		virtual void OnFocusChanged(TSharedRef<Window> window, bool hasFocus)									override final;
		virtual void OnWindowMoved(TSharedRef<Window> window, int16 x, int16 y)									override final;
		virtual void OnWindowResized(TSharedRef<Window> window, uint16 width, uint16 height, EResizeType type)	override final;
		virtual void OnWindowClosed(TSharedRef<Window> window)													override final;
		virtual void OnMouseEntered(TSharedRef<Window> window)													override final;
		virtual void OnMouseLeft(TSharedRef<Window> window)														override final;

		virtual void OnMouseMoved(int32 x, int32 y)								override final;
		virtual void OnMouseMovedRaw(int32 deltaX, int32 deltaY)				override final;
		virtual void OnButtonPressed(EMouseButton button, uint32 modifierMask)	override final;
		virtual void OnButtonReleased(EMouseButton button)						override final;
		virtual void OnMouseScrolled(int32 deltaX, int32 deltaY)				override final;

		virtual void OnKeyPressed(EKey key, uint32 modifierMask, bool isRepeat)	override final;
		virtual void OnKeyReleased(EKey key)									override final;
		virtual void OnKeyTyped(uint32 character)								override final;

	private:
		CommonApplication();

	public:
		static bool PreInit();
		static bool PostRelease();

		static CommonApplication* Get();

	private:
		TSharedRef<Window>		m_MainWindow			= nullptr;
		Application*			m_pPlatformApplication	= nullptr;
		TArray<EventHandler*> 	m_EventHandlers;

	private:
		static TSharedPtr<CommonApplication> s_CommonApplication;
	};
}<|MERGE_RESOLUTION|>--- conflicted
+++ resolved
@@ -15,15 +15,9 @@
 		
 		DECL_UNIQUE_CLASS(CommonApplication);
 
-<<<<<<< HEAD
-		bool 	Create();
-		Window* CreateWindow(const WindowDesc* pDesc);
-
-=======
 		bool Create();
 		TSharedRef<Window> CreateWindow(const WindowDesc* pDesc);
 		
->>>>>>> 51f89de1
 		void RemoveEventHandler(EventHandler* pEventHandler);
 		void AddEventHandler(EventHandler* pEventHandler);
 
@@ -44,20 +38,12 @@
 		* currently has input focus, that would be the active window.
 		*	pMainWindow - New main window
 		*/
-<<<<<<< HEAD
-		void MakeMainWindow(Window* pMainWindow);
-
-		FORCEINLINE Window* GetMainWindow()	const
-		{
-			return m_pMainWindow;
-=======
 		void MakeMainWindow(TSharedRef<Window> window);
 		
 		FORCEINLINE TSharedRef<Window> GetMainWindow()
 		{
 			VALIDATE(m_MainWindow != nullptr);
 			return m_MainWindow;
->>>>>>> 51f89de1
 		}
 
 		bool SupportsRawInput() const;
@@ -65,25 +51,6 @@
 		/*
 		* Sets the input mode for the selected window
 		*/
-<<<<<<< HEAD
-		void SetInputMode(Window* pWindow, EInputMode inputMode);
-
-		FORCEINLINE EInputMode GetInputMode(Window* pWindow)
-		{
-			return m_pPlatformApplication->GetInputMode(pWindow);
-		}
-
-		void SetCapture(Window* pWindow);
-
-		FORCEINLINE Window* GetCapture() const
-		{
-			return m_pPlatformApplication->GetCapture();
-		}
-
-		void SetActiveWindow(Window* pWindow);
-
-		FORCEINLINE Window* GetActiveWindow() const
-=======
 		void SetInputMode(TSharedRef<Window> pWindow, EInputMode inputMode);
 		
 		FORCEINLINE EInputMode GetInputMode(TSharedRef<Window> window)
@@ -101,7 +68,6 @@
 		void SetActiveWindow(TSharedRef<Window> window);
 		
 		FORCEINLINE TSharedRef<Window> GetActiveWindow() const
->>>>>>> 51f89de1
 		{
 			return m_pPlatformApplication->GetActiveWindow();
 		}
