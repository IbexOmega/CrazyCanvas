#pragma once

#ifdef LAMBDA_PLATFORM_WINDOWS
#include "Containers/TArray.h"

#include "Application/API/Application.h"

#include "Windows.h"

namespace LambdaEngine
{
	class Win32Window;
	class IWin32MessageHandler;

	/*
	* Struct used to buffer events from the OS
	*/
	struct Win32Message
	{
		// Window handle
		HWND hWnd = 0;
		
		// Type of message
		UINT uMessage = 0;

		// Parameters for message
		WPARAM 	wParam 	= 0;
		LPARAM 	lParam 	= 0;

		// Raw Input parameters
		struct
		{
			int32	MouseDeltaX	= 0;
			int32	MouseDeltaY	= 0;
		} RawInput;
	};

	/*
	 * Class that represents the OS- application. Handles windows and the event loop.
	 */
	class LAMBDA_API Win32Application : public Application
	{
	public:
		void AddWin32MessageHandler(IWin32MessageHandler* pHandler);
		void RemoveWin32MessageHandler(IWin32MessageHandler* pHandler);

		void StoreMessage(HWND hWnd, UINT uMessage, WPARAM wParam, LPARAM lParam, int32 mouseDeltaX, int32 mouseDeltaY);

		/*
		* Returns a Win32Window from a native windowhandle
		*	hWnd	- Native window handle
		*	return	- An instance of the Win32Window that has the 'hWnd' -handle. 
		*				Returns nullptr if handle is invalid
		*/
		TSharedRef<Win32Window> GetWindowFromHandle(HWND hWnd) const;
		HINSTANCE GetInstanceHandle();

	public:
		// Application interface
		virtual bool Create() override final;
		virtual TSharedRef<Window> CreateWindow(const WindowDesc* pDesc) override final;

		virtual bool Tick() override final;

		virtual bool ProcessStoredEvents() override final;

		virtual void Terminate() override final;

		virtual bool SupportsRawInput() const override final;

<<<<<<< HEAD
		virtual void		SetMouseVisibility(bool visible)					override final;
		virtual void		SetMousePosition(int x, int y)						override final;
		virtual void 		SetInputMode(Window* pWindow, EInputMode inputMode) override final;
		virtual EInputMode	GetInputMode(Window* pWindow) const					override final;
=======
		virtual void SetInputMode(TSharedRef<Window> window, EInputMode inputMode) override final;
		virtual EInputMode GetInputMode(TSharedRef<Window> window) const override final;
>>>>>>> 51f89de1

		virtual void SetActiveWindow(TSharedRef<Window> window)	override final;
		virtual TSharedRef<Window> GetActiveWindow() const override final;

		virtual void SetCapture(TSharedRef<Window> window) override final;
		virtual TSharedRef<Window> GetCapture() const override final;

	private:
		Win32Application(HINSTANCE hInstance);
		~Win32Application();

		void AddWindow(TSharedRef<Win32Window> window);

		void ProcessStoredMessage(HWND hWnd, UINT uMessage, WPARAM wParam, LPARAM lParam, int32 mouseDeltaX, int32 mouseDeltaY);
		LRESULT ProcessMessage(HWND hWnd, UINT uMessage, WPARAM wParam, LPARAM lParam);
		LRESULT ProcessRawInput(HWND hWnd, UINT uMessage, WPARAM wParam, LPARAM lParam);

	public:
		static void PeekEvents();
		
		static Application* CreateApplication();
		static Win32Application* Get();

	private:
		static bool RegisterWindowClass();
		static bool RegisterRawInputDevices(HWND hwnd);
		static bool UnregisterRawInputDevices();
		
		static LRESULT CALLBACK WindowProc(HWND hwnd, UINT uMsg, WPARAM wParam, LPARAM lParam);

	private:
		HINSTANCE m_hInstance = 0;

		EInputMode	m_InputMode			= EInputMode::INPUT_MODE_NONE;
		bool		m_IsTrackingMouse	= false;

		TArray<byte>					m_RawInputBuffer;
		TArray<TSharedRef<Win32Window>>	m_Windows;
		TArray<Win32Message> 			m_StoredMessages;
		TArray<IWin32MessageHandler*>	m_MessageHandlers;

	private:
		static Win32Application* s_pApplication;
	};

	typedef Win32Application PlatformApplication;
}

#endif<|MERGE_RESOLUTION|>--- conflicted
+++ resolved
@@ -68,15 +68,10 @@
 
 		virtual bool SupportsRawInput() const override final;
 
-<<<<<<< HEAD
 		virtual void		SetMouseVisibility(bool visible)					override final;
 		virtual void		SetMousePosition(int x, int y)						override final;
-		virtual void 		SetInputMode(Window* pWindow, EInputMode inputMode) override final;
-		virtual EInputMode	GetInputMode(Window* pWindow) const					override final;
-=======
 		virtual void SetInputMode(TSharedRef<Window> window, EInputMode inputMode) override final;
 		virtual EInputMode GetInputMode(TSharedRef<Window> window) const override final;
->>>>>>> 51f89de1
 
 		virtual void SetActiveWindow(TSharedRef<Window> window)	override final;
 		virtual TSharedRef<Window> GetActiveWindow() const override final;
