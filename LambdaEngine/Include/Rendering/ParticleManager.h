--- conflicted
+++ resolved
@@ -44,20 +44,11 @@
 	struct SParticle
 	{
 		glm::mat4 Transform;
-<<<<<<< HEAD
-		glm::vec4 Color;
-=======
->>>>>>> 717f5fd5
 		glm::vec3 Velocity;
 		float CurrentLife;
 		glm::vec3 StartVelocity;
-		float LifeTime;
+		float Radius;
 		glm::vec3 Acceleration;
-<<<<<<< HEAD
-		float Radius;
-		uint32 AtlasIndex;
-=======
->>>>>>> 717f5fd5
 		uint32 TileIndex;
 		uint32 EmitterIndex;
 		uint32 padding0			= 0;
@@ -165,19 +156,8 @@
 		Buffer*								m_ppParticleStagingBuffer[BACK_BUFFER_COUNT] = { nullptr };
 		Buffer*								m_pParticleBuffer = nullptr;
 
-<<<<<<< HEAD
-		Buffer*								m_ppTransformStagingBuffer[BACK_BUFFER_COUNT] = { nullptr };
-		Buffer*								m_pTransformBuffer = nullptr;
-
-		Buffer*								m_ppEmitterStagingBuffer[BACK_BUFFER_COUNT] = { nullptr };
-		Buffer*								m_pEmitterBuffer = nullptr;
-
-		Buffer*								m_ppParticleStagingBuffer[BACK_BUFFER_COUNT] = { nullptr };
-		Buffer*								m_pParticleBuffer = nullptr;
-=======
 		Buffer*								m_ppAtlasDataStagingBuffer[BACK_BUFFER_COUNT] = { nullptr };
 		Buffer*								m_pAtlasDataBuffer = nullptr;
->>>>>>> 717f5fd5
 
 		TArray<DeviceChild*>				m_ResourcesToRemove[BACK_BUFFER_COUNT];
 
