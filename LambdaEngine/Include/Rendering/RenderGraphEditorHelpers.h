#pragma once

#include "RenderGraphTypes.h"
#include "Rendering/Core/API/GraphicsTypes.h"

namespace LambdaEngine
{
	constexpr const char* TEXTURE_FORMAT_NAMES[] =
	{
		"FORMAT_R8G8B8A8_UNORM",
		"FORMAT_R8G8B8A8_SNORM",
		"FORMAT_B8G8R8A8_UNORM",
		"FORMAT_R8_UNORM",
		"FORMAT_R16_UNORM",
		"FORMAT_R16_SFLOAT",
		"FORMAT_R32_SFLOAT",
		"FORMAT_R16G16_SFLOAT",
		"FORMAT_R16G16_SNORM",
		"FORMAT_R10G10B10A2_UNORM",
		"FORMAT_R16G16B16A16_SFLOAT",
		"FORMAT_R16G16B16A16_SNORM",
		"FORMAT_R16G16B16A16_UNORM",
		"FORMAT_R32G32_SFLOAT",
		"FORMAT_R11G11B10_SFLOAT",
		"FORMAT_R32G32B32A32_UINT",
		"FORMAT_R32G32B32A32_SFLOAT",
		"FORMAT_D24_UNORM_S8_UINT",
	};

	static EFormat TextureFormatIndexToFormat(int32 index)
	{
		switch (index)
		{
		case 0:		return EFormat::FORMAT_R8G8B8A8_UNORM;
		case 1:		return EFormat::FORMAT_R8G8B8A8_SNORM;
		case 2:		return EFormat::FORMAT_B8G8R8A8_UNORM;
<<<<<<< HEAD
		case 3:		return EFormat::FORMAT_R8_UNORM;
		case 4:		return EFormat::FORMAT_R16_UNORM;
		case 5:		return EFormat::FORMAT_R16_SFLOAT;
		case 6:		return EFormat::FORMAT_R32_SFLOAT;
		case 7:		return EFormat::FORMAT_R16G16_SFLOAT;
		case 8:		return EFormat::FORMAT_R16G16_SNORM;
		case 9:		return EFormat::FORMAT_R10G10B10A2_UNORM;
		case 10:	return EFormat::FORMAT_R16G16B16A16_SFLOAT;
		case 11:	return EFormat::FORMAT_R16G16B16A16_SNORM;
		case 12:	return EFormat::FORMAT_R32G32_SFLOAT;
		case 13:	return EFormat::FORMAT_B10G11R11_UFLOAT;
		case 14:	return EFormat::FORMAT_R32G32B32A32_UINT;
		case 15:	return EFormat::FORMAT_R32G32B32A32_SFLOAT;
		case 16:	return EFormat::FORMAT_D24_UNORM_S8_UINT;
=======
		case 3:		return EFormat::FORMAT_R16_UNORM;
		case 4:		return EFormat::FORMAT_R16_SFLOAT;
		case 5:		return EFormat::FORMAT_R16G16_SFLOAT;
		case 6:		return EFormat::FORMAT_R16G16_SNORM;
		case 7:		return EFormat::FORMAT_R10G10B10A2_UNORM;
		case 8:		return EFormat::FORMAT_R16G16B16A16_SFLOAT;
		case 9:		return EFormat::FORMAT_R16G16B16A16_SNORM;
		case 10:	return EFormat::FORMAT_R16G16B16A16_UNORM;
		case 11:	return EFormat::FORMAT_R32G32_SFLOAT;
		case 12:	return EFormat::FORMAT_B10G11R11_UFLOAT;
		case 13:	return EFormat::FORMAT_R32G32B32A32_UINT;
		case 14:	return EFormat::FORMAT_R32G32B32A32_SFLOAT;
		case 15:	return EFormat::FORMAT_D24_UNORM_S8_UINT;
>>>>>>> a54efd8e
		}

		return EFormat::FORMAT_NONE;
	}

	static int32 TextureFormatToFormatIndex(EFormat format)
	{
		switch (format)
		{
		case EFormat::FORMAT_R8G8B8A8_UNORM:		return 0;
		case EFormat::FORMAT_R8G8B8A8_SNORM:		return 1;
		case EFormat::FORMAT_B8G8R8A8_UNORM:		return 2;
<<<<<<< HEAD
		case EFormat::FORMAT_R8_UNORM:				return 3;
		case EFormat::FORMAT_R16_UNORM:				return 4;
		case EFormat::FORMAT_R16_SFLOAT:			return 5;
		case EFormat::FORMAT_R32_SFLOAT:			return 6;
		case EFormat::FORMAT_R16G16_SFLOAT:			return 7;
		case EFormat::FORMAT_R16G16_SNORM:			return 8;
		case EFormat::FORMAT_R10G10B10A2_UNORM:		return 9;
		case EFormat::FORMAT_R16G16B16A16_SFLOAT:	return 10;
		case EFormat::FORMAT_R16G16B16A16_SNORM:	return 11;
		case EFormat::FORMAT_R32G32_SFLOAT:			return 12;
		case EFormat::FORMAT_B10G11R11_UFLOAT:		return 13;
		case EFormat::FORMAT_R32G32B32A32_UINT:		return 14;
		case EFormat::FORMAT_R32G32B32A32_SFLOAT:	return 15;
		case EFormat::FORMAT_D24_UNORM_S8_UINT:		return 16;
=======
		case EFormat::FORMAT_R16_UNORM:				return 3;
		case EFormat::FORMAT_R16_SFLOAT:			return 4;
		case EFormat::FORMAT_R16G16_SFLOAT:			return 5;
		case EFormat::FORMAT_R16G16_SNORM:			return 6;
		case EFormat::FORMAT_R10G10B10A2_UNORM:		return 7;
		case EFormat::FORMAT_R16G16B16A16_SFLOAT:	return 8;
		case EFormat::FORMAT_R16G16B16A16_SNORM:	return 9;
		case EFormat::FORMAT_R16G16B16A16_UNORM:	return 10;
		case EFormat::FORMAT_R32G32_SFLOAT:			return 11;
		case EFormat::FORMAT_B10G11R11_UFLOAT:		return 12;
		case EFormat::FORMAT_R32G32B32A32_UINT:		return 13;
		case EFormat::FORMAT_R32G32B32A32_SFLOAT:	return 14;
		case EFormat::FORMAT_D24_UNORM_S8_UINT:		return 15;
>>>>>>> a54efd8e
		}

		return -1;
	}

	constexpr const char* DIMENSION_NAMES[] =
	{
		"CONSTANT",
		"EXTERNAL",
		"RELATIVE",
		"RELATIVE_1D",
	};

	ERenderGraphDimensionType DimensionTypeIndexToDimensionType(int32 index)
	{
		switch (index)
		{
		case 0: return ERenderGraphDimensionType::CONSTANT;
		case 1: return ERenderGraphDimensionType::EXTERNAL;
		case 2: return ERenderGraphDimensionType::RELATIVE;
		case 3: return ERenderGraphDimensionType::RELATIVE_1D;
		}

		return ERenderGraphDimensionType::NONE;
	}

	int32 DimensionTypeToDimensionTypeIndex(ERenderGraphDimensionType dimensionType)
	{
		switch (dimensionType)
		{
		case ERenderGraphDimensionType::CONSTANT:		return 0;
		case ERenderGraphDimensionType::EXTERNAL:		return 1;
		case ERenderGraphDimensionType::RELATIVE:		return 2;
		case ERenderGraphDimensionType::RELATIVE_1D:	return 3;
		}

		return -1;
	}

	constexpr const char* SAMPLER_NAMES[] =
	{
		"LINEAR",
		"NEAREST",
	};

	constexpr const char* SAMPLER_ADDRESS_NAMES[] =
	{
		"REPEAT",
		"CLAMP_TO_EDGE",
		"CLAMP_TO_BORDER",
	};

	constexpr const char* SAMPLER_BORDER_COLOR[] =
	{
		"BORDER_COLOR_FLOAT_TRANSPARENT_BLACK",
		"BORDER_COLOR_INT_TRANSPARENT_BLACK",
		"BORDER_COLOR_FLOAT_OPAQUE_BLACK",
		"BORDER_COLOR_INT_OPAQUE_BLACK",
		"BORDER_COLOR_FLOAT_OPAQUE_WHITE",
		"BORDER_COLOR_INT_OPAQUE_WHITE",
	};

	ERenderGraphSamplerType SamplerTypeIndexToSamplerType(int32 index)
	{
		switch (index)
		{
		case 0: return ERenderGraphSamplerType::LINEAR;
		case 1: return ERenderGraphSamplerType::NEAREST;
		}

		return ERenderGraphSamplerType::NONE;
	}

	int32 SamplerTypeToSamplerTypeIndex(ERenderGraphSamplerType samplerType)
	{
		switch (samplerType)
		{
		case ERenderGraphSamplerType::LINEAR:	return 0;
		case ERenderGraphSamplerType::NEAREST:	return 1;
		}

		return -1;
	}

	ERenderGraphSamplerAddressMode SamplerTypeIndexToSamplerAddressMode(int32 index)
	{
		switch (index)
		{
		case 0: return ERenderGraphSamplerAddressMode::REPEAT;
		case 1: return ERenderGraphSamplerAddressMode::CLAMP_TO_EDGE;
		case 2: return ERenderGraphSamplerAddressMode::CLAMP_TO_BORDER;
		}

		return ERenderGraphSamplerAddressMode::NONE;
	}

	int32 SamplerTypeToSamplerAddressModeIndex(ERenderGraphSamplerAddressMode samplerType)
	{
		switch (samplerType)
		{
		case ERenderGraphSamplerAddressMode::REPEAT:			return 0;
		case ERenderGraphSamplerAddressMode::CLAMP_TO_EDGE:		return 1;
		case ERenderGraphSamplerAddressMode::CLAMP_TO_BORDER:	return 2;
		}

		return -1;
	}

	ERenderGraphSamplerBorderColor SamplerTypeIndexToSamplerBorderColor(int32 index)
	{
		switch (index)
		{
		case 0 : return ERenderGraphSamplerBorderColor::BORDER_COLOR_FLOAT_TRANSPARENT_BLACK;
		case 1 : return ERenderGraphSamplerBorderColor::BORDER_COLOR_INT_TRANSPARENT_BLACK;
		case 2 : return ERenderGraphSamplerBorderColor::BORDER_COLOR_FLOAT_OPAQUE_BLACK;
		case 3 : return ERenderGraphSamplerBorderColor::BORDER_COLOR_INT_OPAQUE_BLACK;
		case 4 : return ERenderGraphSamplerBorderColor::BORDER_COLOR_FLOAT_OPAQUE_WHITE;
		case 5 : return ERenderGraphSamplerBorderColor::BORDER_COLOR_INT_OPAQUE_WHITE;
		}

		return ERenderGraphSamplerBorderColor::NONE;
	}

	int32 SamplerTypeBorderColorToSamplerIndex(ERenderGraphSamplerBorderColor samplerBorderColor)
	{
		switch (samplerBorderColor)
		{
		case ERenderGraphSamplerBorderColor::BORDER_COLOR_FLOAT_TRANSPARENT_BLACK:			return 0;
		case ERenderGraphSamplerBorderColor::BORDER_COLOR_INT_TRANSPARENT_BLACK:			return 1;
		case ERenderGraphSamplerBorderColor::BORDER_COLOR_FLOAT_OPAQUE_BLACK:				return 2;
		case ERenderGraphSamplerBorderColor::BORDER_COLOR_INT_OPAQUE_BLACK:					return 3;
		case ERenderGraphSamplerBorderColor::BORDER_COLOR_FLOAT_OPAQUE_WHITE:				return 4;
		case ERenderGraphSamplerBorderColor::BORDER_COLOR_INT_OPAQUE_WHITE:					return 5;
		}

		return -1;
	}

	constexpr const char* MEMORY_TYPE_NAMES[] =
	{
		"MEMORY_TYPE_CPU_VISIBLE",
		"MEMORY_TYPE_GPU",
	};

	EMemoryType MemoryTypeIndexToMemoryType(int32 index)
	{
		switch (index)
		{
		case 0: return EMemoryType::MEMORY_TYPE_CPU_VISIBLE;
		case 1: return EMemoryType::MEMORY_TYPE_GPU;
		}

		return EMemoryType::MEMORY_TYPE_NONE;
	}

	int32 MemoryTypeToMemoryTypeIndex(EMemoryType memoryType)
	{
		switch (memoryType)
		{
		case EMemoryType::MEMORY_TYPE_CPU_VISIBLE:	return 0;
		case EMemoryType::MEMORY_TYPE_GPU:			return 1;
		}

		return -1;
	}

	constexpr const char* PRIMITIVE_TOPOLOGY_NAMES[] =
	{
		"PRIMITIVE_TOPOLOGY_TRIANGLE_LIST",
		"PRIMITIVE_TOPOLOGY_LINE_LIST",
		"PRIMITIVE_TOPOLOGY_POINT_LIST",
	};

	EPrimitiveTopology PrimitiveTopologyIndexToPrimitiveTopology(int32 index)
	{
		switch (index)
		{
		case 0: return EPrimitiveTopology::PRIMITIVE_TOPOLOGY_TRIANGLE_LIST;
		case 1: return EPrimitiveTopology::PRIMITIVE_TOPOLOGY_LINE_LIST;
		case 2: return EPrimitiveTopology::PRIMITIVE_TOPOLOGY_POINT_LIST;
		}

		return EPrimitiveTopology::PRIMITIVE_TOPOLOGY_NONE;
	}

	int32 PrimitiveTopologyToPrimitiveTopologyIndex(EPrimitiveTopology primitiveTopology)
	{
		switch (primitiveTopology)
		{
		case EPrimitiveTopology::PRIMITIVE_TOPOLOGY_TRIANGLE_LIST:	return 0;
		case EPrimitiveTopology::PRIMITIVE_TOPOLOGY_LINE_LIST:		return 1;
		case EPrimitiveTopology::PRIMITIVE_TOPOLOGY_POINT_LIST:		return 2;
		}

		return -1;
	}

	constexpr const char* POLYGON_MODE_NAMES[] =
	{
		"POLYGON_MODE_FILL",
		"POLYGON_MODE_LINE",
		"POLYGON_MODE_POINT",
	};

	EPolygonMode PolygonModeIndexToPolygonMode(int32 index)
	{
		switch (index)
		{
		case 0: return EPolygonMode::POLYGON_MODE_FILL;
		case 1: return EPolygonMode::POLYGON_MODE_LINE;
		case 2: return EPolygonMode::POLYGON_MODE_POINT;
		}

		return EPolygonMode::POLYGON_MODE_NONE;
	}

	int32 PolygonModeToPolygonModeIndex(EPolygonMode primitiveTopology)
	{
		switch (primitiveTopology)
		{
		case EPolygonMode::POLYGON_MODE_FILL:	return 0;
		case EPolygonMode::POLYGON_MODE_LINE:	return 1;
		case EPolygonMode::POLYGON_MODE_POINT:	return 2;
		}

		return -1;
	}

	constexpr const char* CULL_MODE_NAMES[] =
	{
		"CULL_MODE_BACK",
		"CULL_MODE_FRONT",
		"CULL_MODE_NONE",
	};

	ECullMode CullModeIndexToCullMode(int32 index)
	{
		switch (index)
		{
		case 0: return ECullMode::CULL_MODE_BACK;
		case 1: return ECullMode::CULL_MODE_FRONT;
		case 2: return ECullMode::CULL_MODE_NONE;
		}

		return ECullMode::CULL_MODE_NONE;
	}

	int32 CullModeToCullModeIndex(ECullMode primitiveTopology)
	{
		switch (primitiveTopology)
		{
		case ECullMode::CULL_MODE_BACK:		return 0;
		case ECullMode::CULL_MODE_FRONT:	return 1;
		case ECullMode::CULL_MODE_NONE:		return 2;
		}

		return -1;
	}

	constexpr const char* TRIGGER_TYPE_NAMES[] =
	{
		"DISABLED",
		"EVERY",
		"TRIGGERED",
	};

	ERenderStageExecutionTrigger TriggerTypeIndexToTriggerType(int32 index)
	{
		switch (index)
		{
		case 0: return ERenderStageExecutionTrigger::DISABLED;
		case 1: return ERenderStageExecutionTrigger::EVERY;
		case 2: return ERenderStageExecutionTrigger::TRIGGERED;
		}

		return ERenderStageExecutionTrigger::NONE;
	}

	int32 TriggerTypeToTriggerTypeIndex(ERenderStageExecutionTrigger primitiveTopology)
	{
		switch (primitiveTopology)
		{
		case ERenderStageExecutionTrigger::DISABLED:	return 0;
		case ERenderStageExecutionTrigger::EVERY:		return 1;
		case ERenderStageExecutionTrigger::TRIGGERED:	return 2;
		}

		return -1;
	}

	constexpr const char* DRAW_TYPE_NAMES[] =
	{
		"SCENE_INSTANCES",
		"FULLSCREEN_QUAD",
		"CUBE",
	};

	ERenderStageDrawType DrawTypeIndexToDrawType(int32 index)
	{
		switch (index)
		{
		case 0: return ERenderStageDrawType::SCENE_INSTANCES;
		case 4: return ERenderStageDrawType::SCENE_INSTANCES_MESH_SHADER;
		case 1: return ERenderStageDrawType::FULLSCREEN_QUAD;
		case 2: return ERenderStageDrawType::CUBE;
		}

		return ERenderStageDrawType::NONE;
	}

	int32 DrawTypeToDrawTypeIndex(ERenderStageDrawType drawType)
	{
		switch (drawType)
		{
		case ERenderStageDrawType::SCENE_INSTANCES:					return 0;
		case ERenderStageDrawType::SCENE_INSTANCES_MESH_SHADER:	return 4;
		case ERenderStageDrawType::FULLSCREEN_QUAD:					return 1;
		case ERenderStageDrawType::CUBE:							return 2;
		}

		return -1;
	}
}<|MERGE_RESOLUTION|>--- conflicted
+++ resolved
@@ -34,7 +34,19 @@
 		case 0:		return EFormat::FORMAT_R8G8B8A8_UNORM;
 		case 1:		return EFormat::FORMAT_R8G8B8A8_SNORM;
 		case 2:		return EFormat::FORMAT_B8G8R8A8_UNORM;
-<<<<<<< HEAD
+		case 3:		return EFormat::FORMAT_R16_UNORM;
+		case 4:		return EFormat::FORMAT_R16_SFLOAT;
+		case 5:		return EFormat::FORMAT_R16G16_SFLOAT;
+		case 6:		return EFormat::FORMAT_R16G16_SNORM;
+		case 7:		return EFormat::FORMAT_R10G10B10A2_UNORM;
+		case 8:		return EFormat::FORMAT_R16G16B16A16_SFLOAT;
+		case 9:		return EFormat::FORMAT_R16G16B16A16_SNORM;
+		case 10:	return EFormat::FORMAT_R16G16B16A16_UNORM;
+		case 11:	return EFormat::FORMAT_R32G32_SFLOAT;
+		case 12:	return EFormat::FORMAT_B10G11R11_UFLOAT;
+		case 13:	return EFormat::FORMAT_R32G32B32A32_UINT;
+		case 14:	return EFormat::FORMAT_R32G32B32A32_SFLOAT;
+		case 15:	return EFormat::FORMAT_D24_UNORM_S8_UINT;
 		case 3:		return EFormat::FORMAT_R8_UNORM;
 		case 4:		return EFormat::FORMAT_R16_UNORM;
 		case 5:		return EFormat::FORMAT_R16_SFLOAT;
@@ -49,21 +61,6 @@
 		case 14:	return EFormat::FORMAT_R32G32B32A32_UINT;
 		case 15:	return EFormat::FORMAT_R32G32B32A32_SFLOAT;
 		case 16:	return EFormat::FORMAT_D24_UNORM_S8_UINT;
-=======
-		case 3:		return EFormat::FORMAT_R16_UNORM;
-		case 4:		return EFormat::FORMAT_R16_SFLOAT;
-		case 5:		return EFormat::FORMAT_R16G16_SFLOAT;
-		case 6:		return EFormat::FORMAT_R16G16_SNORM;
-		case 7:		return EFormat::FORMAT_R10G10B10A2_UNORM;
-		case 8:		return EFormat::FORMAT_R16G16B16A16_SFLOAT;
-		case 9:		return EFormat::FORMAT_R16G16B16A16_SNORM;
-		case 10:	return EFormat::FORMAT_R16G16B16A16_UNORM;
-		case 11:	return EFormat::FORMAT_R32G32_SFLOAT;
-		case 12:	return EFormat::FORMAT_B10G11R11_UFLOAT;
-		case 13:	return EFormat::FORMAT_R32G32B32A32_UINT;
-		case 14:	return EFormat::FORMAT_R32G32B32A32_SFLOAT;
-		case 15:	return EFormat::FORMAT_D24_UNORM_S8_UINT;
->>>>>>> a54efd8e
 		}
 
 		return EFormat::FORMAT_NONE;
@@ -76,7 +73,19 @@
 		case EFormat::FORMAT_R8G8B8A8_UNORM:		return 0;
 		case EFormat::FORMAT_R8G8B8A8_SNORM:		return 1;
 		case EFormat::FORMAT_B8G8R8A8_UNORM:		return 2;
-<<<<<<< HEAD
+		case EFormat::FORMAT_R16_UNORM:				return 3;
+		case EFormat::FORMAT_R16_SFLOAT:			return 4;
+		case EFormat::FORMAT_R16G16_SFLOAT:			return 5;
+		case EFormat::FORMAT_R16G16_SNORM:			return 6;
+		case EFormat::FORMAT_R10G10B10A2_UNORM:		return 7;
+		case EFormat::FORMAT_R16G16B16A16_SFLOAT:	return 8;
+		case EFormat::FORMAT_R16G16B16A16_SNORM:	return 9;
+		case EFormat::FORMAT_R16G16B16A16_UNORM:	return 10;
+		case EFormat::FORMAT_R32G32_SFLOAT:			return 11;
+		case EFormat::FORMAT_B10G11R11_UFLOAT:		return 12;
+		case EFormat::FORMAT_R32G32B32A32_UINT:		return 13;
+		case EFormat::FORMAT_R32G32B32A32_SFLOAT:	return 14;
+		case EFormat::FORMAT_D24_UNORM_S8_UINT:		return 15;
 		case EFormat::FORMAT_R8_UNORM:				return 3;
 		case EFormat::FORMAT_R16_UNORM:				return 4;
 		case EFormat::FORMAT_R16_SFLOAT:			return 5;
@@ -91,21 +100,6 @@
 		case EFormat::FORMAT_R32G32B32A32_UINT:		return 14;
 		case EFormat::FORMAT_R32G32B32A32_SFLOAT:	return 15;
 		case EFormat::FORMAT_D24_UNORM_S8_UINT:		return 16;
-=======
-		case EFormat::FORMAT_R16_UNORM:				return 3;
-		case EFormat::FORMAT_R16_SFLOAT:			return 4;
-		case EFormat::FORMAT_R16G16_SFLOAT:			return 5;
-		case EFormat::FORMAT_R16G16_SNORM:			return 6;
-		case EFormat::FORMAT_R10G10B10A2_UNORM:		return 7;
-		case EFormat::FORMAT_R16G16B16A16_SFLOAT:	return 8;
-		case EFormat::FORMAT_R16G16B16A16_SNORM:	return 9;
-		case EFormat::FORMAT_R16G16B16A16_UNORM:	return 10;
-		case EFormat::FORMAT_R32G32_SFLOAT:			return 11;
-		case EFormat::FORMAT_B10G11R11_UFLOAT:		return 12;
-		case EFormat::FORMAT_R32G32B32A32_UINT:		return 13;
-		case EFormat::FORMAT_R32G32B32A32_SFLOAT:	return 14;
-		case EFormat::FORMAT_D24_UNORM_S8_UINT:		return 15;
->>>>>>> a54efd8e
 		}
 
 		return -1;
