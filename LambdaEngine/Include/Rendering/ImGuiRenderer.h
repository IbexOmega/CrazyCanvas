#pragma once
#include "LambdaEngine.h"

#include "Application/API/ApplicationEventHandler.h"

#include "Containers/THashTable.h"
#include "Containers/String.h"

#include "RenderGraphTypes.h"
#include "ICustomRenderer.h"

struct ImGuiContext;

namespace LambdaEngine
{
	class CommandAllocator;
	class DeviceAllocator;
	class GraphicsDevice;
	class PipelineLayout;
	class DescriptorHeap;
	class DescriptorSet;
	class PipelineState;
	class CommandList;
	class TextureView;
	class CommandList;
	class RenderPass;
	class Texture;
	class Sampler;
	class Shader;
	class Buffer;
	class Window;

	/*
	* ImGuiRendererDesc
	*/
	struct ImGuiRendererDesc
	{
		uint32 BackBufferCount	= 0;
		uint32 VertexBufferSize	= 0;
		uint32 IndexBufferSize	= 0;
	};

	/*
	* ImGuiTexture
	*/
	struct ImGuiTexture
	{
		String		ResourceName		= "No Name";
		float32		ChannelMul[4]		= { 1.0f, 1.0f, 1.0f, 1.0f };
		float32		ChannelAdd[4]		= { 0.0f, 0.0f, 0.0f, 0.0f };
		uint32		ReservedIncludeMask = 0x00008421; //0000 0000 0000 0000 1000 0100 0010 0001
		GUID_Lambda	VertexShaderGUID	= GUID_NONE;
		GUID_Lambda	PixelShaderGUID		= GUID_NONE;
	};

	class LAMBDA_API ImGuiRenderer : public ICustomRenderer, ApplicationEventHandler
	{
		using ImGuiDrawFunc = std::function<void()>;

	public:
		DECL_REMOVE_COPY(ImGuiRenderer);
		DECL_REMOVE_MOVE(ImGuiRenderer);

		ImGuiRenderer(const GraphicsDevice* pGraphicsDevice);
		~ImGuiRenderer();

		bool Init(const ImGuiRendererDesc* pDesc);

		// Be careful to not specify to many params in lambda function since that may result in a heap allocation
		void DrawUI(ImGuiDrawFunc drawFunc);

		virtual bool RenderGraphInit(const CustomRendererRenderGraphInitDesc* pPreInitDesc) override final;

		virtual void PreBuffersDescriptorSetWrite()		override final;
		virtual void PreTexturesDescriptorSetWrite()	override final;

		virtual void UpdateTextureResource(const String& resourceName, const TextureView* const* ppTextureViews, uint32 count, bool backBufferBound) override final;
		virtual void UpdateBufferResource(const String& resourceName, const Buffer* const* ppBuffers, uint64* pOffsets, uint64* pSizesInBytes, uint32 count, bool backBufferBound) override final;
		virtual void UpdateAccelerationStructureResource(const String& resourceName, const AccelerationStructure* pAccelerationStructure) override final;

		virtual void Render(
			CommandAllocator* pGraphicsCommandAllocator,
			CommandList* pGraphicsCommandList,
			CommandAllocator* pComputeCommandAllocator,
			CommandList* pComputeCommandList,
			uint32 modFrameIndex,
			uint32 backBufferIndex,
			CommandList** ppPrimaryExecutionStage,
			CommandList** ppSecondaryExecutionStage)	override final;

		FORCEINLINE virtual FPipelineStageFlags GetFirstPipelineStage()	override final { return FPipelineStageFlags::PIPELINE_STAGE_FLAG_VERTEX_INPUT; }
		FORCEINLINE virtual FPipelineStageFlags GetLastPipelineStage()	override final { return FPipelineStageFlags::PIPELINE_STAGE_FLAG_PIXEL_SHADER; }

<<<<<<< HEAD
		virtual void OnMouseMoved(int32 x, int32 y)											override final;
		virtual void OnButtonPressed(EMouseButton button, ModifierKeyState modifierState)	override final;
		virtual void OnButtonReleased(EMouseButton button)									override final;
		virtual void OnMouseScrolled(int32 deltaX, int32 deltaY)							override final;
		virtual void OnKeyPressed(EKey key, ModifierKeyState modifierState, bool isRepeat)	override final;
		virtual void OnKeyReleased(EKey key)												override final;
		virtual void OnKeyTyped(uint32 character)											override final;
=======
		FORCEINLINE virtual const String& GetName() const 
		{
			static String name = RENDER_GRAPH_IMGUI_STAGE_NAME;
			return name;
		}

		virtual void OnMouseMoved(int32 x, int32 y)								override final;
		virtual void OnButtonPressed(EMouseButton button, uint32 modifierMask)	override final;
		virtual void OnButtonReleased(EMouseButton button)						override final;
		virtual void OnMouseScrolled(int32 deltaX, int32 deltaY)				override final;
		virtual void OnKeyPressed(EKey key, uint32 modifierMask, bool isRepeat)	override final;
		virtual void OnKeyReleased(EKey key)									override final;
		virtual void OnKeyTyped(uint32 character)								override final;
>>>>>>> 284e18d8

	public:
		static ImGuiContext* GetImguiContext();
		static ImGuiRenderer& Get();

	private:
		bool InitImGui();

		bool CreateCopyCommandList();
		bool CreateAllocator(uint32 pageSize);
		bool CreateBuffers(uint32 vertexBufferSize, uint32 indexBufferSize);
		bool CreateTextures();
		bool CreateSamplers();
		bool CreatePipelineLayout();
		bool CreateDescriptorSet();
		bool CreateShaders();
		bool CreateRenderPass(RenderPassAttachmentDesc* pBackBufferAttachmentDesc);
		bool CreatePipelineState();

		uint64 InternalCreatePipelineState(GUID_Lambda vertexShader, GUID_Lambda pixelShader);

	private:
		const GraphicsDevice*	m_pGraphicsDevice			= nullptr;

		TArray<TSharedRef<const TextureView>>	m_BackBuffers;

		TSharedRef<CommandAllocator>	m_CopyCommandAllocator	= nullptr;
		TSharedRef<CommandList>			m_CopyCommandList		= nullptr;

		TSharedRef<DeviceAllocator> m_Allocator = nullptr;

		uint64						m_PipelineStateID	= 0;
		TSharedRef<PipelineLayout>	m_PipelineLayout	= nullptr;
		TSharedRef<DescriptorHeap>	m_DescriptorHeap	= nullptr;
		TSharedRef<DescriptorSet>	m_DescriptorSet		= nullptr;

		GUID_Lambda m_VertexShaderGUID	= 0;
		GUID_Lambda m_PixelShaderGUID	= 0;

		TSharedRef<RenderPass> m_RenderPass = nullptr;

		TArray<TSharedRef<Buffer>> m_VertexCopyBuffers;
		TArray<TSharedRef<Buffer>> m_IndexCopyBuffers;
		TSharedRef<Buffer> m_VertexBuffer	= nullptr;
		TSharedRef<Buffer> m_IndexBuffer	= nullptr;

		TSharedRef<Texture>		m_FontTexture		= nullptr;
		TSharedRef<TextureView>	m_FontTextureView	= nullptr;

		TSharedRef<Sampler> m_Sampler = nullptr;

		TArray<ImGuiDrawFunc> m_DeferredDrawCalls;
		SpinLock m_DrawCallsLock;

		THashTable<String, TArray<TSharedRef<DescriptorSet>>>		m_TextureResourceNameDescriptorSetsMap;
		THashTable<GUID_Lambda, THashTable<GUID_Lambda, uint64>>	m_ShadersIDToPipelineStateIDMap;

	private:
		static ImGuiRenderer* s_pRendererInstance;
	};
}<|MERGE_RESOLUTION|>--- conflicted
+++ resolved
@@ -91,7 +91,6 @@
 		FORCEINLINE virtual FPipelineStageFlags GetFirstPipelineStage()	override final { return FPipelineStageFlags::PIPELINE_STAGE_FLAG_VERTEX_INPUT; }
 		FORCEINLINE virtual FPipelineStageFlags GetLastPipelineStage()	override final { return FPipelineStageFlags::PIPELINE_STAGE_FLAG_PIXEL_SHADER; }
 
-<<<<<<< HEAD
 		virtual void OnMouseMoved(int32 x, int32 y)											override final;
 		virtual void OnButtonPressed(EMouseButton button, ModifierKeyState modifierState)	override final;
 		virtual void OnButtonReleased(EMouseButton button)									override final;
@@ -99,21 +98,12 @@
 		virtual void OnKeyPressed(EKey key, ModifierKeyState modifierState, bool isRepeat)	override final;
 		virtual void OnKeyReleased(EKey key)												override final;
 		virtual void OnKeyTyped(uint32 character)											override final;
-=======
+		
 		FORCEINLINE virtual const String& GetName() const 
 		{
 			static String name = RENDER_GRAPH_IMGUI_STAGE_NAME;
 			return name;
 		}
-
-		virtual void OnMouseMoved(int32 x, int32 y)								override final;
-		virtual void OnButtonPressed(EMouseButton button, uint32 modifierMask)	override final;
-		virtual void OnButtonReleased(EMouseButton button)						override final;
-		virtual void OnMouseScrolled(int32 deltaX, int32 deltaY)				override final;
-		virtual void OnKeyPressed(EKey key, uint32 modifierMask, bool isRepeat)	override final;
-		virtual void OnKeyReleased(EKey key)									override final;
-		virtual void OnKeyTyped(uint32 character)								override final;
->>>>>>> 284e18d8
 
 	public:
 		static ImGuiContext* GetImguiContext();
