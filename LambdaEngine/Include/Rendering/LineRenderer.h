--- conflicted
+++ resolved
@@ -37,16 +37,12 @@
 		virtual bool Init() override final;
 
 		virtual bool RenderGraphInit(const CustomRendererRenderGraphInitDesc* pPreInitDesc) override final;
-<<<<<<< HEAD
-		virtual void UpdateTextureResource(const String& resourceName, const TextureView* const* ppPerImageTextureViews, const TextureView* const* ppPerSubImageTextureViews, const Sampler* const* ppPerImageSamplers, uint32 imageCount, uint32 subImageCount, bool backBufferBound) override final;
-		virtual void UpdateBufferResource(const String& resourceName, const Buffer* const* ppBuffers, uint64* pOffsets, uint64* pSizesInBytes, uint32 count, bool backBufferBound) override final;
-		virtual void Render(uint32 modFrameIndex, uint32 backBufferIndex, CommandList** ppFirstExecutionStage, CommandList** ppSecondaryExecutionStage, bool Sleeping)	override final;
-=======
 
 		virtual void UpdateTextureResource(
 			const String& resourceName,
 			const TextureView* const* ppPerImageTextureViews,
 			const TextureView* const* ppPerSubImageTextureViews,
+			const Sampler* const* ppPerImageSamplers,
 			uint32 imageCount,
 			uint32 subImageCount,
 			bool backBufferBound) override final;
@@ -63,7 +59,6 @@
 			CommandList** ppFirstExecutionStage,
 			CommandList** ppSecondaryExecutionStage,
 			bool Sleeping) override final;
->>>>>>> 745ff8da
 
 		FORCEINLINE virtual FPipelineStageFlag GetFirstPipelineStage() const override final { return FPipelineStageFlag::PIPELINE_STAGE_FLAG_VERTEX_SHADER; }
 		FORCEINLINE virtual FPipelineStageFlag GetLastPipelineStage() const override final { return FPipelineStageFlag::PIPELINE_STAGE_FLAG_PIXEL_SHADER; }
