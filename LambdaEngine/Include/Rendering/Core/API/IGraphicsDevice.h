--- conflicted
+++ resolved
@@ -35,30 +35,19 @@
 	public:
 		DECL_INTERFACE(IGraphicsDevice);
 
-		virtual bool Init(const GraphicsDeviceDesc& desc) = 0;
-		virtual void Release() = 0;
+		virtual bool Init(const GraphicsDeviceDesc& desc) 	= 0;
+		virtual void Release() 								= 0;
 
-<<<<<<< HEAD
 		virtual IRenderPass*		CreateRenderPass()						                            = 0;
 		virtual IFence*				CreateFence()							                            = 0;
 		virtual ICommandList*		CreateCommandList()						                            = 0;
-		virtual IPipelineState*		CreatePipelineState()					                            = 0;
 		virtual IBuffer*			CreateBuffer(const BufferDesc& desc)	                            = 0;
 		virtual ITexture*			CreateTexture(const TextureDesc& desc)	                            = 0;
 		virtual ITextureView*		CreateTextureView()						                            = 0;
         virtual ISwapChain*         CreateSwapChain(const Window* pWindow, const SwapChainDesc& desc)   = 0;
-=======
-		virtual IRenderPass*		CreateRenderPass() = 0;
-		virtual IFence*				CreateFence() = 0;
-		virtual ICommandList*		CreateCommandList() = 0;
-		virtual IPipelineState*		CreateGraphicsPipelineState(const GraphicsPipelineDesc& desc) = 0;
-		virtual IPipelineState*		CreateComputePipelineState(const ComputePipelineDesc& desc) = 0;
-		virtual IPipelineState*		CreateRayTracePipelineState(const RayTracePipelineDesc& desc) = 0;
-		virtual IBuffer*			CreateBuffer(const BufferDesc& desc) = 0;
-		virtual ITexture*			CreateTexture(const TextureDesc& desc)	= 0;
-		virtual ITextureView*		CreateTextureView() = 0;
-		
->>>>>>> 52fc45ac
+		virtual IPipelineState*		CreateGraphicsPipelineState(const GraphicsPipelineDesc& desc) 		= 0;
+		virtual IPipelineState*		CreateComputePipelineState(const ComputePipelineDesc& desc) 		= 0;
+		virtual IPipelineState*		CreateRayTracePipelineState(const RayTracePipelineDesc& desc) 		= 0;
 	};
 
 	LAMBDA_API IGraphicsDevice* CreateGraphicsDevice(const GraphicsDeviceDesc& desc, EGraphicsAPI api);
