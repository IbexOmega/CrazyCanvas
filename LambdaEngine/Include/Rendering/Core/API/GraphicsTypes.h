--- conflicted
+++ resolved
@@ -72,7 +72,6 @@
 		std::vector<ShaderConstant> Constants;
 	};
 
-<<<<<<< HEAD
 	struct Viewport
 	{
 		float MinDepth	= 0.0f;
@@ -89,11 +88,11 @@
 		uint32 Height	= 0;
 		uint32 TopX		= 0;
 		uint32 TopY		= 0;
-=======
+	};
+	
 	struct GraphicsObject
 	{
 		GUID_Lambda Mesh;
 		GUID_Lambda Material;
->>>>>>> 29e5ce4b
 	};
 }