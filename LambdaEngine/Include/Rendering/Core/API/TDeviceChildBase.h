--- conflicted
+++ resolved
@@ -13,13 +13,7 @@
 			: Base(),
 			m_pDevice(pDevice)
 		{
-<<<<<<< HEAD
-=======
 			static_assert(std::is_base_of<DeviceChild, TBase>());
-
-			// Base needs to inherit DeviceChild
-			TBase::AddRef();
->>>>>>> 3f911352
 		}
 
 		~TDeviceChildBase() = default;
