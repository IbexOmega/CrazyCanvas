--- conflicted
+++ resolved
@@ -86,12 +86,9 @@
 		uint64 SrcOffset		= 0;
 		uint64 SrcRowPitch		= 0;
 		uint32 SrcHeight		= 0;
-<<<<<<< HEAD
 		uint32 OffsetX			= 0;
 		uint32 OffsetY			= 0;
 		uint32 OffsetZ			= 0;
-=======
->>>>>>> 8e2ca87e
 		uint32 Width			= 0;
 		uint32 Height			= 0;
 		uint32 Depth			= 0;
@@ -197,14 +194,10 @@
 
 		virtual void SetViewports(const Viewport* pViewports, uint32 firstViewport, uint32 viewportCount)			= 0;
 		virtual void SetScissorRects(const ScissorRect* pScissorRects, uint32 firstScissor, uint32 scissorCount)	= 0;
-<<<<<<< HEAD
 		virtual void SetStencilTestEnabled(bool enabled) = 0;
 		virtual void SetStencilTestOp(EStencilFace face, EStencilOp failOp, EStencilOp passOp, EStencilOp depthFailOp, ECompareOp compareOp) = 0;
 		virtual void SetStencilTestReference(EStencilFace face, uint32 reference) = 0;
 		
-=======
-
->>>>>>> 8e2ca87e
 		virtual void SetConstantRange(const PipelineLayout* pPipelineLayout, uint32 shaderStageMask, const void* pConstants, uint32 size, uint32 offset) = 0;
 
 		virtual void BindIndexBuffer(const Buffer* pIndexBuffer, uint64 offset, EIndexType indexType) = 0;
