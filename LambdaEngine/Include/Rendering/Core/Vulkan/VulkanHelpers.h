#pragma once
#include "Rendering/Core/API/GraphicsTypes.h"

#include "Vulkan.h"

#define LOG_VULKAN_ERROR(result, ...) \
    LOG_ERROR(__VA_ARGS__); \
    LOG_ERROR("%s CODE: %s", LambdaEngine::VkResultToString(result), LambdaEngine::GetVkErrorString(result)) \

namespace LambdaEngine
{
    inline uint32 FindMemoryType(VkPhysicalDevice physicalDevice, uint32 typeFilter, VkMemoryPropertyFlags properties)
    {
        VkPhysicalDeviceMemoryProperties memProperties = {};
        vkGetPhysicalDeviceMemoryProperties(physicalDevice, &memProperties);

        for (uint32 i = 0; i < memProperties.memoryTypeCount; i++)
        {
            if ((typeFilter & (1 << i)) && (memProperties.memoryTypes[i].propertyFlags & properties) == properties)
            {
                return i;
            }
        }

        return UINT32_MAX;
    }

    inline VkFormat ConvertFormat(EFormat format)
    {
        switch (format)
        {
		case EFormat::FORMAT_R32G32_SFLOAT:			return VK_FORMAT_R32G32_SFLOAT;
        case EFormat::FORMAT_R8G8B8A8_UNORM:		return VK_FORMAT_R8G8B8A8_UNORM;
        case EFormat::FORMAT_B8G8R8A8_UNORM:		return VK_FORMAT_B8G8R8A8_UNORM;
        case EFormat::FORMAT_R8G8B8A8_SNORM:		return VK_FORMAT_R8G8B8A8_SNORM;
        case EFormat::FORMAT_R16G16B16A16_SFLOAT:	return VK_FORMAT_R16G16B16A16_SFLOAT;
		case EFormat::FORMAT_D24_UNORM_S8_UINT:		return VK_FORMAT_D24_UNORM_S8_UINT;
        default:                                    return VK_FORMAT_UNDEFINED;
        }
    }

<<<<<<< HEAD
    inline VkSampleCountFlagBits ConvertSampleCount(uint32 samples)
=======
	inline VkIndexType ConvertIndexType(EIndexType indexType)
	{
		switch (indexType)
		{
		case EIndexType::UINT16:		return VK_INDEX_TYPE_UINT16;
		case EIndexType::UINT32:		return VK_INDEX_TYPE_UINT32;
		default:						return VK_INDEX_TYPE_MAX_ENUM;
		}
	}

    inline VkSampleCountFlagBits ConvertSamples(uint32 samples)
>>>>>>> 6dd9008a
    {
        switch (samples)
        {
        case 1:     return VK_SAMPLE_COUNT_1_BIT;
        case 2:     return VK_SAMPLE_COUNT_2_BIT;
        case 4:     return VK_SAMPLE_COUNT_4_BIT;
        case 8:     return VK_SAMPLE_COUNT_8_BIT;
        case 16:    return VK_SAMPLE_COUNT_16_BIT;
        case 32:    return VK_SAMPLE_COUNT_32_BIT;
        case 64:    return VK_SAMPLE_COUNT_64_BIT;
        default:    return VkSampleCountFlagBits(0);
        }
    }

	inline VkAttachmentLoadOp ConvertLoadOp(ELoadOp loadOp)
	{
		switch (loadOp)
		{
		case ELoadOp::LOAD_OP_CLEAR:		return VK_ATTACHMENT_LOAD_OP_CLEAR;
		case ELoadOp::LOAD_OP_LOAD:			return VK_ATTACHMENT_LOAD_OP_LOAD;
		case ELoadOp::LOAD_OP_DONT_CARE:
		default:					        return VK_ATTACHMENT_LOAD_OP_DONT_CARE;
		}
	}

	inline VkAttachmentStoreOp ConvertStoreOp(EStoreOp storeOp)
	{
		switch (storeOp)
		{
		case EStoreOp::STORE_OP_STORE:		return VK_ATTACHMENT_STORE_OP_STORE;
		case EStoreOp::STORE_OP_DONT_CARE:
		default:					        return VK_ATTACHMENT_STORE_OP_DONT_CARE;
		}
	}

	inline VkFilter ConvertFilter(EFilterType filter)
	{
		switch (filter)
		{
		case EFilterType::FILTER_TYPE_NEAREST:		return VK_FILTER_NEAREST;
		case EFilterType::FILTER_TYPE_LINEAR:		return VK_FILTER_LINEAR;
		default:					                return VK_FILTER_LINEAR;
		}
	}

	inline VkSamplerMipmapMode ConvertMipmapMode(EMipmapMode mipmapMode)
	{
		switch (mipmapMode)
		{
		case EMipmapMode::MIPMAP_MODE_NEAREST:		return VK_SAMPLER_MIPMAP_MODE_NEAREST;
		case EMipmapMode::MIPMAP_MODE_LINEAR:		return VK_SAMPLER_MIPMAP_MODE_LINEAR;
		default:						            return VK_SAMPLER_MIPMAP_MODE_LINEAR;
		}
	}

	inline VkSamplerAddressMode ConvertAddressMode(ESamplerAddressMode addressMode)
	{
		switch (addressMode)
		{
		case ESamplerAddressMode::SAMPLER_ADDRESS_MODE_REPEAT:					return VK_SAMPLER_ADDRESS_MODE_REPEAT;
		case ESamplerAddressMode::SAMPLER_ADDRESS_MODE_MIRRORED_REPEAT:			return VK_SAMPLER_ADDRESS_MODE_MIRRORED_REPEAT;
		case ESamplerAddressMode::SAMPLER_ADDRESS_MODE_CLAMP_TO_EDGE:			return VK_SAMPLER_ADDRESS_MODE_CLAMP_TO_EDGE;
		case ESamplerAddressMode::SAMPLER_ADDRESS_MODE_CLAMP_TO_BORDER:			return VK_SAMPLER_ADDRESS_MODE_CLAMP_TO_BORDER;
		case ESamplerAddressMode::SAMPLER_ADDRESS_MODE_MIRRORED_CLAMP_TO_EDGE:	return VK_SAMPLER_ADDRESS_MODE_MIRROR_CLAMP_TO_EDGE;
		default:									                            return VK_SAMPLER_ADDRESS_MODE_REPEAT;
		}
	}

    inline VkDescriptorType ConvertDescriptorType(EDescriptorType descriptorType)
    {
        switch (descriptorType)
        {
        case EDescriptorType::DESCRIPTOR_TYPE_SHADER_RESOURCE_TEXTURE:		    return VK_DESCRIPTOR_TYPE_SAMPLED_IMAGE;
        case EDescriptorType::DESCRIPTOR_TYPE_SHADER_RESOURCE_COMBINED_SAMPLER:	return VK_DESCRIPTOR_TYPE_COMBINED_IMAGE_SAMPLER;
        case EDescriptorType::DESCRIPTOR_TYPE_UNORDERED_ACCESS_TEXTURE:			return VK_DESCRIPTOR_TYPE_STORAGE_IMAGE;
        case EDescriptorType::DESCRIPTOR_TYPE_UNORDERED_ACCESS_BUFFER:			return VK_DESCRIPTOR_TYPE_STORAGE_BUFFER;
        case EDescriptorType::DESCRIPTOR_TYPE_CONSTANT_BUFFER:			        return VK_DESCRIPTOR_TYPE_UNIFORM_BUFFER;
        case EDescriptorType::DESCRIPTOR_TYPE_ACCELERATION_STRUCTURE:			return VK_DESCRIPTOR_TYPE_ACCELERATION_STRUCTURE_KHR;
        case EDescriptorType::DESCRIPTOR_TYPE_SAMPLER:                          return VK_DESCRIPTOR_TYPE_SAMPLER;
        case EDescriptorType::DESCRIPTOR_TYPE_UNKNOWN:
        default: return VkDescriptorType(0);
        }
    }

	inline VkShaderStageFlagBits ConvertShaderStageFlag(FShaderStageFlags shaderType)
	{
		switch (shaderType)
		{
		case SHADER_STAGE_FLAG_MESH_SHADER:			return VK_SHADER_STAGE_MESH_BIT_NV;
        case SHADER_STAGE_FLAG_TASK_SHADER:			return VK_SHADER_STAGE_TASK_BIT_NV;
		case SHADER_STAGE_FLAG_VERTEX_SHADER:		return VK_SHADER_STAGE_VERTEX_BIT;
		case SHADER_STAGE_FLAG_GEOMETRY_SHADER:		return VK_SHADER_STAGE_GEOMETRY_BIT;
		case SHADER_STAGE_FLAG_HULL_SHADER:			return VK_SHADER_STAGE_TESSELLATION_CONTROL_BIT;
		case SHADER_STAGE_FLAG_DOMAIN_SHADER:		return VK_SHADER_STAGE_TESSELLATION_EVALUATION_BIT;
		case SHADER_STAGE_FLAG_PIXEL_SHADER:		return VK_SHADER_STAGE_FRAGMENT_BIT;
		case SHADER_STAGE_FLAG_COMPUTE_SHADER:		return VK_SHADER_STAGE_COMPUTE_BIT;
		case SHADER_STAGE_FLAG_RAYGEN_SHADER:		return VK_SHADER_STAGE_RAYGEN_BIT_NV;
		case SHADER_STAGE_FLAG_INTERSECT_SHADER:	return VK_SHADER_STAGE_INTERSECTION_BIT_NV;
		case SHADER_STAGE_FLAG_ANY_HIT_SHADER:		return VK_SHADER_STAGE_ANY_HIT_BIT_NV;
		case SHADER_STAGE_FLAG_CLOSEST_HIT_SHADER:	return VK_SHADER_STAGE_CLOSEST_HIT_BIT_NV;
		case SHADER_STAGE_FLAG_MISS_SHADER:			return VK_SHADER_STAGE_MISS_BIT_NV;
        default:                                    return VK_SHADER_STAGE_ALL;
		}
	}

    inline uint32 ConvertShaderStageMask(uint32 shaderTypeMask)
    {
        uint32 vkShaderTypeMask = 0;

        vkShaderTypeMask |= (shaderTypeMask & SHADER_STAGE_FLAG_MESH_SHADER)        ? VK_SHADER_STAGE_MESH_BIT_NV                   : 0;
        vkShaderTypeMask |= (shaderTypeMask & SHADER_STAGE_FLAG_TASK_SHADER)        ? VK_SHADER_STAGE_TASK_BIT_NV                   : 0;
        vkShaderTypeMask |= (shaderTypeMask & SHADER_STAGE_FLAG_VERTEX_SHADER)      ? VK_SHADER_STAGE_VERTEX_BIT                    : 0;
        vkShaderTypeMask |= (shaderTypeMask & SHADER_STAGE_FLAG_GEOMETRY_SHADER)    ? VK_SHADER_STAGE_GEOMETRY_BIT                  : 0;
        vkShaderTypeMask |= (shaderTypeMask & SHADER_STAGE_FLAG_HULL_SHADER)        ? VK_SHADER_STAGE_TESSELLATION_CONTROL_BIT      : 0;
        vkShaderTypeMask |= (shaderTypeMask & SHADER_STAGE_FLAG_DOMAIN_SHADER)      ? VK_SHADER_STAGE_TESSELLATION_EVALUATION_BIT   : 0;
        vkShaderTypeMask |= (shaderTypeMask & SHADER_STAGE_FLAG_PIXEL_SHADER)       ? VK_SHADER_STAGE_FRAGMENT_BIT                  : 0;
        vkShaderTypeMask |= (shaderTypeMask & SHADER_STAGE_FLAG_COMPUTE_SHADER)     ? VK_SHADER_STAGE_COMPUTE_BIT                   : 0;
        vkShaderTypeMask |= (shaderTypeMask & SHADER_STAGE_FLAG_RAYGEN_SHADER)      ? VK_SHADER_STAGE_RAYGEN_BIT_NV                 : 0;
        vkShaderTypeMask |= (shaderTypeMask & SHADER_STAGE_FLAG_INTERSECT_SHADER)   ? VK_SHADER_STAGE_INTERSECTION_BIT_NV           : 0;
        vkShaderTypeMask |= (shaderTypeMask & SHADER_STAGE_FLAG_ANY_HIT_SHADER)     ? VK_SHADER_STAGE_ANY_HIT_BIT_NV                : 0;
        vkShaderTypeMask |= (shaderTypeMask & SHADER_STAGE_FLAG_CLOSEST_HIT_SHADER) ? VK_SHADER_STAGE_CLOSEST_HIT_BIT_NV            : 0;
        vkShaderTypeMask |= (shaderTypeMask & SHADER_STAGE_FLAG_MISS_SHADER)        ? VK_SHADER_STAGE_MISS_BIT_NV                   : 0;

        return vkShaderTypeMask;
    }

    inline VkQueryType ConvertQueryType(EQueryType queryType)
    {
        switch (queryType)
        {
        case EQueryType::QUERY_TYPE_TIMESTAMP:			    return VK_QUERY_TYPE_TIMESTAMP;
        case EQueryType::QUERY_TYPE_OCCLUSION:			    return VK_QUERY_TYPE_OCCLUSION;
        case EQueryType::QUERY_TYPE_PIPELINE_STATISTICS:	return VK_QUERY_TYPE_PIPELINE_STATISTICS;
        case EQueryType::QUERY_TYPE_NONE:
        default: return VkQueryType(0);
        }
    }

    inline VkQueryPipelineStatisticFlagBits ConvertQueryPipelineStatisticsFlag(FQueryPipelineStatisticsFlag pipelineStatisticsFlag)
    {
        switch (pipelineStatisticsFlag)
        {
        case QUERY_PIPELINE_STATISTICS_FLAG_INPUT_ASSEMBLY_VERTICES:                        return VK_QUERY_PIPELINE_STATISTIC_INPUT_ASSEMBLY_VERTICES_BIT;
        case QUERY_PIPELINE_STATISTICS_FLAG_INPUT_ASSEMBLY_PRIMITIVES:                      return VK_QUERY_PIPELINE_STATISTIC_INPUT_ASSEMBLY_PRIMITIVES_BIT;
        case QUERY_PIPELINE_STATISTICS_FLAG_VERTEX_SHADER_INVOCATIONS:                      return VK_QUERY_PIPELINE_STATISTIC_VERTEX_SHADER_INVOCATIONS_BIT;
        case QUERY_PIPELINE_STATISTICS_FLAG_GEOMETRY_SHADER_INVOCATIONS:                    return VK_QUERY_PIPELINE_STATISTIC_GEOMETRY_SHADER_INVOCATIONS_BIT;
        case QUERY_PIPELINE_STATISTICS_FLAG_GEOMETRY_SHADER_PRIMITIVES:                     return VK_QUERY_PIPELINE_STATISTIC_GEOMETRY_SHADER_PRIMITIVES_BIT;
        case QUERY_PIPELINE_STATISTICS_FLAG_CLIPPING_INVOCATIONS:                           return VK_QUERY_PIPELINE_STATISTIC_CLIPPING_INVOCATIONS_BIT;
        case QUERY_PIPELINE_STATISTICS_FLAG_CLIPPING_PRIMITIVES:                            return VK_QUERY_PIPELINE_STATISTIC_CLIPPING_PRIMITIVES_BIT;
        case QUERY_PIPELINE_STATISTICS_FLAG_FRAGMENT_SHADER_INVOCATIONS:                    return VK_QUERY_PIPELINE_STATISTIC_FRAGMENT_SHADER_INVOCATIONS_BIT;
        case QUERY_PIPELINE_STATISTICS_FLAG_TESSELLATION_CONTROL_SHADER_PATCHES:            return VK_QUERY_PIPELINE_STATISTIC_TESSELLATION_CONTROL_SHADER_PATCHES_BIT;
        case QUERY_PIPELINE_STATISTICS_FLAG_TESSELLATION_EVALUATION_SHADER_INVOCATIONS:     return VK_QUERY_PIPELINE_STATISTIC_TESSELLATION_EVALUATION_SHADER_INVOCATIONS_BIT;
        case QUERY_PIPELINE_STATISTICS_FLAG_COMPUTE_SHADER_INVOCATIONS:                     return VK_QUERY_PIPELINE_STATISTIC_COMPUTE_SHADER_INVOCATIONS_BIT;
        case QUERY_PIPELINE_STATISTICS_FLAG_NONE:                                                   
        default: return VkQueryPipelineStatisticFlagBits(0);
        }
    }

    inline uint32 ConvertQueryPipelineStatisticsMask(uint32 pipelineStatisticsMask)
    {
        uint32 vkPipelineStatisticsMask = 0;

        vkPipelineStatisticsMask |= (pipelineStatisticsMask & QUERY_PIPELINE_STATISTICS_FLAG_INPUT_ASSEMBLY_VERTICES)                       ? VK_QUERY_PIPELINE_STATISTIC_INPUT_ASSEMBLY_VERTICES_BIT                       : 0;
        vkPipelineStatisticsMask |= (pipelineStatisticsMask & QUERY_PIPELINE_STATISTICS_FLAG_INPUT_ASSEMBLY_PRIMITIVES)                     ? VK_QUERY_PIPELINE_STATISTIC_INPUT_ASSEMBLY_PRIMITIVES_BIT                     : 0;
        vkPipelineStatisticsMask |= (pipelineStatisticsMask & QUERY_PIPELINE_STATISTICS_FLAG_VERTEX_SHADER_INVOCATIONS)                     ? VK_QUERY_PIPELINE_STATISTIC_VERTEX_SHADER_INVOCATIONS_BIT                     : 0;
        vkPipelineStatisticsMask |= (pipelineStatisticsMask & QUERY_PIPELINE_STATISTICS_FLAG_GEOMETRY_SHADER_INVOCATIONS)                   ? VK_QUERY_PIPELINE_STATISTIC_GEOMETRY_SHADER_INVOCATIONS_BIT                   : 0;
        vkPipelineStatisticsMask |= (pipelineStatisticsMask & QUERY_PIPELINE_STATISTICS_FLAG_GEOMETRY_SHADER_PRIMITIVES)                    ? VK_QUERY_PIPELINE_STATISTIC_GEOMETRY_SHADER_PRIMITIVES_BIT                    : 0;
        vkPipelineStatisticsMask |= (pipelineStatisticsMask & QUERY_PIPELINE_STATISTICS_FLAG_CLIPPING_INVOCATIONS)                          ? VK_QUERY_PIPELINE_STATISTIC_CLIPPING_INVOCATIONS_BIT                          : 0;
        vkPipelineStatisticsMask |= (pipelineStatisticsMask & QUERY_PIPELINE_STATISTICS_FLAG_CLIPPING_PRIMITIVES)                           ? VK_QUERY_PIPELINE_STATISTIC_CLIPPING_PRIMITIVES_BIT                           : 0;
        vkPipelineStatisticsMask |= (pipelineStatisticsMask & QUERY_PIPELINE_STATISTICS_FLAG_FRAGMENT_SHADER_INVOCATIONS)                   ? VK_QUERY_PIPELINE_STATISTIC_FRAGMENT_SHADER_INVOCATIONS_BIT                   : 0;
        vkPipelineStatisticsMask |= (pipelineStatisticsMask & QUERY_PIPELINE_STATISTICS_FLAG_TESSELLATION_CONTROL_SHADER_PATCHES)           ? VK_QUERY_PIPELINE_STATISTIC_TESSELLATION_CONTROL_SHADER_PATCHES_BIT           : 0;
        vkPipelineStatisticsMask |= (pipelineStatisticsMask & QUERY_PIPELINE_STATISTICS_FLAG_TESSELLATION_EVALUATION_SHADER_INVOCATIONS)    ? VK_QUERY_PIPELINE_STATISTIC_TESSELLATION_EVALUATION_SHADER_INVOCATIONS_BIT    : 0;
        vkPipelineStatisticsMask |= (pipelineStatisticsMask & QUERY_PIPELINE_STATISTICS_FLAG_COMPUTE_SHADER_INVOCATIONS)                    ? VK_QUERY_PIPELINE_STATISTIC_COMPUTE_SHADER_INVOCATIONS_BIT                    : 0;

        return vkPipelineStatisticsMask;
    }

    inline VkPipelineStageFlagBits ConvertPipelineStage(FPipelineStageFlags pipelineStage)
    {
        switch (pipelineStage)
        {
        case PIPELINE_STAGE_FLAG_TOP:                          return VK_PIPELINE_STAGE_TOP_OF_PIPE_BIT;
        case PIPELINE_STAGE_FLAG_BOTTOM:                       return VK_PIPELINE_STAGE_BOTTOM_OF_PIPE_BIT;
        case PIPELINE_STAGE_FLAG_DRAW_INDIRECT:                return VK_PIPELINE_STAGE_DRAW_INDIRECT_BIT;
        case PIPELINE_STAGE_FLAG_VERTEX_INPUT:                 return VK_PIPELINE_STAGE_VERTEX_INPUT_BIT;
        case PIPELINE_STAGE_FLAG_VERTEX_SHADER:                return VK_PIPELINE_STAGE_VERTEX_SHADER_BIT;
        case PIPELINE_STAGE_FLAG_HULL_SHADER:                  return VK_PIPELINE_STAGE_TESSELLATION_CONTROL_SHADER_BIT;
        case PIPELINE_STAGE_FLAG_DOMAIN_SHADER:                return VK_PIPELINE_STAGE_TESSELLATION_EVALUATION_SHADER_BIT;
        case PIPELINE_STAGE_FLAG_GEOMETRY_SHADER:              return VK_PIPELINE_STAGE_GEOMETRY_SHADER_BIT;
        case PIPELINE_STAGE_FLAG_PIXEL_SHADER:                 return VK_PIPELINE_STAGE_FRAGMENT_SHADER_BIT;
        case PIPELINE_STAGE_FLAG_EARLY_FRAGMENT_TESTS:         return VK_PIPELINE_STAGE_EARLY_FRAGMENT_TESTS_BIT;
        case PIPELINE_STAGE_FLAG_LATE_FRAGMENT_TESTS:          return VK_PIPELINE_STAGE_LATE_FRAGMENT_TESTS_BIT;
        case PIPELINE_STAGE_FLAG_RENDER_TARGET_OUTPUT:         return VK_PIPELINE_STAGE_COLOR_ATTACHMENT_OUTPUT_BIT;
        case PIPELINE_STAGE_FLAG_COMPUTE_SHADER:               return VK_PIPELINE_STAGE_COMPUTE_SHADER_BIT;
        case PIPELINE_STAGE_FLAG_COPY:                         return VK_PIPELINE_STAGE_TRANSFER_BIT;
        case PIPELINE_STAGE_FLAG_HOST:                         return VK_PIPELINE_STAGE_HOST_BIT;
        case PIPELINE_STAGE_FLAG_STREAM_OUTPUT:                return VK_PIPELINE_STAGE_TRANSFORM_FEEDBACK_BIT_EXT;
        case PIPELINE_STAGE_FLAG_CONDITIONAL_RENDERING:        return VK_PIPELINE_STAGE_CONDITIONAL_RENDERING_BIT_EXT;
        case PIPELINE_STAGE_FLAG_RAY_TRACING_SHADER:           return VK_PIPELINE_STAGE_RAY_TRACING_SHADER_BIT_KHR;
        case PIPELINE_STAGE_FLAG_ACCELERATION_STRUCTURE_BUILD: return VK_PIPELINE_STAGE_ACCELERATION_STRUCTURE_BUILD_BIT_KHR;
        case PIPELINE_STAGE_FLAG_SHADING_RATE_TEXTURE:         return VK_PIPELINE_STAGE_SHADING_RATE_IMAGE_BIT_NV;
        case PIPELINE_STAGE_FLAG_TASK_SHADER:                  return VK_PIPELINE_STAGE_TASK_SHADER_BIT_NV;
        case PIPELINE_STAGE_FLAG_MESH_SHADER:                  return VK_PIPELINE_STAGE_MESH_SHADER_BIT_NV;
        case PIPELINE_STAGE_FLAG_UNKNOWN:
        default: return VkPipelineStageFlagBits(0);
        }
    }

    inline uint32 ConvertPipelineStageMask(uint32 pipelineStageMask)
    {
        uint32 result = 0;
        if (pipelineStageMask & PIPELINE_STAGE_FLAG_TOP)
            result |= VK_PIPELINE_STAGE_TOP_OF_PIPE_BIT;
        if (pipelineStageMask & PIPELINE_STAGE_FLAG_BOTTOM)
            result |= VK_PIPELINE_STAGE_BOTTOM_OF_PIPE_BIT;
        if (pipelineStageMask & PIPELINE_STAGE_FLAG_DRAW_INDIRECT)
            result |= VK_PIPELINE_STAGE_DRAW_INDIRECT_BIT;
        if (pipelineStageMask & PIPELINE_STAGE_FLAG_VERTEX_INPUT)
            result |= VK_PIPELINE_STAGE_VERTEX_INPUT_BIT;
        if (pipelineStageMask & PIPELINE_STAGE_FLAG_VERTEX_SHADER)
            result |= VK_PIPELINE_STAGE_VERTEX_SHADER_BIT;
        if (pipelineStageMask & PIPELINE_STAGE_FLAG_HULL_SHADER)
            result |= VK_PIPELINE_STAGE_TESSELLATION_CONTROL_SHADER_BIT;
        if (pipelineStageMask & PIPELINE_STAGE_FLAG_DOMAIN_SHADER)
            result |= VK_PIPELINE_STAGE_TESSELLATION_EVALUATION_SHADER_BIT;
        if (pipelineStageMask & PIPELINE_STAGE_FLAG_GEOMETRY_SHADER)
            result |= VK_PIPELINE_STAGE_GEOMETRY_SHADER_BIT;
        if (pipelineStageMask & PIPELINE_STAGE_FLAG_PIXEL_SHADER)
            result |= VK_PIPELINE_STAGE_FRAGMENT_SHADER_BIT;
        if (pipelineStageMask & PIPELINE_STAGE_FLAG_EARLY_FRAGMENT_TESTS)
            result |= VK_PIPELINE_STAGE_EARLY_FRAGMENT_TESTS_BIT;
        if (pipelineStageMask & PIPELINE_STAGE_FLAG_LATE_FRAGMENT_TESTS)
            result |= VK_PIPELINE_STAGE_LATE_FRAGMENT_TESTS_BIT;
        if (pipelineStageMask & PIPELINE_STAGE_FLAG_RENDER_TARGET_OUTPUT)
            result |= VK_PIPELINE_STAGE_COLOR_ATTACHMENT_OUTPUT_BIT;
        if (pipelineStageMask & PIPELINE_STAGE_FLAG_COMPUTE_SHADER)
            result |= VK_PIPELINE_STAGE_COMPUTE_SHADER_BIT;
        if (pipelineStageMask & PIPELINE_STAGE_FLAG_COPY)
            result |= VK_PIPELINE_STAGE_TRANSFER_BIT;
        if (pipelineStageMask & PIPELINE_STAGE_FLAG_HOST)
            result |= VK_PIPELINE_STAGE_HOST_BIT;
        if (pipelineStageMask & PIPELINE_STAGE_FLAG_STREAM_OUTPUT)
            result |= VK_PIPELINE_STAGE_TRANSFORM_FEEDBACK_BIT_EXT;
        if (pipelineStageMask & PIPELINE_STAGE_FLAG_CONDITIONAL_RENDERING)
            result |= VK_PIPELINE_STAGE_CONDITIONAL_RENDERING_BIT_EXT;
        if (pipelineStageMask & PIPELINE_STAGE_FLAG_RAY_TRACING_SHADER)
            result |= VK_PIPELINE_STAGE_RAY_TRACING_SHADER_BIT_KHR;
        if (pipelineStageMask & PIPELINE_STAGE_FLAG_ACCELERATION_STRUCTURE_BUILD)
            result |= VK_PIPELINE_STAGE_ACCELERATION_STRUCTURE_BUILD_BIT_KHR;
        if (pipelineStageMask & PIPELINE_STAGE_FLAG_SHADING_RATE_TEXTURE)
            result |= VK_PIPELINE_STAGE_SHADING_RATE_IMAGE_BIT_NV;
        if (pipelineStageMask & PIPELINE_STAGE_FLAG_TASK_SHADER)
            result |= VK_PIPELINE_STAGE_TASK_SHADER_BIT_NV;
        if (pipelineStageMask & PIPELINE_STAGE_FLAG_MESH_SHADER)
            result |= VK_PIPELINE_STAGE_MESH_SHADER_BIT_NV;
        
        return result;
    }
	inline uint32 ConvertMemoryAccessFlags(uint32 accessFlags)
	{
        uint32 vkAccessFlags = 0;

		vkAccessFlags |= (accessFlags & MEMORY_ACCESS_FLAG_INDIRECT_COMMAND_READ)					? VK_ACCESS_INDIRECT_COMMAND_READ_BIT : 0;
		vkAccessFlags |= (accessFlags & MEMORY_ACCESS_FLAG_INDEX_READ)								? VK_ACCESS_INDEX_READ_BIT : 0;
		vkAccessFlags |= (accessFlags & MEMORY_ACCESS_FLAG_VERTEX_ATTRIBUTE_READ)					? VK_ACCESS_VERTEX_ATTRIBUTE_READ_BIT : 0;
		vkAccessFlags |= (accessFlags & MEMORY_ACCESS_FLAG_CONSTANT_BUFFER_READ)					? VK_ACCESS_UNIFORM_READ_BIT : 0;
		vkAccessFlags |= (accessFlags & MEMORY_ACCESS_FLAG_INPUT_ATTACHMENT_READ)					? VK_ACCESS_INPUT_ATTACHMENT_READ_BIT : 0;
		vkAccessFlags |= (accessFlags & MEMORY_ACCESS_FLAG_SHADER_READ)							    ? VK_ACCESS_SHADER_READ_BIT : 0;
		vkAccessFlags |= (accessFlags & MEMORY_ACCESS_FLAG_SHADER_WRITE)							? VK_ACCESS_SHADER_WRITE_BIT : 0;
		vkAccessFlags |= (accessFlags & MEMORY_ACCESS_FLAG_COLOR_ATTACHMENT_READ)					? VK_ACCESS_COLOR_ATTACHMENT_READ_BIT : 0;
		vkAccessFlags |= (accessFlags & MEMORY_ACCESS_FLAG_COLOR_ATTACHMENT_WRITE)					? VK_ACCESS_COLOR_ATTACHMENT_WRITE_BIT : 0;
		vkAccessFlags |= (accessFlags & MEMORY_ACCESS_FLAG_DEPTH_STENCIL_ATTACHMENT_READ)			? VK_ACCESS_DEPTH_STENCIL_ATTACHMENT_READ_BIT : 0;
		vkAccessFlags |= (accessFlags & MEMORY_ACCESS_FLAG_DEPTH_STENCIL_ATTACHMENT_WRITE)			? VK_ACCESS_DEPTH_STENCIL_ATTACHMENT_WRITE_BIT : 0;
		vkAccessFlags |= (accessFlags & MEMORY_ACCESS_FLAG_TRANSFER_READ)							? VK_ACCESS_TRANSFER_READ_BIT : 0;
		vkAccessFlags |= (accessFlags & MEMORY_ACCESS_FLAG_TRANSFER_WRITE)							? VK_ACCESS_TRANSFER_WRITE_BIT : 0;
		vkAccessFlags |= (accessFlags & MEMORY_ACCESS_FLAG_HOST_READ)								? VK_ACCESS_HOST_READ_BIT : 0;
		vkAccessFlags |= (accessFlags & MEMORY_ACCESS_FLAG_HOST_WRITE)								? VK_ACCESS_HOST_WRITE_BIT : 0;
		vkAccessFlags |= (accessFlags & MEMORY_ACCESS_FLAG_MEMORY_READ)							    ? VK_ACCESS_MEMORY_READ_BIT : 0;
		vkAccessFlags |= (accessFlags & MEMORY_ACCESS_FLAG_MEMORY_WRITE)							? VK_ACCESS_MEMORY_WRITE_BIT : 0;
		vkAccessFlags |= (accessFlags & MEMORY_ACCESS_FLAG_TRANSFORM_FEEDBACK_WRITE)				? VK_ACCESS_TRANSFORM_FEEDBACK_WRITE_BIT_EXT : 0;
		vkAccessFlags |= (accessFlags & MEMORY_ACCESS_FLAG_TRANSFORM_FEEDBACK_COUNTER_READ)		    ? VK_ACCESS_TRANSFORM_FEEDBACK_COUNTER_READ_BIT_EXT : 0;
		vkAccessFlags |= (accessFlags & MEMORY_ACCESS_FLAG_TRANSFORM_FEEDBACK_COUNTER_WRITE)		? VK_ACCESS_TRANSFORM_FEEDBACK_COUNTER_WRITE_BIT_EXT : 0;
		vkAccessFlags |= (accessFlags & MEMORY_ACCESS_FLAG_CONDITIONAL_RENDERING_READ)				? VK_ACCESS_CONDITIONAL_RENDERING_READ_BIT_EXT : 0;
		vkAccessFlags |= (accessFlags & MEMORY_ACCESS_FLAG_COLOR_ATTACHMENT_READ_NONCOHERENT)		? VK_ACCESS_COLOR_ATTACHMENT_READ_NONCOHERENT_BIT_EXT : 0;
		vkAccessFlags |= (accessFlags & MEMORY_ACCESS_FLAG_ACCELERATION_STRUCTURE_READ)			    ? VK_ACCESS_ACCELERATION_STRUCTURE_READ_BIT_KHR : 0;
		vkAccessFlags |= (accessFlags & MEMORY_ACCESS_FLAG_ACCELERATION_STRUCTURE_WRITE)			? VK_ACCESS_ACCELERATION_STRUCTURE_WRITE_BIT_KHR : 0;
		vkAccessFlags |= (accessFlags & MEMORY_ACCESS_FLAG_SHADING_RATE_IMAGE_READ)				    ? VK_ACCESS_SHADING_RATE_IMAGE_READ_BIT_NV : 0;
		vkAccessFlags |= (accessFlags & MEMORY_ACCESS_FLAG_FRAGMENT_DENSITY_MAP_READ)				? VK_ACCESS_FRAGMENT_DENSITY_MAP_READ_BIT_EXT : 0;
		vkAccessFlags |= (accessFlags & MEMORY_ACCESS_FLAG_COMMAND_PREPROCESS_READ)				    ? VK_ACCESS_COMMAND_PREPROCESS_READ_BIT_NV : 0;
		vkAccessFlags |= (accessFlags & MEMORY_ACCESS_FLAG_COMMAND_PREPROCESS_WRITE)				? VK_ACCESS_COMMAND_PREPROCESS_WRITE_BIT_NV : 0;

		return vkAccessFlags;
	}

    inline VkImageLayout ConvertTextureState(ETextureState textureState)
    {
        switch (textureState)
        {
            case ETextureState::TEXTURE_STATE_GENERAL:								return VK_IMAGE_LAYOUT_GENERAL;
            case ETextureState::TEXTURE_STATE_RENDER_TARGET:						return VK_IMAGE_LAYOUT_COLOR_ATTACHMENT_OPTIMAL;
            case ETextureState::TEXTURE_STATE_DEPTH_STENCIL_ATTACHMENT:				return VK_IMAGE_LAYOUT_DEPTH_STENCIL_ATTACHMENT_OPTIMAL;
            case ETextureState::TEXTURE_STATE_DEPTH_STENCIL_READ_ONLY:				return VK_IMAGE_LAYOUT_DEPTH_STENCIL_READ_ONLY_OPTIMAL;
            case ETextureState::TEXTURE_STATE_SHADER_READ_ONLY:						return VK_IMAGE_LAYOUT_SHADER_READ_ONLY_OPTIMAL;
            case ETextureState::TEXTURE_STATE_COPY_SRC:								return VK_IMAGE_LAYOUT_TRANSFER_SRC_OPTIMAL;
            case ETextureState::TEXTURE_STATE_COPY_DST:								return VK_IMAGE_LAYOUT_TRANSFER_DST_OPTIMAL;
            case ETextureState::TEXTURE_STATE_PREINITIALIZED:						return VK_IMAGE_LAYOUT_PREINITIALIZED;
            case ETextureState::TEXTURE_STATE_DEPTH_READ_ONLY_STENCIL_ATTACHMENT:	return VK_IMAGE_LAYOUT_DEPTH_READ_ONLY_STENCIL_ATTACHMENT_OPTIMAL;
            case ETextureState::TEXTURE_STATE_DEPTH_ATTACHMENT_STENCIL_READ_ONLY:	return VK_IMAGE_LAYOUT_DEPTH_ATTACHMENT_STENCIL_READ_ONLY_OPTIMAL;
            case ETextureState::TEXTURE_STATE_DEPTH_ATTACHMENT:						return VK_IMAGE_LAYOUT_DEPTH_ATTACHMENT_OPTIMAL;
            case ETextureState::TEXTURE_STATE_DEPTH_READ_ONLY:						return VK_IMAGE_LAYOUT_DEPTH_READ_ONLY_OPTIMAL;
            case ETextureState::TEXTURE_STATE_STENCIL_ATTACHMENT:					return VK_IMAGE_LAYOUT_STENCIL_ATTACHMENT_OPTIMAL;
            case ETextureState::TEXTURE_STATE_STENCIL_READ_ONLY:					return VK_IMAGE_LAYOUT_STENCIL_READ_ONLY_OPTIMAL;
            case ETextureState::TEXTURE_STATE_PRESENT:								return VK_IMAGE_LAYOUT_PRESENT_SRC_KHR;
            case ETextureState::TEXTURE_STATE_SHADING_RATE:							return VK_IMAGE_LAYOUT_SHADING_RATE_OPTIMAL_NV;
            case ETextureState::TEXTURE_STATE_DONT_CARE:
            case ETextureState::TEXTURE_STATE_UNKNOWN:
            default: return VK_IMAGE_LAYOUT_UNDEFINED;
        }
    }

    inline VkPrimitiveTopology ConvertPrimitiveToplogy(EPrimitiveTopology topology)
    {
        switch (topology)
        {
        case EPrimitiveTopology::PRIMITIVE_TOPOLOGY_TRIANGLE_LIST:	return VK_PRIMITIVE_TOPOLOGY_TRIANGLE_LIST;
        case EPrimitiveTopology::PRIMITIVE_TOPOLOGY_NONE:
        default: return VkPrimitiveTopology(0);
        }
    }

    inline VkPolygonMode ConvertPolygonMode(EPolygonMode polygonMode)
    {
        switch (polygonMode)
        {
        case EPolygonMode::POLYGON_MODE_FILL:	return VK_POLYGON_MODE_FILL;
        case EPolygonMode::POLYGON_MODE_LINE:	return VK_POLYGON_MODE_LINE;
        case EPolygonMode::POLYGON_MODE_POINT:	return VK_POLYGON_MODE_POINT;
        default: return VkPolygonMode(0);
        }
    }

    inline VkCullModeFlagBits ConvertCullMode(ECullMode cullMode)
    {
        switch (cullMode)
        {
        case ECullMode::CULL_MODE_NONE:	    return VK_CULL_MODE_NONE;
        case ECullMode::CULL_MODE_FRONT:	return VK_CULL_MODE_FRONT_BIT;
        case ECullMode::CULL_MODE_BACK:	    return VK_CULL_MODE_BACK_BIT;
        default: return VkCullModeFlagBits(0);
        }
    }

    inline VkBlendOp ConvertBlendOp(EBlendOp blendOp)
    {
        switch (blendOp)
        {
        case EBlendOp::BLEND_OP_ADD:        return VK_BLEND_OP_ADD;
        case EBlendOp::BLEND_OP_SUB:        return VK_BLEND_OP_SUBTRACT;
        case EBlendOp::BLEND_OP_REV_SUB:    return VK_BLEND_OP_REVERSE_SUBTRACT;
        case EBlendOp::BLEND_OP_MIN:        return VK_BLEND_OP_MIN;
        case EBlendOp::BLEND_OP_MAX:        return VK_BLEND_OP_MAX;
        case EBlendOp::BLEND_OP_NONE:
        default: return VkBlendOp(0);
        }
    }

    inline VkBlendFactor ConvertBlendFactor(EBlendFactor blendFactor)
    {
        switch (blendFactor)
        {
        case EBlendFactor::BLEND_FACTOR_ZERO:                       return VK_BLEND_FACTOR_ZERO;
        case EBlendFactor::BLEND_FACTOR_ONE:                        return VK_BLEND_FACTOR_ONE;
        case EBlendFactor::BLEND_FACTOR_SRC_COLOR:                  return VK_BLEND_FACTOR_SRC_COLOR;
        case EBlendFactor::BLEND_FACTOR_INV_SRC_COLOR:        return VK_BLEND_FACTOR_ONE_MINUS_SRC_COLOR;
        case EBlendFactor::BLEND_FACTOR_DST_COLOR:                  return VK_BLEND_FACTOR_DST_COLOR;
        case EBlendFactor::BLEND_FACTOR_INV_DST_COLOR:        return VK_BLEND_FACTOR_ONE_MINUS_DST_COLOR;
        case EBlendFactor::BLEND_FACTOR_SRC_ALPHA:                  return VK_BLEND_FACTOR_SRC_ALPHA;
        case EBlendFactor::BLEND_FACTOR_INV_SRC_ALPHA:        return VK_BLEND_FACTOR_ONE_MINUS_SRC_ALPHA;
        case EBlendFactor::BLEND_FACTOR_DST_ALPHA:                  return VK_BLEND_FACTOR_DST_ALPHA;
        case EBlendFactor::BLEND_FACTOR_INV_DST_ALPHA:        return VK_BLEND_FACTOR_ONE_MINUS_DST_ALPHA;
        case EBlendFactor::BLEND_FACTOR_CONSTANT_COLOR:             return VK_BLEND_FACTOR_CONSTANT_COLOR;
        case EBlendFactor::BLEND_FACTOR_INV_CONSTANT_COLOR:   return VK_BLEND_FACTOR_ONE_MINUS_CONSTANT_COLOR;
        case EBlendFactor::BLEND_FACTOR_CONSTANT_ALPHA:             return VK_BLEND_FACTOR_CONSTANT_ALPHA;
        case EBlendFactor::BLEND_FACTOR_INV_CONSTANT_ALPHA:   return VK_BLEND_FACTOR_ONE_MINUS_CONSTANT_ALPHA;
        case EBlendFactor::BLEND_FACTOR_SRC_ALPHA_SATURATE:         return VK_BLEND_FACTOR_SRC_ALPHA_SATURATE;
        case EBlendFactor::BLEND_FACTOR_SRC1_COLOR:                 return VK_BLEND_FACTOR_SRC1_COLOR;
        case EBlendFactor::BLEND_FACTOR_INV_SRC1_COLOR:       return VK_BLEND_FACTOR_ONE_MINUS_SRC1_COLOR;
        case EBlendFactor::BLEND_FACTOR_SRC1_ALPHA:                 return VK_BLEND_FACTOR_SRC1_ALPHA;
        case EBlendFactor::BLEND_FACTOR_INV_SRC1_ALPHA:       return VK_BLEND_FACTOR_ONE_MINUS_SRC1_ALPHA;
        case EBlendFactor::BLEND_FACTOR_NONE:
        default: return VkBlendFactor(0);
        }
    }

    inline VkLogicOp ConvertLogicOp(ELogicOp logicOp)
    {
        switch (logicOp)
        {
        case ELogicOp::LOGIC_OP_CLEAR:			   return VK_LOGIC_OP_CLEAR;
        case ELogicOp::LOGIC_OP_AND:			   return VK_LOGIC_OP_AND;
        case ELogicOp::LOGIC_OP_AND_REVERSE:	   return VK_LOGIC_OP_AND_REVERSE;
        case ELogicOp::LOGIC_OP_COPY:			   return VK_LOGIC_OP_COPY;
        case ELogicOp::LOGIC_OP_AND_INVERTED:	   return VK_LOGIC_OP_AND_INVERTED;
        case ELogicOp::LOGIC_OP_NO_OP:			   return VK_LOGIC_OP_NO_OP;
        case ELogicOp::LOGIC_OP_XOR:			   return VK_LOGIC_OP_XOR;
        case ELogicOp::LOGIC_OP_OR:				   return VK_LOGIC_OP_OR;
        case ELogicOp::LOGIC_OP_NOR:			   return VK_LOGIC_OP_NOR;
        case ELogicOp::LOGIC_OP_EQUIVALENT:		   return VK_LOGIC_OP_EQUIVALENT;
        case ELogicOp::LOGIC_OP_INVERT:			   return VK_LOGIC_OP_INVERT;
        case ELogicOp::LOGIC_OP_OR_REVERSE:		   return VK_LOGIC_OP_OR_REVERSE;
        case ELogicOp::LOGIC_OP_COPY_INVERTED:	   return VK_LOGIC_OP_COPY_INVERTED;
        case ELogicOp::LOGIC_OP_OR_INVERTED:	   return VK_LOGIC_OP_OR_INVERTED;
        case ELogicOp::LOGIC_OP_NAND:			   return VK_LOGIC_OP_NAND;
        case ELogicOp::LOGIC_OP_SET:			   return VK_LOGIC_OP_SET;
        case ELogicOp::LOGIC_OP_NONE:
        default: return VkLogicOp(0);
        }
    }

	inline uint32 ConvertColorComponentMask(uint32 mask)
	{
		uint32 vkColorComponentBits = 0;

		vkColorComponentBits |= (mask & COLOR_COMPONENT_FLAG_R) ? VK_COLOR_COMPONENT_R_BIT : 0;
		vkColorComponentBits |= (mask & COLOR_COMPONENT_FLAG_G) ? VK_COLOR_COMPONENT_G_BIT : 0;
		vkColorComponentBits |= (mask & COLOR_COMPONENT_FLAG_B) ? VK_COLOR_COMPONENT_B_BIT : 0;
		vkColorComponentBits |= (mask & COLOR_COMPONENT_FLAG_A) ? VK_COLOR_COMPONENT_A_BIT : 0;

		return vkColorComponentBits;
	}

	inline VkVertexInputRate ConvertVertexInputRate(EVertexInputRate inputRate)
	{
		switch (inputRate)
		{
		case EVertexInputRate::PER_VERTEX:							return VK_VERTEX_INPUT_RATE_VERTEX;
		case EVertexInputRate::PER_INSTANCE:						return VK_VERTEX_INPUT_RATE_INSTANCE;
		case EVertexInputRate::NONE:
		default: return VK_VERTEX_INPUT_RATE_MAX_ENUM;
		}
	}

	inline const char* VkFormatToString(VkFormat format)
	{
        switch (format)
        {
        case VK_FORMAT_R4G4_UNORM_PACK8:                            return "VK_FORMAT_R4G4_UNORM_PACK8";
        case VK_FORMAT_R4G4B4A4_UNORM_PACK16:                       return "VK_FORMAT_R4G4B4A4_UNORM_PACK16";
        case VK_FORMAT_B4G4R4A4_UNORM_PACK16:                       return "VK_FORMAT_B4G4R4A4_UNORM_PACK16";
        case VK_FORMAT_R5G6B5_UNORM_PACK16:                         return "VK_FORMAT_R5G6B5_UNORM_PACK16";
        case VK_FORMAT_B5G6R5_UNORM_PACK16:                         return "VK_FORMAT_B5G6R5_UNORM_PACK16";
        case VK_FORMAT_R5G5B5A1_UNORM_PACK16:                       return "VK_FORMAT_R5G5B5A1_UNORM_PACK16";
        case VK_FORMAT_B5G5R5A1_UNORM_PACK16:                       return "VK_FORMAT_B5G5R5A1_UNORM_PACK16";
        case VK_FORMAT_A1R5G5B5_UNORM_PACK16:                       return "VK_FORMAT_A1R5G5B5_UNORM_PACK16";
        case VK_FORMAT_R8_UNORM:                                    return "VK_FORMAT_R8_UNORM";
        case VK_FORMAT_R8_SNORM:                                    return "VK_FORMAT_R8_SNORM";
        case VK_FORMAT_R8_USCALED:                                  return "VK_FORMAT_R8_USCALED";
        case VK_FORMAT_R8_SSCALED:                                  return "VK_FORMAT_R8_SSCALED";
        case VK_FORMAT_R8_UINT:                                     return "VK_FORMAT_R8_UINT";
        case VK_FORMAT_R8_SINT:                                     return "VK_FORMAT_R8_SINT";
        case VK_FORMAT_R8_SRGB:                                     return "VK_FORMAT_R8_SRGB";
        case VK_FORMAT_R8G8_UNORM:                                  return "VK_FORMAT_R8G8_UNORM";
        case VK_FORMAT_R8G8_SNORM:                                  return "VK_FORMAT_R8G8_SNORM";
        case VK_FORMAT_R8G8_USCALED:                                return "VK_FORMAT_R8G8_USCALED";
        case VK_FORMAT_R8G8_SSCALED:                                return "VK_FORMAT_R8G8_SSCALED";
        case VK_FORMAT_R8G8_UINT:                                   return "VK_FORMAT_R8G8_UINT";
        case VK_FORMAT_R8G8_SINT:                                   return "VK_FORMAT_R8G8_SINT";
        case VK_FORMAT_R8G8_SRGB:                                   return "VK_FORMAT_R8G8_SRGB";
        case VK_FORMAT_R8G8B8_UNORM:                                return "VK_FORMAT_R8G8B8_UNORM";
        case VK_FORMAT_R8G8B8_SNORM:                                return "VK_FORMAT_R8G8B8_SNORM";
        case VK_FORMAT_R8G8B8_USCALED:                              return "VK_FORMAT_R8G8B8_USCALED";
        case VK_FORMAT_R8G8B8_SSCALED:                              return "VK_FORMAT_R8G8B8_SSCALED";
        case VK_FORMAT_R8G8B8_UINT:                                 return "VK_FORMAT_R8G8B8_UINT";
        case VK_FORMAT_R8G8B8_SINT:                                 return "VK_FORMAT_R8G8B8_SINT";
        case VK_FORMAT_R8G8B8_SRGB:                                 return "VK_FORMAT_R8G8B8_SRGB";
        case VK_FORMAT_B8G8R8_UNORM:                                return "VK_FORMAT_B8G8R8_UNORM";
        case VK_FORMAT_B8G8R8_SNORM:                                return "VK_FORMAT_B8G8R8_SNORM";
        case VK_FORMAT_B8G8R8_USCALED:                              return "VK_FORMAT_B8G8R8_USCALED";
        case VK_FORMAT_B8G8R8_SSCALED:                              return "VK_FORMAT_B8G8R8_SSCALED";
        case VK_FORMAT_B8G8R8_UINT:                                 return "VK_FORMAT_B8G8R8_UINT";
        case VK_FORMAT_B8G8R8_SINT:                                 return "VK_FORMAT_B8G8R8_SINT";
        case VK_FORMAT_B8G8R8_SRGB:                                 return "VK_FORMAT_B8G8R8_SRGB";
        case VK_FORMAT_R8G8B8A8_UNORM:                              return "VK_FORMAT_R8G8B8A8_UNORM";
        case VK_FORMAT_R8G8B8A8_SNORM:                              return "VK_FORMAT_R8G8B8A8_SNORM";
        case VK_FORMAT_R8G8B8A8_USCALED:                            return "VK_FORMAT_R8G8B8A8_USCALED";
        case VK_FORMAT_R8G8B8A8_SSCALED:                            return "VK_FORMAT_R8G8B8A8_SSCALED";
        case VK_FORMAT_R8G8B8A8_UINT:                               return "VK_FORMAT_R8G8B8A8_UINT";
        case VK_FORMAT_R8G8B8A8_SINT:                               return "VK_FORMAT_R8G8B8A8_SINT";
        case VK_FORMAT_R8G8B8A8_SRGB:                               return "VK_FORMAT_R8G8B8A8_SRGB";
        case VK_FORMAT_B8G8R8A8_UNORM:                              return "VK_FORMAT_B8G8R8A8_UNORM";
        case VK_FORMAT_B8G8R8A8_SNORM:                              return "VK_FORMAT_B8G8R8A8_SNORM";
        case VK_FORMAT_B8G8R8A8_USCALED:                            return "VK_FORMAT_B8G8R8A8_USCALED";
        case VK_FORMAT_B8G8R8A8_SSCALED:                            return "VK_FORMAT_B8G8R8A8_SSCALED";
        case VK_FORMAT_B8G8R8A8_UINT:                               return "VK_FORMAT_B8G8R8A8_UINT";
        case VK_FORMAT_B8G8R8A8_SINT:                               return "VK_FORMAT_B8G8R8A8_SINT";
        case VK_FORMAT_B8G8R8A8_SRGB:                               return "VK_FORMAT_B8G8R8A8_SRGB";
        case VK_FORMAT_A8B8G8R8_UNORM_PACK32:                       return "VK_FORMAT_A8B8G8R8_UNORM_PACK32";
        case VK_FORMAT_A8B8G8R8_SNORM_PACK32:                       return "VK_FORMAT_A8B8G8R8_SNORM_PACK32";
        case VK_FORMAT_A8B8G8R8_USCALED_PACK32:                     return "VK_FORMAT_A8B8G8R8_USCALED_PACK32";
        case VK_FORMAT_A8B8G8R8_SSCALED_PACK32:                     return "VK_FORMAT_A8B8G8R8_SSCALED_PACK32";
        case VK_FORMAT_A8B8G8R8_UINT_PACK32:                        return "VK_FORMAT_A8B8G8R8_UINT_PACK32";
        case VK_FORMAT_A8B8G8R8_SINT_PACK32:                        return "VK_FORMAT_A8B8G8R8_SINT_PACK32";
        case VK_FORMAT_A8B8G8R8_SRGB_PACK32:                        return "VK_FORMAT_A8B8G8R8_SRGB_PACK32";
        case VK_FORMAT_A2R10G10B10_UNORM_PACK32:                    return "VK_FORMAT_A2R10G10B10_UNORM_PACK32";
        case VK_FORMAT_A2R10G10B10_SNORM_PACK32:                    return "VK_FORMAT_A2R10G10B10_SNORM_PACK32";
        case VK_FORMAT_A2R10G10B10_USCALED_PACK32:                  return "VK_FORMAT_A2R10G10B10_USCALED_PACK32";
        case VK_FORMAT_A2R10G10B10_SSCALED_PACK32:                  return "VK_FORMAT_A2R10G10B10_SSCALED_PACK32";
        case VK_FORMAT_A2R10G10B10_UINT_PACK32:                     return "VK_FORMAT_A2R10G10B10_UINT_PACK32";
        case VK_FORMAT_A2R10G10B10_SINT_PACK32:                     return "VK_FORMAT_A2R10G10B10_SINT_PACK32";
        case VK_FORMAT_A2B10G10R10_UNORM_PACK32:                    return "VK_FORMAT_A2B10G10R10_UNORM_PACK32";
        case VK_FORMAT_A2B10G10R10_SNORM_PACK32:                    return "VK_FORMAT_A2B10G10R10_SNORM_PACK32";
        case VK_FORMAT_A2B10G10R10_USCALED_PACK32:                  return "VK_FORMAT_A2B10G10R10_USCALED_PACK32";
        case VK_FORMAT_A2B10G10R10_SSCALED_PACK32:                  return "VK_FORMAT_A2B10G10R10_SSCALED_PACK32";
        case VK_FORMAT_A2B10G10R10_UINT_PACK32:                     return "VK_FORMAT_A2B10G10R10_UINT_PACK32";
        case VK_FORMAT_A2B10G10R10_SINT_PACK32:                     return "VK_FORMAT_A2B10G10R10_SINT_PACK32";
        case VK_FORMAT_R16_UNORM:                                   return "VK_FORMAT_R16_UNORM";
        case VK_FORMAT_R16_SNORM:                                   return "VK_FORMAT_R16_SNORM";
        case VK_FORMAT_R16_USCALED:                                 return "VK_FORMAT_R16_USCALED";
        case VK_FORMAT_R16_SSCALED:                                 return "VK_FORMAT_R16_SSCALED";
        case VK_FORMAT_R16_UINT:                                    return "VK_FORMAT_R16_UINT";
        case VK_FORMAT_R16_SINT:                                    return "VK_FORMAT_R16_SINT";
        case VK_FORMAT_R16_SFLOAT:                                  return "VK_FORMAT_R16_SFLOAT";
        case VK_FORMAT_R16G16_UNORM:                                return "VK_FORMAT_R16G16_UNORM";
        case VK_FORMAT_R16G16_SNORM:                                return "VK_FORMAT_R16G16_SNORM";
        case VK_FORMAT_R16G16_USCALED:                              return "VK_FORMAT_R16G16_USCALED";
        case VK_FORMAT_R16G16_SSCALED:                              return "VK_FORMAT_R16G16_SSCALED";
        case VK_FORMAT_R16G16_UINT:                                 return "VK_FORMAT_R16G16_UINT";
        case VK_FORMAT_R16G16_SINT:                                 return "VK_FORMAT_R16G16_SINT";
        case VK_FORMAT_R16G16_SFLOAT:                               return "VK_FORMAT_R16G16_SFLOAT";
        case VK_FORMAT_R16G16B16_UNORM:                             return "VK_FORMAT_R16G16B16_UNORM";
        case VK_FORMAT_R16G16B16_SNORM:                             return "VK_FORMAT_R16G16B16_SNORM";
        case VK_FORMAT_R16G16B16_USCALED:                           return "VK_FORMAT_R16G16B16_USCALED";
        case VK_FORMAT_R16G16B16_SSCALED:                           return "VK_FORMAT_R16G16B16_SSCALED";
        case VK_FORMAT_R16G16B16_UINT:                              return "VK_FORMAT_R16G16B16_UINT";
        case VK_FORMAT_R16G16B16_SINT:                              return "VK_FORMAT_R16G16B16_SINT";
        case VK_FORMAT_R16G16B16_SFLOAT:                            return "VK_FORMAT_R16G16B16_SFLOAT";
        case VK_FORMAT_R16G16B16A16_UNORM:                          return "VK_FORMAT_R16G16B16A16_UNORM";
        case VK_FORMAT_R16G16B16A16_SNORM:                          return "VK_FORMAT_R16G16B16A16_SNORM";
        case VK_FORMAT_R16G16B16A16_USCALED:                        return "VK_FORMAT_R16G16B16A16_USCALED";
        case VK_FORMAT_R16G16B16A16_SSCALED:                        return "VK_FORMAT_R16G16B16A16_SSCALED";
        case VK_FORMAT_R16G16B16A16_UINT:                           return "VK_FORMAT_R16G16B16A16_UINT";
        case VK_FORMAT_R16G16B16A16_SINT:                           return "VK_FORMAT_R16G16B16A16_SINT";
        case VK_FORMAT_R16G16B16A16_SFLOAT:                         return "VK_FORMAT_R16G16B16A16_SFLOAT";
        case VK_FORMAT_R32_UINT:                                    return "VK_FORMAT_R32_UINT";
        case VK_FORMAT_R32_SINT:                                    return "VK_FORMAT_R32_SINT";
        case VK_FORMAT_R32_SFLOAT:                                  return "VK_FORMAT_R32_SFLOAT";
        case VK_FORMAT_R32G32_UINT:                                 return "VK_FORMAT_R32G32_UINT";
        case VK_FORMAT_R32G32_SINT:                                 return "VK_FORMAT_R32G32_SINT";
        case VK_FORMAT_R32G32_SFLOAT:                               return "VK_FORMAT_R32G32_SFLOAT";
        case VK_FORMAT_R32G32B32_UINT:                              return "VK_FORMAT_R32G32B32_UINT";
        case VK_FORMAT_R32G32B32_SINT:                              return "VK_FORMAT_R32G32B32_SINT";
        case VK_FORMAT_R32G32B32_SFLOAT:                            return "VK_FORMAT_R32G32B32_SFLOAT";
        case VK_FORMAT_R32G32B32A32_UINT:                           return "VK_FORMAT_R32G32B32A32_UINT";
        case VK_FORMAT_R32G32B32A32_SINT:                           return "VK_FORMAT_R32G32B32A32_SINT";
        case VK_FORMAT_R32G32B32A32_SFLOAT:                         return "VK_FORMAT_R32G32B32A32_SFLOAT";
        case VK_FORMAT_R64_UINT:                                    return "VK_FORMAT_R64_UINT";
        case VK_FORMAT_R64_SINT:                                    return "VK_FORMAT_R64_SINT";
        case VK_FORMAT_R64_SFLOAT:                                  return "VK_FORMAT_R64_SFLOAT";
        case VK_FORMAT_R64G64_UINT:                                 return "VK_FORMAT_R64G64_UINT";
        case VK_FORMAT_R64G64_SINT:                                 return "VK_FORMAT_R64G64_SINT";
        case VK_FORMAT_R64G64_SFLOAT:                               return "VK_FORMAT_R64G64_SFLOAT";
        case VK_FORMAT_R64G64B64_UINT:                              return "VK_FORMAT_R64G64B64_UINT";
        case VK_FORMAT_R64G64B64_SINT:                              return "VK_FORMAT_R64G64B64_SINT";
        case VK_FORMAT_R64G64B64_SFLOAT:                            return "VK_FORMAT_R64G64B64_SFLOAT";
        case VK_FORMAT_R64G64B64A64_UINT:                           return "VK_FORMAT_R64G64B64A64_UINT";
        case VK_FORMAT_R64G64B64A64_SINT:                           return "VK_FORMAT_R64G64B64A64_SINT";
        case VK_FORMAT_R64G64B64A64_SFLOAT:                         return "VK_FORMAT_R64G64B64A64_SFLOAT";
        case VK_FORMAT_B10G11R11_UFLOAT_PACK32:                     return "VK_FORMAT_B10G11R11_UFLOAT_PACK32";
        case VK_FORMAT_E5B9G9R9_UFLOAT_PACK32:                      return "VK_FORMAT_E5B9G9R9_UFLOAT_PACK32";
        case VK_FORMAT_D16_UNORM:                                   return "VK_FORMAT_D16_UNORM";
        case VK_FORMAT_X8_D24_UNORM_PACK32:                         return "VK_FORMAT_X8_D24_UNORM_PACK32";
        case VK_FORMAT_D32_SFLOAT:                                  return "VK_FORMAT_D32_SFLOAT";
        case VK_FORMAT_S8_UINT:                                     return "VK_FORMAT_S8_UINT";
        case VK_FORMAT_D16_UNORM_S8_UINT:                           return "VK_FORMAT_D16_UNORM_S8_UINT";
        case VK_FORMAT_D24_UNORM_S8_UINT:                           return "VK_FORMAT_D24_UNORM_S8_UINT";
        case VK_FORMAT_D32_SFLOAT_S8_UINT:                          return "VK_FORMAT_D32_SFLOAT_S8_UINT";
        case VK_FORMAT_BC1_RGB_UNORM_BLOCK:                         return "VK_FORMAT_BC1_RGB_UNORM_BLOCK";
        case VK_FORMAT_BC1_RGB_SRGB_BLOCK:                          return "VK_FORMAT_BC1_RGB_SRGB_BLOCK";
        case VK_FORMAT_BC1_RGBA_UNORM_BLOCK:                        return "VK_FORMAT_BC1_RGBA_UNORM_BLOCK";
        case VK_FORMAT_BC1_RGBA_SRGB_BLOCK:                         return "VK_FORMAT_BC1_RGBA_SRGB_BLOCK";
        case VK_FORMAT_BC2_UNORM_BLOCK:                             return "VK_FORMAT_BC2_UNORM_BLOCK";
        case VK_FORMAT_BC2_SRGB_BLOCK:                              return "VK_FORMAT_BC2_SRGB_BLOCK";
        case VK_FORMAT_BC3_UNORM_BLOCK:                             return "VK_FORMAT_BC3_UNORM_BLOCK";
        case VK_FORMAT_BC3_SRGB_BLOCK:                              return "VK_FORMAT_BC3_SRGB_BLOCK";
        case VK_FORMAT_BC4_UNORM_BLOCK:                             return "VK_FORMAT_BC4_UNORM_BLOCK";
        case VK_FORMAT_BC4_SNORM_BLOCK:                             return "VK_FORMAT_BC4_SNORM_BLOCK";
        case VK_FORMAT_BC5_UNORM_BLOCK:                             return "VK_FORMAT_BC5_UNORM_BLOCK";
        case VK_FORMAT_BC5_SNORM_BLOCK:                             return "VK_FORMAT_BC5_SNORM_BLOCK";
        case VK_FORMAT_BC6H_UFLOAT_BLOCK:                           return "VK_FORMAT_BC6H_UFLOAT_BLOCK";
        case VK_FORMAT_BC6H_SFLOAT_BLOCK:                           return "VK_FORMAT_BC6H_SFLOAT_BLOCK";
        case VK_FORMAT_BC7_UNORM_BLOCK:                             return "VK_FORMAT_BC7_UNORM_BLOCK";
        case VK_FORMAT_BC7_SRGB_BLOCK:                              return "VK_FORMAT_BC7_SRGB_BLOCK";
        case VK_FORMAT_ETC2_R8G8B8_UNORM_BLOCK:                     return "VK_FORMAT_ETC2_R8G8B8_UNORM_BLOCK";
        case VK_FORMAT_ETC2_R8G8B8_SRGB_BLOCK:                      return "VK_FORMAT_ETC2_R8G8B8_SRGB_BLOCK";
        case VK_FORMAT_ETC2_R8G8B8A1_UNORM_BLOCK:                   return "VK_FORMAT_ETC2_R8G8B8A1_UNORM_BLOCK";
        case VK_FORMAT_ETC2_R8G8B8A1_SRGB_BLOCK:                    return "VK_FORMAT_ETC2_R8G8B8A1_SRGB_BLOCK";
        case VK_FORMAT_ETC2_R8G8B8A8_UNORM_BLOCK:                   return "VK_FORMAT_ETC2_R8G8B8A8_UNORM_BLOCK";
        case VK_FORMAT_ETC2_R8G8B8A8_SRGB_BLOCK:                    return "VK_FORMAT_ETC2_R8G8B8A8_SRGB_BLOCK";
        case VK_FORMAT_EAC_R11_UNORM_BLOCK:                         return "VK_FORMAT_EAC_R11_UNORM_BLOCK";
        case VK_FORMAT_EAC_R11_SNORM_BLOCK:                         return "VK_FORMAT_EAC_R11_SNORM_BLOCK";
        case VK_FORMAT_EAC_R11G11_UNORM_BLOCK:                      return "VK_FORMAT_EAC_R11G11_UNORM_BLOCK";
        case VK_FORMAT_EAC_R11G11_SNORM_BLOCK:                      return "VK_FORMAT_EAC_R11G11_SNORM_BLOCK";
        case VK_FORMAT_ASTC_4x4_UNORM_BLOCK:                        return "VK_FORMAT_ASTC_4x4_UNORM_BLOCK";
        case VK_FORMAT_ASTC_4x4_SRGB_BLOCK:                         return "VK_FORMAT_ASTC_4x4_SRGB_BLOCK";
        case VK_FORMAT_ASTC_5x4_UNORM_BLOCK:                        return "VK_FORMAT_ASTC_5x4_UNORM_BLOCK";
        case VK_FORMAT_ASTC_5x4_SRGB_BLOCK:                         return "VK_FORMAT_ASTC_5x4_SRGB_BLOCK";
        case VK_FORMAT_ASTC_5x5_UNORM_BLOCK:                        return "VK_FORMAT_ASTC_5x5_UNORM_BLOCK";
        case VK_FORMAT_ASTC_5x5_SRGB_BLOCK:                         return "VK_FORMAT_ASTC_5x5_SRGB_BLOCK";
        case VK_FORMAT_ASTC_6x5_UNORM_BLOCK:                        return "VK_FORMAT_ASTC_6x5_UNORM_BLOCK";
        case VK_FORMAT_ASTC_6x5_SRGB_BLOCK:                         return "VK_FORMAT_ASTC_6x5_SRGB_BLOCK";
        case VK_FORMAT_ASTC_6x6_UNORM_BLOCK:                        return "VK_FORMAT_ASTC_6x6_UNORM_BLOCK";
        case VK_FORMAT_ASTC_6x6_SRGB_BLOCK:                         return "VK_FORMAT_ASTC_6x6_SRGB_BLOCK";
        case VK_FORMAT_ASTC_8x5_UNORM_BLOCK:                        return "VK_FORMAT_ASTC_8x5_UNORM_BLOCK";
        case VK_FORMAT_ASTC_8x5_SRGB_BLOCK:                         return "VK_FORMAT_ASTC_8x5_SRGB_BLOCK";
        case VK_FORMAT_ASTC_8x6_UNORM_BLOCK:                        return "VK_FORMAT_ASTC_8x6_UNORM_BLOCK";
        case VK_FORMAT_ASTC_8x6_SRGB_BLOCK:                         return "VK_FORMAT_ASTC_8x6_SRGB_BLOCK";
        case VK_FORMAT_ASTC_8x8_UNORM_BLOCK:                        return "VK_FORMAT_ASTC_8x8_UNORM_BLOCK";
        case VK_FORMAT_ASTC_8x8_SRGB_BLOCK:                         return "VK_FORMAT_ASTC_8x8_SRGB_BLOCK";
        case VK_FORMAT_ASTC_10x5_UNORM_BLOCK:                       return "VK_FORMAT_ASTC_10x5_UNORM_BLOCK";
        case VK_FORMAT_ASTC_10x5_SRGB_BLOCK:                        return "VK_FORMAT_ASTC_10x5_SRGB_BLOCK";
        case VK_FORMAT_ASTC_10x6_UNORM_BLOCK:                       return "VK_FORMAT_ASTC_10x6_UNORM_BLOCK";
        case VK_FORMAT_ASTC_10x6_SRGB_BLOCK:                        return "VK_FORMAT_ASTC_10x6_SRGB_BLOCK";
        case VK_FORMAT_ASTC_10x8_UNORM_BLOCK:                       return "VK_FORMAT_ASTC_10x8_UNORM_BLOCK";
        case VK_FORMAT_ASTC_10x8_SRGB_BLOCK:                        return "VK_FORMAT_ASTC_10x8_SRGB_BLOCK";
        case VK_FORMAT_ASTC_10x10_UNORM_BLOCK:                      return "VK_FORMAT_ASTC_10x10_UNORM_BLOCK";
        case VK_FORMAT_ASTC_10x10_SRGB_BLOCK:                       return "VK_FORMAT_ASTC_10x10_SRGB_BLOCK";
        case VK_FORMAT_ASTC_12x10_UNORM_BLOCK:                      return "VK_FORMAT_ASTC_12x10_UNORM_BLOCK";
        case VK_FORMAT_ASTC_12x10_SRGB_BLOCK:                       return "VK_FORMAT_ASTC_12x10_SRGB_BLOCK";
        case VK_FORMAT_ASTC_12x12_UNORM_BLOCK:                      return "VK_FORMAT_ASTC_12x12_UNORM_BLOCK";
        case VK_FORMAT_ASTC_12x12_SRGB_BLOCK:                       return "VK_FORMAT_ASTC_12x12_SRGB_BLOCK";
        case VK_FORMAT_G8B8G8R8_422_UNORM:                          return "VK_FORMAT_G8B8G8R8_422_UNORM";
        case VK_FORMAT_B8G8R8G8_422_UNORM:                          return "VK_FORMAT_B8G8R8G8_422_UNORM";
        case VK_FORMAT_G8_B8_R8_3PLANE_420_UNORM:                   return "VK_FORMAT_G8_B8_R8_3PLANE_420_UNORM";
        case VK_FORMAT_G8_B8R8_2PLANE_420_UNORM:                    return "VK_FORMAT_G8_B8R8_2PLANE_420_UNORM";
        case VK_FORMAT_G8_B8_R8_3PLANE_422_UNORM:                   return "VK_FORMAT_G8_B8_R8_3PLANE_422_UNORM";
        case VK_FORMAT_G8_B8R8_2PLANE_422_UNORM:                    return "VK_FORMAT_G8_B8R8_2PLANE_422_UNORM";
        case VK_FORMAT_G8_B8_R8_3PLANE_444_UNORM:                   return "VK_FORMAT_G8_B8_R8_3PLANE_444_UNORM";
        case VK_FORMAT_R10X6_UNORM_PACK16:                          return "VK_FORMAT_R10X6_UNORM_PACK16";
        case VK_FORMAT_R10X6G10X6_UNORM_2PACK16:                    return "VK_FORMAT_R10X6G10X6_UNORM_2PACK16";
        case VK_FORMAT_R10X6G10X6B10X6A10X6_UNORM_4PACK16:          return "VK_FORMAT_R10X6G10X6B10X6A10X6_UNORM_4PACK16";
        case VK_FORMAT_G10X6B10X6G10X6R10X6_422_UNORM_4PACK16:      return "VK_FORMAT_G10X6B10X6G10X6R10X6_422_UNORM_4PACK16";
        case VK_FORMAT_B10X6G10X6R10X6G10X6_422_UNORM_4PACK16:      return "VK_FORMAT_B10X6G10X6R10X6G10X6_422_UNORM_4PACK16";
        case VK_FORMAT_G10X6_B10X6_R10X6_3PLANE_420_UNORM_3PACK16:  return "VK_FORMAT_G10X6_B10X6_R10X6_3PLANE_420_UNORM_3PACK16";
        case VK_FORMAT_G10X6_B10X6R10X6_2PLANE_420_UNORM_3PACK16:   return "VK_FORMAT_G10X6_B10X6R10X6_2PLANE_420_UNORM_3PACK16";
        case VK_FORMAT_G10X6_B10X6_R10X6_3PLANE_422_UNORM_3PACK16:  return "VK_FORMAT_G10X6_B10X6_R10X6_3PLANE_422_UNORM_3PACK16";
        case VK_FORMAT_G10X6_B10X6R10X6_2PLANE_422_UNORM_3PACK16:   return "VK_FORMAT_G10X6_B10X6R10X6_2PLANE_422_UNORM_3PACK16";
        case VK_FORMAT_G10X6_B10X6_R10X6_3PLANE_444_UNORM_3PACK16:  return "VK_FORMAT_G10X6_B10X6_R10X6_3PLANE_444_UNORM_3PACK16";
        case VK_FORMAT_R12X4_UNORM_PACK16:                          return "VK_FORMAT_R12X4_UNORM_PACK16";
        case VK_FORMAT_R12X4G12X4_UNORM_2PACK16:                    return "VK_FORMAT_R12X4G12X4_UNORM_2PACK16";
        case VK_FORMAT_R12X4G12X4B12X4A12X4_UNORM_4PACK16:          return "VK_FORMAT_R12X4G12X4B12X4A12X4_UNORM_4PACK16";
        case VK_FORMAT_G12X4B12X4G12X4R12X4_422_UNORM_4PACK16:      return "VK_FORMAT_G12X4B12X4G12X4R12X4_422_UNORM_4PACK16";
        case VK_FORMAT_B12X4G12X4R12X4G12X4_422_UNORM_4PACK16:      return "VK_FORMAT_B12X4G12X4R12X4G12X4_422_UNORM_4PACK16";
        case VK_FORMAT_G12X4_B12X4_R12X4_3PLANE_420_UNORM_3PACK16:  return "VK_FORMAT_G12X4_B12X4_R12X4_3PLANE_420_UNORM_3PACK16";
        case VK_FORMAT_G12X4_B12X4R12X4_2PLANE_420_UNORM_3PACK16:   return "VK_FORMAT_G12X4_B12X4R12X4_2PLANE_420_UNORM_3PACK16";
        case VK_FORMAT_G12X4_B12X4_R12X4_3PLANE_422_UNORM_3PACK16:  return "VK_FORMAT_G12X4_B12X4_R12X4_3PLANE_422_UNORM_3PACK16";
        case VK_FORMAT_G12X4_B12X4R12X4_2PLANE_422_UNORM_3PACK16:   return "VK_FORMAT_G12X4_B12X4R12X4_2PLANE_422_UNORM_3PACK16";
        case VK_FORMAT_G12X4_B12X4_R12X4_3PLANE_444_UNORM_3PACK16:  return "VK_FORMAT_G12X4_B12X4_R12X4_3PLANE_444_UNORM_3PACK16";
        case VK_FORMAT_G16B16G16R16_422_UNORM:                      return "VK_FORMAT_G16B16G16R16_422_UNORM";
        case VK_FORMAT_B16G16R16G16_422_UNORM:                      return "VK_FORMAT_B16G16R16G16_422_UNORM";
        case VK_FORMAT_G16_B16_R16_3PLANE_420_UNORM:                return "VK_FORMAT_G16_B16_R16_3PLANE_420_UNORM";
        case VK_FORMAT_G16_B16R16_2PLANE_420_UNORM:                 return "VK_FORMAT_G16_B16R16_2PLANE_420_UNORM";
        case VK_FORMAT_G16_B16_R16_3PLANE_422_UNORM:                return "VK_FORMAT_G16_B16_R16_3PLANE_422_UNORM";
        case VK_FORMAT_G16_B16R16_2PLANE_422_UNORM:                 return "VK_FORMAT_G16_B16R16_2PLANE_422_UNORM";
        case VK_FORMAT_G16_B16_R16_3PLANE_444_UNORM:                return "VK_FORMAT_G16_B16_R16_3PLANE_444_UNORM";
        case VK_FORMAT_PVRTC1_2BPP_UNORM_BLOCK_IMG:                 return "VK_FORMAT_PVRTC1_2BPP_UNORM_BLOCK_IMG";
        case VK_FORMAT_PVRTC1_4BPP_UNORM_BLOCK_IMG:                 return "VK_FORMAT_PVRTC1_4BPP_UNORM_BLOCK_IMG";
        case VK_FORMAT_PVRTC2_2BPP_UNORM_BLOCK_IMG:                 return "VK_FORMAT_PVRTC2_2BPP_UNORM_BLOCK_IMG";
        case VK_FORMAT_PVRTC2_4BPP_UNORM_BLOCK_IMG:                 return "VK_FORMAT_PVRTC2_4BPP_UNORM_BLOCK_IMG";
        case VK_FORMAT_PVRTC1_2BPP_SRGB_BLOCK_IMG:                  return "VK_FORMAT_PVRTC1_2BPP_SRGB_BLOCK_IMG";
        case VK_FORMAT_PVRTC1_4BPP_SRGB_BLOCK_IMG:                  return "VK_FORMAT_PVRTC1_4BPP_SRGB_BLOCK_IMG";
        case VK_FORMAT_PVRTC2_2BPP_SRGB_BLOCK_IMG:                  return "VK_FORMAT_PVRTC2_2BPP_SRGB_BLOCK_IMG";
        case VK_FORMAT_PVRTC2_4BPP_SRGB_BLOCK_IMG:                  return "VK_FORMAT_PVRTC2_4BPP_SRGB_BLOCK_IMG";
        case VK_FORMAT_UNDEFINED:
        default: return "VK_FORMAT_UNDEFINED";
        }
	}

    inline const char* VkResultToString(VkResult result)
    {
        switch (result)
        {
        case VK_SUCCESS:											return "VK_SUCCESS";
        case VK_NOT_READY:											return "VK_NOT_READY";
        case VK_TIMEOUT:											return "VK_TIMEOUT";
        case VK_EVENT_SET:											return "VK_EVENT_SET";
        case VK_EVENT_RESET:										return "VK_EVENT_RESET";
        case VK_INCOMPLETE:											return "VK_INCOMPLETE";
        case VK_ERROR_PIPELINE_COMPILE_REQUIRED_EXT:				return "VK_PIPELINE_COMPILE_REQUIRED_EXT";
        case VK_ERROR_OUT_OF_HOST_MEMORY:							return "VK_ERROR_OUT_OF_HOST_MEMORY";
        case VK_ERROR_OUT_OF_DEVICE_MEMORY:							return "VK_ERROR_OUT_OF_DEVICE_MEMORY";
        case VK_ERROR_INITIALIZATION_FAILED:						return "VK_ERROR_INITIALIZATION_FAILED";
        case VK_ERROR_DEVICE_LOST:									return "VK_ERROR_DEVICE_LOST";
        case VK_ERROR_MEMORY_MAP_FAILED:							return "VK_ERROR_MEMORY_MAP_FAILED";
        case VK_ERROR_LAYER_NOT_PRESENT:							return "VK_ERROR_LAYER_NOT_PRESENT";
        case VK_ERROR_EXTENSION_NOT_PRESENT:						return "VK_ERROR_EXTENSION_NOT_PRESENT";
        case VK_ERROR_FEATURE_NOT_PRESENT:							return "VK_ERROR_FEATURE_NOT_PRESENT";
        case VK_ERROR_INCOMPATIBLE_DRIVER:							return "VK_ERROR_INCOMPATIBLE_DRIVER";
        case VK_ERROR_TOO_MANY_OBJECTS:								return "VK_ERROR_TOO_MANY_OBJECTS";
        case VK_ERROR_FORMAT_NOT_SUPPORTED:							return "VK_ERROR_FORMAT_NOT_SUPPORTED";
        case VK_ERROR_FRAGMENTED_POOL:								return "VK_ERROR_FRAGMENTED_POOL";
        case VK_ERROR_OUT_OF_POOL_MEMORY:							return "VK_ERROR_OUT_OF_POOL_MEMORY";
        case VK_ERROR_INVALID_EXTERNAL_HANDLE:						return "VK_ERROR_INVALID_EXTERNAL_HANDLE";
        case VK_ERROR_SURFACE_LOST_KHR:								return "VK_ERROR_SURFACE_LOST_KHR";
        case VK_ERROR_NATIVE_WINDOW_IN_USE_KHR:						return "VK_ERROR_NATIVE_WINDOW_IN_USE_KHR";
        case VK_SUBOPTIMAL_KHR:										return "VK_SUBOPTIMAL_KHR";
        case VK_ERROR_OUT_OF_DATE_KHR:								return "VK_ERROR_OUT_OF_DATE_KHR";
        case VK_ERROR_INCOMPATIBLE_DISPLAY_KHR:						return "VK_ERROR_INCOMPATIBLE_DISPLAY_KHR";
        case VK_ERROR_VALIDATION_FAILED_EXT:						return "VK_ERROR_VALIDATION_FAILED_EXT";
        case VK_ERROR_INVALID_SHADER_NV:							return "VK_ERROR_INVALID_SHADER_NV";
        case VK_ERROR_INVALID_DRM_FORMAT_MODIFIER_PLANE_LAYOUT_EXT: return "VK_ERROR_INVALID_DRM_FORMAT_MODIFIER_PLANE_LAYOUT_EXT";
        case VK_ERROR_FRAGMENTATION:							    return "VK_ERROR_FRAGMENTATION_EXT";
        case VK_ERROR_NOT_PERMITTED_EXT:							return "VK_ERROR_NOT_PERMITTED_EXT";
        case VK_ERROR_INVALID_DEVICE_ADDRESS_EXT:					return "VK_ERROR_INVALID_DEVICE_ADDRESS_EXT";
        case VK_ERROR_FULL_SCREEN_EXCLUSIVE_MODE_LOST_EXT:			return "VK_ERROR_FULL_SCREEN_EXCLUSIVE_MODE_LOST_EXT";
        case VK_ERROR_INCOMPATIBLE_VERSION_KHR:                     return "VK_ERROR_INCOMPATIBLE_VERSION_KHR";
        case VK_THREAD_IDLE_KHR:                                    return "VK_THREAD_IDLE_KHR";
        case VK_THREAD_DONE_KHR:                                    return "VK_THREAD_DONE_KHR";
        case VK_OPERATION_DEFERRED_KHR:                             return "VK_OPERATION_DEFERRED_KHR";
        case VK_OPERATION_NOT_DEFERRED_KHR:                         return "VK_OPERATION_NOT_DEFERRED_KHR";
        case VK_ERROR_UNKNOWN:
        default: return "VK_ERROR_UNKNOWN";
        }
    }

    inline const char* VkPresentatModeToString(VkPresentModeKHR mode)
    {
        switch (mode)
        {
        case VK_PRESENT_MODE_IMMEDIATE_KHR:                 return "VK_PRESENT_MODE_IMMEDIATE_KHR";
        case VK_PRESENT_MODE_MAILBOX_KHR:                   return "VK_PRESENT_MODE_MAILBOX_KHR";
        case VK_PRESENT_MODE_FIFO_KHR:                      return "VK_PRESENT_MODE_FIFO_KHR";
        case VK_PRESENT_MODE_FIFO_RELAXED_KHR:              return "VK_PRESENT_MODE_FIFO_RELAXED_KHR";
        case VK_PRESENT_MODE_SHARED_DEMAND_REFRESH_KHR:     return "VK_PRESENT_MODE_SHARED_DEMAND_REFRESH_KHR";
        case VK_PRESENT_MODE_SHARED_CONTINUOUS_REFRESH_KHR: return "VK_PRESENT_MODE_SHARED_CONTINUOUS_REFRESH_KHR";
        default: return "Unknown VkPresentModeKHR";
        }
    }

    inline const char* GetVkErrorString(VkResult result)
    {
        switch (result)
        {
        case VK_SUCCESS:											return "Command successfully completed";
        case VK_NOT_READY:											return "A fence or query has not yet completed";
        case VK_TIMEOUT:											return "A wait operation has not completed in the specified time";
        case VK_EVENT_SET:											return "An event is signaled";
        case VK_EVENT_RESET:										return "An event is unsignaled";
        case VK_INCOMPLETE:											return "A return array was too small for the result";
        case VK_ERROR_PIPELINE_COMPILE_REQUIRED_EXT:				return "A requested pipeline creation would have required compilation, but the application requested compilation to not be performed.";
        case VK_ERROR_OUT_OF_HOST_MEMORY:							return "A host memory allocation has failed.";
        case VK_ERROR_OUT_OF_DEVICE_MEMORY:							return "A device memory allocation has failed.";
        case VK_ERROR_INITIALIZATION_FAILED:						return "Initialization of an object could not be completed for implementation-specific reasons.";
        case VK_ERROR_DEVICE_LOST:									return "The logical or physical device has been lost.";
        case VK_ERROR_MEMORY_MAP_FAILED:							return "Mapping of a memory object has failed.";
        case VK_ERROR_LAYER_NOT_PRESENT:							return "A requested layer is not present or could not be loaded.";
        case VK_ERROR_EXTENSION_NOT_PRESENT:						return "A requested extension is not supported.";
        case VK_ERROR_FEATURE_NOT_PRESENT:							return "A requested feature is not supported.";
        case VK_ERROR_INCOMPATIBLE_DRIVER:							return "The requested version of Vulkan is not supported by the driver or is otherwise incompatible for implementation-specific reasons.";
        case VK_ERROR_TOO_MANY_OBJECTS:								return "Too many objects of the type have already been created.";
        case VK_ERROR_FORMAT_NOT_SUPPORTED:							return "A requested format is not supported on this device.";
        case VK_ERROR_FRAGMENTED_POOL:								return "A descriptor pool creation has failed due to fragmentation.";
        case VK_ERROR_OUT_OF_POOL_MEMORY:							return "A pool memory allocation has failed. ";
        case VK_ERROR_INVALID_EXTERNAL_HANDLE:						return "VK_ERROR_INVALID_EXTERNAL_HANDLE";
        case VK_ERROR_SURFACE_LOST_KHR:								return "VK_ERROR_SURFACE_LOST_KHR";
        case VK_ERROR_NATIVE_WINDOW_IN_USE_KHR:						return "VK_ERROR_NATIVE_WINDOW_IN_USE_KHR";
        case VK_SUBOPTIMAL_KHR:										return "A swapchain no longer matches the surface properties exactly, but can still be used to present to the surface successfully.";
        case VK_ERROR_OUT_OF_DATE_KHR:								return "A surface has changed in such a way that it is no longer compatible with the swapchain, and further presentation requests using the swapchain will fail. Applications must query the new surface properties and recreate their swapchain if they wish to continue presenting to the surface.";
        case VK_ERROR_INCOMPATIBLE_DISPLAY_KHR:						return "The display used by a swapchain does not use the same presentable image layout, or is incompatible in a way that prevents sharing an image.";
        case VK_ERROR_VALIDATION_FAILED_EXT:						return "VK_ERROR_VALIDATION_FAILED_EXT";
        case VK_ERROR_INVALID_SHADER_NV:							return "One or more shaders failed to compile or link. ";
        case VK_ERROR_INVALID_DRM_FORMAT_MODIFIER_PLANE_LAYOUT_EXT: return "VK_ERROR_INVALID_DRM_FORMAT_MODIFIER_PLANE_LAYOUT_EXT";
        case VK_ERROR_FRAGMENTATION:							    return "A descriptor pool creation has failed due to fragmentation.";
        case VK_ERROR_NOT_PERMITTED_EXT:							return "VK_ERROR_NOT_PERMITTED_EXT";
        case VK_ERROR_INVALID_DEVICE_ADDRESS_EXT:					return "A buffer creation failed because the requested address is not available.";
        case VK_ERROR_FULL_SCREEN_EXCLUSIVE_MODE_LOST_EXT:			return "An operation on a swapchain created with VK_FULL_SCREEN_EXCLUSIVE_APPLICATION_CONTROLLED_EXT failed as it did not have exlusive full-screen access. This may occur due to implementation-dependent reasons, outside of the application�s control.";
        case VK_ERROR_INCOMPATIBLE_VERSION_KHR:                     return "VK_ERROR_INCOMPATIBLE_VERSION_KHR";
        case VK_THREAD_IDLE_KHR:                                    return "A deferred operation is not complete but there is currently no work for this thread to do at the time of this call.";
        case VK_THREAD_DONE_KHR:                                    return "A deferred operation is not complete but there is no work remaining to assign to additional threads.";
        case VK_OPERATION_DEFERRED_KHR:                             return "A deferred operation was requested and at least some of the work was deferred.";
        case VK_OPERATION_NOT_DEFERRED_KHR:                         return "A deferred operation was requested and no operations were deferred.";
        case VK_ERROR_UNKNOWN:
        default: return "An unknown error has occurred; either the application has provided invalid input, or an implementation failure has occurred.";
        }
    }
}<|MERGE_RESOLUTION|>--- conflicted
+++ resolved
@@ -5,7 +5,7 @@
 
 #define LOG_VULKAN_ERROR(result, ...) \
     LOG_ERROR(__VA_ARGS__); \
-    LOG_ERROR("%s CODE: %s", LambdaEngine::VkResultToString(result), LambdaEngine::GetVkErrorString(result)) \
+    LOG_ERROR("[%s]: %s", LambdaEngine::VkResultToString(result), LambdaEngine::GetVkErrorString(result)) \
 
 namespace LambdaEngine
 {
@@ -39,9 +39,6 @@
         }
     }
 
-<<<<<<< HEAD
-    inline VkSampleCountFlagBits ConvertSampleCount(uint32 samples)
-=======
 	inline VkIndexType ConvertIndexType(EIndexType indexType)
 	{
 		switch (indexType)
@@ -52,8 +49,7 @@
 		}
 	}
 
-    inline VkSampleCountFlagBits ConvertSamples(uint32 samples)
->>>>>>> 6dd9008a
+    inline VkSampleCountFlagBits ConvertSampleCount(uint32 samples)
     {
         switch (samples)
         {
