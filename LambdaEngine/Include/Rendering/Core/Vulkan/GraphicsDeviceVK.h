#pragma once
#include "Rendering/Core/API/IGraphicsDevice.h"
#include "Utilities/StringHash.h"
#include "Vulkan.h"

#include <optional>
#include <vector>

namespace LambdaEngine
{
	class CommandBufferVK;
	
	typedef ConstString ValidationLayer;
	typedef ConstString Extension;

	class GraphicsDeviceVK : public IGraphicsDevice
	{
		struct QueueFamilyIndices
		{
			std::optional<uint32_t> GraphicsFamily;
			std::optional<uint32_t> ComputeFamily;
			std::optional<uint32_t> TransferFamily;
			std::optional<uint32_t> PresentFamily;

			bool IsComplete()
			{
				return GraphicsFamily.has_value() && ComputeFamily.has_value() && TransferFamily.has_value() && PresentFamily.has_value();
			}
		};

	public:
		GraphicsDeviceVK();
		~GraphicsDeviceVK();

		virtual bool Init(const GraphicsDeviceDesc& desc) override;
		virtual void Release() override;

		//CREATE
<<<<<<< HEAD
		virtual IRenderPass* CreateRenderPass() override;
		virtual IFence* CreateFence() override;
		virtual ICommandList* CreateCommandList() override;
		virtual IPipelineState* CreateGraphicsPipelineState(const GraphicsPipelineDesc& desc) override;
		virtual IPipelineState* CreateComputePipelineState(const ComputePipelineDesc& desc) override;
		virtual IPipelineState* CreateRayTracePipelineState(const RayTracePipelineDesc& desc) override;
		virtual IBuffer* CreateBuffer(const BufferDesc& desc) override;
		virtual ITexture* CreateTexture() override;
		virtual ITextureView* CreateTextureView() override;
=======
		virtual IRenderPass*	CreateRenderPass()						override;
		virtual IFence*			CreateFence()							override;
		virtual ICommandList*	CreateCommandList()						override;
		virtual IPipelineState* CreatePipelineState()					override;
		virtual IBuffer*		CreateBuffer(const BufferDesc& desc)	override;
		virtual ITexture*		CreateTexture(const TextureDesc& desc)	override;
		virtual ITextureView*	CreateTextureView()						override;
>>>>>>> d8ea2584

		//EXECUTE
		void ExecuteGraphics(CommandBufferVK* pCommandBuffer, const VkSemaphore* pWaitSemaphore, const VkPipelineStageFlags* pWaitStages,
			uint32_t waitSemaphoreCount, const VkSemaphore* pSignalSemaphores, uint32_t signalSemaphoreCount);
		void ExecuteCompute(CommandBufferVK* pCommandBuffer, const VkSemaphore* pWaitSemaphore, const VkPipelineStageFlags* pWaitStages,
			uint32_t waitSemaphoreCount, const VkSemaphore* pSignalSemaphores, uint32_t signalSemaphoreCount);
		void ExecuteTransfer(CommandBufferVK* pCommandBuffer, const VkSemaphore* pWaitSemaphore, const VkPipelineStageFlags* pWaitStages,
			uint32_t waitSemaphoreCount, const VkSemaphore* pSignalSemaphores, uint32_t signalSemaphoreCount);

		//UTIL
		void SetVulkanObjectName(const char* pName, uint64 objectHandle, VkObjectType type) const;

	private:
		//INIT
		bool InitInstance(const GraphicsDeviceDesc& desc);

		bool InitDevice(const GraphicsDeviceDesc& desc);
		bool InitPhysicalDevice();
		bool InitLogicalDevice(const GraphicsDeviceDesc& desc);

		//UTIL
		bool SetEnabledValidationLayers();
		bool SetEnabledInstanceExtensions();
		void RegisterExtensionFunctions();
		void PopulateDebugMessengerCreateInfo(VkDebugUtilsMessengerCreateInfoEXT& createInfo);

		int32 RatePhysicalDevice(VkPhysicalDevice physicalDevice);
		void CheckDeviceExtensionsSupport(VkPhysicalDevice physicalDevice, bool& requiredExtensionsSupported, uint32_t& numOfOptionalExtensionsSupported);
		QueueFamilyIndices FindQueueFamilies(VkPhysicalDevice physicalDevice);
		uint32 GetQueueFamilyIndex(VkQueueFlagBits queueFlags, const std::vector<VkQueueFamilyProperties>& queueFamilies);
		void SetEnabledDeviceExtensions();

	private:
		static VKAPI_ATTR VkBool32 VKAPI_CALL DebugCallback(
			VkDebugUtilsMessageSeverityFlagBitsEXT messageSeverity,
			VkDebugUtilsMessageTypeFlagsEXT messageType,
			const VkDebugUtilsMessengerCallbackDataEXT* pCallbackData,
			void* pUserData);

	public:
		VkInstance Instance;

		VkPhysicalDevice PhysicalDevice;
		VkDevice Device;

		VkQueue m_GraphicsQueue;
		VkQueue m_ComputeQueue;
		VkQueue m_TransferQueue;
		VkQueue m_PresentQueue;

		PFN_vkSetDebugUtilsObjectNameEXT	vkSetDebugUtilsObjectNameEXT;
		PFN_vkDestroyDebugUtilsMessengerEXT vkDestroyDebugUtilsMessengerEXT;
		PFN_vkCreateDebugUtilsMessengerEXT	vkCreateDebugUtilsMessengerEXT;

	private:
		VkDebugUtilsMessengerEXT m_DebugMessenger;

		QueueFamilyIndices m_DeviceQueueFamilyIndices;
		VkPhysicalDeviceLimits m_DeviceLimits;

		std::vector<const char*> m_EnabledValidationLayers;
		std::vector<const char*> m_EnabledInstanceExtensions;
		std::vector<const char*> m_EnabledDeviceExtensions;
	};
}<|MERGE_RESOLUTION|>--- conflicted
+++ resolved
@@ -36,25 +36,15 @@
 		virtual void Release() override;
 
 		//CREATE
-<<<<<<< HEAD
-		virtual IRenderPass* CreateRenderPass() override;
-		virtual IFence* CreateFence() override;
-		virtual ICommandList* CreateCommandList() override;
+		virtual IRenderPass*    CreateRenderPass() override;
+		virtual IFence*         CreateFence() override;
+		virtual ICommandList*   CreateCommandList() override;
 		virtual IPipelineState* CreateGraphicsPipelineState(const GraphicsPipelineDesc& desc) override;
 		virtual IPipelineState* CreateComputePipelineState(const ComputePipelineDesc& desc) override;
 		virtual IPipelineState* CreateRayTracePipelineState(const RayTracePipelineDesc& desc) override;
-		virtual IBuffer* CreateBuffer(const BufferDesc& desc) override;
-		virtual ITexture* CreateTexture() override;
-		virtual ITextureView* CreateTextureView() override;
-=======
-		virtual IRenderPass*	CreateRenderPass()						override;
-		virtual IFence*			CreateFence()							override;
-		virtual ICommandList*	CreateCommandList()						override;
-		virtual IPipelineState* CreatePipelineState()					override;
-		virtual IBuffer*		CreateBuffer(const BufferDesc& desc)	override;
+		virtual IBuffer*        CreateBuffer(const BufferDesc& desc) override;
 		virtual ITexture*		CreateTexture(const TextureDesc& desc)	override;
-		virtual ITextureView*	CreateTextureView()						override;
->>>>>>> d8ea2584
+		virtual ITextureView*   CreateTextureView() override;
 
 		//EXECUTE
 		void ExecuteGraphics(CommandBufferVK* pCommandBuffer, const VkSemaphore* pWaitSemaphore, const VkPipelineStageFlags* pWaitStages,
