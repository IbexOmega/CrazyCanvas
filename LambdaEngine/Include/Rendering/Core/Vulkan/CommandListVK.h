--- conflicted
+++ resolved
@@ -105,8 +105,7 @@
 			uint32 arrayCount,
 			ETextureState beforeState,
 			ETextureState afterState) override final;
-
-<<<<<<< HEAD
+      
 		virtual void QueueTransferBarrier(
 			Texture* resource,
 			FPipelineStageFlags srcStage,
@@ -117,27 +116,6 @@
 			ECommandQueueType dstQueue,
 			ETextureState beforeState,
 			ETextureState afterState) override final;
-=======
-		virtual void QueueTransferBarrier(Texture* pTexture, FPipelineStageFlags srcStage, FPipelineStageFlags dstStage, uint32 srcAccessMask, uint32 destAccessMask, ECommandQueueType srcQueue, ECommandQueueType dstQueue, ETextureState beforeState, ETextureState afterState) override final;
-
-		virtual void PipelineTextureBarriers(
-			FPipelineStageFlags srcStage, 
-			FPipelineStageFlags dstStage, 
-			const PipelineTextureBarrierDesc* pTextureBarriers, 
-			uint32 textureBarrierCount)	override final;
-
-		virtual void PipelineBufferBarriers(
-			FPipelineStageFlags srcStage, 
-			FPipelineStageFlags dstStage, 
-			const PipelineBufferBarrierDesc* pBufferBarriers, 
-			uint32 bufferBarrierCount) override final;
-
-		virtual void PipelineMemoryBarriers(
-			FPipelineStageFlags srcStage, 
-			FPipelineStageFlags dstStage, 
-			const PipelineMemoryBarrierDesc* pMemoryBarriers, 
-			uint32 bufferMemoryCount) override final;
->>>>>>> ba0ce2cb
 
 		virtual void PipelineTextureBarriers(
 			FPipelineStageFlags srcStage,
