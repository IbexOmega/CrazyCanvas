#pragma once

#include "LambdaEngine.h"

#include "Rendering/Core/API/CommandList.h"
#include "Rendering/Core/API/GraphicsTypes.h"
#include "Rendering/Core/API/ITexture.h"
#include "Rendering/Core/API/ITextureView.h"
#include "Rendering/Core/API/ISampler.h"
#include "Rendering/Core/API/IBuffer.h"

#include "Containers/THashTable.h"
#include "Containers/TArray.h"
#include "Containers/TSet.h"
#include "Containers/String.h"

#include "RenderGraphTypes.h"
#include "RenderGraphEditor.h"

#include "Utilities/StringHash.h"

#include "Time/API/Timestamp.h"

namespace LambdaEngine
{
	struct PipelineTextureBarrierDesc;
	struct PipelineBufferBarrierDesc;

	class AccelerationStructure;
	class CommandAllocator;
	class GraphicsDevice;
	class PipelineLayout;
	class PipelineState;
	class DescriptorSet;
	class DescriptorHeap;
	class ICustomRenderer;
	class CommandList;
	class TextureView;
	class Texture;
	class Sampler;
	class Buffer;
	class Fence;
	class Scene;

	struct RenderGraphDesc
	{
		String Name											= "Render Graph";
		RenderGraphStructureDesc* pRenderGraphStructureDesc	= nullptr;
		uint32 BackBufferCount								= 3;
		uint32 MaxTexturesPerDescriptorSet					= 1;
		const Scene* pScene									= nullptr;
	};

	struct ResourceUpdateDesc
	{
		String ResourceName	= "No Resource Name";

		union
		{
			struct
			{
				void*				pData;
				uint32				DataSize;
			} PushConstantUpdate;

			struct
			{
				TextureDesc*		pTextureDesc;
				TextureViewDesc*	pTextureViewDesc;
				SamplerDesc*		pSamplerDesc;
			} InternalTextureUpdate;

			struct
			{
				BufferDesc*			pBufferDesc;
			} InternalBufferUpdate;

			struct
			{
				Texture**			ppTextures;
				TextureView**		ppTextureViews;
				Sampler**			ppSamplers;
			} ExternalTextureUpdate;

			struct
			{
				Buffer**			ppBuffer;
			} ExternalBufferUpdate;

			struct
			{
				const AccelerationStructure* pTLAS;
			} ExternalAccelerationStructure;
		};
	};

	struct MaterialBindingInfo
	{
		uint32	Stride;
	};

	class LAMBDA_API RenderGraph : public EventHandler
	{
		enum class EResourceOwnershipType
		{
			NONE				= 0,
			INTERNAL			= 1,
			EXTERNAL			= 2,
		};

		struct RenderStage;

		struct ResourceBinding
		{
			RenderStage*	pRenderStage	= nullptr;
			EDescriptorType DescriptorType	= EDescriptorType::DESCRIPTOR_TYPE_UNKNOWN;
			uint32			Binding			= 0;

			ETextureState	TextureState		= ETextureState::TEXTURE_STATE_UNKNOWN;
		};

		struct ResourceBarrierInfo
		{
			uint32	SynchronizationStageIndex	= 0;
			uint32	SynchronizationTypeIndex	= 0;
			uint32	BarrierIndex				= 0;
		};

		struct InternalResourceUpdateDesc
		{
			String						ResourceName	= "No Resource Name";
			ERenderGraphResourceType	Type			= ERenderGraphResourceType::NONE;

			struct
			{
				ERenderGraphDimensionType	XDimType;
				ERenderGraphDimensionType	YDimType;
				float32						XDimVariable;
				float32						YDimVariable;

				TextureDesc					TextureDesc;
				TextureViewDesc				TextureViewDesc;
				SamplerDesc					SamplerDesc;
			} TextureUpdate;

			struct
			{
				ERenderGraphDimensionType	SizeType;

				BufferDesc		BufferDesc;
			} BufferUpdate;
		};

		struct Resource
		{
			String						Name				= "";
			bool						IsBackBuffer		= false;
			ERenderGraphResourceType	Type				= ERenderGraphResourceType::NONE;
			EResourceOwnershipType		OwnershipType		= EResourceOwnershipType::NONE;
			bool						BackBufferBound		= false;
			uint32						SubResourceCount	= 0;

			TArray<ResourceBinding>	ResourceBindings;

			struct
			{
				bool								IsOfArrayType	= false;
				EFormat								Format			= EFormat::FORMAT_NONE;
				TArray<ResourceBarrierInfo>			BarriersPerSynchronizationStage; //Divided into #SubResourceCount Barriers per Synchronization Stage
				TArray<Texture*>					Textures;
				TArray<TextureView*>				TextureViews;
				TArray<Sampler*>					Samplers;
			} Texture;

			struct
			{
				TArray<ResourceBarrierInfo>			BarriersPerSynchronizationStage;
				TArray<Buffer*>					Buffers;
				TArray<uint64>						Offsets;
				TArray<uint64>						SizesInBytes;
			} Buffer;

			struct
			{
				const AccelerationStructure* pTLAS;
			} AccelerationStructure;
		};

		struct RenderStage
		{
			String					Name							= "";
			RenderStageParameters	Parameters						= {};

			glm::uvec3				Dimensions						= glm::uvec3(0);

			bool					UsesCustomRenderer				= false;
			ICustomRenderer*		pCustomRenderer					= nullptr;

			FPipelineStageFlags		FirstPipelineStage				= FPipelineStageFlags::PIPELINE_STAGE_FLAG_UNKNOWN;
			FPipelineStageFlags		LastPipelineStage				= FPipelineStageFlags::PIPELINE_STAGE_FLAG_UNKNOWN;

			ERenderStageDrawType	DrawType						= ERenderStageDrawType::NONE;
			Resource*				pIndexBufferResource			= nullptr;
			Resource*				pIndirectArgsBufferResource		= nullptr;

			uint64					PipelineStateID					= 0;
			PipelineLayout*		pPipelineLayout					= nullptr;
			uint32					TextureSubDescriptorSetCount	= 1;
			uint32					MaterialsRenderedPerPass		= 1;
			DescriptorSet**		ppTextureDescriptorSets			= nullptr; //# m_BackBufferCount * ceil(# Textures per Draw / m_MaxTexturesPerDescriptorSet)
			DescriptorSet**		ppBufferDescriptorSets			= nullptr; //# m_BackBufferCount
			RenderPass*			pRenderPass						= nullptr;

			Resource*				pPushConstantsResource			= nullptr;
			TArray<Resource*>		RenderTargetResources;
			Resource*				pDepthStencilAttachment			= nullptr;
		};

		struct SynchronizationStage
		{
			ECommandQueueType					ExecutionQueue					= ECommandQueueType::COMMAND_QUEUE_TYPE_NONE;
			FPipelineStageFlags					SrcPipelineStage				= FPipelineStageFlags::PIPELINE_STAGE_FLAG_UNKNOWN;
			FPipelineStageFlags					SameQueueDstPipelineStage		= FPipelineStageFlags::PIPELINE_STAGE_FLAG_UNKNOWN;
			FPipelineStageFlags					OtherQueueDstPipelineStage		= FPipelineStageFlags::PIPELINE_STAGE_FLAG_UNKNOWN;

			TArray<PipelineBufferBarrierDesc>	BufferBarriers[2];
			TArray<PipelineTextureBarrierDesc>	TextureBarriers[4];
		};

		struct PipelineStage
		{
			ERenderGraphPipelineStageType	Type							= ERenderGraphPipelineStageType::NONE;
			uint32							StageIndex						= 0;

			CommandAllocator** ppGraphicsCommandAllocators;
			CommandAllocator** ppComputeCommandAllocators;
			CommandList** ppGraphicsCommandLists;
			CommandList** ppComputeCommandLists;
		};

	public:
		DECL_REMOVE_COPY(RenderGraph);
		DECL_REMOVE_MOVE(RenderGraph);

		RenderGraph(const GraphicsDevice* pGraphicsDevice);
		~RenderGraph();

		bool Init(const RenderGraphDesc* pDesc);

		/*
		* Updates a resource in the Render Graph, can be called at any time
		*	desc - The ResourceUpdateDesc, only the Update Parameters for the given update type should be set
		*/
		void UpdateResource(const ResourceUpdateDesc& desc);
		void UpdateRenderStageDimensions(const String& renderStageName, uint32 x, uint32 y, uint32 z = 0);
		void UpdateResourceDimensions(const String& resourceName, uint32 x, uint32 y = 0);

		void GetAndIncrementFence(Fence** ppFence, uint64* pSignalValue);

		/*
		* Updates the RenderGraph, applying the updates made to resources with UpdateResource by writing them to the appropriate Descriptor Sets, the RenderGraph will wait for device idle if it needs to
		*/
		void Update();

		void NewFrame(uint64 modFrameIndex, uint32 backBufferIndex, Timestamp delta);
		void PrepareRender(Timestamp delta);

		void Render();

		CommandList* AcquireGraphicsCopyCommandList();
		CommandList* AcquireComputeCopyCommandList();

		bool GetResourceTextures(const char* pResourceName, Texture* const ** pppTexture, uint32* pTextureView)						const;
		bool GetResourceTextureViews(const char* pResourceName, TextureView* const ** pppTextureViews, uint32* pTextureViewCount)		const;
		bool GetResourceBuffers(const char* pResourceName, Buffer* const ** pppBuffers, uint32* pBufferCount)							const;
		bool GetResourceAccelerationStructure(const char* pResourceName, const AccelerationStructure** ppAccelerationStructure)		const;

		virtual void OnWindowResized(Window* pWindow, uint16 width, uint16 height, EResizeType type) override;

	private:
		bool CreateFence();
		bool CreateDescriptorHeap();
		bool CreateCopyCommandLists();
		bool CreateResources(const TArray<RenderGraphResourceDesc>& resourceDescriptions);
		bool CreateRenderStages(const TArray<RenderStageDesc>& renderStages);
		bool CreateSynchronizationStages(const TArray<SynchronizationStageDesc>& synchronizationStageDescriptions);
		bool CreatePipelineStages(const TArray<PipelineStageDesc>& pipelineStageDescriptions);

		void UpdateInternalResource(InternalResourceUpdateDesc& desc);

		void UpdateResourceTexture(Resource* pResource, const ResourceUpdateDesc& desc);
		void UpdateResourceBuffer(Resource* pResource, const ResourceUpdateDesc& desc);
		void UpdateResourceAccelerationStructure(Resource* pResource, const ResourceUpdateDesc& desc);
		void UpdateRelativeRenderStageDimensions(RenderStage* pRenderStage);
		void UpdateRelativeResourceDimensions(InternalResourceUpdateDesc* pResourceUpdateDesc);

		void ExecuteSynchronizationStage(
			SynchronizationStage* pSynchronizationStage, 
			CommandAllocator* pGraphicsCommandAllocator, 
			CommandList* pGraphicsCommandList, 
			CommandAllocator* pComputeCommandAllocator, 
			CommandList* pComputeCommandList, 
			CommandList** ppFirstExecutionStage, 
			CommandList** ppSecondExecutionStage);
		void ExecuteGraphicsRenderStage(RenderStage* pRenderStage, PipelineState* pPipelineState, CommandAllocator* pGraphicsCommandAllocator, CommandList* pGraphicsCommandList, CommandList** ppExecutionStage);
		void ExecuteComputeRenderStage(RenderStage* pRenderStage, PipelineState* pPipelineState, CommandAllocator* pComputeCommandAllocator, CommandList* pComputeCommandList, CommandList** ppExecutionStage);
		void ExecuteRayTracingRenderStage(RenderStage* pRenderStage, PipelineState* pPipelineState, CommandAllocator* pComputeCommandAllocator, CommandList* pComputeCommandList, CommandList** ppExecutionStage);

	private:
<<<<<<< HEAD
		const IGraphicsDevice*							m_pGraphicsDevice;

		const Scene*									m_pScene							= nullptr;
=======
		const GraphicsDevice*				m_pGraphicsDevice;
>>>>>>> 7860fb88

		IDescriptorHeap*								m_pDescriptorHeap					= nullptr;

<<<<<<< HEAD
		float32											m_WindowWidth						= 0.0f;
		float32											m_WindowHeight						= 0.0f;
=======
		DescriptorHeap*					m_pDescriptorHeap					= nullptr;
>>>>>>> 7860fb88

		uint64											m_FrameIndex						= 0;
		uint64											m_ModFrameIndex						= 0;
		uint32											m_BackBufferIndex					= 0;
		uint32											m_BackBufferCount					= 0;
		uint32											m_MaxTexturesPerDescriptorSet		= 0;

		IFence*											m_pFence							= nullptr;
		uint64											m_SignalValue						= 1;

<<<<<<< HEAD
		TArray<ICustomRenderer*>						m_CustomRenderers;
		TArray<ICustomRenderer*>						m_DebugRenderers;
=======
		Fence*								m_pFence							= nullptr;
		uint64								m_SignalValue						= 1;
>>>>>>> 7860fb88

		ICommandAllocator**								m_ppGraphicsCopyCommandAllocators	= nullptr;
		ICommandList**									m_ppGraphicsCopyCommandLists		= nullptr;
		bool											m_ExecuteGraphicsCopy				= false;

<<<<<<< HEAD
		ICommandAllocator**								m_ppComputeCopyCommandAllocators	= nullptr;
		ICommandList**									m_ppComputeCopyCommandLists			= nullptr;
		bool											m_ExecuteComputeCopy				= false;

		ICommandList**									m_ppExecutionStages					= nullptr;
		uint32											m_ExecutionStageCount				= 0;

		PipelineStage*									m_pPipelineStages					= nullptr;
		uint32											m_PipelineStageCount				= 0;
=======
		CommandAllocator**					m_ppGraphicsCopyCommandAllocators	= nullptr;
		CommandList**						m_ppGraphicsCopyCommandLists		= nullptr;
		bool								m_ExecuteGraphicsCopy				= false;

		CommandAllocator**					m_ppComputeCopyCommandAllocators	= nullptr;
		CommandList**						m_ppComputeCopyCommandLists			= nullptr;
		bool								m_ExecuteComputeCopy				= false;

		CommandList**						m_ppExecutionStages					= nullptr;
		uint32								m_ExecutionStageCount				= 0;
>>>>>>> 7860fb88

		THashTable<String, uint32>						m_RenderStageMap;
		RenderStage*									m_pRenderStages						= nullptr;
		uint32											m_RenderStageCount					= 0;
		TSet<uint32>									m_WindowRelativeRenderStages;		// Contains Render Stage Indices that have Dimension Variables that depend on the current Window Size

		SynchronizationStage*							m_pSynchronizationStages			= nullptr;
		uint32											m_SynchronizationStageCount			= 0;

		THashTable<String, Resource>					m_ResourceMap;
		THashTable<String, InternalResourceUpdateDesc>	m_InternalResourceUpdateDescriptions;
		TArray<String>									m_WindowRelativeResources;
		TSet<String>									m_DirtyInternalResources;

		TSet<Resource*>									m_DirtyDescriptorSetTextures;
		TSet<Resource*>									m_DirtyDescriptorSetBuffers;
		TSet<Resource*>									m_DirtyDescriptorSetAccelerationStructures;
	};
}<|MERGE_RESOLUTION|>--- conflicted
+++ resolved
@@ -307,22 +307,14 @@
 		void ExecuteRayTracingRenderStage(RenderStage* pRenderStage, PipelineState* pPipelineState, CommandAllocator* pComputeCommandAllocator, CommandList* pComputeCommandList, CommandList** ppExecutionStage);
 
 	private:
-<<<<<<< HEAD
-		const IGraphicsDevice*							m_pGraphicsDevice;
+		const GraphicsDevice*				m_pGraphicsDevice;
 
 		const Scene*									m_pScene							= nullptr;
-=======
-		const GraphicsDevice*				m_pGraphicsDevice;
->>>>>>> 7860fb88
-
-		IDescriptorHeap*								m_pDescriptorHeap					= nullptr;
-
-<<<<<<< HEAD
+
+		DescriptorHeap*					m_pDescriptorHeap					= nullptr;
+
 		float32											m_WindowWidth						= 0.0f;
 		float32											m_WindowHeight						= 0.0f;
-=======
-		DescriptorHeap*					m_pDescriptorHeap					= nullptr;
->>>>>>> 7860fb88
 
 		uint64											m_FrameIndex						= 0;
 		uint64											m_ModFrameIndex						= 0;
@@ -330,32 +322,12 @@
 		uint32											m_BackBufferCount					= 0;
 		uint32											m_MaxTexturesPerDescriptorSet		= 0;
 
-		IFence*											m_pFence							= nullptr;
-		uint64											m_SignalValue						= 1;
-
-<<<<<<< HEAD
+		Fence*								m_pFence							= nullptr;
+		uint64								m_SignalValue						= 1;
+
 		TArray<ICustomRenderer*>						m_CustomRenderers;
 		TArray<ICustomRenderer*>						m_DebugRenderers;
-=======
-		Fence*								m_pFence							= nullptr;
-		uint64								m_SignalValue						= 1;
->>>>>>> 7860fb88
-
-		ICommandAllocator**								m_ppGraphicsCopyCommandAllocators	= nullptr;
-		ICommandList**									m_ppGraphicsCopyCommandLists		= nullptr;
-		bool											m_ExecuteGraphicsCopy				= false;
-
-<<<<<<< HEAD
-		ICommandAllocator**								m_ppComputeCopyCommandAllocators	= nullptr;
-		ICommandList**									m_ppComputeCopyCommandLists			= nullptr;
-		bool											m_ExecuteComputeCopy				= false;
-
-		ICommandList**									m_ppExecutionStages					= nullptr;
-		uint32											m_ExecutionStageCount				= 0;
-
-		PipelineStage*									m_pPipelineStages					= nullptr;
-		uint32											m_PipelineStageCount				= 0;
-=======
+
 		CommandAllocator**					m_ppGraphicsCopyCommandAllocators	= nullptr;
 		CommandList**						m_ppGraphicsCopyCommandLists		= nullptr;
 		bool								m_ExecuteGraphicsCopy				= false;
@@ -366,7 +338,9 @@
 
 		CommandList**						m_ppExecutionStages					= nullptr;
 		uint32								m_ExecutionStageCount				= 0;
->>>>>>> 7860fb88
+
+		PipelineStage*									m_pPipelineStages					= nullptr;
+		uint32											m_PipelineStageCount				= 0;
 
 		THashTable<String, uint32>						m_RenderStageMap;
 		RenderStage*									m_pRenderStages						= nullptr;
