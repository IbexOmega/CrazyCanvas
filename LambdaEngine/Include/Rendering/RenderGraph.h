#pragma once

#include "LambdaEngine.h"

#include "Rendering/Core/API/CommandList.h"
#include "Rendering/Core/API/GraphicsTypes.h"
#include "Rendering/Core/API/Texture.h"
#include "Rendering/Core/API/TextureView.h"
#include "Rendering/Core/API/Sampler.h"
#include "Rendering/Core/API/Buffer.h"

#include "Containers/THashTable.h"
#include "Containers/TArray.h"
#include "Containers/TSet.h"
#include "Containers/String.h"

#include "RenderGraphTypes.h"
#include "RenderGraphEditor.h"

#include "Utilities/StringHash.h"

#include "Time/API/Timestamp.h"

#include "Application/API/Events/WindowEvents.h"
#include "Application/API/Events/DebugEvents.h"
#include "Application/API/Events/RenderEvents.h"

namespace LambdaEngine
{
	struct PipelineTextureBarrierDesc;
	struct PipelineBufferBarrierDesc;

	class IRenderGraphCreateHandler;
	class AccelerationStructure;
	class CommandAllocator;
	class GraphicsDevice;
	class PipelineLayout;
	class PipelineState;
	class DescriptorSet;
	class DescriptorHeap;
	class ICustomRenderer;
	class CommandList;
	class TextureView;
	class Texture;
	class Sampler;
	class Buffer;
	class Fence;
	class SBT;

	struct RenderGraphDesc
	{
		String Name											= "Render Graph";
		RenderGraphStructureDesc* pRenderGraphStructureDesc	= nullptr;
		uint32 BackBufferCount								= 3;
		TArray<ICustomRenderer*>	CustomRenderers;
	};

	struct PushConstantsUpdate
	{
		String	RenderStageName = "";
		void*	pData			= nullptr;
		uint32	DataSize		= 0;
	};

	struct ResourceUpdateDesc
	{
		String ResourceName	= "No Resource Name";

		union
		{
			struct
			{
				TextureDesc*		pTextureDesc;
				TextureViewDesc*	pTextureViewDesc;
				SamplerDesc*		pSamplerDesc;
			} InternalTextureUpdate;

			struct
			{
				BufferDesc*	pBufferDesc;
			} InternalBufferUpdate;

			struct
			{
				Texture**		ppTextures;
				TextureView**	ppTextureViews;
				TextureView**	ppPerSubImageTextureViews;
				Sampler**		ppSamplers;
				uint32			Count;
				uint32			PerSubImageTextureViewsCount;
			} ExternalTextureUpdate;

			struct
			{
				uint32		DrawArgsMask;
				DrawArg*	pDrawArgs;
				uint32		Count;
			} ExternalDrawArgsUpdate;

			struct
			{
				Buffer**	ppBuffer;
				uint32		Count;
			} ExternalBufferUpdate;

			struct
			{
				const AccelerationStructure* pTLAS;
			} ExternalAccelerationStructure;
		};
	};

	struct MaterialBindingInfo
	{
		uint32	Stride;
	};

	class LAMBDA_API RenderGraph
	{
		enum class EResourceOwnershipType
		{
			NONE				= 0,
			INTERNAL			= 1,
			EXTERNAL			= 2,
		};

		struct RenderStage;

		struct ResourceBinding
		{
			RenderStage*	pRenderStage		= nullptr;
			EDescriptorType DescriptorType		= EDescriptorType::DESCRIPTOR_TYPE_UNKNOWN;
			uint32			Binding				= 0;

			ETextureState	TextureState		= ETextureState::TEXTURE_STATE_UNKNOWN;
		};

		struct ResourceBarrierInfo
		{
			uint32	SynchronizationStageIndex	= 0;
			uint32	SynchronizationTypeIndex	= 0;
			uint32	BarrierIndex				= 0;
			uint32	DrawArgsMask				= 0x0;
		};

		struct InternalResourceUpdateDesc
		{
			String						ResourceName	= "No Resource Name";
			ERenderGraphResourceType	Type			= ERenderGraphResourceType::NONE;

			struct
			{
				ERenderGraphDimensionType	XDimType;
				ERenderGraphDimensionType	YDimType;
				float32						XDimVariable;
				float32						YDimVariable;

				TextureDesc					TextureDesc;
				TextureViewDesc				TextureViewDesc;
				SamplerDesc					SamplerDesc;
			} TextureUpdate;

			struct
			{
				ERenderGraphDimensionType	SizeType;

				BufferDesc		BufferDesc;
			} BufferUpdate;
		};

		struct PushConstants
		{
			byte*	pData		= nullptr;
			uint32	DataSize	= 0;
			uint32	Offset		= 0;
			uint32	MaxDataSize	= 0;
		};

		struct DrawArgsData
		{
			PipelineBufferBarrierDesc			InitialTransitionBarrierTemplate;
			PipelineTextureBarrierDesc			InitialTextureTransitionBarrierTemplate;
			TArray<DrawArg>						Args;
		};

		struct Resource
		{
			String						Name				= "";
			bool						IsBackBuffer		= false;
			ERenderGraphResourceType	Type				= ERenderGraphResourceType::NONE;
			EResourceOwnershipType		OwnershipType		= EResourceOwnershipType::NONE;
			bool						BackBufferBound		= false;
			uint32						SubResourceCount	= 0;

			TArray<ResourceBinding>		ResourceBindings;
			TArray<ResourceBarrierInfo>	BarriersPerSynchronizationStage; //Divided into #SubResourceCount Barriers per Synchronization Stage

			FPipelineStageFlags			LastPipelineStageOfFirstRenderStage = FPipelineStageFlag::PIPELINE_STAGE_FLAG_UNKNOWN;

			struct
			{
				ERenderGraphTextureType				TextureType						= ERenderGraphTextureType::TEXTURE_2D;
				bool								IsOfArrayType					= false;
				bool								UnboundedArray					= false;
				bool								UsedAsRenderTarget				= false;
				bool								PerSubImageUniquelyAllocated	= false;
				EFormat								Format							= EFormat::FORMAT_NONE;
				PipelineTextureBarrierDesc			InitialTransitionBarrier;
				TArray<Texture*>					Textures;
				TArray<TextureView*>				PerImageTextureViews;
				TArray<TextureView*>				PerSubImageTextureViews;
				TArray<Sampler*>					Samplers;
			} Texture;

			struct
			{
				THashTable<uint32, DrawArgsData> MaskToArgs;
			} DrawArgs;

			struct
			{
				PipelineBufferBarrierDesc			InitialTransitionBarrier;
				TArray<Buffer*>						Buffers;
				TArray<uint64>						Offsets;
				TArray<uint64>						SizesInBytes;
			} Buffer;

			struct
			{
				const AccelerationStructure* pTLAS;
			} AccelerationStructure;
		};

		struct RenderStage
		{
			String					Name								= "";
			RenderStageParameters	Parameters							= {};

			/*
				If set to true, renderstage will not be submited during execution of rendergraph.
				*Triggertype will be ignored*
				Use RenderSystem->setRenderStageSleeping to enable/disable sleeping outside of rendergraph
			*/
			bool							Sleeping			= false;

			//Triggering
			ERenderStageExecutionTrigger	TriggerType					= ERenderStageExecutionTrigger::NONE;
			uint32							FrameDelay					= 0;
			uint32							FrameOffset					= 0;
			uint32							FrameCounter				= 0;

			//Special Draw Params
			uint32					ExecutionCount						= 1;

			glm::uvec3				Dimensions							= glm::uvec3(0);

			bool					UsesCustomRenderer					= false;
			ICustomRenderer*		pCustomRenderer						= nullptr;

			FPipelineStageFlags		FirstPipelineStage					= FPipelineStageFlag::PIPELINE_STAGE_FLAG_UNKNOWN;
			FPipelineStageFlags		LastPipelineStage					= FPipelineStageFlag::PIPELINE_STAGE_FLAG_UNKNOWN;
			uint32					PipelineStageMask					= FPipelineStageFlag::PIPELINE_STAGE_FLAG_UNKNOWN;

			ERenderStageDrawType	DrawType							= ERenderStageDrawType::NONE;

			uint64					PipelineStateID						= 0;
			PipelineState*			pPipelineState						= nullptr;
			PipelineLayout*			pPipelineLayout						= nullptr;
			SBT*					pSBT								= nullptr;
			DescriptorSet**			ppBufferDescriptorSets				= nullptr; //# m_BackBufferCount
			uint32					BufferSetIndex						= 0;
			DescriptorSet**			ppTextureDescriptorSets				= nullptr; //# m_BackBufferCount
			uint32					TextureSetIndex						= 0;
			DescriptorSet***		pppDrawArgDescriptorSets			= nullptr; //# m_BackBufferCount
			DescriptorSet***		pppDrawArgExtensionsDescriptorSets	= nullptr; //# m_BackBufferCount
			DrawArg*				pDrawArgs							= nullptr;
			uint32					NumDrawArgsPerFrame					= 0;
			uint32					DrawSetIndex						= 0;
			uint32					DrawExtensionSetIndex				= 0;
			Resource*				pDrawArgsResource					= nullptr;
			uint32					DrawArgsMask						= 0x0;
			RenderPass*				pRenderPass							= nullptr;
			RenderPass*				pDisabledRenderPass					= nullptr;

			PushConstants			pInternalPushConstants[NUM_INTERNAL_PUSH_CONSTANTS_TYPES];
			PushConstants			ExternalPushConstants		= {};
			TArray<Resource*>		RenderTargetResources;
			Resource*				pDepthStencilAttachment		= nullptr;
		};

		struct SynchronizationStage
		{
			ECommandQueueType		ExecutionQueue				= ECommandQueueType::COMMAND_QUEUE_TYPE_NONE;
			FPipelineStageFlags		SrcPipelineStage			= FPipelineStageFlag::PIPELINE_STAGE_FLAG_UNKNOWN;
			FPipelineStageFlags		SameQueueDstPipelineStage	= FPipelineStageFlag::PIPELINE_STAGE_FLAG_UNKNOWN;
			FPipelineStageFlags		OtherQueueDstPipelineStage	= FPipelineStageFlag::PIPELINE_STAGE_FLAG_UNKNOWN;
			uint32					DrawArgsMask				= 0x0;

<<<<<<< HEAD
			TArray<PipelineBufferBarrierDesc>	DrawBufferBarriers[2];
			TArray<PipelineTextureBarrierDesc>	DrawTextureBarriers[4];
			TArray<PipelineBufferBarrierDesc>	BufferBarriers[2];
			TArray<PipelineTextureBarrierDesc>	TextureBarriers[4];
=======
			TArray<PipelineBufferBarrierDesc>			DrawBufferBarriers[2]; //This works while we only have one Draw Arg resource, otherwise we have to do like Unbounded Textures
			TArray<PipelineBufferBarrierDesc>			BufferBarriers[2];
			TArray<PipelineTextureBarrierDesc>			TextureBarriers[4];
			TArray<TArray<PipelineTextureBarrierDesc>>	UnboundedTextureBarriers[2]; //Unbounded Arrays of textures do not have a known count at init time -> we cant store them densely
>>>>>>> 52e6468c
		};

		struct PipelineStage
		{
			ERenderGraphPipelineStageType	Type							= ERenderGraphPipelineStageType::NONE;
			uint32							StageIndex						= 0;

			CommandAllocator** ppGraphicsCommandAllocators	= nullptr;
			CommandAllocator** ppComputeCommandAllocators	= nullptr;
			CommandList** ppGraphicsCommandLists			= nullptr;
			CommandList** ppComputeCommandLists				= nullptr;
		};

	public:
		DECL_REMOVE_COPY(RenderGraph);
		DECL_REMOVE_MOVE(RenderGraph);

		RenderGraph(const GraphicsDevice* pGraphicsDevice);
		~RenderGraph();

		bool Init(const RenderGraphDesc* pDesc, TSet<uint32>& requiredDrawArgs);

		/*
		* Recreates the Render Graph according to pDesc.
		* Discoveres overlapping resources from the current Render Graph and the new Render Graph and reuses them.
		*/
		bool Recreate(const RenderGraphDesc* pDesc, TSet<uint32>& requiredDrawArgs);

		/*
		* Adds a Create Handler to this Render Graph, all IRenderGraphCreateHandler::OnRenderGraphRecreate
		* gets called when RenderGraph::Recreate is called.
		* This can get used to initialize new resources in the Render Graph.
		*/
		void AddCreateHandler(IRenderGraphCreateHandler* pCreateHandler);

		/*
		* Updates a resource in the Render Graph, can be called at any time
		*	desc - The ResourceUpdateDesc, only the Update Parameters for the given update type should be set
		*/
		void UpdateResource(const ResourceUpdateDesc* pDesc);
		/*
		* Updates Push Constants for a given Render Stage, PushConstantsUpdate::DataSize needs to be less than or equal to the
		* RenderStage::ExternalPushConstants.MaxDataSize which is set depending on the Bindings and type of Render Stage
		*/
		void UpdatePushConstants(const PushConstantsUpdate* pDesc);
		/*
		* Updates the global SBT which is used for all Ray Tracing calls, each SBTRecord should contain addresses to valid Buffers
		*/
		void UpdateGlobalSBT(const TArray<SBTRecord>& shaderRecords);
		/*
		* Updates the dimensions of a RenderStage, will only set the dimensions which are set to EXTERNAL
		*/
		void UpdateRenderStageDimensions(const String& renderStageName, uint32 x, uint32 y, uint32 z = 0);
		/*
		* Updates the dimensions of a resource, will only set the dimensions which are set to EXTERNAL
		*/
		void UpdateResourceDimensions(const String& resourceName, uint32 x, uint32 y = 0);

		/*
		* Triggers a Render Stage which has a TriggerType of Triggered
		*/
		void TriggerRenderStage(const String& renderStageName);

		/*
		* Puts given render stage to sleep, this will prevent execution of renderstage
		* Useful for optimization when a rendergraph can still execute without given renderstage
		*/
		void SetRenderStageSleeping(const String& renderStageName, bool sleeping);

		/*
		* Updates the RenderGraph, applying the updates made to resources with UpdateResource by writing them to the appropriate Descriptor Sets
		*/
		void Update();

		/*
		* Executes the RenderGraph, goes through each Render Stage and Synchronization Stage and executes them.
		*	If the RenderGraph writes to the Back Buffer it is safe to present the Back Buffer after Render has returned.
		*/
		void Render(uint64 modFrameIndex, uint32 backBufferIndex);

		/*
		* Acquires a general purpose Graphics Command List, this will then be executed before all other Render Stages & Synchronization Stages.
		*	-----NOT THREADSAFE-----
		*/
		CommandList* AcquireGraphicsCopyCommandList();
		/*
		* Acquires a general purpose Compute Command List, this will then be executed before all other Render Stages & Synchronization Stages.
		*	-----NOT THREADSAFE-----
		*/
		CommandList* AcquireComputeCopyCommandList();

		bool GetResourceTextures(const char* pResourceName, Texture* const ** pppTexture, uint32* pTextureView)									const;
		bool GetResourcePerImageTextureViews(const char* pResourceName, TextureView* const ** pppTextureViews, uint32* pTextureViewCount)		const;
		bool GetResourcePerSubImageTextureViews(const char* pResourceName, TextureView* const ** pppTextureViews, uint32* pTextureViewCount)	const;
		bool GetResourceBuffers(const char* pResourceName, Buffer* const ** pppBuffers, uint32* pBufferCount)									const;
		bool GetResourceAccelerationStructure(const char* pResourceName, const AccelerationStructure** ppAccelerationStructure)					const;

	private:
		bool OnWindowResized(const WindowResizedEvent& windowEvent);
		bool OnPreSwapChainRecreated(const PreSwapChainRecreatedEvent& swapChainEvent);
		bool OnPostSwapChainRecreated(const PostSwapChainRecreatedEvent& swapChainEvent);
		bool OnPipelineStatesRecompiled(const PipelineStatesRecompiledEvent& event);

		void ReleasePipelineStages();

		bool CreateFence();
		bool CreateDescriptorHeap();
		bool CreateCopyCommandLists();
		bool CreateProfiler(uint32 pipelineStageCount);
		bool CreateResources(const TArray<RenderGraphResourceDesc>& resourceDescriptions);
		bool CreateRenderStages(const TArray<RenderStageDesc>& renderStages, const THashTable<String, RenderGraphShaderConstants>& shaderConstants, const TArray<ICustomRenderer*>& customRenderers, TSet<uint32>& requiredDrawArgs);
		bool CreateSynchronizationStages(const TArray<SynchronizationStageDesc>& synchronizationStageDescriptions, TSet<uint32>& requiredDrawArgs);
		bool CreatePipelineStages(const TArray<PipelineStageDesc>& pipelineStageDescriptions);

		void UpdateRelativeParameters();
		void UpdateInternalResource(InternalResourceUpdateDesc& desc);

		void UpdateResourceTexture(Resource* pResource, const ResourceUpdateDesc* pDesc);
		void UpdateResourceDrawArgs(Resource* pResource, const ResourceUpdateDesc* pDesc);
		void UpdateResourceBuffer(Resource* pResource, const ResourceUpdateDesc* pDesc);
		void UpdateResourceAccelerationStructure(Resource* pResource, const ResourceUpdateDesc* pDesc);
		void UpdateRelativeRenderStageDimensions(RenderStage* pRenderStage);
		void UpdateRelativeResourceDimensions(InternalResourceUpdateDesc* pResourceUpdateDesc);

		void ExecuteSynchronizationStage(
			SynchronizationStage* pSynchronizationStage, 
			CommandAllocator* pGraphicsCommandAllocator, 
			CommandList* pGraphicsCommandList, 
			CommandAllocator* pComputeCommandAllocator, 
			CommandList* pComputeCommandList, 
			CommandList** ppFirstExecutionStage, 
			CommandList** ppSecondExecutionStage);
		void ExecuteGraphicsRenderStage(RenderStage* pRenderStage, CommandAllocator* pGraphicsCommandAllocator, CommandList* pGraphicsCommandList, CommandList** ppExecutionStage);
		void ExecuteComputeRenderStage(RenderStage* pRenderStage, CommandAllocator* pComputeCommandAllocator, CommandList* pComputeCommandList, CommandList** ppExecutionStage);
		void ExecuteRayTracingRenderStage(RenderStage* pRenderStage, CommandAllocator* pComputeCommandAllocator, CommandList* pComputeCommandList, CommandList** ppExecutionStage);

		// Helpers
		void PipelineTextureBarriers(CommandList* pCommandList, const TArray<PipelineTextureBarrierDesc>& textureBarriers, FPipelineStageFlags srcPipelineStage, FPipelineStageFlags dstPipelineStage);
		void PipelineBufferBarriers(CommandList* pCommandList, const TArray<PipelineBufferBarrierDesc>& textureBarriers, FPipelineStageFlags srcPipelineStage, FPipelineStageFlags dstPipelineStage);

	private:
		const GraphicsDevice*							m_pGraphicsDevice;
		GraphicsDeviceFeatureDesc						m_Features;

		DescriptorHeap*									m_pDescriptorHeap					= nullptr;

		float32											m_WindowWidth						= 0.0f;
		float32											m_WindowHeight						= 0.0f;

		uint64											m_FrameIndex						= 0;
		uint64											m_ModFrameIndex						= 0;
		uint32											m_BackBufferIndex					= 0;
		uint32											m_BackBufferCount					= 0;

		Fence*											s_pMaterialFence					= nullptr;
		uint64											m_SignalValue						= 1;

		TArray<ICustomRenderer*>						m_CustomRenderers;
		TArray<ICustomRenderer*>						m_DebugRenderers;

		CommandAllocator**								m_ppGraphicsCopyCommandAllocators	= nullptr;
		CommandList**									m_ppGraphicsCopyCommandLists		= nullptr;

		CommandAllocator**								m_ppComputeCopyCommandAllocators	= nullptr;
		CommandList**									m_ppComputeCopyCommandLists			= nullptr;

		CommandList**									m_ppExecutionStages					= nullptr;
		uint32											m_ExecutionStageCount				= 0;

		PipelineStage*									m_pPipelineStages					= nullptr;
		uint32											m_PipelineStageCount				= 0;

		THashTable<String, uint32>						m_RenderStageMap;
		RenderStage*									m_pRenderStages						= nullptr;
		uint32											m_RenderStageCount					= 0;
		TSet<uint32>									m_WindowRelativeRenderStages;		// Contains Render Stage Indices that have Dimension Variables that depend on the current Window Size
		TArray<SBTRecord>								m_GlobalShaderRecords;

		SynchronizationStage*							m_pSynchronizationStages			= nullptr;
		uint32											m_SynchronizationStageCount			= 0;

		THashTable<String, Resource>					m_ResourceMap;
		THashTable<String, InternalResourceUpdateDesc>	m_InternalResourceUpdateDescriptions;
		TArray<String>									m_WindowRelativeResources;
		TSet<String>									m_DirtyInternalResources;

		TSet<Resource*>									m_DirtyDescriptorSetTextures;
		TSet<Resource*>									m_DirtyDescriptorSetBuffers;
		TSet<Resource*>									m_DirtyDescriptorSetAccelerationStructures;
		TSet<Resource*>									m_DirtyDescriptorSetDrawArgs;

		TArray<DeviceChild*>*							m_pDeviceResourcesToDestroy;

		TArray<IRenderGraphCreateHandler*>				m_CreateHandlers;
	};
}<|MERGE_RESOLUTION|>--- conflicted
+++ resolved
@@ -296,17 +296,11 @@
 			FPipelineStageFlags		OtherQueueDstPipelineStage	= FPipelineStageFlag::PIPELINE_STAGE_FLAG_UNKNOWN;
 			uint32					DrawArgsMask				= 0x0;
 
-<<<<<<< HEAD
-			TArray<PipelineBufferBarrierDesc>	DrawBufferBarriers[2];
-			TArray<PipelineTextureBarrierDesc>	DrawTextureBarriers[4];
-			TArray<PipelineBufferBarrierDesc>	BufferBarriers[2];
-			TArray<PipelineTextureBarrierDesc>	TextureBarriers[4];
-=======
+			TArray<PipelineTextureBarrierDesc>			DrawTextureBarriers[4];
 			TArray<PipelineBufferBarrierDesc>			DrawBufferBarriers[2]; //This works while we only have one Draw Arg resource, otherwise we have to do like Unbounded Textures
 			TArray<PipelineBufferBarrierDesc>			BufferBarriers[2];
 			TArray<PipelineTextureBarrierDesc>			TextureBarriers[4];
 			TArray<TArray<PipelineTextureBarrierDesc>>	UnboundedTextureBarriers[2]; //Unbounded Arrays of textures do not have a known count at init time -> we cant store them densely
->>>>>>> 52e6468c
 		};
 
 		struct PipelineStage
