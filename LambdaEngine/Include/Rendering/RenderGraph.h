#pragma once

#include "LambdaEngine.h"

#include "Rendering/Core/API/CommandList.h"
#include "Rendering/Core/API/GraphicsTypes.h"
#include "Rendering/Core/API/Texture.h"
#include "Rendering/Core/API/TextureView.h"
#include "Rendering/Core/API/Sampler.h"
#include "Rendering/Core/API/Buffer.h"

#include "Containers/THashTable.h"
#include "Containers/TArray.h"
#include "Containers/TSet.h"
#include "Containers/String.h"

#include "RenderGraphTypes.h"
#include "RenderGraphEditor.h"

#include "Utilities/StringHash.h"

#include "Time/API/Timestamp.h"

#include "Application/API/Events/WindowEvents.h"
#include "Application/API/Events/DebugEvents.h"
#include "Application/API/Events/RenderEvents.h"

namespace LambdaEngine
{
	struct PipelineTextureBarrierDesc;
	struct PipelineBufferBarrierDesc;

	class IRenderGraphCreateHandler;
	class AccelerationStructure;
	class CommandAllocator;
	class GraphicsDevice;
	class PipelineLayout;
	class PipelineState;
	class DescriptorSet;
	class DescriptorHeap;
	class ICustomRenderer;
	class CommandList;
	class TextureView;
	class Texture;
	class Sampler;
	class Buffer;
	class Fence;
	class SBT;

	struct RenderGraphDesc
	{
		String Name											= "Render Graph";
		RenderGraphStructureDesc* pRenderGraphStructureDesc	= nullptr;
		uint32 BackBufferCount								= 3;
	};

	struct PushConstantsUpdate
	{
		String	RenderStageName = "";
		void*	pData			= nullptr;
		uint32	DataSize		= 0;
	};

	struct ResourceUpdateDesc
	{
		String ResourceName	= "No Resource Name";

		union
		{
			struct
			{
				TextureDesc*		pTextureDesc;
				TextureViewDesc*	pTextureViewDesc;
				SamplerDesc*		pSamplerDesc;
			} InternalTextureUpdate;

			struct
			{
				BufferDesc*	pBufferDesc;
			} InternalBufferUpdate;

			struct
			{
				Texture**		ppTextures;
				TextureView**	ppTextureViews;
				Sampler**		ppSamplers;
			} ExternalTextureUpdate;

			struct
			{
				uint32		DrawArgsMask;
				DrawArg*	pDrawArgs;
				uint32		DrawArgsCount;
			} ExternalDrawArgsUpdate;

			struct
			{
				Buffer**	ppBuffer;
			} ExternalBufferUpdate;

			struct
			{
				const AccelerationStructure* pTLAS;
			} ExternalAccelerationStructure;
		};
	};

	struct MaterialBindingInfo
	{
		uint32	Stride;
	};

	class LAMBDA_API RenderGraph
	{
		enum class EResourceOwnershipType
		{
			NONE				= 0,
			INTERNAL			= 1,
			EXTERNAL			= 2,
		};

		struct RenderStage;

		struct ResourceBinding
		{
			RenderStage*	pRenderStage		= nullptr;
			EDescriptorType DescriptorType		= EDescriptorType::DESCRIPTOR_TYPE_UNKNOWN;
			uint32			Binding				= 0;

			ETextureState	TextureState		= ETextureState::TEXTURE_STATE_UNKNOWN;
		};

		struct ResourceBarrierInfo
		{
			uint32	SynchronizationStageIndex	= 0;
			uint32	SynchronizationTypeIndex	= 0;
			uint32	BarrierIndex				= 0;
			uint32	DrawArgsMask				= 0x0;
		};

		struct InternalResourceUpdateDesc
		{
			String						ResourceName	= "No Resource Name";
			ERenderGraphResourceType	Type			= ERenderGraphResourceType::NONE;

			struct
			{
				ERenderGraphDimensionType	XDimType;
				ERenderGraphDimensionType	YDimType;
				float32						XDimVariable;
				float32						YDimVariable;

				TextureDesc					TextureDesc;
				TextureViewDesc				TextureViewDesc;
				SamplerDesc					SamplerDesc;
			} TextureUpdate;

			struct
			{
				ERenderGraphDimensionType	SizeType;

				BufferDesc		BufferDesc;
			} BufferUpdate;
		};

		struct PushConstants
		{
			byte*	pData		= nullptr;
			uint32	DataSize	= 0;
			uint32	Offset		= 0;
			uint32	MaxDataSize	= 0;
		};

		struct DrawArgsData
		{
			PipelineBufferBarrierDesc			InitialTransitionBarrierTemplate;
			TArray<DrawArg>						Args;
		};

		struct Resource
		{
			String						Name				= "";
			bool						IsBackBuffer		= false;
			ERenderGraphResourceType	Type				= ERenderGraphResourceType::NONE;
			EResourceOwnershipType		OwnershipType		= EResourceOwnershipType::NONE;
			bool						BackBufferBound		= false;
			uint32						SubResourceCount	= 0;

			TArray<ResourceBinding>		ResourceBindings;
			TArray<ResourceBarrierInfo>	BarriersPerSynchronizationStage; //Divided into #SubResourceCount Barriers per Synchronization Stage

			FPipelineStageFlags			LastPipelineStageOfFirstRenderStage = FPipelineStageFlag::PIPELINE_STAGE_FLAG_UNKNOWN;

			struct
			{
				ERenderGraphTextureType				TextureType						= ERenderGraphTextureType::TEXTURE_2D;
				bool								IsOfArrayType					= false;
				bool								UsedAsRenderTarget				= false;
				bool								PerSubImageUniquelyAllocated	= false;
				EFormat								Format							= EFormat::FORMAT_NONE;
				TArray<PipelineTextureBarrierDesc>	InitialTransitionBarriers;
				TArray<Texture*>					Textures;
				TArray<TextureView*>				PerImageTextureViews;
				TArray<TextureView*>				PerSubImageTextureViews;
				TArray<Sampler*>					Samplers;
			} Texture;

			struct
			{
				THashTable<uint32, DrawArgsData> MaskToArgs;
			} DrawArgs;

			struct
			{
				TArray<PipelineBufferBarrierDesc>	InitialTransitionBarriers;
				TArray<Buffer*>						Buffers;
				TArray<uint64>						Offsets;
				TArray<uint64>						SizesInBytes;
			} Buffer;

			struct
			{
				const AccelerationStructure* pTLAS;
			} AccelerationStructure;
		};

		struct RenderStage
		{
			String					Name						= "";
			RenderStageParameters	Parameters					= {};

			//Triggering
			ERenderStageExecutionTrigger	TriggerType			= ERenderStageExecutionTrigger::NONE;
			uint32							FrameDelay			= 0;
			uint32							FrameOffset			= 0;
			uint32							FrameCounter		= 0;

			//Special Draw Params
			uint32					ExecutionCount				= 1;

			glm::uvec3				Dimensions					= glm::uvec3(0);

			bool					UsesCustomRenderer			= false;
			ICustomRenderer*		pCustomRenderer				= nullptr;

			FPipelineStageFlags		FirstPipelineStage			= FPipelineStageFlag::PIPELINE_STAGE_FLAG_UNKNOWN;
			FPipelineStageFlags		LastPipelineStage			= FPipelineStageFlag::PIPELINE_STAGE_FLAG_UNKNOWN;
			uint32					PipelineStageMask			= FPipelineStageFlag::PIPELINE_STAGE_FLAG_UNKNOWN;

			ERenderStageDrawType	DrawType					= ERenderStageDrawType::NONE;

			uint64					PipelineStateID				= 0;
			PipelineState*			pPipelineState				= nullptr;
			PipelineLayout*			pPipelineLayout				= nullptr;
			SBT*					pSBT						= nullptr;
			DescriptorSet**			ppBufferDescriptorSets		= nullptr; //# m_BackBufferCount
			uint32					BufferSetIndex				= 0;
			DescriptorSet**			ppTextureDescriptorSets		= nullptr; //# m_BackBufferCount
			uint32					TextureSetIndex				= 0;
			DescriptorSet***		pppDrawArgDescriptorSets	= nullptr; //# m_BackBufferCount
			DrawArg*				pDrawArgs					= nullptr;
			uint32					NumDrawArgsPerFrame			= 0;
			uint32					DrawSetIndex				= 0;
			Resource*				pDrawArgsResource			= nullptr;
			uint32					DrawArgsMask				= 0x0;
			RenderPass*				pRenderPass					= nullptr;
			RenderPass*				pDisabledRenderPass			= nullptr;

			PushConstants			pInternalPushConstants[NUM_INTERNAL_PUSH_CONSTANTS_TYPES];
			PushConstants			ExternalPushConstants		= {};
			TArray<Resource*>		RenderTargetResources;
			Resource*				pDepthStencilAttachment		= nullptr;
		};

		struct SynchronizationStage
		{
			ECommandQueueType		ExecutionQueue				= ECommandQueueType::COMMAND_QUEUE_TYPE_NONE;
			FPipelineStageFlags		SrcPipelineStage			= FPipelineStageFlag::PIPELINE_STAGE_FLAG_UNKNOWN;
			FPipelineStageFlags		SameQueueDstPipelineStage	= FPipelineStageFlag::PIPELINE_STAGE_FLAG_UNKNOWN;
			FPipelineStageFlags		OtherQueueDstPipelineStage	= FPipelineStageFlag::PIPELINE_STAGE_FLAG_UNKNOWN;
			uint32					DrawArgsMask				= 0x0;

			TArray<PipelineBufferBarrierDesc>	DrawBufferBarriers[2];
			TArray<PipelineBufferBarrierDesc>	BufferBarriers[2];
			TArray<PipelineTextureBarrierDesc>	TextureBarriers[4];
		};

		struct PipelineStage
		{
			ERenderGraphPipelineStageType	Type							= ERenderGraphPipelineStageType::NONE;
			uint32							StageIndex						= 0;

			CommandAllocator** ppGraphicsCommandAllocators;
			CommandAllocator** ppComputeCommandAllocators;
			CommandList** ppGraphicsCommandLists;
			CommandList** ppComputeCommandLists;
		};

	public:
		DECL_REMOVE_COPY(RenderGraph);
		DECL_REMOVE_MOVE(RenderGraph);

		RenderGraph(const GraphicsDevice* pGraphicsDevice);
		~RenderGraph();

		bool Init(const RenderGraphDesc* pDesc, TSet<uint32>& requiredDrawArgs);

		/*
		* Recreates the Render Graph according to pDesc.
		* Discoveres overlapping resources from the current Render Graph and the new Render Graph and reuses them.
		*/
		bool Recreate(const RenderGraphDesc* pDesc, TSet<uint32>& requiredDrawArgs);

		/*
		* Adds a Create Handler to this Render Graph, all IRenderGraphCreateHandler::OnRenderGraphRecreate
		* gets called when RenderGraph::Recreate is called.
		* This can get used to initialize new resources in the Render Graph.
		*/
		void AddCreateHandler(IRenderGraphCreateHandler* pCreateHandler);

		/*
		* Updates a resource in the Render Graph, can be called at any time
		*	desc - The ResourceUpdateDesc, only the Update Parameters for the given update type should be set
		*/
		void UpdateResource(const ResourceUpdateDesc* pDesc);
		/*
		* Updates Push Constants for a given Render Stage, PushConstantsUpdate::DataSize needs to be less than or equal to the
		* RenderStage::ExternalPushConstants.MaxDataSize which is set depending on the Bindings and type of Render Stage
		*/
		void UpdatePushConstants(const PushConstantsUpdate* pDesc);
		/*
		* Updates the global SBT which is used for all Ray Tracing calls, each SBTRecord should contain addresses to valid Buffers
		*/
		void UpdateGlobalSBT(const TArray<SBTRecord>& shaderRecords);
		/*
		* Updates the dimensions of a RenderStage, will only set the dimensions which are set to EXTERNAL
		*/
		void UpdateRenderStageDimensions(const String& renderStageName, uint32 x, uint32 y, uint32 z = 0);
		/*
		* Updates the dimensions of a resource, will only set the dimensions which are set to EXTERNAL
		*/
		void UpdateResourceDimensions(const String& resourceName, uint32 x, uint32 y = 0);

		/*
		* Triggers a Render Stage which has a TriggerType of Triggered
		*/
		void TriggerRenderStage(const String& renderStageName);

		/*
		* Updates the RenderGraph, applying the updates made to resources with UpdateResource by writing them to the appropriate Descriptor Sets
		*/
		void Update();

		/*
		* Executes the RenderGraph, goes through each Render Stage and Synchronization Stage and executes them.
		*	If the RenderGraph writes to the Back Buffer it is safe to present the Back Buffer after Render has returned.
		*/
		void Render(uint64 modFrameIndex, uint32 backBufferIndex);

		/*
		* Acquires a general purpose Graphics Command List, this will then be executed before all other Render Stages & Synchronization Stages.
		*	-----NOT THREADSAFE-----
		*/
		CommandList* AcquireGraphicsCopyCommandList();
		/*
		* Acquires a general purpose Compute Command List, this will then be executed before all other Render Stages & Synchronization Stages.
		*	-----NOT THREADSAFE-----
		*/
		CommandList* AcquireComputeCopyCommandList();

		bool GetResourceTextures(const char* pResourceName, Texture* const ** pppTexture, uint32* pTextureView)									const;
		bool GetResourcePerImageTextureViews(const char* pResourceName, TextureView* const ** pppTextureViews, uint32* pTextureViewCount)		const;
		bool GetResourcePerSubImageTextureViews(const char* pResourceName, TextureView* const ** pppTextureViews, uint32* pTextureViewCount)	const;
		bool GetResourceBuffers(const char* pResourceName, Buffer* const ** pppBuffers, uint32* pBufferCount)									const;
		bool GetResourceAccelerationStructure(const char* pResourceName, const AccelerationStructure** ppAccelerationStructure)					const;

	private:
		bool OnWindowResized(const WindowResizedEvent& windowEvent);
		bool OnPreSwapChainRecreated(const PreSwapChainRecreatedEvent& swapChainEvent);
		bool OnPostSwapChainRecreated(const PostSwapChainRecreatedEvent& swapChainEvent);
		bool OnPipelineStatesRecompiled(const PipelineStatesRecompiledEvent& event);

		void ReleasePipelineStages();

		bool CreateFence();
		bool CreateDescriptorHeap();
		bool CreateCopyCommandLists();
		bool CreateResources(const TArray<RenderGraphResourceDesc>& resourceDescriptions);
<<<<<<< HEAD
		bool CreateRenderStages(const TArray<RenderStageDesc>& renderStages, const THashTable<String, RenderGraphShaderConstants>& shaderConstants, const TArray<ICustomRenderer*>& customRenderers, TSet<uint32>& requiredDrawArgs);
=======
		bool CreateRenderStages(const TArray<RenderStageDesc>& renderStages, const THashTable<String, RenderGraphShaderConstants>& shaderConstants, TSet<uint32>& requiredDrawArgs);
>>>>>>> 0ebe0126
		bool CreateSynchronizationStages(const TArray<SynchronizationStageDesc>& synchronizationStageDescriptions, TSet<uint32>& requiredDrawArgs);
		bool CreatePipelineStages(const TArray<PipelineStageDesc>& pipelineStageDescriptions);

		void UpdateRelativeParameters();
		void UpdateInternalResource(InternalResourceUpdateDesc& desc);

		void UpdateResourceTexture(Resource* pResource, const ResourceUpdateDesc* pDesc);
		void UpdateResourceDrawArgs(Resource* pResource, const ResourceUpdateDesc* pDesc);
		void UpdateResourceBuffer(Resource* pResource, const ResourceUpdateDesc* pDesc);
		void UpdateResourceAccelerationStructure(Resource* pResource, const ResourceUpdateDesc* pDesc);
		void UpdateRelativeRenderStageDimensions(RenderStage* pRenderStage);
		void UpdateRelativeResourceDimensions(InternalResourceUpdateDesc* pResourceUpdateDesc);

		void ExecuteSynchronizationStage(
			SynchronizationStage* pSynchronizationStage, 
			CommandAllocator* pGraphicsCommandAllocator, 
			CommandList* pGraphicsCommandList, 
			CommandAllocator* pComputeCommandAllocator, 
			CommandList* pComputeCommandList, 
			CommandList** ppFirstExecutionStage, 
			CommandList** ppSecondExecutionStage);
		void ExecuteGraphicsRenderStage(RenderStage* pRenderStage, CommandAllocator* pGraphicsCommandAllocator, CommandList* pGraphicsCommandList, CommandList** ppExecutionStage);
		void ExecuteComputeRenderStage(RenderStage* pRenderStage, CommandAllocator* pComputeCommandAllocator, CommandList* pComputeCommandList, CommandList** ppExecutionStage);
		void ExecuteRayTracingRenderStage(RenderStage* pRenderStage, CommandAllocator* pComputeCommandAllocator, CommandList* pComputeCommandList, CommandList** ppExecutionStage);

	private:
		const GraphicsDevice*							m_pGraphicsDevice;
		DeviceAllocator*								m_pDeviceAllocator					= nullptr;

		DescriptorHeap*									m_pDescriptorHeap					= nullptr;

		float32											m_WindowWidth						= 0.0f;
		float32											m_WindowHeight						= 0.0f;

		uint64											m_FrameIndex						= 0;
		uint64											m_ModFrameIndex						= 0;
		uint32											m_BackBufferIndex					= 0;
		uint32											m_BackBufferCount					= 0;

		Fence*											m_pFence							= nullptr;
		uint64											m_SignalValue						= 1;

		TArray<ICustomRenderer*>						m_CustomRenderers;
		TArray<ICustomRenderer*>						m_DebugRenderers;

		CommandAllocator**								m_ppGraphicsCopyCommandAllocators	= nullptr;
		CommandList**									m_ppGraphicsCopyCommandLists		= nullptr;

		CommandAllocator**								m_ppComputeCopyCommandAllocators	= nullptr;
		CommandList**									m_ppComputeCopyCommandLists			= nullptr;

		CommandList**									m_ppExecutionStages					= nullptr;
		uint32											m_ExecutionStageCount				= 0;

		PipelineStage*									m_pPipelineStages					= nullptr;
		uint32											m_PipelineStageCount				= 0;

		THashTable<String, uint32>						m_RenderStageMap;
		RenderStage*									m_pRenderStages						= nullptr;
		uint32											m_RenderStageCount					= 0;
		TSet<uint32>									m_WindowRelativeRenderStages;		// Contains Render Stage Indices that have Dimension Variables that depend on the current Window Size
		TArray<SBTRecord>								m_GlobalShaderRecords;

		SynchronizationStage*							m_pSynchronizationStages			= nullptr;
		uint32											m_SynchronizationStageCount			= 0;

		THashTable<String, Resource>					m_ResourceMap;
		THashTable<String, InternalResourceUpdateDesc>	m_InternalResourceUpdateDescriptions;
		TArray<String>									m_WindowRelativeResources;
		TSet<String>									m_DirtyInternalResources;

		TSet<Resource*>									m_DirtyDescriptorSetTextures;
		TSet<Resource*>									m_DirtyDescriptorSetBuffers;
		TSet<Resource*>									m_DirtyDescriptorSetAccelerationStructures;
		TSet<Resource*>									m_DirtyDescriptorSetDrawArgs;

		TArray<DeviceChild*>*							m_pDeviceResourcesToDestroy;

		TArray<IRenderGraphCreateHandler*>				m_CreateHandlers;
	};
}<|MERGE_RESOLUTION|>--- conflicted
+++ resolved
@@ -52,6 +52,7 @@
 		String Name											= "Render Graph";
 		RenderGraphStructureDesc* pRenderGraphStructureDesc	= nullptr;
 		uint32 BackBufferCount								= 3;
+    TArray<ICustomRenderer*>	CustomRenderers;
 	};
 
 	struct PushConstantsUpdate
@@ -386,11 +387,7 @@
 		bool CreateDescriptorHeap();
 		bool CreateCopyCommandLists();
 		bool CreateResources(const TArray<RenderGraphResourceDesc>& resourceDescriptions);
-<<<<<<< HEAD
 		bool CreateRenderStages(const TArray<RenderStageDesc>& renderStages, const THashTable<String, RenderGraphShaderConstants>& shaderConstants, const TArray<ICustomRenderer*>& customRenderers, TSet<uint32>& requiredDrawArgs);
-=======
-		bool CreateRenderStages(const TArray<RenderStageDesc>& renderStages, const THashTable<String, RenderGraphShaderConstants>& shaderConstants, TSet<uint32>& requiredDrawArgs);
->>>>>>> 0ebe0126
 		bool CreateSynchronizationStages(const TArray<SynchronizationStageDesc>& synchronizationStageDescriptions, TSet<uint32>& requiredDrawArgs);
 		bool CreatePipelineStages(const TArray<PipelineStageDesc>& pipelineStageDescriptions);
 
