#pragma once

#include "Defines.h"
#include "ECS/ComponentType.h"
#include "ECS/Entity.h"

#include "Rendering/RenderGraphTypes.h"

namespace LambdaEngine
{
	class Texture;
	class TextureView;
	class Buffer;

	struct DrawArgExtensionGroupEntry
	{
		uint32					Mask = 0;
		DrawArgExtensionGroup	extensionGroup;
	};

	class EntityMaskManager
	{
		struct ComponentBit
		{
			uint32		Bit			= 0x0;
			bool		Inverted	= false; //Inverted means that the Bit will be set if the Component which maps to this ComponentBit is not present in an Entity
		};

	public:
		DECL_STATIC_CLASS(EntityMaskManager);

		static bool Init();

<<<<<<< HEAD
		static void AddExtensionToEntity(Entity entity, const ComponentType* type, const DrawArgExtensionData& drawArgExtension);
=======
		static void RemoveAllExtensionsFromEntity(Entity entity);
		static void AddExtensionToEntity(Entity entity, const ComponentType* type, const DrawArgExtensionData& DrawArgExtension);
>>>>>>> 428c6187
		static DrawArgExtensionGroup& GetExtensionGroup(Entity entity);

		static uint32 FetchEntityMask(Entity entity);

		static TArray<uint32> ExtractComponentMasksFromEntityMask(uint32 mask);

		static uint32 GetExtensionMask(const ComponentType* type, bool& inverted);

		static const DrawArgExtensionDesc& GetExtensionDescFromExtensionMask(uint32 mask);

	private:
		static void BindTypeToExtensionDesc(const ComponentType* type, DrawArgExtensionDesc extensionDesc, bool invertOnNewComponentType);

		static void CopyDrawArgExtensionData(DrawArgExtensionData& dest, const DrawArgExtensionData& src);

	private:
		inline static THashTable<const ComponentType*, ComponentBit>	s_ComponentTypeToMaskMap;
		inline static THashTable<Entity, DrawArgExtensionGroupEntry>	s_EntityToExtensionGroupEntryMap;
		inline static THashTable<uint32, DrawArgExtensionDesc>			s_ExtensionMaskToExtensionDescMap;
	};
}<|MERGE_RESOLUTION|>--- conflicted
+++ resolved
@@ -31,12 +31,8 @@
 
 		static bool Init();
 
-<<<<<<< HEAD
+		static void RemoveAllExtensionsFromEntity(Entity entity);
 		static void AddExtensionToEntity(Entity entity, const ComponentType* type, const DrawArgExtensionData& drawArgExtension);
-=======
-		static void RemoveAllExtensionsFromEntity(Entity entity);
-		static void AddExtensionToEntity(Entity entity, const ComponentType* type, const DrawArgExtensionData& DrawArgExtension);
->>>>>>> 428c6187
 		static DrawArgExtensionGroup& GetExtensionGroup(Entity entity);
 
 		static uint32 FetchEntityMask(Entity entity);
