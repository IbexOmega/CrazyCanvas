--- conflicted
+++ resolved
@@ -29,13 +29,9 @@
 	constexpr const char* SCENE_NORMAL_MAPS						= "SCENE_NORMAL_MAPS";
 	constexpr const char* SCENE_COMBINED_MATERIAL_MAPS			= "SCENE_COMBINED_MATERIAL_MAPS";
 
-<<<<<<< HEAD
-	constexpr const char* PAINT_MASK_TEXTURES = "PAINT_MASK_TEXTURES";
-
-	constexpr const uint32 DRAW_ITERATION_PUSH_CONSTANTS_SIZE	= 4; 
-=======
-	constexpr const uint32 DRAW_ITERATION_PUSH_CONSTANTS_SIZE		= 4;
->>>>>>> 55c787a5
+	constexpr const char* PAINT_MASK_TEXTURES 					= "PAINT_MASK_TEXTURES";
+	
+	constexpr const uint32 DRAW_ITERATION_PUSH_CONSTANTS_SIZE	= 4;
 
 	constexpr const uint32 DRAW_ITERATION_PUSH_CONSTANTS_INDEX	= 0;
 	constexpr const uint32 NUM_INTERNAL_PUSH_CONSTANTS_TYPES	= DRAW_ITERATION_PUSH_CONSTANTS_INDEX + 1;
