#pragma once
#include "LambdaEngine.h"
#include "PipelineStateManager.h"

#include "Core/API/PipelineState.h"
#include "Core/API/GraphicsTypes.h"

#include "Containers/String.h"
#include "Containers/TSet.h"

namespace LambdaEngine
{
	constexpr const char* RENDER_GRAPH_IMGUI_STAGE_NAME					= "RENDER_STAGE_IMGUI";
	constexpr const char* RENDER_GRAPH_NOESIS_GUI_STAGE_NAME			= "RENDER_STAGE_NOESIS_GUI";
	constexpr const char* RENDER_GRAPH_LIGHT_STAGE_NAME					= "RENDER_STAGE_LIGHT";
	constexpr const char* RENDER_GRAPH_PARTICLE_UPDATE_STAGE_NAME		= "RENDER_STAGE_PARTICLES_UPDATE";
	constexpr const char* RENDER_GRAPH_PARTICLE_RENDER_STAGE_NAME		= "RENDER_STAGE_PARTICLES_RENDER";
	constexpr const char* RENDER_GRAPH_PHYSICS_DEBUG_NAME				= "RENDER_STAGE_PHYSICS_DEBUG";
	constexpr const char* RENDER_GRAPH_MESH_UNWRAP_NAME					= "RENDER_STAGE_MESH_UNWRAP";

	constexpr const char* RENDER_GRAPH_BACK_BUFFER_ATTACHMENT			= "BACK_BUFFER_TEXTURE";

	constexpr const char* PER_FRAME_BUFFER								= "PER_FRAME_BUFFER";
	constexpr const char* SCENE_LIGHTS_BUFFER							= "SCENE_LIGHTS_BUFFER";
	constexpr const char* SCENE_POINT_SHADOWMAPS						= "SCENE_POINT_SHADOWMAPS";

	constexpr const char* SCENE_PARTICLE_VERTEX_BUFFER					= "SCENE_PARTICLE_VERTEX_BUFFER";
	constexpr const char* SCENE_PARTICLE_INDEX_BUFFER					= "SCENE_PARTICLE_INDEX_BUFFER";
	constexpr const char* SCENE_PARTICLE_INSTANCE_BUFFER				= "SCENE_PARTICLE_INSTANCE_BUFFER";

	constexpr const char* SCENE_MAT_PARAM_BUFFER						= "SCENE_MAT_PARAM_BUFFER";
	constexpr const char* SCENE_DRAW_ARGS								= "SCENE_DRAW_ARGS";
	constexpr const char* SCENE_TLAS									= "SCENE_TLAS";

<<<<<<< HEAD
	constexpr const char* SCENE_ALBEDO_MAPS								= "SCENE_ALBEDO_MAPS";
	constexpr const char* SCENE_NORMAL_MAPS								= "SCENE_NORMAL_MAPS";
	constexpr const char* SCENE_COMBINED_MATERIAL_MAPS					= "SCENE_COMBINED_MATERIAL_MAPS";

	constexpr const char* PAINT_MASK_TEXTURES 							= "PAINT_MASK_TEXTURES";
	
	constexpr const uint32 DRAW_ITERATION_PUSH_CONSTANTS_SIZE			= 4;
=======
	constexpr const char* PAINT_MASK_TEXTURES 					= "PAINT_MASK_TEXTURES";

	constexpr const uint32 DRAW_ITERATION_PUSH_CONSTANTS_SIZE	= 4;
>>>>>>> e1357576

	constexpr const uint32 DRAW_ITERATION_PUSH_CONSTANTS_INDEX			= 0;
	constexpr const uint32 NUM_INTERNAL_PUSH_CONSTANTS_TYPES			= DRAW_ITERATION_PUSH_CONSTANTS_INDEX + 1;

<<<<<<< HEAD
	constexpr const uint32 MAX_EXTENSIONS_PER_MESH_TYPE					= 1;
	constexpr const uint32 MAX_TEXTURES_PER_EXTENSION					= 16;
	constexpr const uint32 MAX_EXTENSION_GROUPS_PER_MESH_TYPE			= 64; // Number of extension groups per mesh instance
=======
	constexpr const uint32 MAX_EXTENSIONS_PER_MESH_TYPE			= 8;
	constexpr const uint32 MAX_TEXTURES_PER_EXTENSION			= 16;
	constexpr const uint32 MAX_EXTENSION_GROUPS_PER_MESH_TYPE	= 64; // Number of extension groups per mesh instance
>>>>>>> e1357576

	enum class ERenderGraphPipelineStageType : uint8
	{
		NONE			= 0,
		RENDER			= 1,
		SYNCHRONIZATION = 2,
	};

	enum class ERenderGraphResourceType : uint8
	{
		NONE					= 0,
		SCENE_DRAW_ARGS			= 1,
		TEXTURE					= 2,
		BUFFER					= 3,
		ACCELERATION_STRUCTURE	= 4,
	};

	enum class ERenderGraphResourceBindingType : uint8
	{
		NONE							= 0,
		ACCELERATION_STRUCTURE			= 1,	//READ
		CONSTANT_BUFFER					= 2,	//READ
		COMBINED_SAMPLER				= 3,	//READ
		UNORDERED_ACCESS_READ			= 4,	//READ
		UNORDERED_ACCESS_WRITE			= 5,	//WRITE
		UNORDERED_ACCESS_READ_WRITE		= 6,	//READ & WRITE
		ATTACHMENT						= 7,	//WRITE
		PRESENT							= 8,	//READ
	};

	enum class ERenderStageDrawType : uint8
	{
		NONE							= 0,
		SCENE_INSTANCES					= 1,
		SCENE_INSTANCES_MESH_SHADER	= 4,
		FULLSCREEN_QUAD					= 2,
		CUBE							= 3,
	};

	enum class ERenderGraphDimensionType : uint8
	{
		NONE					= 0,
		CONSTANT				= 1,
		EXTERNAL				= 2,
		RELATIVE				= 3,
		RELATIVE_1D				= 4,
	};

	enum class ERenderGraphSamplerType : uint8
	{
		NONE					= 0,
		LINEAR					= 1,
		NEAREST					= 2,
	};

	enum class ERenderGraphSamplerAddressMode : uint8
	{
		NONE				= 0,
		REPEAT				= 1,
		CLAMP_TO_EDGE		= 2,
		CLAMP_TO_BORDER		= 3,
	};

	enum class ERenderGraphSamplerBorderColor : uint8
	{
		NONE									= 0,
		BORDER_COLOR_FLOAT_TRANSPARENT_BLACK	= 1,
		BORDER_COLOR_INT_TRANSPARENT_BLACK		= 2,
		BORDER_COLOR_FLOAT_OPAQUE_BLACK			= 3,
		BORDER_COLOR_INT_OPAQUE_BLACK			= 4,
		BORDER_COLOR_FLOAT_OPAQUE_WHITE			= 5,
		BORDER_COLOR_INT_OPAQUE_WHITE			= 6,
	};


	enum class ERenderGraphTextureType : uint8
	{
		TEXTURE_2D				= 0,
		TEXTURE_CUBE			= 1
	};

	/*-----------------------------------------------------------------Resource Structs Begin-----------------------------------------------------------------*/

	struct RenderGraphResourceDesc
	{
		String						Name					= "";

		ERenderGraphResourceType	Type					= ERenderGraphResourceType::NONE;
		bool						BackBufferBound			= false;
		int32						SubResourceCount		= 1;
		bool						External				= false;
		EMemoryType					MemoryType				= EMemoryType::MEMORY_TYPE_GPU;

		//Editor Specific
		bool						Editable				= false;

		//Texture Specific
		struct
		{
			ERenderGraphTextureType			TextureType					= ERenderGraphTextureType::TEXTURE_2D;
			EFormat							TextureFormat				= EFormat::FORMAT_NONE;
			bool							UnboundedArray				= false;
			bool							IsOfArrayType				= false;
			ERenderGraphDimensionType		XDimType					= ERenderGraphDimensionType::RELATIVE;
			ERenderGraphDimensionType		YDimType					= ERenderGraphDimensionType::RELATIVE;
			float32							XDimVariable				= 1.0f;
			float32							YDimVariable				= 1.0f;
			int32							SampleCount					= 1;
			int32							MiplevelCount				= 1;
			ERenderGraphSamplerType			SamplerType					= ERenderGraphSamplerType::LINEAR;
			ERenderGraphSamplerAddressMode	SamplerAddressMode			= ERenderGraphSamplerAddressMode::REPEAT;
			ERenderGraphSamplerBorderColor	SamplerBorderColor			= ERenderGraphSamplerBorderColor::BORDER_COLOR_FLOAT_OPAQUE_BLACK;
			FTextureFlags					TextureFlags				= FTextureFlag::TEXTURE_FLAG_NONE;
			FTextureViewFlags				TextureViewFlags			= FTextureViewFlag::TEXTURE_VIEW_FLAG_NONE;
		} TextureParams;

		//Buffer Specific
		struct
		{
			ERenderGraphDimensionType	SizeType				= ERenderGraphDimensionType::CONSTANT;
			int32						Size					= 1;
			uint32						BufferFlags				= FBufferFlag::BUFFER_FLAG_NONE;
		} BufferParams;

		//Acceleration Structure Specific
	};

	/*-----------------------------------------------------------------Resource Structs End / Render Stage Structs Begin-----------------------------------------------------------------*/

	enum class ERenderStageExecutionTrigger : uint8
	{
		NONE					= 0,
		DISABLED				= 1,
		EVERY					= 2,
		TRIGGERED				= 3,
	};

	struct GraphicsShaderNames
	{
		String TaskShaderName		= "";
		String MeshShaderName		= "";

		String VertexShaderName		= "";
		String GeometryShaderName	= "";
		String HullShaderName		= "";
		String DomainShaderName		= "";

		String PixelShaderName		= "";
	};

	struct RayTracingShaderNames
	{
		String			RaygenShaderName			= "";
		String			pMissShaderNames[MAX_MISS_SHADER_COUNT];
		String			pClosestHitShaderNames[MAX_CLOSEST_HIT_SHADER_COUNT];
		uint32			MissShaderCount			= 0;
		uint32			ClosestHitShaderCount	= 0;
	};

	struct RenderGraphResourceState
	{
		String							ResourceName		= "";
		ERenderGraphResourceBindingType BindingType			= ERenderGraphResourceBindingType::NONE;
		uint32							DrawArgsIncludeMask	= 0x0;
		uint32							DrawArgsExcludeMask	= 0x0;

		struct
		{
			bool							PrevSameFrame		= true;
			ERenderGraphResourceBindingType	PrevBindingType		= ERenderGraphResourceBindingType::NONE;
			ERenderGraphResourceBindingType	NextBindingType		= ERenderGraphResourceBindingType::NONE;
		} AttachmentSynchronizations; //If this resource state is transitioned using a renderpass, that information is stored here
	};

	struct RenderStageParameters
	{
		ERenderGraphDimensionType	XDimType		= ERenderGraphDimensionType::RELATIVE;
		ERenderGraphDimensionType	YDimType		= ERenderGraphDimensionType::RELATIVE;
		ERenderGraphDimensionType	ZDimType		= ERenderGraphDimensionType::CONSTANT;

		float32						XDimVariable	= 1.0f;
		float32						YDimVariable	= 1.0f;
		float32						ZDimVariable	= 1.0f;
	};

	struct RenderStageDesc
	{
		String						Name				= "";
		EPipelineStateType			Type				= EPipelineStateType::PIPELINE_STATE_TYPE_NONE;
		bool						CustomRenderer		= false;
		RenderStageParameters		Parameters			= {};

		ERenderStageExecutionTrigger	TriggerType		= ERenderStageExecutionTrigger::NONE;
		int32							FrameDelay		= 0;
		int32							FrameOffset		= 0;

		TArray<RenderGraphResourceState>	ResourceStates;

		TArray<ShaderConstant>				ShaderConstants;

		struct
		{
			GraphicsShaderNames		Shaders;
			ERenderStageDrawType	DrawType				= ERenderStageDrawType::NONE;
			String					IndexBufferName			= "";
			String					IndirectArgsBufferName	= "";
			bool					DepthTestEnabled		= true;
			ECullMode				CullMode				= ECullMode::CULL_MODE_BACK;
			EPolygonMode			PolygonMode				= EPolygonMode::POLYGON_MODE_FILL;
			EPrimitiveTopology		PrimitiveTopology		= EPrimitiveTopology::PRIMITIVE_TOPOLOGY_TRIANGLE_LIST;
		} Graphics;

		struct
		{
			String					ShaderName	= "";
		} Compute;

		struct
		{
			RayTracingShaderNames	Shaders;
		} RayTracing;
	};

	/*-----------------------------------------------------------------Render Stage Structs End / Synchronization Stage Structs Begin-----------------------------------------------------------------*/

	struct RenderGraphResourceSynchronizationDesc
	{
		String							PrevRenderStage		= "";
		String							NextRenderStage		= "";
		String							ResourceName		= "";
		ECommandQueueType				PrevQueue			= ECommandQueueType::COMMAND_QUEUE_TYPE_NONE;
		ECommandQueueType				NextQueue			= ECommandQueueType::COMMAND_QUEUE_TYPE_NONE;
		ERenderGraphResourceBindingType	PrevBindingType		= ERenderGraphResourceBindingType::NONE;
		ERenderGraphResourceBindingType	NextBindingType		= ERenderGraphResourceBindingType::NONE;
		ERenderGraphResourceType		ResourceType		= ERenderGraphResourceType::NONE;
		uint32							DrawArgsIncludeMask	= 0x0;
		uint32							DrawArgsExcludeMask	= 0x0;
	};

	struct SynchronizationStageDesc
	{
		TArray<RenderGraphResourceSynchronizationDesc> Synchronizations;
	};

	struct DrawArgExtensionDesc
	{
		uint32 TextureCount = 0;
	};

	struct DrawArgExtensionData
	{
		Texture*		ppTextures[MAX_TEXTURES_PER_EXTENSION]				= {nullptr};
		TextureView*	ppTextureViews[MAX_TEXTURES_PER_EXTENSION]			= { nullptr };
		TextureView*	ppMipZeroTextureViews[MAX_TEXTURES_PER_EXTENSION]	= { nullptr };
		Sampler*		ppSamplers[MAX_TEXTURES_PER_EXTENSION]				= { nullptr };
		uint32			TextureCount										= 0;
		uint32			ExtensionID											= 0; // Zero is an invalid id.
	};

	struct DrawArgExtensionGroup
	{
		uint32					pExtensionMasks[MAX_EXTENSIONS_PER_MESH_TYPE];
		DrawArgExtensionData	pExtensions[MAX_EXTENSIONS_PER_MESH_TYPE];
		uint32					ExtensionCount = 0;
	};

	struct DrawArgMaskDesc
	{
		union
		{
			uint64 FullMask;

			struct
			{
				uint32 IncludeMask;
				uint32 ExcludeMask;
			};
		};

		inline bool operator<(const DrawArgMaskDesc& other) const noexcept
		{
			return FullMask < other.FullMask;
		}

		inline bool operator==(const DrawArgMaskDesc& other) const noexcept
		{
			return FullMask == other.FullMask;
		}
	};

	struct DrawArg
	{
		Buffer* pVertexBuffer			= nullptr;
		Buffer* pIndexBuffer			= nullptr;
		Buffer* pInstanceBuffer			= nullptr;
		Buffer* pMeshletBuffer			= nullptr;
		Buffer* pUniqueIndicesBuffer	= nullptr;
		Buffer* pPrimitiveIndices		= nullptr;
		uint32	InstanceCount			= 0;
		uint32	IndexCount				= 0;
		uint32	MeshletCount			= 0;

		// Extensions
		DrawArgExtensionGroup* const* ppExtensionGroups = nullptr; // This have a size of InstanceCount!
		bool	HasExtensions			= false;	// Do not create a descriptor set if no data is used.
	};

	/*-----------------------------------------------------------------Synchronization Stage Structs End / Pipeline Stage Structs Begin-----------------------------------------------------------------*/

	struct PipelineStageDesc
	{
		ERenderGraphPipelineStageType Type = ERenderGraphPipelineStageType::NONE;
		uint32 StageIndex		= 0;
	};

	/*-----------------------------------------------------------------Pipeline Stage Structs End / Render Graph Editor Begin-----------------------------------------------------------------*/

	enum class EEditorPinType : uint8
	{
		INPUT					= 0,
		OUTPUT					= 1,
		RENDER_STAGE_INPUT		= 2,
	};

	struct EditorStartedLinkInfo
	{
		bool		LinkStarted				= false;
		int32		LinkStartAttributeID	= -1;
		bool		LinkStartedOnInputPin	= false;
		String		LinkStartedOnResource	= "";
	};

	struct EditorRenderGraphResourceLink
	{
		int32		LinkIndex				= 0;
		int32		SrcAttributeIndex		= 0;
		int32		DstAttributeIndex		= 0;
	};

	struct EditorRenderGraphResourceState
	{
		String							ResourceName			= "";
		ERenderGraphResourceType		ResourceType			= ERenderGraphResourceType::NONE;
		String							RenderStageName			= "";
		bool							Removable				= true;
		uint32							DrawArgsIncludeMask		= 1;
		uint32							DrawArgsExcludeMask		= 0;
		ERenderGraphResourceBindingType BindingType				= ERenderGraphResourceBindingType::NONE;
		int32							InputLinkIndex			= -1;
		TSet<int32>						OutputLinkIndices;
	};

	struct EditorResourceStateIdent
	{
		String	Name			= "";
		int32	AttributeIndex	= -1;
	};

	struct EditorRenderStageDesc
	{
		String						Name							= "";
		int32						NodeIndex						= 0;
		int32						InputAttributeIndex				= 0;
		EPipelineStateType			Type							= EPipelineStateType::PIPELINE_STATE_TYPE_NONE;
		bool						OverrideRecommendedBindingType	= false;
		bool						CustomRenderer					= false;
		RenderStageParameters		Parameters						= {};

		ERenderStageExecutionTrigger	TriggerType					= ERenderStageExecutionTrigger::EVERY;
		int32							FrameDelay					= 0;
		int32							FrameOffset					= 0;

		struct
		{
			GraphicsShaderNames		Shaders;
			ERenderStageDrawType	DrawType							= ERenderStageDrawType::NONE;
			bool					DepthTestEnabled					= true;
			ECullMode				CullMode							= ECullMode::CULL_MODE_BACK;
			EPolygonMode			PolygonMode							= EPolygonMode::POLYGON_MODE_FILL;
			EPrimitiveTopology		PrimitiveTopology					= EPrimitiveTopology::PRIMITIVE_TOPOLOGY_TRIANGLE_LIST;
		} Graphics;

		struct
		{
			String					ShaderName = "";
		} Compute;

		struct
		{
			RayTracingShaderNames	Shaders;
		} RayTracing;

		TArray<EditorResourceStateIdent>		ResourceStateIdents;

		TArray<EditorResourceStateIdent>::Iterator FindResourceStateIdent(const String& name)
		{
			for (auto resourceStateIt = ResourceStateIdents.begin(); resourceStateIt != ResourceStateIdents.end(); resourceStateIt++)
			{
				if (resourceStateIt->Name == name)
					return resourceStateIt;
			}

			return ResourceStateIdents.end();
		}

		TArray<EditorResourceStateIdent>::ConstIterator FindResourceStateIdent(const String& name) const
		{
			for (auto resourceStateIt = ResourceStateIdents.begin(); resourceStateIt != ResourceStateIdents.end(); resourceStateIt++)
			{
				if (resourceStateIt->Name == name)
					return resourceStateIt;
			}

			return ResourceStateIdents.end();
		}
	};

	struct EditorResourceStateGroup
	{
		String								Name				= "";
		int32								InputNodeIndex		= 0;
		int32								OutputNodeIndex		= 0;
		TArray<EditorResourceStateIdent>	ResourceStateIdents;

		TArray<EditorResourceStateIdent>::Iterator FindResourceStateIdent(const String& name)
		{
			for (auto resourceStateIt = ResourceStateIdents.begin(); resourceStateIt != ResourceStateIdents.end(); resourceStateIt++)
			{
				if (resourceStateIt->Name == name)
					return resourceStateIt;
			}

			return ResourceStateIdents.end();
		}

		TArray<EditorResourceStateIdent>::ConstIterator FindResourceStateIdent(const String& name) const
		{
			for (auto resourceStateIt = ResourceStateIdents.begin(); resourceStateIt != ResourceStateIdents.end(); resourceStateIt++)
			{
				if (resourceStateIt->Name == name)
					return resourceStateIt;
			}

			return ResourceStateIdents.end();
		}
	};

	struct EditorFinalOutput
	{
		String		Name						= "";
		int32		NodeIndex					= 0;
		int32		BackBufferAttributeIndex	= 0;
	};

	struct RenderGraphShaderConstants
	{
		struct
		{
			TArray<ShaderConstant>	MeshShaderConstants;
			TArray<ShaderConstant>	TaskShaderConstants;
			TArray<ShaderConstant>	VertexShaderConstants;
			TArray<ShaderConstant>	HullShaderConstants;
			TArray<ShaderConstant>	DomainShaderConstants;
			TArray<ShaderConstant>	GeometryShaderConstants;
			TArray<ShaderConstant>	PixelShaderConstants;
		} Graphics;

		struct
		{
			TArray<ShaderConstant>	ShaderConstants;
		} Compute;

		struct
		{
			TArray<ShaderConstant>			RaygenConstants;
			TArray<TArray<ShaderConstant>>	ClosestHitConstants;
			TArray<TArray<ShaderConstant>>	MissConstants;
		} RayTracing;
	};

	struct RenderGraphStructureDesc
	{
		TArray<RenderGraphResourceDesc>					ResourceDescriptions;
		TArray<RenderStageDesc>							RenderStageDescriptions;
		THashTable<String, RenderGraphShaderConstants>	ShaderConstants;
		TArray<SynchronizationStageDesc>				SynchronizationStageDescriptions;
		TArray<PipelineStageDesc>						PipelineStageDescriptions;
	};

	/*-----------------------------------------------------------------Render Graph Editor End-----------------------------------------------------------------*/

	FORCEINLINE bool ResourceStateNeedsDescriptor(ERenderGraphResourceBindingType bindingType)
	{
		switch (bindingType)
		{
		case ERenderGraphResourceBindingType::ACCELERATION_STRUCTURE:		return true;
		case ERenderGraphResourceBindingType::CONSTANT_BUFFER:				return true;
		case ERenderGraphResourceBindingType::COMBINED_SAMPLER:				return true;
		case ERenderGraphResourceBindingType::UNORDERED_ACCESS_READ:		return true;
		case ERenderGraphResourceBindingType::UNORDERED_ACCESS_WRITE:		return true;
		case ERenderGraphResourceBindingType::UNORDERED_ACCESS_READ_WRITE:	return true;
		case ERenderGraphResourceBindingType::ATTACHMENT:					return false;
		case ERenderGraphResourceBindingType::PRESENT:						return false;

		default:															return false;
		}
	}

	FORCEINLINE FShaderStageFlags CreateShaderStageMask(const RenderStageDesc* pRenderStageDesc)
	{
		FShaderStageFlags mask = 0;

		if (pRenderStageDesc->Type == EPipelineStateType::PIPELINE_STATE_TYPE_GRAPHICS)
		{
			if (pRenderStageDesc->Graphics.Shaders.TaskShaderName.size()		> 0)	mask |= FShaderStageFlag::SHADER_STAGE_FLAG_TASK_SHADER;
			if (pRenderStageDesc->Graphics.Shaders.MeshShaderName.size()		> 0)	mask |= FShaderStageFlag::SHADER_STAGE_FLAG_MESH_SHADER;
			if (pRenderStageDesc->Graphics.Shaders.VertexShaderName.size()		> 0)	mask |= FShaderStageFlag::SHADER_STAGE_FLAG_VERTEX_SHADER;
			if (pRenderStageDesc->Graphics.Shaders.GeometryShaderName.size()	> 0)	mask |= FShaderStageFlag::SHADER_STAGE_FLAG_GEOMETRY_SHADER;
			if (pRenderStageDesc->Graphics.Shaders.HullShaderName.size()		> 0)	mask |= FShaderStageFlag::SHADER_STAGE_FLAG_HULL_SHADER;
			if (pRenderStageDesc->Graphics.Shaders.DomainShaderName.size()		> 0)	mask |= FShaderStageFlag::SHADER_STAGE_FLAG_DOMAIN_SHADER;
			if (pRenderStageDesc->Graphics.Shaders.PixelShaderName.size()		> 0)	mask |= FShaderStageFlag::SHADER_STAGE_FLAG_PIXEL_SHADER;
		}
		else if (pRenderStageDesc->Type == EPipelineStateType::PIPELINE_STATE_TYPE_COMPUTE)
		{
			if (pRenderStageDesc->Compute.ShaderName.size()						> 0)	mask |= FShaderStageFlag::SHADER_STAGE_FLAG_COMPUTE_SHADER;
		}
		else if (pRenderStageDesc->Type == EPipelineStateType::PIPELINE_STATE_TYPE_RAY_TRACING)
		{
			if (pRenderStageDesc->RayTracing.Shaders.RaygenShaderName.size()	> 0)	mask |= FShaderStageFlag::SHADER_STAGE_FLAG_RAYGEN_SHADER;
			if (pRenderStageDesc->RayTracing.Shaders.ClosestHitShaderCount		> 0)	mask |= FShaderStageFlag::SHADER_STAGE_FLAG_CLOSEST_HIT_SHADER;
			if (pRenderStageDesc->RayTracing.Shaders.MissShaderCount			> 0)	mask |= FShaderStageFlag::SHADER_STAGE_FLAG_MISS_SHADER;
		}

		return mask;
	}

	FORCEINLINE EDescriptorType CalculateResourceStateDescriptorType(ERenderGraphResourceType resourceType, ERenderGraphResourceBindingType bindingType)
	{
		if (resourceType == ERenderGraphResourceType::TEXTURE)
		{
			switch (bindingType)
			{
			case ERenderGraphResourceBindingType::COMBINED_SAMPLER:					return EDescriptorType::DESCRIPTOR_TYPE_SHADER_RESOURCE_COMBINED_SAMPLER;
			case ERenderGraphResourceBindingType::UNORDERED_ACCESS_READ:			return EDescriptorType::DESCRIPTOR_TYPE_UNORDERED_ACCESS_TEXTURE;
			case ERenderGraphResourceBindingType::UNORDERED_ACCESS_WRITE:			return EDescriptorType::DESCRIPTOR_TYPE_UNORDERED_ACCESS_TEXTURE;
			case ERenderGraphResourceBindingType::UNORDERED_ACCESS_READ_WRITE:		return EDescriptorType::DESCRIPTOR_TYPE_UNORDERED_ACCESS_TEXTURE;
			}
		}
		else if (resourceType == ERenderGraphResourceType::BUFFER || resourceType == ERenderGraphResourceType::SCENE_DRAW_ARGS)
		{
			switch (bindingType)
			{
			case ERenderGraphResourceBindingType::CONSTANT_BUFFER:					return EDescriptorType::DESCRIPTOR_TYPE_CONSTANT_BUFFER;
			case ERenderGraphResourceBindingType::UNORDERED_ACCESS_READ:			return EDescriptorType::DESCRIPTOR_TYPE_UNORDERED_ACCESS_BUFFER;
			case ERenderGraphResourceBindingType::UNORDERED_ACCESS_WRITE:			return EDescriptorType::DESCRIPTOR_TYPE_UNORDERED_ACCESS_BUFFER;
			case ERenderGraphResourceBindingType::UNORDERED_ACCESS_READ_WRITE:		return EDescriptorType::DESCRIPTOR_TYPE_UNORDERED_ACCESS_BUFFER;
			}
		}
		else if (resourceType == ERenderGraphResourceType::ACCELERATION_STRUCTURE)
		{
			switch (bindingType)
			{
			case ERenderGraphResourceBindingType::ACCELERATION_STRUCTURE:			return EDescriptorType::DESCRIPTOR_TYPE_ACCELERATION_STRUCTURE;
			case ERenderGraphResourceBindingType::UNORDERED_ACCESS_READ:			return EDescriptorType::DESCRIPTOR_TYPE_UNORDERED_ACCESS_BUFFER;
			case ERenderGraphResourceBindingType::UNORDERED_ACCESS_WRITE:			return EDescriptorType::DESCRIPTOR_TYPE_UNORDERED_ACCESS_BUFFER;
			case ERenderGraphResourceBindingType::UNORDERED_ACCESS_READ_WRITE:		return EDescriptorType::DESCRIPTOR_TYPE_UNORDERED_ACCESS_BUFFER;
			}
		}

		return EDescriptorType::DESCRIPTOR_TYPE_UNKNOWN;
	}

	FORCEINLINE ETextureState CalculateResourceTextureState(ERenderGraphResourceType resourceType, ERenderGraphResourceBindingType bindingType, EFormat format = EFormat::FORMAT_NONE)
	{
		if (resourceType == ERenderGraphResourceType::TEXTURE)
		{
			switch (bindingType)
			{
			case ERenderGraphResourceBindingType::COMBINED_SAMPLER:					return ETextureState::TEXTURE_STATE_SHADER_READ_ONLY;
			case ERenderGraphResourceBindingType::UNORDERED_ACCESS_READ:			return ETextureState::TEXTURE_STATE_GENERAL;
			case ERenderGraphResourceBindingType::UNORDERED_ACCESS_WRITE:			return ETextureState::TEXTURE_STATE_GENERAL;
			case ERenderGraphResourceBindingType::UNORDERED_ACCESS_READ_WRITE:		return ETextureState::TEXTURE_STATE_GENERAL;
			case ERenderGraphResourceBindingType::ATTACHMENT:						return format != EFormat::FORMAT_D24_UNORM_S8_UINT ? ETextureState::TEXTURE_STATE_RENDER_TARGET : ETextureState::TEXTURE_STATE_DEPTH_STENCIL_ATTACHMENT;
			case ERenderGraphResourceBindingType::PRESENT:							return ETextureState::TEXTURE_STATE_PRESENT;
			}
		}

		return ETextureState::TEXTURE_STATE_UNKNOWN;
	}

	FORCEINLINE uint32 CalculateResourceAccessFlags(ERenderGraphResourceBindingType bindingType)
	{
		switch (bindingType)
		{
			case ERenderGraphResourceBindingType::ACCELERATION_STRUCTURE:			return FMemoryAccessFlag::MEMORY_ACCESS_FLAG_ACCELERATION_STRUCTURE_READ;
			case ERenderGraphResourceBindingType::CONSTANT_BUFFER:					return FMemoryAccessFlag::MEMORY_ACCESS_FLAG_CONSTANT_BUFFER_READ;
			case ERenderGraphResourceBindingType::COMBINED_SAMPLER:					return FMemoryAccessFlag::MEMORY_ACCESS_FLAG_SHADER_READ;
			case ERenderGraphResourceBindingType::UNORDERED_ACCESS_READ:			return FMemoryAccessFlag::MEMORY_ACCESS_FLAG_MEMORY_READ;
			case ERenderGraphResourceBindingType::UNORDERED_ACCESS_WRITE:			return FMemoryAccessFlag::MEMORY_ACCESS_FLAG_MEMORY_WRITE;
			case ERenderGraphResourceBindingType::UNORDERED_ACCESS_READ_WRITE:		return FMemoryAccessFlag::MEMORY_ACCESS_FLAG_MEMORY_READ | FMemoryAccessFlag::MEMORY_ACCESS_FLAG_MEMORY_WRITE;
			case ERenderGraphResourceBindingType::ATTACHMENT:						return FMemoryAccessFlag::MEMORY_ACCESS_FLAG_MEMORY_WRITE;
			case ERenderGraphResourceBindingType::PRESENT:							return FMemoryAccessFlag::MEMORY_ACCESS_FLAG_MEMORY_READ;
		}

		return FMemoryAccessFlag::MEMORY_ACCESS_FLAG_UNKNOWN;
	}

	FORCEINLINE bool ResourceStatesSynchronizationallyEqual(ERenderGraphResourceType resourceType, ECommandQueueType prevQueue, ECommandQueueType nextQueue, ERenderGraphResourceBindingType prevBindingType, ERenderGraphResourceBindingType nextBindingType)
	{
		if (prevQueue != nextQueue)
			return false;

		uint32 prevMemoryAccessFlags = CalculateResourceAccessFlags(prevBindingType);
		uint32 nextMemoryAccessFlags = CalculateResourceAccessFlags(nextBindingType);

		if (prevMemoryAccessFlags != nextMemoryAccessFlags)
			return false;

		if (resourceType == ERenderGraphResourceType::TEXTURE)
		{
			ETextureState prevTextureState = CalculateResourceTextureState(resourceType, prevBindingType);
			ETextureState nextTextureState = CalculateResourceTextureState(resourceType, nextBindingType);

			if (prevTextureState != nextTextureState)
				return false;
		}

		return true;
	}

	FORCEINLINE FPipelineStageFlag FindEarliestPipelineStage(const RenderStageDesc* pRenderStageDesc)
	{
		if (pRenderStageDesc->Type == EPipelineStateType::PIPELINE_STATE_TYPE_GRAPHICS)
		{
			if (pRenderStageDesc->Graphics.Shaders.TaskShaderName.size()		> 0)	return FPipelineStageFlag::PIPELINE_STAGE_FLAG_TASK_SHADER;
			if (pRenderStageDesc->Graphics.Shaders.MeshShaderName.size()		> 0)	return FPipelineStageFlag::PIPELINE_STAGE_FLAG_MESH_SHADER;
			if (pRenderStageDesc->Graphics.Shaders.VertexShaderName.size()		> 0)	return FPipelineStageFlag::PIPELINE_STAGE_FLAG_VERTEX_SHADER;
			if (pRenderStageDesc->Graphics.Shaders.GeometryShaderName.size()	> 0)	return FPipelineStageFlag::PIPELINE_STAGE_FLAG_GEOMETRY_SHADER;
			if (pRenderStageDesc->Graphics.Shaders.HullShaderName.size()		> 0)	return FPipelineStageFlag::PIPELINE_STAGE_FLAG_HULL_SHADER;
			if (pRenderStageDesc->Graphics.Shaders.DomainShaderName.size()		> 0)	return FPipelineStageFlag::PIPELINE_STAGE_FLAG_DOMAIN_SHADER;
			if (pRenderStageDesc->Graphics.Shaders.PixelShaderName.size()		> 0)	return FPipelineStageFlag::PIPELINE_STAGE_FLAG_PIXEL_SHADER;
		}
		else if (pRenderStageDesc->Type == EPipelineStateType::PIPELINE_STATE_TYPE_COMPUTE)
		{
			return FPipelineStageFlag::PIPELINE_STAGE_FLAG_COMPUTE_SHADER;
		}
		else if (pRenderStageDesc->Type == EPipelineStateType::PIPELINE_STATE_TYPE_RAY_TRACING)
		{
			return FPipelineStageFlag::PIPELINE_STAGE_FLAG_RAY_TRACING_SHADER;
		}

		return FPipelineStageFlag::PIPELINE_STAGE_FLAG_UNKNOWN;
	}

	FORCEINLINE FPipelineStageFlag FindEarliestCompatiblePipelineStage(uint32 pipelineStageMask, ECommandQueueType commandQueueType)
	{
		if (pipelineStageMask & FPipelineStageFlag::PIPELINE_STAGE_FLAG_TOP)								return FPipelineStageFlag::PIPELINE_STAGE_FLAG_TOP;

		if (commandQueueType == ECommandQueueType::COMMAND_QUEUE_TYPE_GRAPHICS)
		{
			if (pipelineStageMask & FPipelineStageFlag::PIPELINE_STAGE_FLAG_DRAW_INDIRECT)					return FPipelineStageFlag::PIPELINE_STAGE_FLAG_DRAW_INDIRECT;
			if (pipelineStageMask & FPipelineStageFlag::PIPELINE_STAGE_FLAG_VERTEX_INPUT)					return FPipelineStageFlag::PIPELINE_STAGE_FLAG_VERTEX_INPUT;
			if (pipelineStageMask & FPipelineStageFlag::PIPELINE_STAGE_FLAG_VERTEX_SHADER)					return FPipelineStageFlag::PIPELINE_STAGE_FLAG_VERTEX_SHADER;
			if (pipelineStageMask & FPipelineStageFlag::PIPELINE_STAGE_FLAG_HULL_SHADER)					return FPipelineStageFlag::PIPELINE_STAGE_FLAG_HULL_SHADER;
			if (pipelineStageMask & FPipelineStageFlag::PIPELINE_STAGE_FLAG_DOMAIN_SHADER)					return FPipelineStageFlag::PIPELINE_STAGE_FLAG_DOMAIN_SHADER;
			if (pipelineStageMask & FPipelineStageFlag::PIPELINE_STAGE_FLAG_GEOMETRY_SHADER)				return FPipelineStageFlag::PIPELINE_STAGE_FLAG_GEOMETRY_SHADER;
			if (pipelineStageMask & FPipelineStageFlag::PIPELINE_STAGE_FLAG_PIXEL_SHADER)					return FPipelineStageFlag::PIPELINE_STAGE_FLAG_PIXEL_SHADER;
			if (pipelineStageMask & FPipelineStageFlag::PIPELINE_STAGE_FLAG_EARLY_FRAGMENT_TESTS)			return FPipelineStageFlag::PIPELINE_STAGE_FLAG_EARLY_FRAGMENT_TESTS;
			if (pipelineStageMask & FPipelineStageFlag::PIPELINE_STAGE_FLAG_LATE_FRAGMENT_TESTS)			return FPipelineStageFlag::PIPELINE_STAGE_FLAG_LATE_FRAGMENT_TESTS;
			if (pipelineStageMask & FPipelineStageFlag::PIPELINE_STAGE_FLAG_RENDER_TARGET_OUTPUT)			return FPipelineStageFlag::PIPELINE_STAGE_FLAG_RENDER_TARGET_OUTPUT;

			if (pipelineStageMask & FPipelineStageFlag::PIPELINE_STAGE_FLAG_STREAM_OUTPUT)					return FPipelineStageFlag::PIPELINE_STAGE_FLAG_STREAM_OUTPUT;
			if (pipelineStageMask & FPipelineStageFlag::PIPELINE_STAGE_FLAG_CONDITIONAL_RENDERING)			return FPipelineStageFlag::PIPELINE_STAGE_FLAG_CONDITIONAL_RENDERING;
			if (pipelineStageMask & FPipelineStageFlag::PIPELINE_STAGE_FLAG_SHADING_RATE_TEXTURE)			return FPipelineStageFlag::PIPELINE_STAGE_FLAG_SHADING_RATE_TEXTURE;

			if (pipelineStageMask & FPipelineStageFlag::PIPELINE_STAGE_FLAG_TASK_SHADER)					return FPipelineStageFlag::PIPELINE_STAGE_FLAG_TASK_SHADER;
			if (pipelineStageMask & FPipelineStageFlag::PIPELINE_STAGE_FLAG_MESH_SHADER)					return FPipelineStageFlag::PIPELINE_STAGE_FLAG_MESH_SHADER;
		}
		else if (commandQueueType == ECommandQueueType::COMMAND_QUEUE_TYPE_COMPUTE)
		{
			if (pipelineStageMask & FPipelineStageFlag::PIPELINE_STAGE_FLAG_COMPUTE_SHADER)					return FPipelineStageFlag::PIPELINE_STAGE_FLAG_COMPUTE_SHADER;
			if (pipelineStageMask & FPipelineStageFlag::PIPELINE_STAGE_FLAG_RAY_TRACING_SHADER)				return FPipelineStageFlag::PIPELINE_STAGE_FLAG_RAY_TRACING_SHADER;
			if (pipelineStageMask & FPipelineStageFlag::PIPELINE_STAGE_FLAG_ACCELERATION_STRUCTURE_BUILD)	return FPipelineStageFlag::PIPELINE_STAGE_FLAG_ACCELERATION_STRUCTURE_BUILD;
		}

		if (pipelineStageMask & FPipelineStageFlag::PIPELINE_STAGE_FLAG_BOTTOM)							return FPipelineStageFlag::PIPELINE_STAGE_FLAG_BOTTOM;

		return FPipelineStageFlag::PIPELINE_STAGE_FLAG_UNKNOWN;
	}

	FORCEINLINE FPipelineStageFlag FindEarliestPipelineStage(uint32 pipelineStageMask)
	{
		if (pipelineStageMask & FPipelineStageFlag::PIPELINE_STAGE_FLAG_TOP)							return FPipelineStageFlag::PIPELINE_STAGE_FLAG_TOP;

		if (pipelineStageMask & FPipelineStageFlag::PIPELINE_STAGE_FLAG_DRAW_INDIRECT)					return FPipelineStageFlag::PIPELINE_STAGE_FLAG_DRAW_INDIRECT;
		if (pipelineStageMask & FPipelineStageFlag::PIPELINE_STAGE_FLAG_VERTEX_INPUT)					return FPipelineStageFlag::PIPELINE_STAGE_FLAG_VERTEX_INPUT;
		if (pipelineStageMask & FPipelineStageFlag::PIPELINE_STAGE_FLAG_VERTEX_SHADER)					return FPipelineStageFlag::PIPELINE_STAGE_FLAG_VERTEX_SHADER;
		if (pipelineStageMask & FPipelineStageFlag::PIPELINE_STAGE_FLAG_HULL_SHADER)					return FPipelineStageFlag::PIPELINE_STAGE_FLAG_HULL_SHADER;
		if (pipelineStageMask & FPipelineStageFlag::PIPELINE_STAGE_FLAG_DOMAIN_SHADER)					return FPipelineStageFlag::PIPELINE_STAGE_FLAG_DOMAIN_SHADER;
		if (pipelineStageMask & FPipelineStageFlag::PIPELINE_STAGE_FLAG_GEOMETRY_SHADER)				return FPipelineStageFlag::PIPELINE_STAGE_FLAG_GEOMETRY_SHADER;
		if (pipelineStageMask & FPipelineStageFlag::PIPELINE_STAGE_FLAG_PIXEL_SHADER)					return FPipelineStageFlag::PIPELINE_STAGE_FLAG_PIXEL_SHADER;
		if (pipelineStageMask & FPipelineStageFlag::PIPELINE_STAGE_FLAG_EARLY_FRAGMENT_TESTS)			return FPipelineStageFlag::PIPELINE_STAGE_FLAG_EARLY_FRAGMENT_TESTS;
		if (pipelineStageMask & FPipelineStageFlag::PIPELINE_STAGE_FLAG_LATE_FRAGMENT_TESTS)			return FPipelineStageFlag::PIPELINE_STAGE_FLAG_LATE_FRAGMENT_TESTS;
		if (pipelineStageMask & FPipelineStageFlag::PIPELINE_STAGE_FLAG_RENDER_TARGET_OUTPUT)			return FPipelineStageFlag::PIPELINE_STAGE_FLAG_RENDER_TARGET_OUTPUT;

		if (pipelineStageMask & FPipelineStageFlag::PIPELINE_STAGE_FLAG_COMPUTE_SHADER)				return FPipelineStageFlag::PIPELINE_STAGE_FLAG_COMPUTE_SHADER;

		if (pipelineStageMask & FPipelineStageFlag::PIPELINE_STAGE_FLAG_COPY)							return FPipelineStageFlag::PIPELINE_STAGE_FLAG_COPY;
		if (pipelineStageMask & FPipelineStageFlag::PIPELINE_STAGE_FLAG_HOST)							return FPipelineStageFlag::PIPELINE_STAGE_FLAG_HOST;

		if (pipelineStageMask & FPipelineStageFlag::PIPELINE_STAGE_FLAG_STREAM_OUTPUT)					return FPipelineStageFlag::PIPELINE_STAGE_FLAG_STREAM_OUTPUT;

		if (pipelineStageMask & FPipelineStageFlag::PIPELINE_STAGE_FLAG_CONDITIONAL_RENDERING)			return FPipelineStageFlag::PIPELINE_STAGE_FLAG_CONDITIONAL_RENDERING;

		if (pipelineStageMask & FPipelineStageFlag::PIPELINE_STAGE_FLAG_RAY_TRACING_SHADER)			return FPipelineStageFlag::PIPELINE_STAGE_FLAG_RAY_TRACING_SHADER;
		if (pipelineStageMask & FPipelineStageFlag::PIPELINE_STAGE_FLAG_ACCELERATION_STRUCTURE_BUILD)	return FPipelineStageFlag::PIPELINE_STAGE_FLAG_ACCELERATION_STRUCTURE_BUILD;

		if (pipelineStageMask & FPipelineStageFlag::PIPELINE_STAGE_FLAG_SHADING_RATE_TEXTURE)			return FPipelineStageFlag::PIPELINE_STAGE_FLAG_SHADING_RATE_TEXTURE;

		if (pipelineStageMask & FPipelineStageFlag::PIPELINE_STAGE_FLAG_TASK_SHADER)					return FPipelineStageFlag::PIPELINE_STAGE_FLAG_TASK_SHADER;
		if (pipelineStageMask & FPipelineStageFlag::PIPELINE_STAGE_FLAG_MESH_SHADER)					return FPipelineStageFlag::PIPELINE_STAGE_FLAG_MESH_SHADER;

		if (pipelineStageMask & FPipelineStageFlag::PIPELINE_STAGE_FLAG_BOTTOM)						return FPipelineStageFlag::PIPELINE_STAGE_FLAG_BOTTOM;

		return FPipelineStageFlag::PIPELINE_STAGE_FLAG_UNKNOWN;
	}

	FORCEINLINE FPipelineStageFlag FindLastPipelineStage(uint32 pipelineStageMask)
	{
		if (pipelineStageMask & FPipelineStageFlag::PIPELINE_STAGE_FLAG_BOTTOM)							return FPipelineStageFlag::PIPELINE_STAGE_FLAG_BOTTOM;

		if (pipelineStageMask & FPipelineStageFlag::PIPELINE_STAGE_FLAG_MESH_SHADER)					return FPipelineStageFlag::PIPELINE_STAGE_FLAG_MESH_SHADER;
		if (pipelineStageMask & FPipelineStageFlag::PIPELINE_STAGE_FLAG_TASK_SHADER)					return FPipelineStageFlag::PIPELINE_STAGE_FLAG_TASK_SHADER;

		if (pipelineStageMask & FPipelineStageFlag::PIPELINE_STAGE_FLAG_SHADING_RATE_TEXTURE)			return FPipelineStageFlag::PIPELINE_STAGE_FLAG_SHADING_RATE_TEXTURE;

		if (pipelineStageMask & FPipelineStageFlag::PIPELINE_STAGE_FLAG_ACCELERATION_STRUCTURE_BUILD)	return FPipelineStageFlag::PIPELINE_STAGE_FLAG_ACCELERATION_STRUCTURE_BUILD;
		if (pipelineStageMask & FPipelineStageFlag::PIPELINE_STAGE_FLAG_RAY_TRACING_SHADER)				return FPipelineStageFlag::PIPELINE_STAGE_FLAG_RAY_TRACING_SHADER;

		if (pipelineStageMask & FPipelineStageFlag::PIPELINE_STAGE_FLAG_CONDITIONAL_RENDERING)			return FPipelineStageFlag::PIPELINE_STAGE_FLAG_CONDITIONAL_RENDERING;

		if (pipelineStageMask & FPipelineStageFlag::PIPELINE_STAGE_FLAG_STREAM_OUTPUT)					return FPipelineStageFlag::PIPELINE_STAGE_FLAG_STREAM_OUTPUT;

		if (pipelineStageMask & FPipelineStageFlag::PIPELINE_STAGE_FLAG_HOST)							return FPipelineStageFlag::PIPELINE_STAGE_FLAG_HOST;
		if (pipelineStageMask & FPipelineStageFlag::PIPELINE_STAGE_FLAG_COPY)							return FPipelineStageFlag::PIPELINE_STAGE_FLAG_COPY;

		if (pipelineStageMask & FPipelineStageFlag::PIPELINE_STAGE_FLAG_COMPUTE_SHADER)					return FPipelineStageFlag::PIPELINE_STAGE_FLAG_COMPUTE_SHADER;

		if (pipelineStageMask & FPipelineStageFlag::PIPELINE_STAGE_FLAG_RENDER_TARGET_OUTPUT)			return FPipelineStageFlag::PIPELINE_STAGE_FLAG_RENDER_TARGET_OUTPUT;
		if (pipelineStageMask & FPipelineStageFlag::PIPELINE_STAGE_FLAG_LATE_FRAGMENT_TESTS)			return FPipelineStageFlag::PIPELINE_STAGE_FLAG_LATE_FRAGMENT_TESTS;
		if (pipelineStageMask & FPipelineStageFlag::PIPELINE_STAGE_FLAG_EARLY_FRAGMENT_TESTS)			return FPipelineStageFlag::PIPELINE_STAGE_FLAG_EARLY_FRAGMENT_TESTS;
		if (pipelineStageMask & FPipelineStageFlag::PIPELINE_STAGE_FLAG_PIXEL_SHADER)					return FPipelineStageFlag::PIPELINE_STAGE_FLAG_PIXEL_SHADER;
		if (pipelineStageMask & FPipelineStageFlag::PIPELINE_STAGE_FLAG_GEOMETRY_SHADER)				return FPipelineStageFlag::PIPELINE_STAGE_FLAG_GEOMETRY_SHADER;
		if (pipelineStageMask & FPipelineStageFlag::PIPELINE_STAGE_FLAG_DOMAIN_SHADER)					return FPipelineStageFlag::PIPELINE_STAGE_FLAG_DOMAIN_SHADER;
		if (pipelineStageMask & FPipelineStageFlag::PIPELINE_STAGE_FLAG_HULL_SHADER)					return FPipelineStageFlag::PIPELINE_STAGE_FLAG_HULL_SHADER;
		if (pipelineStageMask & FPipelineStageFlag::PIPELINE_STAGE_FLAG_VERTEX_SHADER)					return FPipelineStageFlag::PIPELINE_STAGE_FLAG_VERTEX_SHADER;
		if (pipelineStageMask & FPipelineStageFlag::PIPELINE_STAGE_FLAG_VERTEX_INPUT)					return FPipelineStageFlag::PIPELINE_STAGE_FLAG_VERTEX_INPUT;
		if (pipelineStageMask & FPipelineStageFlag::PIPELINE_STAGE_FLAG_DRAW_INDIRECT)					return FPipelineStageFlag::PIPELINE_STAGE_FLAG_DRAW_INDIRECT;

		if (pipelineStageMask & FPipelineStageFlag::PIPELINE_STAGE_FLAG_TOP)							return FPipelineStageFlag::PIPELINE_STAGE_FLAG_TOP;

		return FPipelineStageFlag::PIPELINE_STAGE_FLAG_UNKNOWN;
	}

	FORCEINLINE FPipelineStageFlags FindLastPipelineStage(const RenderStageDesc* pRenderStageDesc)
	{
		if (pRenderStageDesc->Type == EPipelineStateType::PIPELINE_STATE_TYPE_GRAPHICS)
		{
			if (pRenderStageDesc->Graphics.Shaders.PixelShaderName.size() > 0)		return FPipelineStageFlag::PIPELINE_STAGE_FLAG_PIXEL_SHADER;
			if (pRenderStageDesc->Graphics.Shaders.DomainShaderName.size() > 0)		return FPipelineStageFlag::PIPELINE_STAGE_FLAG_DOMAIN_SHADER;
			if (pRenderStageDesc->Graphics.Shaders.HullShaderName.size() > 0)		return FPipelineStageFlag::PIPELINE_STAGE_FLAG_HULL_SHADER;
			if (pRenderStageDesc->Graphics.Shaders.GeometryShaderName.size() > 0)	return FPipelineStageFlag::PIPELINE_STAGE_FLAG_GEOMETRY_SHADER;
			if (pRenderStageDesc->Graphics.Shaders.VertexShaderName.size() > 0)		return FPipelineStageFlag::PIPELINE_STAGE_FLAG_VERTEX_INPUT;
			if (pRenderStageDesc->Graphics.Shaders.MeshShaderName.size() > 0)		return FPipelineStageFlag::PIPELINE_STAGE_FLAG_MESH_SHADER;
			if (pRenderStageDesc->Graphics.Shaders.TaskShaderName.size() > 0)		return FPipelineStageFlag::PIPELINE_STAGE_FLAG_TASK_SHADER;
		}
		else if (pRenderStageDesc->Type == EPipelineStateType::PIPELINE_STATE_TYPE_COMPUTE)
		{
			return FPipelineStageFlag::PIPELINE_STAGE_FLAG_COMPUTE_SHADER;
		}
		else if (pRenderStageDesc->Type == EPipelineStateType::PIPELINE_STATE_TYPE_RAY_TRACING)
		{
			return FPipelineStageFlag::PIPELINE_STAGE_FLAG_RAY_TRACING_SHADER;
		}

		return FPipelineStageFlag::PIPELINE_STAGE_FLAG_UNKNOWN;
	}

	FORCEINLINE uint32 CreatePipelineStageMask(const RenderStageDesc* pRenderStageDesc)
	{
		uint32 pipelineStageMask = FPipelineStageFlag::PIPELINE_STAGE_FLAG_UNKNOWN;
		if (pRenderStageDesc->Type == EPipelineStateType::PIPELINE_STATE_TYPE_GRAPHICS)
		{
			if (pRenderStageDesc->Graphics.Shaders.PixelShaderName.size() > 0)		pipelineStageMask |= FPipelineStageFlag::PIPELINE_STAGE_FLAG_PIXEL_SHADER;
			if (pRenderStageDesc->Graphics.Shaders.DomainShaderName.size() > 0)		pipelineStageMask |= FPipelineStageFlag::PIPELINE_STAGE_FLAG_DOMAIN_SHADER;
			if (pRenderStageDesc->Graphics.Shaders.HullShaderName.size() > 0)		pipelineStageMask |= FPipelineStageFlag::PIPELINE_STAGE_FLAG_HULL_SHADER;
			if (pRenderStageDesc->Graphics.Shaders.GeometryShaderName.size() > 0)	pipelineStageMask |= FPipelineStageFlag::PIPELINE_STAGE_FLAG_GEOMETRY_SHADER;
			if (pRenderStageDesc->Graphics.Shaders.VertexShaderName.size() > 0)		pipelineStageMask |= FPipelineStageFlag::PIPELINE_STAGE_FLAG_VERTEX_INPUT;
			if (pRenderStageDesc->Graphics.Shaders.MeshShaderName.size() > 0)		pipelineStageMask |= FPipelineStageFlag::PIPELINE_STAGE_FLAG_MESH_SHADER;
			if (pRenderStageDesc->Graphics.Shaders.TaskShaderName.size() > 0)		pipelineStageMask |= FPipelineStageFlag::PIPELINE_STAGE_FLAG_TASK_SHADER;
		}
		else if (pRenderStageDesc->Type == EPipelineStateType::PIPELINE_STATE_TYPE_COMPUTE)
		{
			pipelineStageMask |= FPipelineStageFlag::PIPELINE_STAGE_FLAG_COMPUTE_SHADER;
		}
		else if (pRenderStageDesc->Type == EPipelineStateType::PIPELINE_STATE_TYPE_RAY_TRACING)
		{
			pipelineStageMask |= FPipelineStageFlag::PIPELINE_STAGE_FLAG_RAY_TRACING_SHADER;
		}

		return pipelineStageMask;
	}

	FORCEINLINE bool IsReadOnly(ERenderGraphResourceBindingType bindingType)
	{
		switch (bindingType)
		{
			case ERenderGraphResourceBindingType::ACCELERATION_STRUCTURE:		return true;
			case ERenderGraphResourceBindingType::CONSTANT_BUFFER:				return true;
			case ERenderGraphResourceBindingType::COMBINED_SAMPLER:				return true;
			case ERenderGraphResourceBindingType::UNORDERED_ACCESS_READ:		return true;
			case ERenderGraphResourceBindingType::UNORDERED_ACCESS_WRITE:		return false;
			case ERenderGraphResourceBindingType::UNORDERED_ACCESS_READ_WRITE:	return false;
			case ERenderGraphResourceBindingType::ATTACHMENT:					return false;
			case ERenderGraphResourceBindingType::PRESENT:						return true;
		}

		return false;
	}

	FORCEINLINE const char* RenderStageDrawTypeToString(ERenderStageDrawType drawType)
	{
		switch (drawType)
		{
		case ERenderStageDrawType::SCENE_INSTANCES:					return "SCENE_INSTANCES";
		case ERenderStageDrawType::SCENE_INSTANCES_MESH_SHADER:	return "SCENE_INSTANCES_MESH_SHADER";
		case ERenderStageDrawType::FULLSCREEN_QUAD:					return "FULLSCREEN_QUAD";
		case ERenderStageDrawType::CUBE:							return "CUBE";
		default:													return "NONE";
		}
	}

	FORCEINLINE ERenderStageDrawType RenderStageDrawTypeFromString(const String& string)
	{
		if (string == "SCENE_INSTANCES")				return ERenderStageDrawType::SCENE_INSTANCES;
		if (string == "SCENE_INSTANCES_MESH_SHADER")	return ERenderStageDrawType::SCENE_INSTANCES_MESH_SHADER;
		if (string == "FULLSCREEN_QUAD")				return ERenderStageDrawType::FULLSCREEN_QUAD;
		if (string == "CUBE")							return ERenderStageDrawType::CUBE;
		return ERenderStageDrawType::NONE;
	}

	FORCEINLINE const char* BindingTypeToShortString(ERenderGraphResourceBindingType bindingType)
	{
		switch (bindingType)
		{
		case ERenderGraphResourceBindingType::ACCELERATION_STRUCTURE:		return "AS";
		case ERenderGraphResourceBindingType::CONSTANT_BUFFER:				return "CONST_BUF";
		case ERenderGraphResourceBindingType::COMBINED_SAMPLER:				return "COMB_SMPL";
		case ERenderGraphResourceBindingType::UNORDERED_ACCESS_READ:		return "UA_R";
		case ERenderGraphResourceBindingType::UNORDERED_ACCESS_WRITE:		return "UA_W";
		case ERenderGraphResourceBindingType::UNORDERED_ACCESS_READ_WRITE:	return "UA_RW";
		case ERenderGraphResourceBindingType::ATTACHMENT:					return "ATTACHMENT";
		case ERenderGraphResourceBindingType::PRESENT:						return "PRESENT";
		}

		return "UNKNOWN";
	}

	FORCEINLINE const char* BindingTypeToString(ERenderGraphResourceBindingType bindingType)
	{
		switch (bindingType)
		{
		case ERenderGraphResourceBindingType::ACCELERATION_STRUCTURE:		return "ACCELERATION_STRUCTURE";
		case ERenderGraphResourceBindingType::CONSTANT_BUFFER:				return "CONSTANT_BUFFER";
		case ERenderGraphResourceBindingType::COMBINED_SAMPLER:				return "COMBINED_SAMPLER";
		case ERenderGraphResourceBindingType::UNORDERED_ACCESS_READ:		return "UNORDERED_ACCESS_R";
		case ERenderGraphResourceBindingType::UNORDERED_ACCESS_WRITE:		return "UNORDERED_ACCESS_W";
		case ERenderGraphResourceBindingType::UNORDERED_ACCESS_READ_WRITE:	return "UNORDERED_ACCESS_RW";
		case ERenderGraphResourceBindingType::ATTACHMENT:					return "ATTACHMENT";
		case ERenderGraphResourceBindingType::PRESENT:						return "PRESENT";
		}

		return "UNKNOWN";
	}

	FORCEINLINE ERenderGraphResourceBindingType ResourceStateBindingTypeFromString(const String& string)
	{
		if (string == "ACCELERATION_STRUCTURE")		return ERenderGraphResourceBindingType::ACCELERATION_STRUCTURE;
		if (string == "CONSTANT_BUFFER")			return ERenderGraphResourceBindingType::CONSTANT_BUFFER;
		if (string == "COMBINED_SAMPLER")			return ERenderGraphResourceBindingType::COMBINED_SAMPLER;
		if (string == "UNORDERED_ACCESS_R")			return ERenderGraphResourceBindingType::UNORDERED_ACCESS_READ;
		if (string == "UNORDERED_ACCESS_W")			return ERenderGraphResourceBindingType::UNORDERED_ACCESS_WRITE;
		if (string == "UNORDERED_ACCESS_RW")		return ERenderGraphResourceBindingType::UNORDERED_ACCESS_READ_WRITE;
		if (string == "ATTACHMENT")					return ERenderGraphResourceBindingType::ATTACHMENT;
		if (string == "PRESENT")					return ERenderGraphResourceBindingType::PRESENT;
		return ERenderGraphResourceBindingType::NONE;
	}


	FORCEINLINE const char* RenderStageTypeToString(EPipelineStateType type)
	{
		switch (type)
		{
		case EPipelineStateType::PIPELINE_STATE_TYPE_GRAPHICS:		return "GRAPHICS";
		case EPipelineStateType::PIPELINE_STATE_TYPE_COMPUTE:		return "COMPUTE";
		case EPipelineStateType::PIPELINE_STATE_TYPE_RAY_TRACING:	return "RAY_TRACING";
		default:													return "NONE";
		}
	}

	FORCEINLINE EPipelineStateType RenderStageTypeFromString(const String& string)
	{
		if		(string == "GRAPHICS")		return EPipelineStateType::PIPELINE_STATE_TYPE_GRAPHICS;
		else if (string == "COMPUTE")		return EPipelineStateType::PIPELINE_STATE_TYPE_COMPUTE;
		else if (string == "RAY_TRACING")	return EPipelineStateType::PIPELINE_STATE_TYPE_RAY_TRACING;

		return EPipelineStateType::PIPELINE_STATE_TYPE_NONE;
	}

	FORCEINLINE const char* ResourceTextureTypeToString(ERenderGraphTextureType type)
	{
		switch (type)
		{
		case ERenderGraphTextureType::TEXTURE_2D:		return "TEXTURE_2D";
		case ERenderGraphTextureType::TEXTURE_CUBE:		return "TEXTURE_CUBE";
		default:										return "TEXTURE_2D";
		}
	}

	FORCEINLINE ERenderGraphTextureType ResourceTextureTypeFromString(const String& string)
	{
		if (string == "TEXTURE_2D")						return ERenderGraphTextureType::TEXTURE_2D;
		else if (string == "TEXTURE_CUBE")				return ERenderGraphTextureType::TEXTURE_CUBE;

		return ERenderGraphTextureType::TEXTURE_2D;
	}


	FORCEINLINE const char* RenderGraphResourceTypeToString(ERenderGraphResourceType type)
	{
		switch (type)
		{
		case ERenderGraphResourceType::SCENE_DRAW_ARGS:				return "SCENE_DRAW_ARGS";
		case ERenderGraphResourceType::TEXTURE:						return "TEXTURE";
		case ERenderGraphResourceType::BUFFER:						return "BUFFER";
		case ERenderGraphResourceType::ACCELERATION_STRUCTURE:		return "ACCELERATION_STRUCTURE";
		default:													return "NONE";
		}
	}

	FORCEINLINE ERenderGraphResourceType RenderGraphResourceTypeFromString(const String& string)
	{
		if		(string == "SCENE_DRAW_ARGS")			return ERenderGraphResourceType::SCENE_DRAW_ARGS;
		else if	(string == "TEXTURE")					return ERenderGraphResourceType::TEXTURE;
		else if (string == "BUFFER")					return ERenderGraphResourceType::BUFFER;
		else if (string == "ACCELERATION_STRUCTURE")	return ERenderGraphResourceType::ACCELERATION_STRUCTURE;

		return ERenderGraphResourceType::NONE;
	}

	FORCEINLINE const char* RenderGraphDimensionTypeToString(ERenderGraphDimensionType dimensionType)
	{
		switch (dimensionType)
		{
			case ERenderGraphDimensionType::CONSTANT:		return "CONSTANT";
			case ERenderGraphDimensionType::RELATIVE:		return "RELATIVE";
;			case ERenderGraphDimensionType::EXTERNAL:		return "EXTERNAL";
			case ERenderGraphDimensionType::RELATIVE_1D:	return "RELATIVE_1D";
			default:										return "NONE";
		}
	}

	FORCEINLINE ERenderGraphDimensionType RenderGraphDimensionTypeFromString(const String& string)
	{
		if		(string == "CONSTANT")		return ERenderGraphDimensionType::CONSTANT;
		else if (string == "RELATIVE")		return ERenderGraphDimensionType::RELATIVE;
		else if (string == "EXTERNAL")		return ERenderGraphDimensionType::EXTERNAL;
		else if (string == "RELATIVE_1D")	return ERenderGraphDimensionType::RELATIVE_1D;

		return ERenderGraphDimensionType::NONE;
	}

	FORCEINLINE const char* RenderGraphSamplerTypeToString(ERenderGraphSamplerType samplerType)
	{
		switch (samplerType)
		{
			case ERenderGraphSamplerType::LINEAR:			return "LINEAR";
			case ERenderGraphSamplerType::NEAREST:			return "NEAREST";
			default:										return "NONE";
		}
	}

	FORCEINLINE ERenderGraphSamplerType RenderGraphSamplerTypeFromString(const String& string)
	{
		if		(string == "LINEAR")			return ERenderGraphSamplerType::LINEAR;
		else if (string == "NEAREST")			return ERenderGraphSamplerType::NEAREST;

		return ERenderGraphSamplerType::NONE;
	}

	FORCEINLINE EFilterType RenderGraphSamplerToFilter(ERenderGraphSamplerType samplerType)
	{
		switch (samplerType)
		{
		case ERenderGraphSamplerType::LINEAR:	return EFilterType::FILTER_TYPE_LINEAR;
		case ERenderGraphSamplerType::NEAREST:	return EFilterType::FILTER_TYPE_NEAREST;
		}

		return EFilterType::FILTER_TYPE_NONE;
	}

	FORCEINLINE const char* RenderGraphSamplerAddressModeToString(ERenderGraphSamplerAddressMode samplerAddressMode)
	{
		switch (samplerAddressMode)
		{
		case ERenderGraphSamplerAddressMode::REPEAT:				return "REPEAT";
		case ERenderGraphSamplerAddressMode::CLAMP_TO_EDGE:			return "CLAMP_TO_EDGE";
		case ERenderGraphSamplerAddressMode::CLAMP_TO_BORDER:		return "CLAMP_TO_BORDER";
		default:													return "NONE";
		}
	}

	FORCEINLINE ERenderGraphSamplerAddressMode RenderGraphSamplerAddressModeFromString(const String& string)
	{
		if (string == "REPEAT")						return ERenderGraphSamplerAddressMode::REPEAT;
		else if (string == "CLAMP_TO_EDGE")			return ERenderGraphSamplerAddressMode::CLAMP_TO_EDGE;
		else if (string == "CLAMP_TO_BORDER")		return ERenderGraphSamplerAddressMode::CLAMP_TO_BORDER;

		return ERenderGraphSamplerAddressMode::NONE;
	}

	FORCEINLINE const char* RenderGraphSamplerBorderColorToString(ERenderGraphSamplerBorderColor samplerBorderColor)
	{
		switch (samplerBorderColor)
		{
		case ERenderGraphSamplerBorderColor::BORDER_COLOR_FLOAT_TRANSPARENT_BLACK:		return "BORDER_COLOR_FLOAT_TRANSPARENT_BLACK";
		case ERenderGraphSamplerBorderColor::BORDER_COLOR_INT_TRANSPARENT_BLACK:		return "BORDER_COLOR_INT_TRANSPARENT_BLACK";
		case ERenderGraphSamplerBorderColor::BORDER_COLOR_FLOAT_OPAQUE_BLACK:			return "BORDER_COLOR_FLOAT_OPAQUE_BLACK";
		case ERenderGraphSamplerBorderColor::BORDER_COLOR_INT_OPAQUE_BLACK:				return "BORDER_COLOR_INT_OPAQUE_BLACK";
		case ERenderGraphSamplerBorderColor::BORDER_COLOR_FLOAT_OPAQUE_WHITE:			return "BORDER_COLOR_FLOAT_OPAQUE_WHITE";
		case ERenderGraphSamplerBorderColor::BORDER_COLOR_INT_OPAQUE_WHITE:				return "BORDER_COLOR_INT_OPAQUE_WHITE";
		default:																		return "NONE";
		}
	}

	FORCEINLINE ERenderGraphSamplerBorderColor RenderGraphSamplerBorderColorFromString(const String& string)
	{
		if (string == "BORDER_COLOR_FLOAT_TRANSPARENT_BLACK")		return ERenderGraphSamplerBorderColor::BORDER_COLOR_FLOAT_TRANSPARENT_BLACK;
		else if (string == "BORDER_COLOR_INT_TRANSPARENT_BLACK")	return ERenderGraphSamplerBorderColor::BORDER_COLOR_INT_TRANSPARENT_BLACK;
		else if (string == "BORDER_COLOR_FLOAT_OPAQUE_BLACK")		return ERenderGraphSamplerBorderColor::BORDER_COLOR_FLOAT_OPAQUE_BLACK;
		else if (string == "BORDER_COLOR_INT_OPAQUE_BLACK")			return ERenderGraphSamplerBorderColor::BORDER_COLOR_INT_OPAQUE_BLACK;
		else if (string == "BORDER_COLOR_FLOAT_OPAQUE_WHITE")		return ERenderGraphSamplerBorderColor::BORDER_COLOR_FLOAT_OPAQUE_WHITE;
		else if (string == "BORDER_COLOR_INT_OPAQUE_WHITE")			return ERenderGraphSamplerBorderColor::BORDER_COLOR_INT_OPAQUE_WHITE;

		return ERenderGraphSamplerBorderColor::NONE;
	}


	FORCEINLINE ESamplerBorderColor RenderGraphSamplerBorderColor(ERenderGraphSamplerBorderColor samplerBorderColor)
	{
		switch (samplerBorderColor)
		{
		case ERenderGraphSamplerBorderColor::BORDER_COLOR_FLOAT_TRANSPARENT_BLACK:		return ESamplerBorderColor::SAMPLER_BORDER_COLOR_FLOAT_TRANSPARENT_BLACK;
		case ERenderGraphSamplerBorderColor::BORDER_COLOR_INT_TRANSPARENT_BLACK:		return ESamplerBorderColor::SAMPLER_BORDER_COLOR_INT_TRANSPARENT_BLACK;
		case ERenderGraphSamplerBorderColor::BORDER_COLOR_FLOAT_OPAQUE_BLACK:			return ESamplerBorderColor::SAMPLER_BORDER_COLOR_FLOAT_OPAQUE_BLACK;
		case ERenderGraphSamplerBorderColor::BORDER_COLOR_INT_OPAQUE_BLACK:				return ESamplerBorderColor::SAMPLER_BORDER_COLOR_INT_OPAQUE_BLACK;
		case ERenderGraphSamplerBorderColor::BORDER_COLOR_FLOAT_OPAQUE_WHITE:			return ESamplerBorderColor::SAMPLER_BORDER_COLOR_FLOAT_OPAQUE_WHITE;
		case ERenderGraphSamplerBorderColor::BORDER_COLOR_INT_OPAQUE_WHITE:				return ESamplerBorderColor::SAMPLER_BORDER_COLOR_INT_OPAQUE_WHITE;
		default:																		return ESamplerBorderColor::SAMPLER_BORDER_COLOR_NONE;
		}
	}

	FORCEINLINE ESamplerAddressMode RenderGraphSamplerAddressMode(ERenderGraphSamplerAddressMode samplerAddressMode)
	{
		switch (samplerAddressMode)
		{
		case ERenderGraphSamplerAddressMode::REPEAT				:	return ESamplerAddressMode::SAMPLER_ADDRESS_MODE_REPEAT;
		case ERenderGraphSamplerAddressMode::CLAMP_TO_EDGE		:	return ESamplerAddressMode::SAMPLER_ADDRESS_MODE_CLAMP_TO_EDGE;
		case ERenderGraphSamplerAddressMode::CLAMP_TO_BORDER	:	return ESamplerAddressMode::SAMPLER_ADDRESS_MODE_CLAMP_TO_BORDER;
		}

		return ESamplerAddressMode::SAMPLER_ADDRESS_MODE_NONE;
	}

	FORCEINLINE EMipmapMode RenderGraphSamplerToMipmapMode(ERenderGraphSamplerType samplerType)
	{
		switch (samplerType)
		{
		case ERenderGraphSamplerType::LINEAR:	return EMipmapMode::MIPMAP_MODE_LINEAR;
		case ERenderGraphSamplerType::NEAREST:	return EMipmapMode::MIPMAP_MODE_NEAREST;
		}

		return EMipmapMode::MIPMAP_MODE_NONE;
	}

	FORCEINLINE String ExecutionTriggerTypeToString(ERenderStageExecutionTrigger triggerType)
	{
		switch (triggerType)
		{
			case ERenderStageExecutionTrigger::DISABLED:	return "DISABLED";
			case ERenderStageExecutionTrigger::EVERY:		return "EVERY";
			case ERenderStageExecutionTrigger::TRIGGERED:	return "TRIGGERED";
			default:										return "NONE";
		}
	}

	FORCEINLINE ERenderStageExecutionTrigger ExecutionTriggerTypeFromString(const String& string)
	{
		if		(string == "DISABLED")		return ERenderStageExecutionTrigger::DISABLED;
		if		(string == "EVERY")			return ERenderStageExecutionTrigger::EVERY;
		else if (string == "TRIGGERED")		return ERenderStageExecutionTrigger::TRIGGERED;

		return ERenderStageExecutionTrigger::NONE;
	}
}<|MERGE_RESOLUTION|>--- conflicted
+++ resolved
@@ -32,32 +32,20 @@
 	constexpr const char* SCENE_DRAW_ARGS								= "SCENE_DRAW_ARGS";
 	constexpr const char* SCENE_TLAS									= "SCENE_TLAS";
 
-<<<<<<< HEAD
 	constexpr const char* SCENE_ALBEDO_MAPS								= "SCENE_ALBEDO_MAPS";
 	constexpr const char* SCENE_NORMAL_MAPS								= "SCENE_NORMAL_MAPS";
 	constexpr const char* SCENE_COMBINED_MATERIAL_MAPS					= "SCENE_COMBINED_MATERIAL_MAPS";
 
-	constexpr const char* PAINT_MASK_TEXTURES 							= "PAINT_MASK_TEXTURES";
-	
-	constexpr const uint32 DRAW_ITERATION_PUSH_CONSTANTS_SIZE			= 4;
-=======
 	constexpr const char* PAINT_MASK_TEXTURES 					= "PAINT_MASK_TEXTURES";
 
 	constexpr const uint32 DRAW_ITERATION_PUSH_CONSTANTS_SIZE	= 4;
->>>>>>> e1357576
 
 	constexpr const uint32 DRAW_ITERATION_PUSH_CONSTANTS_INDEX			= 0;
 	constexpr const uint32 NUM_INTERNAL_PUSH_CONSTANTS_TYPES			= DRAW_ITERATION_PUSH_CONSTANTS_INDEX + 1;
 
-<<<<<<< HEAD
-	constexpr const uint32 MAX_EXTENSIONS_PER_MESH_TYPE					= 1;
-	constexpr const uint32 MAX_TEXTURES_PER_EXTENSION					= 16;
-	constexpr const uint32 MAX_EXTENSION_GROUPS_PER_MESH_TYPE			= 64; // Number of extension groups per mesh instance
-=======
 	constexpr const uint32 MAX_EXTENSIONS_PER_MESH_TYPE			= 8;
 	constexpr const uint32 MAX_TEXTURES_PER_EXTENSION			= 16;
 	constexpr const uint32 MAX_EXTENSION_GROUPS_PER_MESH_TYPE	= 64; // Number of extension groups per mesh instance
->>>>>>> e1357576
 
 	enum class ERenderGraphPipelineStageType : uint8
 	{
