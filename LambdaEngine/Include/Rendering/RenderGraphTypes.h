--- conflicted
+++ resolved
@@ -90,7 +90,6 @@
 	{
 		String						Name					= "";
 		
-<<<<<<< HEAD
 		ERenderGraphResourceType	Type					= ERenderGraphResourceType::NONE;
 		bool						BackBufferBound			= false;
 		int32						SubResourceCount		= 1;
@@ -125,16 +124,6 @@
 		} BufferParams;
 
 		//Acceleration Structure Specific
-=======
-		ERenderGraphResourceType		Type					= ERenderGraphResourceType::NONE;
-		bool							BackBufferBound			= false;
-		uint32							SubResourceCount		= 1;
-		bool							IsOfArrayType			= false;
-		EFormat							TextureFormat			= EFormat::FORMAT_NONE;
-
-		bool							External				= false;
-		bool							Temporal				= false;
->>>>>>> 7860fb88
 	};
 
 	/*-----------------------------------------------------------------Resource Structs End / Render Stage Structs Begin-----------------------------------------------------------------*/
