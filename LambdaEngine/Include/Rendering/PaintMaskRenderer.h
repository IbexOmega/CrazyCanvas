#pragma once

#include "Rendering/CustomRenderer.h"
#include "Rendering/RenderGraph.h"
#include <optional>

#define MAX_PAINT_PER_FRAME 10

namespace LambdaEngine
{
	class CommandAllocator;
	class DeviceAllocator;
	class GraphicsDevice;
	class PipelineLayout;
	class DescriptorHeap;
	class DescriptorSet;
	class PipelineState;
	class CommandList;
	class TextureView;
	class CommandList;
	class RenderPass;
	class Texture;
	class Sampler;
	class Shader;
	class Buffer;
	class Window;

	enum class EPaintMode
	{
		REMOVE	= 0,
		PAINT	= 1,
		NONE	= 2
	};

	enum class ERemoteMode
	{
		UNDEFINED 	= 0,
		CLIENT		= 1,
		SERVER		= 2
	};

	enum class ETeam
	{
		NONE	= 0,
		RED		= 1,
		BLUE	= 2
	};

	class PaintMaskRenderer : public CustomRenderer
	{
	public:
		PaintMaskRenderer(GraphicsDevice* pGraphicsDevice, uint32 backBufferCount);
		~PaintMaskRenderer();

		virtual bool Init() override final;

		virtual bool RenderGraphInit(const CustomRendererRenderGraphInitDesc* pPreInitDesc) override final;
<<<<<<< HEAD
		virtual void Update(Timestamp delta, uint32 modFrameIndex, uint32 backBufferIndex) override final;
		
		virtual void PreBuffersDescriptorSetWrite() override final;
		virtual void PreTexturesDescriptorSetWrite() override final;
		
		virtual void UpdateTextureResource(
			const String& resourceName, 
			const TextureView* const * ppPerImageTextureViews, 
			const TextureView* const* ppPerSubImageTextureViews, 
			uint32 imageCount, 
			uint32 subImageCount, 
			bool backBufferBound) override final;
		
		virtual void UpdateBufferResource(
			const String& resourceName, 
			const Buffer* const * ppBuffers, 
			uint64* pOffsets, 
			uint64* pSizesInBytes, 
			uint32 count, 
			bool backBufferBound) override final;
		
		virtual void UpdateAccelerationStructureResource(
			const String& resourceName, 
			const AccelerationStructure* pAccelerationStructure) override final;
		
		virtual void UpdateDrawArgsResource(
			const String& resourceName, 
			const DrawArg* pDrawArgs, 
			uint32 count) override final;
		
=======
		virtual void UpdateTextureResource(const String& resourceName, const TextureView* const * ppPerImageTextureViews, const TextureView* const* ppPerSubImageTextureViews, uint32 imageCount, uint32 subImageCount, bool backBufferBound) override final;
		virtual void UpdateBufferResource(const String& resourceName, const Buffer* const * ppBuffers, uint64* pOffsets, uint64* pSizesInBytes, uint32 count, bool backBufferBound) override final;
		virtual void UpdateDrawArgsResource(const String& resourceName, const DrawArg* pDrawArgs, uint32 count) override final;
>>>>>>> 7b9634d6
		virtual void Render(
			uint32 modFrameIndex,
			uint32 backBufferIndex,
			CommandList** ppFirstExecutionStage,
			CommandList** ppSecondaryExecutionStage,
			bool sleeping) override final;

		FORCEINLINE virtual FPipelineStageFlag GetFirstPipelineStage() const override final { return FPipelineStageFlag::PIPELINE_STAGE_FLAG_VERTEX_SHADER; }
		FORCEINLINE virtual FPipelineStageFlag GetLastPipelineStage() const override final { return FPipelineStageFlag::PIPELINE_STAGE_FLAG_PIXEL_SHADER; }

		FORCEINLINE virtual const String& GetName() const override final
		{
			static String name = RENDER_GRAPH_MESH_UNWRAP_NAME;
			return name;
		}

	public:
		/* Adds a hitpoint to draw out a splash at
		* Note: Currently only one hitpoint will be handled at each frame
		*	position - vec3 of the hit point position
		*	direction - vec3 of the direction the hit position had during collision
		*	paintMode - painting mode to be used for the target
		*/
		static void AddHitPoint(const glm::vec3& position, const glm::vec3& direction, EPaintMode paintMode, ERemoteMode remoteMode, ETeam mode);

		/* Reset client data from the texture and only use the verifed server data */
		static void ResetClient();

	private:
		bool CreateCopyCommandList();
		bool CreateBuffers();
		bool CreatePipelineLayout();
		bool CreateDescriptorSet();
		bool CreateShaders();
		bool CreateCommandLists();
		bool CreateRenderPass(const CustomRendererRenderGraphInitDesc* pPreInitDesc);
		bool CreatePipelineState();

		uint64 InternalCreatePipelineState(GUID_Lambda vertexShader, GUID_Lambda pixelShader, FColorComponentFlags colorComponentFlags);

	private:
		struct RenderTarget
		{
			TextureView*	pTextureView	= nullptr;
			uint32			DrawArgIndex	= 0;
			uint32			InstanceIndex	= 0;
		};

		struct UnwrapData
		{
			glm::vec4		TargetPosition;
			glm::vec4		TargetDirection;
			EPaintMode		PaintMode			= EPaintMode::NONE;
			ERemoteMode		RemoteMode			= ERemoteMode::UNDEFINED;
			ETeam			Team				= ETeam::NONE;
			uint32			Padding0			= 0;
		};

		struct FrameSettings
		{
			uint32 ShouldReset	= 0;
			uint32 ShouldPaint	= 0;
			uint32 PaintCount	= 0;
		};

	private:
		const GraphicsDevice* m_pGraphicsDevice = nullptr;

		uint32 m_BackBufferCount = 0;
		TArray<TSharedRef<const TextureView>>	m_BackBuffers;
		TSharedRef<const TextureView>			m_DepthStencilBuffer;

		TSharedRef<CommandAllocator>	m_CopyCommandAllocator = nullptr;
		TSharedRef<CommandList>			m_CopyCommandList = nullptr;

		CommandAllocator**			m_ppRenderCommandAllocators = nullptr;
		CommandList**				m_ppRenderCommandLists = nullptr;

		uint64						m_PipelineStateBothID	= 0;
		uint64						m_PipelineStateClientID	= 0;
		uint64						m_PipelineStateServerID	= 0;
		TSharedRef<PipelineLayout>	m_PipelineLayout		= nullptr;
		TSharedRef<DescriptorHeap>	m_DescriptorHeap		= nullptr;

		GUID_Lambda					m_VertexShaderGUID = 0;
		GUID_Lambda					m_PixelShaderGUID = 0;

		TSharedRef<RenderPass>		m_RenderPass = nullptr;

		TSharedRef<Sampler>			m_Sampler = nullptr;
		TArray<TArray<TSharedRef<Buffer>>>	m_UnwrapDataCopyBuffers;
		TSharedRef<Buffer>			m_UnwrapDataBuffer = nullptr;

		const DrawArg*												m_pDrawArgs = nullptr;
		TArray<TArray<TSharedRef<DescriptorSet>>>					m_VerticesInstanceDescriptorSets;

		TSharedRef<DescriptorSet>									m_UnwrapDataDescriptorSet;
		TSharedRef<DescriptorSet>									m_PerFrameBufferDescriptorSet;
		TSharedRef<DescriptorSet>									m_BrushMaskDescriptorSet;

		TArray<TArray<TSharedRef<DeviceChild>>>						m_pDeviceResourcesToDestroy;

		TArray<RenderTarget>										m_RenderTargets;
	private:
		static TArray<UnwrapData>		s_ServerCollisions;
		static TArray<UnwrapData>		s_ClientCollisions;
		static bool						s_ShouldReset;
	};
}<|MERGE_RESOLUTION|>--- conflicted
+++ resolved
@@ -55,11 +55,6 @@
 		virtual bool Init() override final;
 
 		virtual bool RenderGraphInit(const CustomRendererRenderGraphInitDesc* pPreInitDesc) override final;
-<<<<<<< HEAD
-		virtual void Update(Timestamp delta, uint32 modFrameIndex, uint32 backBufferIndex) override final;
-		
-		virtual void PreBuffersDescriptorSetWrite() override final;
-		virtual void PreTexturesDescriptorSetWrite() override final;
 		
 		virtual void UpdateTextureResource(
 			const String& resourceName, 
@@ -68,7 +63,7 @@
 			uint32 imageCount, 
 			uint32 subImageCount, 
 			bool backBufferBound) override final;
-		
+
 		virtual void UpdateBufferResource(
 			const String& resourceName, 
 			const Buffer* const * ppBuffers, 
@@ -76,21 +71,12 @@
 			uint64* pSizesInBytes, 
 			uint32 count, 
 			bool backBufferBound) override final;
-		
-		virtual void UpdateAccelerationStructureResource(
-			const String& resourceName, 
-			const AccelerationStructure* pAccelerationStructure) override final;
-		
+
 		virtual void UpdateDrawArgsResource(
 			const String& resourceName, 
 			const DrawArg* pDrawArgs, 
 			uint32 count) override final;
 		
-=======
-		virtual void UpdateTextureResource(const String& resourceName, const TextureView* const * ppPerImageTextureViews, const TextureView* const* ppPerSubImageTextureViews, uint32 imageCount, uint32 subImageCount, bool backBufferBound) override final;
-		virtual void UpdateBufferResource(const String& resourceName, const Buffer* const * ppBuffers, uint64* pOffsets, uint64* pSizesInBytes, uint32 count, bool backBufferBound) override final;
-		virtual void UpdateDrawArgsResource(const String& resourceName, const DrawArg* pDrawArgs, uint32 count) override final;
->>>>>>> 7b9634d6
 		virtual void Render(
 			uint32 modFrameIndex,
 			uint32 backBufferIndex,
