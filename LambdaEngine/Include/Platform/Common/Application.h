--- conflicted
+++ resolved
@@ -27,20 +27,13 @@
 		static bool PreInit() 		{ return true; }
 		static bool PostRelease() 	{ return true; }
 		
-<<<<<<< HEAD
 		static bool Tick()              { return false; }
         static bool ProcessMessages()   { return false; }
         
         static void Terminate() { }
-        
-=======
-		static bool Tick() { return false; }
 
 		static IInputDevice* CreateInputDevice() { return nullptr; }
-        
-        static void Terminate() {}
 
->>>>>>> 2b257130
         static Application* Get() { return nullptr; }
 	};
 }