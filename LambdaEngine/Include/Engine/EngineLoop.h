#pragma once
#include "LambdaEngine.h"

#include "Game/Game.h"

#include "Application/API/PlatformApplication.h"

namespace LambdaEngine
{
	class IGraphicsDevice;
	class AudioDevice;

	class LAMBDA_API EngineLoop
	{
	public:
		DECL_STATIC_CLASS(EngineLoop);

#ifdef LAMBDA_PLATFORM_WINDOWS
		static bool PreInit(HINSTANCE hInstance);
#else
		static bool PreInit();
#endif
		static bool Init();
		static void Run(Game* pGame);
		static bool Release();
		static bool PostRelease();

	private:
		static bool Tick();
<<<<<<< HEAD

		static void TestRayTracing(IGraphicsDevice* pGraphicsDevice);
=======
>>>>>>> 2d2bd5b1
	};
}<|MERGE_RESOLUTION|>--- conflicted
+++ resolved
@@ -27,10 +27,5 @@
 
 	private:
 		static bool Tick();
-<<<<<<< HEAD
-
-		static void TestRayTracing(IGraphicsDevice* pGraphicsDevice);
-=======
->>>>>>> 2d2bd5b1
 	};
 }