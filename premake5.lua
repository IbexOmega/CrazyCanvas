function array_to_string(array)
	local resultingString = ""
	for _, value in ipairs(array) do
		resultingString = resultingString .. value .. " "
	end

	return string.format("[ %s ]", resultingString)
end

function get_vk_sdk_path()
	local sdkPathVars = {"VK_SDK_PATH", "VULKAN_SDK"}
	for _, sdkPathVar in ipairs(sdkPathVars) do
		sdkPath = os.getenv(sdkPathVar)
		if sdkPath ~= nil then
			return sdkPath
		end
	end

	print(string.format("No environment variables for path to Vulkan SDK are set: %s", array_to_string(sdkPathVars)))
	return ""
end

-- libFolder is either checked or release
function get_physx_copy_commands(libFolder, outputdir)
	libDir = "../Dependencies/PhysX/lib/" .. libFolder

	DLL_FILES = {
		"PhysX_64.dll",
		"PhysXCommon_64.dll",
		"PhysXCooking_64.dll",
		"PhysXFoundation_64.dll",
		"PhysXGpu_64.dll"
	}

	targetPaths = {
		"\"../Build/bin/" .. outputdir .. "/CrazyCanvas/\"",
		"\"../Build/bin/" .. outputdir .. "/Sandbox/\"",
		"\"../Build/bin/" .. outputdir .. "/Client/\"",
		"\"../Build/bin/" .. outputdir .. "/Server/\""
	}

	copyCommands = {}

	for _, dllFile in ipairs(DLL_FILES) do
		for _, targetPath in ipairs(targetPaths) do
			copyCommand = string.format("{COPY} \"%s/%s\" %s", libDir, dllFile, targetPath)
			table.insert(copyCommands, copyCommand)
		end
	end

	return copyCommands
end

function get_fmod_dll_path()
	local driveLetters = {"C", "D"}
	local potentialPaths = {
		":/FMOD Studio API Windows/api/core/lib/x64/fmodL.dll",
		":/Program Files (x86)/FMOD SoundSystem/FMOD Studio API Windows/api/core/lib/x64/fmodL.dll"
	}

	for _, path in ipairs(potentialPaths) do
		for _, driveLetter in ipairs(driveLetters) do
			local fullPath = driveLetter .. path
			if os.isfile(fullPath) then
				return "\"" .. fullPath .. "\""
			end
		end
	end

	print("fmodL.dll was not found, ensure that FMOD engine is installed or modify premake5.lua")
end

VK_SDK_PATH		= get_vk_sdk_path()
FMOD_DLL_PATH	= get_fmod_dll_path()

workspace "LambdaEngine"
	startproject "Sandbox"
	architecture "x64"
	warnings "extra"

	-- Set output dir
	outputdir = "%{cfg.buildcfg}-%{cfg.system}-%{cfg.architecture}-%{cfg.platform}"

	-- Platform
	platforms
	{
		"x64_SharedLib",
		"x64_StaticLib",
    }

	filter "platforms:x64_SharedLib"
		defines
		{
			"LAMBDA_SHARED_LIB",
		}
	filter {}
	defines
	{
		"NS_STATIC_LIBRARY"
	}
	-- Configurations
	configurations
	{
		"Debug",
		"Release",
		"Production",
	}

	filter "configurations:Debug"
		symbols "on"
		runtime "Debug"
		defines
		{
			"_DEBUG",
			"LAMBDA_CONFIG_DEBUG",
		}
	filter "configurations:Release"
		symbols "on"
		runtime "Release"
		optimize "Full"
		defines
		{
			"NDEBUG",
			"LAMBDA_CONFIG_RELEASE",
		}
	filter "configurations:Production"
		symbols "off"
		runtime "Release"
		optimize "Full"
		defines
		{
			"NDEBUG",
			"LAMBDA_CONFIG_PRODUCTION",
		}
	filter {}

	-- Compiler option
	filter "action:vs*"
		defines
		{
			"LAMBDA_VISUAL_STUDIO",
			"_SILENCE_CXX17_CODECVT_HEADER_DEPRECATION_WARNING",
			"_CRT_SECURE_NO_WARNINGS",
		}
	filter { "action:vs*", "configurations:Debug" }
		defines
		{
			"_CRTDBG_MAP_ALLOC",
		}

	filter "action:xcode4"
		defines
		{
			"LAMBDA_XCODE"
		}
	filter {}

	-- OS
	filter "system:macosx"
		defines
		{
			"LAMBDA_PLATFORM_MACOS",
		}

	filter "system:windows"
		defines
		{
			"LAMBDA_PLATFORM_WINDOWS",
		}

	filter "system:macosx or windows"
		defines
		{
			"LAMBDA_DESKTOP"
		}
	filter {}

	-- Dependencies
	group "Dependencies"
		include "Dependencies/WavLib"
		include "Dependencies/imgui"

		-- imnodes Project
		project "imnodes"
			kind "StaticLib"
			language "C++"
			cppdialect "C++latest"
			systemversion "latest"
			location "Dependencies/projectfiles/imnodes"

			filter "configurations:Debug or Release"
				symbols "on"
				runtime "Release"
				optimize "Full"
			filter{}

			filter "configurations:Production"
				symbols "off"
				runtime "Release"
				optimize "Full"
			filter{}

			sysincludedirs
			{
				"Dependencies/imgui",
			}

			-- Targets
			targetdir ("Dependencies/bin/imnodes/" .. outputdir)
			objdir ("Dependencies/bin-int/imnodes/" .. outputdir)

			-- Files
			files
			{
				"Dependencies/imnodes/imnodes.h",
				"Dependencies/imnodes/imnodes.cpp",
			}
	group ""

    -- Engine Project
    project "LambdaEngine"
        language "C++"
        cppdialect "C++latest"
        systemversion "latest"
        location "LambdaEngine"

		-- Pre-Compiled Headers
		pchheader "PreCompiled.h"
		pchsource "%{prj.name}/PreCompiled.cpp"

		forceincludes
		{
			"PreCompiled.h"
		}

        -- Platform
		filter "platforms:x64_StaticLib"
			kind "StaticLib"
		filter "platforms:x64_SharedLib"
			kind "SharedLib"
		filter {}

		-- Targets
		targetdir 	("Build/bin/" .. outputdir .. "/%{prj.name}")
		objdir 		("Build/bin-int/" .. outputdir .. "/%{prj.name}")

		-- Engine specific defines
		defines
		{
			"LAMBDA_EXPORT",
		}

		-- Files to include
		files
		{
			"%{prj.name}/**.h",
			"%{prj.name}/**.hpp",
			"%{prj.name}/**.inl",
			"%{prj.name}/**.c",
			"%{prj.name}/**.cpp",
			"%{prj.name}/**.hlsl",
		}
		removefiles
		{
			"%{prj.name}/Source/Launch/**",
		}

		-- Remove files not available for windows builds
		filter "system:windows"
		    files
            {
                "%{prj.name}/**.natvis",
            }
            removefiles
            {
                "%{prj.name}/Include/Application/Mac/**",
                "%{prj.name}/Source/Application/Mac/**",

				"%{prj.name}/Include/Input/Mac/**",
				"%{prj.name}/Source/Input/Mac/**",

				"%{prj.name}/Include/Networking/Mac/**",
				"%{prj.name}/Source/Networking/Mac/**",

				"%{prj.name}/Include/Threading/Mac/**",
				"%{prj.name}/Source/Threading/Mac/**",

				"%{prj.name}/Include/Memory/Mac/**",
				"%{prj.name}/Source/Memory/Mac/**",
			}
		-- Remove files not available for macos builds
		filter "system:macosx"
			files
			{
				"%{prj.name}/**.m",
				"%{prj.name}/**.mm",
			}
			removefiles
			{
				"%{prj.name}/Include/Application/Win32/**",
				"%{prj.name}/Source/Application/Win32/**",

				"%{prj.name}/Include/Input/Win32/**",
				"%{prj.name}/Source/Input/Win32/**",

				"%{prj.name}/Include/Networking/Win32/**",
				"%{prj.name}/Source/Networking/Win32/**",

				"%{prj.name}/Include/Threading/Win32/**",
				"%{prj.name}/Source/Threading/Win32/**",

				"%{prj.name}/Include/Memory/Win32/**",
				"%{prj.name}/Source/Memory/Win32/**",
			}
		filter {}

		-- We do not want to compile HLSL files so exclude them from project
		excludes
		{
			"**.hlsl",
		}

		-- Includes
		includedirs
		{
			"%{prj.name}",
			"%{prj.name}/Include",
		}

		sysincludedirs
		{
			"Dependencies/",
			"Dependencies/assimp/include",
			"Dependencies/imgui",
			"Dependencies/imnodes",
			"Dependencies/glm",
			"Dependencies/glslang/include",
			"Dependencies/ordered-map/include",
			"Dependencies/PhysX/include",
			"Dependencies/rapidjson/include",
			"Dependencies/stb",
			"Dependencies/WavLib",
			"Dependencies/NoesisGUI/Include",
			"Dependencies/NoesisGUI/Providers/Include",
		}

		links
		{
			"WavLib",
			"ImGui",
			"imnodes",
		}

		-- Win32
		filter { "system:windows" }
			links
			{
				"vulkan-1",
				"fmodL_vc.lib",
			}

			libdirs
			{
				-- Vulkan
				VK_SDK_PATH .. "/Lib",

				-- FMOD
				"C:/FMOD Studio API Windows/api/core/lib/x64",
				"C:/Program Files (x86)/FMOD SoundSystem/FMOD Studio API Windows/api/core/lib/x64",
				"D:/Program Files (x86)/FMOD SoundSystem/FMOD Studio API Windows/api/core/lib/x64",
				"D:/FMOD Studio API Windows/api/core/lib/x64",

				-- imgui-node-editor
				"Dependencies/imgui-node-editor/lib",

				-- Assimp
				"Dependencies/assimp/bin",

				-- PhysX
				"Dependencies/PhysX/lib",
				-- NoesisGUI
				"Dependencies/NoesisGUI/Lib",
			}

			sysincludedirs
			{
				-- Vulkan
				VK_SDK_PATH .. "/Include",

				-- FMOD
				"C:/FMOD Studio API Windows/api/core/inc",
				"C:/Program Files (x86)/FMOD SoundSystem/FMOD Studio API Windows/api/core/inc",
				"D:/Program Files (x86)/FMOD SoundSystem/FMOD Studio API Windows/api/core/inc",
				"D:/FMOD Studio API Windows/api/core/inc",
			}
		filter { "system:windows", "configurations:Debug" }
			links
			{
				-- Shader Compilation
				"glslangd.lib",
				"MachineIndependentd.lib",
				"GenericCodeGend.lib",
				"SPIRVd.lib",
				"SPIRV-Toolsd.lib",
				"SPIRV-Tools-optd.lib",
				"OSDependentd.lib",
				"OGLCompilerd.lib",
				"HLSLd.lib",

				-- Assimp
				"/debug/assimp-vc142-mtd.lib",
				"/debug/IrrXMLd.lib",
				"/debug/zlibstaticd.lib",

				-- PhysX
				"/checked/PhysX_64.lib",
				"/checked/PhysXCharacterKinematic_dynamic_64.lib",
				"/checked/PhysXCommon_64.lib",
				"/checked/PhysXCooking_64.lib",
				"/checked/PhysXExtensions_dynamic_64.lib",
				"/checked/PhysXFoundation_64.lib",
				"/checked/PhysXPvdSDK_dynamic_64.lib",
				--NoesisGUI
				"Noesis.lib",
				"NoesisApp.lib",
			}
		filter { "system:windows", "configurations:Release or Production" }
			links
			{
				-- Shader Compilation
				"glslang.lib",
				"MachineIndependent.lib",
				"GenericCodeGen.lib",
				"SPIRV.lib",
				"SPIRV-Tools.lib",
				"SPIRV-Tools-opt.lib",
				"OSDependent.lib",
				"OGLCompiler.lib",
				"HLSL.lib",

				-- Assimp
				"/release/assimp-vc142-mt.lib",
				"/release/IrrXML.lib",
				"/release/zlibstatic.lib",

				-- PhysX
				"/release/PhysX_64.lib",
				"/release/PhysXCharacterKinematic_dynamic_64.lib",
				"/release/PhysXCommon_64.lib",
				"/release/PhysXCooking_64.lib",
				"/release/PhysXExtensions_dynamic_64.lib",
				"/release/PhysXFoundation_64.lib",
				--NoesisGUI
				"Noesis.lib",
				"NoesisApp.lib",
			}
		-- Mac
		filter { "system:macosx" }
			libdirs
			{
				"/usr/local/lib",
				"../FMODProgrammersAPI/api/core/lib",
			}

			sysincludedirs
			{
				"/usr/local/include",
				"../FMODProgrammersAPI/api/core/inc",
			}

			links
			{
				-- Vulkan
				"vulkan.1",
				"vulkan.1.2.135",

				-- Audio
				"fmodL",

				-- Shader Compilation
				"glslang",
				"SPIRV",
				"SPIRV-Tools",
				"SPIRV-Tools-opt",
				"OSDependent",
				"OGLCompiler",
				"HLSL",

				-- Native
				"Cocoa.framework",
				"MetalKit.framework",
			}
		filter {}

		-- Copy .dylib into correct folder on mac builds
		-- filter { "system:macosx"}
		--	postbuildcommands
		--	{
		--		("{COPY} \"../FMODProgrammersAPI/api/core/lib/libfmodL.dylib\" \"../Build/bin/" .. outputdir .. "/Sandbox/\""),
		--		("{COPY} \"../FMODProgrammersAPI/api/core/lib/libfmodL.dylib\" \"../Build/bin/" .. outputdir .. "/Client/\""),
		--		("{COPY} \"../FMODProgrammersAPI/api/core/lib/libfmodL.dylib\" \"../Build/bin/" .. outputdir .. "/Server/\""),
		--	}

		-- Copy DLL into correct folder for windows builds
		-- FMOD
		filter { "system:windows"}
			postbuildcommands
			{
				("{COPY} " .. FMOD_DLL_PATH .. " \"../Build/bin/" .. outputdir .. "/CrazyCanvas/\""),
				("{COPY} " .. FMOD_DLL_PATH .. " \"../Build/bin/" .. outputdir .. "/Sandbox/\""),
				("{COPY} " .. FMOD_DLL_PATH .. " \"../Build/bin/" .. outputdir .. "/Client/\""),
				("{COPY} " .. FMOD_DLL_PATH .. " \"../Build/bin/" .. outputdir .. "/Server/\"")
			}
			postbuildcommands
			{
				("{COPY} " .. "../Dependencies/NoesisGUI/Lib/Noesis.dll" .. " \"../Build/bin/" .. outputdir .. "/CrazyCanvas/\""),
				("{COPY} " .. "../Dependencies/NoesisGUI/Lib/Noesis.dll" .. " \"../Build/bin/" .. outputdir .. "/Sandbox/\""),
				("{COPY} " .. "../Dependencies/NoesisGUI/Lib/Noesis.dll" .. " \"../Build/bin/" .. outputdir .. "/Client/\""),
				("{COPY} " .. "../Dependencies/NoesisGUI/Lib/Noesis.dll" .. " \"../Build/bin/" .. outputdir .. "/Server/\""),
				("{COPY} " .. "../Dependencies/NoesisGUI/Lib/NoesisApp.dll" .. " \"../Build/bin/" .. outputdir .. "/CrazyCanvas/\""),
				("{COPY} " .. "../Dependencies/NoesisGUI/Lib/NoesisApp.dll" .. " \"../Build/bin/" .. outputdir .. "/Sandbox/\""),
				("{COPY} " .. "../Dependencies/NoesisGUI/Lib/NoesisApp.dll" .. " \"../Build/bin/" .. outputdir .. "/Client/\""),
				("{COPY} " .. "../Dependencies/NoesisGUI/Lib/NoesisApp.dll" .. " \"../Build/bin/" .. outputdir .. "/Server/\"")
			}
		-- PhysX
		filter { "system:windows", "configurations:Debug" }
			postbuildcommands
			{
				get_physx_copy_commands("checked", outputdir)
			}
			filter { "system:windows", "configurations:Release or Production" }
			postbuildcommands
			{
				get_physx_copy_commands("release", outputdir)
			}
		-- LambdaEngine
		filter { "system:windows", "platforms:x64_SharedLib" }
			postbuildcommands
			{
				("{COPY} %{cfg.buildtarget.relpath} \"../Build/bin/" .. outputdir .. "/CrazyCanvas/\""),
				("{COPY} %{cfg.buildtarget.relpath} \"../Build/bin/" .. outputdir .. "/Sandbox/\""),
				("{COPY} %{cfg.buildtarget.relpath} \"../Build/bin/" .. outputdir .. "/Client/\""),
				("{COPY} %{cfg.buildtarget.relpath} \"../Build/bin/" .. outputdir .. "/Server/\""),
			}
		filter {}
	project "*"

	-- Sandbox Project
	project "Sandbox"
		kind "WindowedApp"
		language "C++"
		cppdialect "C++latest"
		systemversion "latest"
		location "Sandbox"

		-- Targets
		targetdir ("Build/bin/" .. outputdir .. "/%{prj.name}")
		objdir ("Build/bin-int/" .. outputdir .. "/%{prj.name}")

		--Includes
		includedirs
		{
			"LambdaEngine/Include",
			"%{prj.name}/Include",
		}

		sysincludedirs
		{
			"Dependencies/",
			"Dependencies/glm",
			"Dependencies/imgui",
			"Dependencies/NoesisGUI/Include",
			"Dependencies/ordered-map/include",
			"Dependencies/PhysX/include",
			"Dependencies/rapidjson/include",
<<<<<<< HEAD
			"Dependencies/NoesisGUI/Include",
=======
>>>>>>> ae8c3c1d
			-- FMOD
			"C:/FMOD Studio API Windows/api/core/inc",
			"C:/Program Files (x86)/FMOD SoundSystem/FMOD Studio API Windows/api/core/inc",
			"D:/Program Files (x86)/FMOD SoundSystem/FMOD Studio API Windows/api/core/inc",
			"D:/FMOD Studio API Windows/api/core/inc",
		}

		-- Files
		files
		{
			"LambdaEngine/Source/Launch/**",
			"%{prj.name}/**.hpp",
			"%{prj.name}/**.h",
			"%{prj.name}/**.inl",
			"%{prj.name}/**.cpp",
			"%{prj.name}/**.c",
			"%{prj.name}/**.hlsl",
		}
		-- We do not want to compile HLSL files
		excludes
		{
			"**.hlsl",
		}
		-- Linking
		links
		{
			"LambdaEngine",
			"ImGui",
		}

	project "*"

	-- CrazyCanvas Project
	project "CrazyCanvas"
		kind "WindowedApp"
		language "C++"
		cppdialect "C++latest"
		systemversion "latest"
		location "CrazyCanvas"

		-- Targets
		targetdir ("Build/bin/" .. outputdir .. "/%{prj.name}")
		objdir ("Build/bin-int/" .. outputdir .. "/%{prj.name}")

		--Includes
		includedirs
		{
			"LambdaEngine/Include",
			"%{prj.name}/Include",
		}

		sysincludedirs
		{
			"Dependencies/",
			"Dependencies/glm",
			"Dependencies/imgui",
			"Dependencies/NoesisGUI/Include",
			"Dependencies/ordered-map/include",
			"Dependencies/PhysX/include",
			"Dependencies/rapidjson/include",
<<<<<<< HEAD
			"Dependencies/NoesisGUI/Include",
			-- FMOD
			"C:/FMOD Studio API Windows/api/core/inc",
			"C:/Program Files (x86)/FMOD SoundSystem/FMOD Studio API Windows/api/core/inc",
			"D:/Program Files (x86)/FMOD SoundSystem/FMOD Studio API Windows/api/core/inc",
			"D:/FMOD Studio API Windows/api/core/inc",
=======
>>>>>>> ae8c3c1d
		}

		-- Files
		files
		{
			"LambdaEngine/Source/Launch/**",
			"%{prj.name}/**.hpp",
			"%{prj.name}/**.h",
			"%{prj.name}/**.inl",
			"%{prj.name}/**.cpp",
			"%{prj.name}/**.c",
			"%{prj.name}/**.hlsl",
		}
		-- We do not want to compile HLSL files
		excludes
		{
			"**.hlsl",
		}
		-- Linking
		links
		{
			"LambdaEngine",
			"ImGui",
		}

	project "*"

	-- Client Project
	project "Client"
		kind "WindowedApp"
		language "C++"
		cppdialect "C++latest"
		systemversion "latest"
		location "Client"

		-- Targets
		targetdir ("Build/bin/" .. outputdir .. "/%{prj.name}")
		objdir ("Build/bin-int/" .. outputdir .. "/%{prj.name}")

		--Includes
		includedirs
		{
			"LambdaEngine/Include",
			"%{prj.name}/Include",
		}

		sysincludedirs
		{
			"Dependencies/",
			"Dependencies/glm",
			"Dependencies/imgui",
			"Dependencies/NoesisGUI/Include",
			"Dependencies/ordered-map/include",
			"Dependencies/PhysX/include",
			"Dependencies/rapidjson/include",
		}

		-- Files
		files
		{
			"LambdaEngine/Source/Launch/**",
			"%{prj.name}/**.hpp",
			"%{prj.name}/**.h",
			"%{prj.name}/**.inl",
			"%{prj.name}/**.cpp",
			"%{prj.name}/**.c",
			"%{prj.name}/**.hlsl",
		}
		-- We do not want to compile HLSL files
		excludes
		{
			"**.hlsl",
		}
		-- Linking
		links
		{
			"LambdaEngine",
			"ImGui",
		}

	project "*"

	-- Server Project
	project "Server"
		kind "WindowedApp"
		language "C++"
		cppdialect "C++latest"
		systemversion "latest"
		location "Server"

		-- Targets
		targetdir ("Build/bin/" .. outputdir .. "/%{prj.name}")
		objdir ("Build/bin-int/" .. outputdir .. "/%{prj.name}")

		--Includes
		includedirs
		{
			"LambdaEngine/Include",
			"%{prj.name}/Include",
		}

		sysincludedirs
		{
			"Dependencies/",
			"Dependencies/glm",
			"Dependencies/imgui",
			"Dependencies/NoesisGUI/Include",
			"Dependencies/ordered-map/include",
			"Dependencies/PhysX/include",
			"Dependencies/rapidjson/include"
		}

		-- Files
		files
		{
			"LambdaEngine/Source/Launch/**",
			"%{prj.name}/**.hpp",
			"%{prj.name}/**.h",
			"%{prj.name}/**.inl",
			"%{prj.name}/**.cpp",
			"%{prj.name}/**.c",
			"%{prj.name}/**.hlsl",
		}
		-- We do not want to compile HLSL files
		excludes
		{
			"**.hlsl",
		}
		-- Linking
		links
		{
			"LambdaEngine",
			"ImGui",
		}
	project "*"<|MERGE_RESOLUTION|>--- conflicted
+++ resolved
@@ -573,10 +573,7 @@
 			"Dependencies/ordered-map/include",
 			"Dependencies/PhysX/include",
 			"Dependencies/rapidjson/include",
-<<<<<<< HEAD
 			"Dependencies/NoesisGUI/Include",
-=======
->>>>>>> ae8c3c1d
 			-- FMOD
 			"C:/FMOD Studio API Windows/api/core/inc",
 			"C:/Program Files (x86)/FMOD SoundSystem/FMOD Studio API Windows/api/core/inc",
@@ -637,15 +634,12 @@
 			"Dependencies/ordered-map/include",
 			"Dependencies/PhysX/include",
 			"Dependencies/rapidjson/include",
-<<<<<<< HEAD
 			"Dependencies/NoesisGUI/Include",
 			-- FMOD
 			"C:/FMOD Studio API Windows/api/core/inc",
 			"C:/Program Files (x86)/FMOD SoundSystem/FMOD Studio API Windows/api/core/inc",
 			"D:/Program Files (x86)/FMOD SoundSystem/FMOD Studio API Windows/api/core/inc",
 			"D:/FMOD Studio API Windows/api/core/inc",
-=======
->>>>>>> ae8c3c1d
 		}
 
 		-- Files
