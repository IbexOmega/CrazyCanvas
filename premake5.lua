--- conflicted
+++ resolved
@@ -414,16 +414,11 @@
 				-- Assimp
 				"Dependencies/assimp/bin",
 
-<<<<<<< HEAD
-				-- Bullet physics
-				"Dependencies/bullet/lib",
-				
+				-- PhysX
+				"Dependencies/PhysX/lib"
+                
 				-- NoesisGUI
 				"Dependencies/NoesisGUI/Lib",
-=======
-				-- PhysX
-				"Dependencies/PhysX/lib"
->>>>>>> 742ed98c
 			}
 
 			sysincludedirs
@@ -455,16 +450,6 @@
 				"/debug/assimp-vc142-mtd.lib",
 				"/debug/IrrXMLd.lib",
 				"/debug/zlibstaticd.lib",
-<<<<<<< HEAD
-				
-				--Bullet
-				"/debug/BulletCollision_vs2010_x64_debug.lib",
-				"/debug/BulletDynamics_vs2010_x64_debug.lib",
-				"/debug/LinearMath_vs2010_x64_debug.lib",
-				
-				--NoesisGUI
-				"Noesis.lib",
-=======
 
 				-- PhysX
 				"/checked/PhysX_64.lib",
@@ -472,7 +457,9 @@
 				"/checked/PhysXCooking_64.lib",
 				"/checked/PhysXFoundation_64.lib",
 				"/checked/PhysXExtensions_dynamic_64.lib"
->>>>>>> 742ed98c
+				
+				--NoesisGUI
+				"Noesis.lib",
 			}
 		filter { "system:windows", "configurations:Release or Production" }
 			links
@@ -493,22 +480,15 @@
 				"/release/IrrXML.lib",
 				"/release/zlibstatic.lib",
 
-<<<<<<< HEAD
-				-- Bullet
-				"/release/BulletCollision_vs2010_x64_release.lib",
-				"/release/BulletDynamics_vs2010_x64_release.lib",
-				"/release/LinearMath_vs2010_x64_release.lib",
-				
-				--NoesisGUI
-				"Noesis.lib",
-=======
 				-- PhysX
 				"/release/PhysX_64.lib",
 				"/release/PhysXCommon_64.lib",
 				"/release/PhysXCooking_64.lib",
 				"/release/PhysXFoundation_64.lib",
 				"/release/PhysXExtensions_dynamic_64.lib"
->>>>>>> 742ed98c
+                
+				--NoesisGUI
+				"Noesis.lib",
 			}
 		-- Mac
 		filter { "system:macosx" }
