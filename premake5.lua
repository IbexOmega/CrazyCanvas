--- conflicted
+++ resolved
@@ -94,20 +94,10 @@
 			"LAMBDA_SHARED_LIB",
 		}
 	filter {}
-<<<<<<< HEAD
-
-=======
-	
->>>>>>> fb61b879
 	defines
 	{
 		"NS_STATIC_LIBRARY"
 	}
-<<<<<<< HEAD
-
-=======
-	
->>>>>>> fb61b879
 	-- Configurations
 	configurations
 	{
@@ -225,11 +215,6 @@
 				"Dependencies/imnodes/imnodes.h",
 				"Dependencies/imnodes/imnodes.cpp",
 			}
-<<<<<<< HEAD
-
-=======
-			
->>>>>>> fb61b879
 	group ""
 
     -- Engine Project
@@ -393,11 +378,6 @@
 
 				-- PhysX
 				"Dependencies/PhysX/lib",
-<<<<<<< HEAD
-
-=======
-                
->>>>>>> fb61b879
 				-- NoesisGUI
 				"Dependencies/NoesisGUI/Lib",
 			}
@@ -440,11 +420,6 @@
 				"/checked/PhysXExtensions_dynamic_64.lib",
 				"/checked/PhysXFoundation_64.lib",
 				"/checked/PhysXPvdSDK_dynamic_64.lib",
-<<<<<<< HEAD
-
-=======
-				
->>>>>>> fb61b879
 				--NoesisGUI
 				"Noesis.lib",
 				"NoesisApp.lib",
@@ -470,16 +445,11 @@
 
 				-- PhysX
 				"/release/PhysX_64.lib",
-				"/checked/PhysXCharacterKinematic_dynamic_64.lib",
+				"/release/PhysXCharacterKinematic_dynamic_64.lib",
 				"/release/PhysXCommon_64.lib",
 				"/release/PhysXCooking_64.lib",
 				"/release/PhysXExtensions_dynamic_64.lib",
 				"/release/PhysXFoundation_64.lib",
-<<<<<<< HEAD
-
-=======
-                
->>>>>>> fb61b879
 				--NoesisGUI
 				"Noesis.lib",
 				"NoesisApp.lib",
@@ -541,22 +511,12 @@
 				("{COPY} " .. FMOD_DLL_PATH .. " \"../Build/bin/" .. outputdir .. "/Client/\""),
 				("{COPY} " .. FMOD_DLL_PATH .. " \"../Build/bin/" .. outputdir .. "/Server/\"")
 			}
-<<<<<<< HEAD
-
-=======
-			
->>>>>>> fb61b879
 			postbuildcommands
 			{
 				("{COPY} " .. "../Dependencies/NoesisGUI/Lib/Noesis.dll" .. " \"../Build/bin/" .. outputdir .. "/CrazyCanvas/\""),
 				("{COPY} " .. "../Dependencies/NoesisGUI/Lib/Noesis.dll" .. " \"../Build/bin/" .. outputdir .. "/Sandbox/\""),
 				("{COPY} " .. "../Dependencies/NoesisGUI/Lib/Noesis.dll" .. " \"../Build/bin/" .. outputdir .. "/Client/\""),
 				("{COPY} " .. "../Dependencies/NoesisGUI/Lib/Noesis.dll" .. " \"../Build/bin/" .. outputdir .. "/Server/\""),
-<<<<<<< HEAD
-
-=======
-				
->>>>>>> fb61b879
 				("{COPY} " .. "../Dependencies/NoesisGUI/Lib/NoesisApp.dll" .. " \"../Build/bin/" .. outputdir .. "/CrazyCanvas/\""),
 				("{COPY} " .. "../Dependencies/NoesisGUI/Lib/NoesisApp.dll" .. " \"../Build/bin/" .. outputdir .. "/Sandbox/\""),
 				("{COPY} " .. "../Dependencies/NoesisGUI/Lib/NoesisApp.dll" .. " \"../Build/bin/" .. outputdir .. "/Client/\""),
@@ -613,10 +573,6 @@
 			"Dependencies/ordered-map/include",
 			"Dependencies/PhysX/include",
 			"Dependencies/rapidjson/include",
-<<<<<<< HEAD
-=======
-      "Dependencies/NoesisGUI/Include",
->>>>>>> fb61b879
 			-- FMOD
 			"C:/FMOD Studio API Windows/api/core/inc",
 			"C:/Program Files (x86)/FMOD SoundSystem/FMOD Studio API Windows/api/core/inc",
@@ -677,7 +633,6 @@
 			"Dependencies/ordered-map/include",
 			"Dependencies/PhysX/include",
 			"Dependencies/rapidjson/include",
-			"Dependencies/NoesisGUI/Include",
 		}
 
 		-- Files
@@ -733,7 +688,6 @@
 			"Dependencies/ordered-map/include",
 			"Dependencies/PhysX/include",
 			"Dependencies/rapidjson/include",
-			"Dependencies/NoesisGUI/Include",
 		}
 
 		-- Files
@@ -787,14 +741,8 @@
 			"Dependencies/imgui",
 			"Dependencies/NoesisGUI/Include",
 			"Dependencies/ordered-map/include",
-<<<<<<< HEAD
 			"Dependencies/PhysX/include",
 			"Dependencies/rapidjson/include"
-=======
-			"Dependencies/rapidjson/include",
-			"Dependencies/PhysX/include",
-			"Dependencies/NoesisGUI/Include",
->>>>>>> fb61b879
 		}
 
 		-- Files
