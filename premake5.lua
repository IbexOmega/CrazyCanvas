--- conflicted
+++ resolved
@@ -186,26 +186,16 @@
 			
 			libdirs
 			{
-<<<<<<< HEAD
-				"C:/VulkanSDK/1.1.130.0/Lib",
-				"D:/VulkanSDK/1.1.130.0/Lib",
-				"D:/Vulkan/1.1.130.0/Lib"
-=======
 				"C:/VulkanSDK/1.2.131.2/Lib",
 				"D:/VulkanSDK/1.2.131.2/Lib",
->>>>>>> c32561b9
+				"D:/Vulkan/1.2.131.2/Lib",
 			}
 			
 			sysincludedirs
 			{
-<<<<<<< HEAD
-				"C:/VulkanSDK/1.1.130.0/Include",
-				"D:/VulkanSDK/1.1.130.0/Include",
-				"D:/Vulkan/1.1.130.0/Include"
-=======
 				"C:/VulkanSDK/1.2.131.2/Include",
 				"D:/VulkanSDK/1.2.131.2/Include",
->>>>>>> c32561b9
+				"D:/Vulkan/1.2.131.2/Include",
 			}
 		-- Mac
 		filter { "system:macosx" }
