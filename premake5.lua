function array_to_string(array)
	local resultingString = ""
	for _, value in ipairs(array) do
		resultingString = resultingString .. value .. " "
	end

	return string.format("[ %s ]", resultingString)
end

function get_vk_sdk_path()
	local sdkPathVars = {"VK_SDK_PATH", "VULKAN_SDK"}
	for _, sdkPathVar in ipairs(sdkPathVars) do
		sdkPath = os.getenv(sdkPathVar)
		if sdkPath ~= nil then
			return sdkPath
		end
	end

	print(string.format('No environment variables for path to Vulkan SDK are set: %s', array_to_string(sdkPathVars)))
	return ""
end

VK_SDK_PATH = get_vk_sdk_path()

workspace "LambdaEngine"
	startproject "Sandbox"
	architecture "x64"
	warnings "extra"

	-- Set output dir
	outputdir = "%{cfg.buildcfg}-%{cfg.system}-%{cfg.architecture}-%{cfg.platform}"

	-- Platform
	platforms
	{
		"x64_SharedLib",
		"x64_StaticLib",
	}

	filter "platforms:x64_SharedLib"
		defines
		{
			"LAMBDA_SHARED_LIB",
		}
	filter {}

	-- Configurations
	configurations
	{
		"Debug",
		"Release",
		"Production",
	}

	filter "configurations:Debug"
		symbols "on"
		runtime "Debug"
		defines
		{
			"_DEBUG",
			"LAMBDA_CONFIG_DEBUG",
		}
	filter "configurations:Release"
		symbols "on"
		runtime "Release"
		optimize "Full"
		defines
		{
			"NDEBUG",
			"LAMBDA_CONFIG_RELEASE",
		}
	filter "configurations:Production"
		symbols "off"
		runtime "Release"
		optimize "Full"
		defines
		{
			"NDEBUG",
			"LAMBDA_CONFIG_PRODUCTION",
		}
	filter {}

	-- Compiler option
	filter "action:vs*"
		defines
		{
			"LAMBDA_VISUAL_STUDIO",
			"_SILENCE_CXX17_CODECVT_HEADER_DEPRECATION_WARNING",
			"_CRT_SECURE_NO_WARNINGS",
		}
	filter { "action:vs*", "configurations:Debug" }
		defines
		{
			"_CRTDBG_MAP_ALLOC",
		}

	filter "action:xcode4"
		defines
		{
			"LAMBDA_XCODE"
		}
	filter {}

	-- OS
	filter "system:macosx"
		defines
		{
			"LAMBDA_PLATFORM_MACOS",
		}

	filter "system:windows"
		defines
		{
			"LAMBDA_PLATFORM_WINDOWS",
		}

	filter "system:macosx or windows"
		defines
		{
			"LAMBDA_DESKTOP"
		}
	filter {}

	-- Dependencies
	group "Dependencies"
		include "Dependencies/WavLib"
		include "Dependencies/imgui"

		-- tinyobjloader Project
		project "tinyobjloader"
			kind "StaticLib"
			language "C++"
			cppdialect "C++17"
			systemversion "latest"
			location "Dependencies/projectfiles/tinyobjloader"

			filter "configurations:Debug or Release"
				symbols "on"
				runtime "Release"
				optimize "Full"
			filter{}

			filter "configurations:Production"
				symbols "off"
				runtime "Release"
				optimize "Full"
			filter{}

			-- Targets
			targetdir ("Dependencies/bin/tinyobjloader/" .. outputdir)
			objdir ("Dependencies/bin-int/tinyobjloader/" .. outputdir)

			-- Files
			files
			{
				"Dependencies/tinyobjloader/tiny_obj_loader.h",
				"Dependencies/tinyobjloader/tiny_obj_loader.cc",
			}

		-- imnodes Project
		project "imnodes"
			kind "StaticLib"
			language "C++"
			cppdialect "C++17"
			systemversion "latest"
			location "Dependencies/projectfiles/imnodes"

			filter "configurations:Debug or Release"
				symbols "on"
				runtime "Release"
				optimize "Full"
			filter{}

			filter "configurations:Production"
				symbols "off"
				runtime "Release"
				optimize "Full"
			filter{}

			sysincludedirs
			{
				"Dependencies/imgui",
			}

			-- Targets
			targetdir ("Dependencies/bin/imnodes/" .. outputdir)
			objdir ("Dependencies/bin-int/imnodes/" .. outputdir)

			-- Files
			files
			{
				"Dependencies/imnodes/imnodes.h",
				"Dependencies/imnodes/imnodes.cpp",
			}
	group ""

	-- Engine Project
	project "LambdaEngine"
		language "C++"
		cppdialect "C++17"
		systemversion "latest"
		location "LambdaEngine"

		-- Platform
		filter "platforms:x64_SharedLib"
			kind "SharedLib"
		filter "platforms:x64_StaticLib"
			kind "StaticLib"
		filter {}

		-- Targets
		targetdir 	("Build/bin/" .. outputdir .. "/%{prj.name}")
		objdir 		("Build/bin-int/" .. outputdir .. "/%{prj.name}")

		-- Engine specific defines
		defines
		{
			"LAMBDA_EXPORT",
		}

		-- Files to include
		files
		{
			"%{prj.name}/**.h",
			"%{prj.name}/**.hpp",
			"%{prj.name}/**.inl",
			"%{prj.name}/**.c",
			"%{prj.name}/**.cpp",
			"%{prj.name}/**.hlsl",
		}
		removefiles
		{
			"%{prj.name}/Source/Launch/**",
		}

		-- Remove files not available for windows builds
		filter "system:windows"
			removefiles
			{
				"%{prj.name}/Include/Application/Mac/**",
				"%{prj.name}/Source/Application/Mac/**",

				"%{prj.name}/Include/Input/Mac/**",
				"%{prj.name}/Source/Input/Mac/**",

				"%{prj.name}/Include/Networking/Mac/**",
				"%{prj.name}/Source/Networking/Mac/**",

				"%{prj.name}/Include/Threading/Mac/**",
				"%{prj.name}/Source/Threading/Mac/**",

				"%{prj.name}/Include/Memory/Mac/**",
				"%{prj.name}/Source/Memory/Mac/**",
			}
		-- Remove files not available for macos builds
		filter "system:macosx"
			files
			{
				"%{prj.name}/**.m",
				"%{prj.name}/**.mm",
			}
			removefiles
			{
				"%{prj.name}/Include/Application/Win32/**",
				"%{prj.name}/Source/Application/Win32/**",

				"%{prj.name}/Include/Input/Win32/**",
				"%{prj.name}/Source/Input/Win32/**",

				"%{prj.name}/Include/Networking/Win32/**",
				"%{prj.name}/Source/Networking/Win32/**",

				"%{prj.name}/Include/Threading/Win32/**",
				"%{prj.name}/Source/Threading/Win32/**",

				"%{prj.name}/Include/Memory/Win32/**",
				"%{prj.name}/Source/Memory/Win32/**",
			}
		filter {}

		-- We do not want to compile HLSL files so exclude them from project
		excludes
		{
			"**.hlsl",
		}

		-- Includes
		includedirs
		{
			"%{prj.name}/Include",
		}

		sysincludedirs
		{
			"Dependencies/glm",
			"Dependencies/tinyobjloader",
			"Dependencies/WavLib",
			"Dependencies/imgui",
			"Dependencies/stb",
			"Dependencies/portaudio/include",
			"Dependencies/glslang/include",
			"Dependencies/imnodes",
			"Dependencies/rapidjson/include",
			"Dependencies/ordered-map/include",
		}

		links
		{
			"tinyobjloader",
			"WavLib",
			"ImGui",
			"imnodes",
		}

		-- Win32
		filter { "system:windows" }
			links
			{
				"vulkan-1",
				"fmodL_vc.lib",
			}

			libdirs
			{
				-- Vulkan
				VK_SDK_PATH .. "/Lib",

				-- FMOD
				"C:/FMOD Studio API Windows/api/core/lib/x64",
				"C:/Program Files (x86)/FMOD SoundSystem/FMOD Studio API Windows/api/core/lib/x64",
				"D:/Program Files (x86)/FMOD SoundSystem/FMOD Studio API Windows/api/core/lib/x64",
				"D:/FMOD Studio API Windows/api/core/lib/x64",

				-- PortAudio
				"Dependencies/portaudio/lib",

				-- imgui-node-editor
				"Dependencies/imgui-node-editor/lib",
			}

			sysincludedirs
			{
				-- Vulkan
				VK_SDK_PATH .. "/Include",

				-- FMOD
				"C:/FMOD Studio API Windows/api/core/inc",
				"C:/Program Files (x86)/FMOD SoundSystem/FMOD Studio API Windows/api/core/inc",
				"D:/Program Files (x86)/FMOD SoundSystem/FMOD Studio API Windows/api/core/inc",
				"D:/FMOD Studio API Windows/api/core/inc",
			}
		filter { "system:windows", "configurations:Debug" }
			links
			{
				-- Audio
				"portaudio_x64_d.lib",

				-- Shader Compilation
				"glslangd.lib",
				"MachineIndependentd.lib",
				"GenericCodeGend.lib",
				"SPIRVd.lib",
				"SPIRV-Toolsd.lib",
				"SPIRV-Tools-optd.lib",
				"OSDependentd.lib",
				"OGLCompilerd.lib",
				"HLSLd.lib",
			}
		filter { "system:windows", "configurations:Release or Production" }
			links
			{
				-- Audio
				"portaudio_x64.lib",

				-- Shader Compilation
				"glslang.lib",
				"MachineIndependent.lib",
				"GenericCodeGen.lib",
				"SPIRV.lib",
				"SPIRV-Tools.lib",
				"SPIRV-Tools-opt.lib",
				"OSDependent.lib",
				"OGLCompiler.lib",
				"HLSL.lib",
			}
		-- Mac
		filter { "system:macosx" }
			libdirs
			{
				"/usr/local/lib",
				"../FMODProgrammersAPI/api/core/lib",
			}

			sysincludedirs
			{
				"/usr/local/include",
				"../FMODProgrammersAPI/api/core/inc",
			}

			links
			{
				-- Vulkan
				"vulkan.1",
				"vulkan.1.2.135",

				-- Audio
				"portaudio",
				"fmodL",

				-- Shader Compilation
				"glslang",
				"SPIRV",
				"SPIRV-Tools",
				"SPIRV-Tools-opt",
				"OSDependent",
				"OGLCompiler",
				"HLSL",

				-- Native
				"Cocoa.framework",
				"MetalKit.framework",
			}
		filter {}

		-- Copy .dylib into correct folder on mac builds
		-- filter { "system:macosx"}
		--	postbuildcommands
		--	{
		--		("{COPY} \"../FMODProgrammersAPI/api/core/lib/libfmodL.dylib\" \"../Build/bin/" .. outputdir .. "/Sandbox/\""),
		--		("{COPY} \"../FMODProgrammersAPI/api/core/lib/libfmodL.dylib\" \"../Build/bin/" .. outputdir .. "/Client/\""),
		--		("{COPY} \"../FMODProgrammersAPI/api/core/lib/libfmodL.dylib\" \"../Build/bin/" .. outputdir .. "/Server/\""),
		--	}

		-- Copy DLL into correct folder for windows builds
		-- FMOD
		filter { "system:windows"}
			postbuildcommands
			{
				("{COPY} \"D:/FMOD Studio API Windows/api/core/lib/x64/fmodL.dll\" \"../Build/bin/" .. outputdir .. "/Sandbox/\""),
				("{COPY} \"D:/FMOD Studio API Windows/api/core/lib/x64/fmodL.dll\" \"../Build/bin/" .. outputdir .. "/Client/\""),
				("{COPY} \"D:/FMOD Studio API Windows/api/core/lib/x64/fmodL.dll\" \"../Build/bin/" .. outputdir .. "/Server/\""),
				("{COPY} \"C:/Program Files (x86)/FMOD SoundSystem/FMOD Studio API Windows/api/core/lib/x64/fmodL.dll\" \"../Build/bin/" .. outputdir .. "/Sandbox/\""),
				("{COPY} \"C:/Program Files (x86)/FMOD SoundSystem/FMOD Studio API Windows/api/core/lib/x64/fmodL.dll\" \"../Build/bin/" .. outputdir .. "/Client/\""),
				("{COPY} \"C:/Program Files (x86)/FMOD SoundSystem/FMOD Studio API Windows/api/core/lib/x64/fmodL.dll\" \"../Build/bin/" .. outputdir .. "/Server/\""),
				("{COPY} \"C:/FMOD Studio API Windows/api/core/lib/x64/fmodL.dll\" \"../Build/bin/" .. outputdir .. "/Sandbox/\""),
				("{COPY} \"C:/FMOD Studio API Windows/api/core/lib/x64/fmodL.dll\" \"../Build/bin/" .. outputdir .. "/Client/\""),
				("{COPY} \"C:/FMOD Studio API Windows/api/core/lib/x64/fmodL.dll\" \"../Build/bin/" .. outputdir .. "/Server/\"")
			}
		-- LambdaEngine
		filter { "system:windows", "platforms:x64_SharedLib" }
			postbuildcommands
			{
<<<<<<< HEAD
                ("{COPY} %{cfg.buildtarget.relpath} \"../Build/bin/" .. outputdir .. "/Sandbox/\""),
                ("{COPY} %{cfg.buildtarget.relpath} \"../Build/bin/" .. outputdir .. "/Client/\""),
                ("{COPY} %{cfg.buildtarget.relpath} \"../Build/bin/" .. outputdir .. "/Server/\"")
=======
				("{COPY} %{cfg.buildtarget.relpath} \"../Build/bin/" .. outputdir .. "/Sandbox/\""),
				("{COPY} %{cfg.buildtarget.relpath} \"../Build/bin/" .. outputdir .. "/Client/\""),
				("{COPY} %{cfg.buildtarget.relpath} \"../Build/bin/" .. outputdir .. "/Server/\""),
>>>>>>> 1da0a10a
			}
		-- Portaudio
		filter { "system:windows", "configurations:Debug"}
			postbuildcommands
			{
				("{COPY} \"../Dependencies/portaudio/dll/debug/portaudio_x64.dll\" \"../Build/bin/" .. outputdir .. "/Sandbox/\""),
				("{COPY} \"../Dependencies/portaudio/dll/debug/portaudio_x64.dll\" \"../Build/bin/" .. outputdir .. "/Client/\""),
				("{COPY} \"../Dependencies/portaudio/dll/debug/portaudio_x64.dll\" \"../Build/bin/" .. outputdir .. "/Server/\"")
			}
		filter { "system:windows", "configurations:Release or Production"}
			postbuildcommands
			{
				("{COPY} \"../Dependencies/portaudio/dll/release/portaudio_x64.dll\" \"../Build/bin/" .. outputdir .. "/Sandbox/\""),
				("{COPY} \"../Dependencies/portaudio/dll/release/portaudio_x64.dll\" \"../Build/bin/" .. outputdir .. "/Client/\""),
				("{COPY} \"../Dependencies/portaudio/dll/release/portaudio_x64.dll\" \"../Build/bin/" .. outputdir .. "/Server/\"")
			}
		filter {}
	project "*"

	-- Sandbox Project
	project "Sandbox"
		kind "WindowedApp"
		language "C++"
		cppdialect "C++17"
		systemversion "latest"
		location "Sandbox"

		-- Targets
		targetdir ("Build/bin/" .. outputdir .. "/%{prj.name}")
		objdir ("Build/bin-int/" .. outputdir .. "/%{prj.name}")

		--Includes
		includedirs
		{
			"LambdaEngine/Include",
			"%{prj.name}/Include",
		}

		sysincludedirs
		{
			"Dependencies/glm",
			"Dependencies/imgui",
			"Dependencies/ordered-map/include",
		}

		-- Files
		files
		{
			"LambdaEngine/Source/Launch/**",
			"%{prj.name}/**.hpp",
			"%{prj.name}/**.h",
			"%{prj.name}/**.inl",
			"%{prj.name}/**.cpp",
			"%{prj.name}/**.c",
			"%{prj.name}/**.hlsl",
		}
		-- We do not want to compile HLSL files
		excludes
		{
			"**.hlsl",
		}
		-- Linking
		links
		{
			"LambdaEngine",
			"ImGui",
		}

	project "*"

	-- Client Project
	project "Client"
		kind "WindowedApp"
		language "C++"
		cppdialect "C++17"
		systemversion "latest"
		location "Client"

		-- Targets
		targetdir ("Build/bin/" .. outputdir .. "/%{prj.name}")
		objdir ("Build/bin-int/" .. outputdir .. "/%{prj.name}")

		--Includes
		includedirs
		{
			"LambdaEngine/Include",
			"%{prj.name}/Include",
		}

		sysincludedirs
		{
			"Dependencies/glm",
			"Dependencies/imgui",
			"Dependencies/ordered-map/include",
		}

		-- Files
		files
		{
			"LambdaEngine/Source/Launch/**",
			"%{prj.name}/**.hpp",
			"%{prj.name}/**.h",
			"%{prj.name}/**.inl",
			"%{prj.name}/**.cpp",
			"%{prj.name}/**.c",
			"%{prj.name}/**.hlsl",
		}
		-- We do not want to compile HLSL files
		excludes
		{
			"**.hlsl",
		}
		-- Linking
		links
		{
			"LambdaEngine",
			"ImGui",
		}

	project "*"

	-- Server Project
	project "Server"
		kind "WindowedApp"
		language "C++"
		cppdialect "C++17"
		systemversion "latest"
		location "Server"

		-- Targets
		targetdir ("Build/bin/" .. outputdir .. "/%{prj.name}")
		objdir ("Build/bin-int/" .. outputdir .. "/%{prj.name}")

		--Includes
		includedirs
		{
			"LambdaEngine/Include",
			"%{prj.name}/Include",
		}

		sysincludedirs
		{
			"Dependencies/glm",
			"Dependencies/imgui",
			"Dependencies/ordered-map/include",
		}

		-- Files
		files
		{
			"LambdaEngine/Source/Launch/**",
			"%{prj.name}/**.hpp",
			"%{prj.name}/**.h",
			"%{prj.name}/**.inl",
			"%{prj.name}/**.cpp",
			"%{prj.name}/**.c",
			"%{prj.name}/**.hlsl",
		}
		-- We do not want to compile HLSL files
		excludes
		{
			"**.hlsl",
		}
		-- Linking
		links
		{
			"LambdaEngine",
			"ImGui",
		}
	project "*"<|MERGE_RESOLUTION|>--- conflicted
+++ resolved
@@ -450,15 +450,9 @@
 		filter { "system:windows", "platforms:x64_SharedLib" }
 			postbuildcommands
 			{
-<<<<<<< HEAD
-                ("{COPY} %{cfg.buildtarget.relpath} \"../Build/bin/" .. outputdir .. "/Sandbox/\""),
-                ("{COPY} %{cfg.buildtarget.relpath} \"../Build/bin/" .. outputdir .. "/Client/\""),
-                ("{COPY} %{cfg.buildtarget.relpath} \"../Build/bin/" .. outputdir .. "/Server/\"")
-=======
 				("{COPY} %{cfg.buildtarget.relpath} \"../Build/bin/" .. outputdir .. "/Sandbox/\""),
 				("{COPY} %{cfg.buildtarget.relpath} \"../Build/bin/" .. outputdir .. "/Client/\""),
 				("{COPY} %{cfg.buildtarget.relpath} \"../Build/bin/" .. outputdir .. "/Server/\""),
->>>>>>> 1da0a10a
 			}
 		-- Portaudio
 		filter { "system:windows", "configurations:Debug"}
