--- conflicted
+++ resolved
@@ -580,16 +580,12 @@
 			"Dependencies/ordered-map/include",
 			"Dependencies/PhysX/include",
 			"Dependencies/rapidjson/include",
-<<<<<<< HEAD
-
+      "Dependencies/NoesisGUI/Include",
 			-- FMOD
 			"C:/FMOD Studio API Windows/api/core/inc",
 			"C:/Program Files (x86)/FMOD SoundSystem/FMOD Studio API Windows/api/core/inc",
 			"D:/Program Files (x86)/FMOD SoundSystem/FMOD Studio API Windows/api/core/inc",
 			"D:/FMOD Studio API Windows/api/core/inc",
-=======
-			"Dependencies/NoesisGUI/Include",
->>>>>>> f4ddd7d3
 		}
 
 		-- Files
