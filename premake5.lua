function array_to_string(array)
	local resultingString = ""
	for _, value in ipairs(array) do
		resultingString = resultingString .. value .. " "
	end

	return string.format("[ %s ]", resultingString)
end

function get_vk_sdk_path()
	local sdkPathVars = {"VK_SDK_PATH", "VULKAN_SDK"}
	for _, sdkPathVar in ipairs(sdkPathVars) do
		sdkPath = os.getenv(sdkPathVar)
		if sdkPath ~= nil then
			return sdkPath
		end
	end

	print(string.format("No environment variables for path to Vulkan SDK are set: %s", array_to_string(sdkPathVars)))
	return ""
end

-- libFolder is either checked or release
function get_physx_copy_commands(libFolder, outputdir)
	libDir = "../Dependencies/PhysX/lib/" .. libFolder

	DLL_FILES = {
		"PhysX_64.dll",
		"PhysXCommon_64.dll",
		"PhysXCooking_64.dll",
		"PhysXFoundation_64.dll",
		"PhysXGpu_64.dll"
	}

	targetPaths = {
		"\"../Build/bin/" .. outputdir .. "/CrazyCanvas/\"",
		"\"../Build/bin/" .. outputdir .. "/Sandbox/\"",
		"\"../Build/bin/" .. outputdir .. "/Client/\"",
		"\"../Build/bin/" .. outputdir .. "/Server/\""
	}

	copyCommands = {}

	for _, dllFile in ipairs(DLL_FILES) do
		for _, targetPath in ipairs(targetPaths) do
			copyCommand = string.format("{COPY} \"%s/%s\" %s", libDir, dllFile, targetPath)
			table.insert(copyCommands, copyCommand)
		end
	end

	return copyCommands
end

function get_fmod_dll_path()
	local driveLetters = {"C", "D"}
	local potentialPaths = {
		":/FMOD Studio API Windows/api/core/lib/x64/fmodL.dll",
		":/Program Files (x86)/FMOD SoundSystem/FMOD Studio API Windows/api/core/lib/x64/fmodL.dll"
	}

	for _, path in ipairs(potentialPaths) do
		for _, driveLetter in ipairs(driveLetters) do
			local fullPath = driveLetter .. path
			if os.isfile(fullPath) then
				return "\"" .. fullPath .. "\""
			end
		end
	end

	print("fmodL.dll was not found, ensure that FMOD engine is installed or modify premake5.lua")
end

VK_SDK_PATH		= get_vk_sdk_path()
FMOD_DLL_PATH	= get_fmod_dll_path()

workspace "LambdaEngine"
	startproject "Sandbox"
	architecture "x64"
	warnings "extra"

	-- Set output dir
	outputdir = "%{cfg.buildcfg}-%{cfg.system}-%{cfg.architecture}-%{cfg.platform}"

	-- Platform
	platforms
	{
		"x64_SharedLib",
		"x64_StaticLib",
    }

	filter "platforms:x64_SharedLib"
		defines
		{
			"LAMBDA_SHARED_LIB",
		}
	filter {}
	
	defines
	{
		"NS_STATIC_LIBRARY"
	}
	
	-- Configurations
	configurations
	{
		"Debug",
		"Release",
		"Production",
	}

	filter "configurations:Debug"
		symbols "on"
		runtime "Debug"
		defines
		{
			"_DEBUG",
			"LAMBDA_CONFIG_DEBUG",
		}
	filter "configurations:Release"
		symbols "on"
		runtime "Release"
		optimize "Full"
		defines
		{
			"NDEBUG",
			"LAMBDA_CONFIG_RELEASE",
		}
	filter "configurations:Production"
		symbols "off"
		runtime "Release"
		optimize "Full"
		defines
		{
			"NDEBUG",
			"LAMBDA_CONFIG_PRODUCTION",
		}
	filter {}

	-- Compiler option
	filter "action:vs*"
		defines
		{
			"LAMBDA_VISUAL_STUDIO",
			"_SILENCE_CXX17_CODECVT_HEADER_DEPRECATION_WARNING",
			"_CRT_SECURE_NO_WARNINGS",
		}
	filter { "action:vs*", "configurations:Debug" }
		defines
		{
			"_CRTDBG_MAP_ALLOC",
		}

	filter "action:xcode4"
		defines
		{
			"LAMBDA_XCODE"
		}
	filter {}

	-- OS
	filter "system:macosx"
		defines
		{
			"LAMBDA_PLATFORM_MACOS",
		}

	filter "system:windows"
		defines
		{
			"LAMBDA_PLATFORM_WINDOWS",
		}

	filter "system:macosx or windows"
		defines
		{
			"LAMBDA_DESKTOP"
		}
	filter {}

	-- Dependencies
	group "Dependencies"
		include "Dependencies/WavLib"
		include "Dependencies/imgui"

		-- imnodes Project
		project "imnodes"
			kind "StaticLib"
			language "C++"
			cppdialect "C++latest"
			systemversion "latest"
			location "Dependencies/projectfiles/imnodes"

			filter "configurations:Debug or Release"
				symbols "on"
				runtime "Release"
				optimize "Full"
			filter{}

			filter "configurations:Production"
				symbols "off"
				runtime "Release"
				optimize "Full"
			filter{}

			sysincludedirs
			{
				"Dependencies/imgui",
			}

			-- Targets
			targetdir ("Dependencies/bin/imnodes/" .. outputdir)
			objdir ("Dependencies/bin-int/imnodes/" .. outputdir)

			-- Files
			files
			{
				"Dependencies/imnodes/imnodes.h",
				"Dependencies/imnodes/imnodes.cpp",
			}
			
	group ""

    -- Engine Project
    project "LambdaEngine"
        language "C++"
        cppdialect "C++latest"
        systemversion "latest"
        location "LambdaEngine"

		-- Pre-Compiled Headers
		pchheader "PreCompiled.h"
		pchsource "%{prj.name}/PreCompiled.cpp"

		forceincludes
		{
			"PreCompiled.h"
		}

        -- Platform
		filter "platforms:x64_StaticLib"
			kind "StaticLib"
		filter "platforms:x64_SharedLib"
			kind "SharedLib"
		filter {}

		-- Targets
		targetdir 	("Build/bin/" .. outputdir .. "/%{prj.name}")
		objdir 		("Build/bin-int/" .. outputdir .. "/%{prj.name}")

		-- Engine specific defines
		defines
		{
			"LAMBDA_EXPORT",
		}

		-- Files to include
		files
		{
			"%{prj.name}/**.h",
			"%{prj.name}/**.hpp",
			"%{prj.name}/**.inl",
			"%{prj.name}/**.c",
			"%{prj.name}/**.cpp",
			"%{prj.name}/**.hlsl",
		}
		removefiles
		{
			"%{prj.name}/Source/Launch/**",
		}

		-- Remove files not available for windows builds
		filter "system:windows"
		    files
            {
                "%{prj.name}/**.natvis",
            }
            removefiles
            {
                "%{prj.name}/Include/Application/Mac/**",
                "%{prj.name}/Source/Application/Mac/**",

				"%{prj.name}/Include/Input/Mac/**",
				"%{prj.name}/Source/Input/Mac/**",

				"%{prj.name}/Include/Networking/Mac/**",
				"%{prj.name}/Source/Networking/Mac/**",

				"%{prj.name}/Include/Threading/Mac/**",
				"%{prj.name}/Source/Threading/Mac/**",

				"%{prj.name}/Include/Memory/Mac/**",
				"%{prj.name}/Source/Memory/Mac/**",
			}
		-- Remove files not available for macos builds
		filter "system:macosx"
			files
			{
				"%{prj.name}/**.m",
				"%{prj.name}/**.mm",
			}
			removefiles
			{
				"%{prj.name}/Include/Application/Win32/**",
				"%{prj.name}/Source/Application/Win32/**",

				"%{prj.name}/Include/Input/Win32/**",
				"%{prj.name}/Source/Input/Win32/**",

				"%{prj.name}/Include/Networking/Win32/**",
				"%{prj.name}/Source/Networking/Win32/**",

				"%{prj.name}/Include/Threading/Win32/**",
				"%{prj.name}/Source/Threading/Win32/**",

				"%{prj.name}/Include/Memory/Win32/**",
				"%{prj.name}/Source/Memory/Win32/**",
			}
		filter {}

		-- We do not want to compile HLSL files so exclude them from project
		excludes
		{
			"**.hlsl",
		}

		-- Includes
		includedirs
		{
			"%{prj.name}",
			"%{prj.name}/Include",
		}

		sysincludedirs
		{
			"Dependencies/",
			"Dependencies/assimp/include",
			"Dependencies/imgui",
			"Dependencies/imnodes",
			"Dependencies/glm",
			"Dependencies/glslang/include",
			"Dependencies/ordered-map/include",
			"Dependencies/PhysX/include",
			-- "D:/Documents/PhysX-4.1/physx/include",
			-- "D:/Documents/PhysX-4.1/pxshared/include",
			"Dependencies/rapidjson/include",
			"Dependencies/stb",
			"Dependencies/WavLib",
			"Dependencies/NoesisGUI/Include",
			"Dependencies/NoesisGUI/Providers/Include",
		}

		links
		{
			"WavLib",
			"ImGui",
			"imnodes",
		}

		-- Win32
		filter { "system:windows" }
			links
			{
				"vulkan-1",
				"fmodL_vc.lib",
			}

			libdirs
			{
				-- Vulkan
				VK_SDK_PATH .. "/Lib",

				-- FMOD
				"C:/FMOD Studio API Windows/api/core/lib/x64",
				"C:/Program Files (x86)/FMOD SoundSystem/FMOD Studio API Windows/api/core/lib/x64",
				"D:/Program Files (x86)/FMOD SoundSystem/FMOD Studio API Windows/api/core/lib/x64",
				"D:/FMOD Studio API Windows/api/core/lib/x64",

				-- imgui-node-editor
				"Dependencies/imgui-node-editor/lib",

				-- Assimp
				"Dependencies/assimp/bin",

				-- PhysX
				"Dependencies/PhysX/lib",
                
				-- NoesisGUI
				"Dependencies/NoesisGUI/Lib",
			}

			sysincludedirs
			{
				-- Vulkan
				VK_SDK_PATH .. "/Include",

				-- FMOD
				"C:/FMOD Studio API Windows/api/core/inc",
				"C:/Program Files (x86)/FMOD SoundSystem/FMOD Studio API Windows/api/core/inc",
				"D:/Program Files (x86)/FMOD SoundSystem/FMOD Studio API Windows/api/core/inc",
				"D:/FMOD Studio API Windows/api/core/inc",
			}
		filter { "system:windows", "configurations:Debug" }
			links
			{
				-- Shader Compilation
				"glslangd.lib",
				"MachineIndependentd.lib",
				"GenericCodeGend.lib",
				"SPIRVd.lib",
				"SPIRV-Toolsd.lib",
				"SPIRV-Tools-optd.lib",
				"OSDependentd.lib",
				"OGLCompilerd.lib",
				"HLSLd.lib",

				-- Assimp
				"/debug/assimp-vc142-mtd.lib",
				"/debug/IrrXMLd.lib",
				"/debug/zlibstaticd.lib",

				-- PhysX
				"/checked/PhysX_64.lib",
				"/checked/PhysXCommon_64.lib",
				"/checked/PhysXCooking_64.lib",
				"/checked/PhysXExtensions_dynamic_64.lib",
				"/checked/PhysXFoundation_64.lib",
<<<<<<< HEAD
				"/checked/PhysXExtensions_dynamic_64.lib",
				
				--NoesisGUI
				"Noesis.lib",
				"NoesisApp.lib",
=======
				"/checked/PhysXPvdSDK_dynamic_64.lib"
>>>>>>> a54efd8e
			}
		filter { "system:windows", "configurations:Release or Production" }
			links
			{
				-- Shader Compilation
				"glslang.lib",
				"MachineIndependent.lib",
				"GenericCodeGen.lib",
				"SPIRV.lib",
				"SPIRV-Tools.lib",
				"SPIRV-Tools-opt.lib",
				"OSDependent.lib",
				"OGLCompiler.lib",
				"HLSL.lib",

				-- Assimp
				"/release/assimp-vc142-mt.lib",
				"/release/IrrXML.lib",
				"/release/zlibstatic.lib",

				-- PhysX
				"/release/PhysX_64.lib",
				"/release/PhysXCommon_64.lib",
				"/release/PhysXCooking_64.lib",
<<<<<<< HEAD
				"/release/PhysXFoundation_64.lib",
				"/release/PhysXExtensions_dynamic_64.lib",
                
				--NoesisGUI
				"Noesis.lib",
				"NoesisApp.lib",
=======
				"/release/PhysXExtensions_dynamic_64.lib",
				"/release/PhysXFoundation_64.lib"
>>>>>>> a54efd8e
			}
		-- Mac
		filter { "system:macosx" }
			libdirs
			{
				"/usr/local/lib",
				"../FMODProgrammersAPI/api/core/lib",
			}

			sysincludedirs
			{
				"/usr/local/include",
				"../FMODProgrammersAPI/api/core/inc",
			}

			links
			{
				-- Vulkan
				"vulkan.1",
				"vulkan.1.2.135",

				-- Audio
				"fmodL",

				-- Shader Compilation
				"glslang",
				"SPIRV",
				"SPIRV-Tools",
				"SPIRV-Tools-opt",
				"OSDependent",
				"OGLCompiler",
				"HLSL",

				-- Native
				"Cocoa.framework",
				"MetalKit.framework",
			}
		filter {}

		-- Copy .dylib into correct folder on mac builds
		-- filter { "system:macosx"}
		--	postbuildcommands
		--	{
		--		("{COPY} \"../FMODProgrammersAPI/api/core/lib/libfmodL.dylib\" \"../Build/bin/" .. outputdir .. "/Sandbox/\""),
		--		("{COPY} \"../FMODProgrammersAPI/api/core/lib/libfmodL.dylib\" \"../Build/bin/" .. outputdir .. "/Client/\""),
		--		("{COPY} \"../FMODProgrammersAPI/api/core/lib/libfmodL.dylib\" \"../Build/bin/" .. outputdir .. "/Server/\""),
		--	}

		-- Copy DLL into correct folder for windows builds
		-- FMOD
		filter { "system:windows"}
			postbuildcommands
			{
				("{COPY} " .. FMOD_DLL_PATH .. " \"../Build/bin/" .. outputdir .. "/CrazyCanvas/\""),
				("{COPY} " .. FMOD_DLL_PATH .. " \"../Build/bin/" .. outputdir .. "/Sandbox/\""),
				("{COPY} " .. FMOD_DLL_PATH .. " \"../Build/bin/" .. outputdir .. "/Client/\""),
				("{COPY} " .. FMOD_DLL_PATH .. " \"../Build/bin/" .. outputdir .. "/Server/\"")
			}
			
			postbuildcommands
			{
				("{COPY} " .. "../Dependencies/NoesisGUI/Lib/Noesis.dll" .. " \"../Build/bin/" .. outputdir .. "/CrazyCanvas/\""),
				("{COPY} " .. "../Dependencies/NoesisGUI/Lib/Noesis.dll" .. " \"../Build/bin/" .. outputdir .. "/Sandbox/\""),
				("{COPY} " .. "../Dependencies/NoesisGUI/Lib/Noesis.dll" .. " \"../Build/bin/" .. outputdir .. "/Client/\""),
				("{COPY} " .. "../Dependencies/NoesisGUI/Lib/Noesis.dll" .. " \"../Build/bin/" .. outputdir .. "/Server/\""),
				
				("{COPY} " .. "../Dependencies/NoesisGUI/Lib/NoesisApp.dll" .. " \"../Build/bin/" .. outputdir .. "/CrazyCanvas/\""),
				("{COPY} " .. "../Dependencies/NoesisGUI/Lib/NoesisApp.dll" .. " \"../Build/bin/" .. outputdir .. "/Sandbox/\""),
				("{COPY} " .. "../Dependencies/NoesisGUI/Lib/NoesisApp.dll" .. " \"../Build/bin/" .. outputdir .. "/Client/\""),
				("{COPY} " .. "../Dependencies/NoesisGUI/Lib/NoesisApp.dll" .. " \"../Build/bin/" .. outputdir .. "/Server/\"")
			}
		-- PhysX
		filter { "system:windows", "configurations:Debug" }
			postbuildcommands
			{
				get_physx_copy_commands("checked", outputdir)
			}
			filter { "system:windows", "configurations:Release or Production" }
			postbuildcommands
			{
				get_physx_copy_commands("release", outputdir)
			}
		-- LambdaEngine
		filter { "system:windows", "platforms:x64_SharedLib" }
			postbuildcommands
			{
				("{COPY} %{cfg.buildtarget.relpath} \"../Build/bin/" .. outputdir .. "/CrazyCanvas/\""),
				("{COPY} %{cfg.buildtarget.relpath} \"../Build/bin/" .. outputdir .. "/Sandbox/\""),
				("{COPY} %{cfg.buildtarget.relpath} \"../Build/bin/" .. outputdir .. "/Client/\""),
				("{COPY} %{cfg.buildtarget.relpath} \"../Build/bin/" .. outputdir .. "/Server/\""),
			}
		filter {}
	project "*"

	-- Sandbox Project
	project "Sandbox"
		kind "WindowedApp"
		language "C++"
		cppdialect "C++latest"
		systemversion "latest"
		location "Sandbox"

		-- Targets
		targetdir ("Build/bin/" .. outputdir .. "/%{prj.name}")
		objdir ("Build/bin-int/" .. outputdir .. "/%{prj.name}")

		--Includes
		includedirs
		{
			"LambdaEngine/Include",
			"%{prj.name}/Include",
		}

		sysincludedirs
		{
			"Dependencies/",
			"Dependencies/glm",
			"Dependencies/imgui",
			"Dependencies/ordered-map/include",
			"Dependencies/PhysX/include",
			"Dependencies/rapidjson/include",
			"Dependencies/NoesisGUI/Include",
		}

		-- Files
		files
		{
			"LambdaEngine/Source/Launch/**",
			"%{prj.name}/**.hpp",
			"%{prj.name}/**.h",
			"%{prj.name}/**.inl",
			"%{prj.name}/**.cpp",
			"%{prj.name}/**.c",
			"%{prj.name}/**.hlsl",
		}
		-- We do not want to compile HLSL files
		excludes
		{
			"**.hlsl",
		}
		-- Linking
		links
		{
			"LambdaEngine",
			"ImGui",
		}

	project "*"

	-- CrazyCanvas Project
	project "CrazyCanvas"
		kind "WindowedApp"
		language "C++"
		cppdialect "C++latest"
		systemversion "latest"
		location "CrazyCanvas"

		-- Targets
		targetdir ("Build/bin/" .. outputdir .. "/%{prj.name}")
		objdir ("Build/bin-int/" .. outputdir .. "/%{prj.name}")

		--Includes
		includedirs
		{
			"LambdaEngine/Include",
			"%{prj.name}/Include",
		}

		sysincludedirs
		{
			"Dependencies/",
			"Dependencies/glm",
			"Dependencies/imgui",
			"Dependencies/ordered-map/include",
			"Dependencies/PhysX/include",
			"Dependencies/rapidjson/include",
			"Dependencies/NoesisGUI/Include",
		}

		-- Files
		files
		{
			"LambdaEngine/Source/Launch/**",
			"%{prj.name}/**.hpp",
			"%{prj.name}/**.h",
			"%{prj.name}/**.inl",
			"%{prj.name}/**.cpp",
			"%{prj.name}/**.c",
			"%{prj.name}/**.hlsl",
		}
		-- We do not want to compile HLSL files
		excludes
		{
			"**.hlsl",
		}
		-- Linking
		links
		{
			"LambdaEngine",
			"ImGui",
		}

	project "*"

	-- Client Project
	project "Client"
		kind "WindowedApp"
		language "C++"
		cppdialect "C++latest"
		systemversion "latest"
		location "Client"

		-- Targets
		targetdir ("Build/bin/" .. outputdir .. "/%{prj.name}")
		objdir ("Build/bin-int/" .. outputdir .. "/%{prj.name}")

		--Includes
		includedirs
		{
			"LambdaEngine/Include",
			"%{prj.name}/Include",
		}

		sysincludedirs
		{
			"Dependencies/",
			"Dependencies/glm",
			"Dependencies/imgui",
			"Dependencies/ordered-map/include",
			"Dependencies/PhysX/include",
			"Dependencies/rapidjson/include",
			"Dependencies/NoesisGUI/Include",
		}

		-- Files
		files
		{
			"LambdaEngine/Source/Launch/**",
			"%{prj.name}/**.hpp",
			"%{prj.name}/**.h",
			"%{prj.name}/**.inl",
			"%{prj.name}/**.cpp",
			"%{prj.name}/**.c",
			"%{prj.name}/**.hlsl",
		}
		-- We do not want to compile HLSL files
		excludes
		{
			"**.hlsl",
		}
		-- Linking
		links
		{
			"LambdaEngine",
			"ImGui",
		}

	project "*"

	-- Server Project
	project "Server"
		kind "WindowedApp"
		language "C++"
		cppdialect "C++latest"
		systemversion "latest"
		location "Server"

		-- Targets
		targetdir ("Build/bin/" .. outputdir .. "/%{prj.name}")
		objdir ("Build/bin-int/" .. outputdir .. "/%{prj.name}")

		--Includes
		includedirs
		{
			"LambdaEngine/Include",
			"%{prj.name}/Include",
		}

		sysincludedirs
		{
			"Dependencies/",
			"Dependencies/glm",
			"Dependencies/imgui",
			"Dependencies/ordered-map/include",
			"Dependencies/rapidjson/include",
			"Dependencies/PhysX/include",
			"Dependencies/NoesisGUI/Include",
		}

		-- Files
		files
		{
			"LambdaEngine/Source/Launch/**",
			"%{prj.name}/**.hpp",
			"%{prj.name}/**.h",
			"%{prj.name}/**.inl",
			"%{prj.name}/**.cpp",
			"%{prj.name}/**.c",
			"%{prj.name}/**.hlsl",
		}
		-- We do not want to compile HLSL files
		excludes
		{
			"**.hlsl",
		}
		-- Linking
		links
		{
			"LambdaEngine",
			"ImGui",
		}
	project "*"<|MERGE_RESOLUTION|>--- conflicted
+++ resolved
@@ -424,15 +424,11 @@
 				"/checked/PhysXCooking_64.lib",
 				"/checked/PhysXExtensions_dynamic_64.lib",
 				"/checked/PhysXFoundation_64.lib",
-<<<<<<< HEAD
-				"/checked/PhysXExtensions_dynamic_64.lib",
+				"/checked/PhysXPvdSDK_dynamic_64.lib"
 				
 				--NoesisGUI
 				"Noesis.lib",
 				"NoesisApp.lib",
-=======
-				"/checked/PhysXPvdSDK_dynamic_64.lib"
->>>>>>> a54efd8e
 			}
 		filter { "system:windows", "configurations:Release or Production" }
 			links
@@ -457,17 +453,12 @@
 				"/release/PhysX_64.lib",
 				"/release/PhysXCommon_64.lib",
 				"/release/PhysXCooking_64.lib",
-<<<<<<< HEAD
-				"/release/PhysXFoundation_64.lib",
 				"/release/PhysXExtensions_dynamic_64.lib",
+				"/release/PhysXFoundation_64.lib"
                 
 				--NoesisGUI
 				"Noesis.lib",
 				"NoesisApp.lib",
-=======
-				"/release/PhysXExtensions_dynamic_64.lib",
-				"/release/PhysXFoundation_64.lib"
->>>>>>> a54efd8e
 			}
 		-- Mac
 		filter { "system:macosx" }
