workspace "LambdaEngine"
    startproject "Sandbox"
    architecture "x64"
    warnings "extra"    

    -- Set output dir
    outputdir = "%{cfg.buildcfg}-%{cfg.system}-%{cfg.architecture}"

    -- Platform
	platforms
	{
		"x64_SharedLib",
		"x64_StaticLib",
    }

    filter "platforms:x64_SharedLib"
        defines
        {
            "LAMBDA_SHARED_LIB",
        }
    filter {}

    -- Configurations
    configurations
    {
        "Debug",
        "Release",
        "Production",
    }

    filter "configurations:Debug"
        symbols "on"
        runtime "Debug"
        defines
        {
            "_DEBUG",
            "LAMBDA_DEBUG",
            "LAMBDA_DEVELOP",
        }
    filter "configurations:Release"
        symbols "on"
        runtime "Release"
        optimize "Full"
        defines
        {
            "NDEBUG",
            "LAMBDA_RELEASE",
            "LAMBDA_DEVELOP",
        }
    filter "configurations:Production"
        symbols "off"
        runtime "Release"
        optimize "Full"
        defines
        {
            "NDEBUG",
            "LAMBDA_PRODUCTION",
        }
    filter {}

    -- Compiler option
	filter "action:vs*"
        defines
        {
            "LAMBDA_VISUAL_STUDIO",
            "_SILENCE_CXX17_CODECVT_HEADER_DEPRECATION_WARNING",
            "_CRT_SECURE_NO_WARNINGS",
        }
    filter { "action:vs*", "configurations:Debug" }
		defines
		{
			"_CRTDBG_MAP_ALLOC",
        }
        
    filter "action:xcode4"
        defines
        {
            "LAMBDA_XCODE"
        }
    filter {}

    -- OS
	filter "system:macosx"
        defines
        {
            "LAMBDA_PLATFORM_MACOS",
        }

    filter "system:windows"
        defines
        {
            "LAMBDA_PLATFORM_WINDOWS",
        }

    filter "system:macosx or windows"
        defines
        {
            "LAMBDA_DESKTOP"
        }
    filter {}

	-- Dependencies
	group "Dependencies"
		-- tinyobjloader Project
		project "tinyobjloader"
			kind "StaticLib"
			language "C++"
			cppdialect "C++17"
			systemversion "latest"
			location "Dependencies/projectfiles/tinyobjloader"
			
			filter "configurations:Debug"
				symbols "on"
				runtime "Debug"
				optimize "Full"
			filter{}
			
			-- Targets
			targetdir ("Dependencies/bin/tinyobjloader/" .. outputdir)
			objdir ("Dependencies/bin-int/tinyobjloader/" .. outputdir)
					
			-- Files
			files 
			{
				"Dependencies/tinyobjloader/tiny_obj_loader.h",
				"Dependencies/tinyobjloader/tiny_obj_loader.cc",
			}
		project "*"
	group "*"

    -- Engine Project
    project "LambdaEngine"
        language "C++"
        cppdialect "C++17"
        systemversion "latest"
        location "LambdaEngine"
        
        -- Platform
		filter "platforms:x64_SharedLib"
            kind "SharedLib"
        filter "platforms:x64_StaticLib"
            kind "StaticLib"
        filter {}

        -- Targets
		targetdir 	("Build/bin/" .. outputdir .. "/%{prj.name}")
		objdir 		("Build/bin-int/" .. outputdir .. "/%{prj.name}")	

        -- Engine specific defines
		defines 
		{ 
			"LAMBDA_EXPORT",
		}
        
        -- Files to include
		files 
		{ 
			"%{prj.name}/**.h",
			"%{prj.name}/**.hpp",
			"%{prj.name}/**.inl",
			"%{prj.name}/**.c",
			"%{prj.name}/**.cpp",
			"%{prj.name}/**.hlsl",
        }
        removefiles
        {
            "%{prj.name}/Source/Launch/**",
        }
        
        -- Remove files not available for windows builds
		filter "system:windows"
            removefiles
            {
                "%{prj.name}/Include/Application/Mac/**",
                "%{prj.name}/Source/Application/Mac/**",

                "%{prj.name}/Include/Input/Mac/**",
                "%{prj.name}/Source/Input/Mac/**",

                "%{prj.name}/Include/Network/Mac/**",
                "%{prj.name}/Source/Network/Mac/**",
            }
        -- Remove files not available for macos builds
        filter "system:macosx"
            files
            {
                "%{prj.name}/**.m",
                "%{prj.name}/**.mm",
            }
            removefiles
            {
                "%{prj.name}/Include/Application/Win32/**",
                "%{prj.name}/Source/Application/Win32/**",

                "%{prj.name}/Include/Input/Win32/**",
                "%{prj.name}/Source/Input/Win32/**",

                "%{prj.name}/Include/Network/Win32/**",
                "%{prj.name}/Source/Network/Win32/**",
            }
        filter {}

        -- We do not want to compile HLSL files so exclude them from project
        excludes 
        {	
            "**.hlsl",
        }

        -- Includes
		includedirs
		{
			"%{prj.name}/Include",
        }
		
		sysincludedirs
		{
			"Dependencies/glm",
			"Dependencies/tinyobjloader",
		}
        
		links 
		{ 
			"tinyobjloader",
		}
		
		-- Win32
		filter { "system:windows" }
			links
			{
                "vulkan-1",
				"fmodL_vc.lib",
			}
			
			libdirs
			{
				"C:/VulkanSDK/1.2.131.2/Lib",
				"D:/VulkanSDK/1.2.131.2/Lib",
				"D:/Vulkan/1.2.131.2/Lib",
				"C:/FMOD Studio API Windows/api/core/lib/x64",
<<<<<<< HEAD
				"C:/Program Files (x86)/FMOD SoundSystem/FMOD Studio API Windows/api/core/lib/x64"
=======
				"D:/FMOD Studio API Windows/api/core/lib/x64",
>>>>>>> b1551a11
			}
			
			sysincludedirs
			{
				"C:/VulkanSDK/1.2.131.2/Include",
				"D:/VulkanSDK/1.2.131.2/Include",
				"D:/Vulkan/1.2.131.2/Include",
				"C:/FMOD Studio API Windows/api/core/inc",
<<<<<<< HEAD
				"C:/Program Files (x86)/FMOD SoundSystem/FMOD Studio API Windows/api/core/inc"
=======
				"D:/FMOD Studio API Windows/api/core/inc",
>>>>>>> b1551a11
			}
		-- Mac
		filter { "system:macosx" }
			libdirs
			{
				"/usr/local/lib",
			}
			
			sysincludedirs
			{
				"/usr/local/include",
			}
			
			links 
			{
                "vulkan.1",
				"vulkan.1.2.131",
                "Cocoa.framework",
                "MetalKit.framework",
			}
		filter {}

        -- Copy DLL into correct folder for windows builds
        filter { "system:windows", "platforms:x64_SharedLib" }
			postbuildcommands
			{
                ("{COPY} %{cfg.buildtarget.relpath} \"../Build/bin/" .. outputdir .. "/Sandbox/\""),
                ("{COPY} %{cfg.buildtarget.relpath} \"../Build/bin/" .. outputdir .. "/Client/\""),
                ("{COPY} %{cfg.buildtarget.relpath} \"../Build/bin/" .. outputdir .. "/Server/\""),
				
				("{COPY} \"C:/FMOD Studio API Windows/api/core/lib/x64/fmodL.dll\" \"../Build/bin/" .. outputdir .. "/Sandbox/\""),
<<<<<<< HEAD
                ("{COPY} \"C:/FMOD Studio API Windows/api/core/lib/x64/fmodL.dll\" \"../Build/bin/" .. outputdir .. "/Client/\""),
				("{COPY} \"C:/FMOD Studio API Windows/api/core/lib/x64/fmodL.dll\" \"../Build/bin/" .. outputdir .. "/Server/\""),
				("{COPY} \"C:/Program Files (x86)/FMOD SoundSystem/FMOD Studio API Windows/api/core/lib/x64/fmodL.dll\" \"../Build/bin/" .. outputdir .. "/Sandbox/\""),
                ("{COPY} \"C:/Program Files (x86)/FMOD SoundSystem/FMOD Studio API Windows/api/core/lib/x64/fmodL.dll\" \"../Build/bin/" .. outputdir .. "/Client/\""),
                ("{COPY} \"C:/Program Files (x86)/FMOD SoundSystem/FMOD Studio API Windows/api/core/lib/x64/fmodL.dll\" \"../Build/bin/" .. outputdir .. "/Server/\"")
=======
				("{COPY} \"D:/FMOD Studio API Windows/api/core/lib/x64/fmodL.dll\" \"../Build/bin/" .. outputdir .. "/Sandbox/\""),

				("{COPY} \"C:/FMOD Studio API Windows/api/core/lib/x64/fmodL.dll\" \"../Build/bin/" .. outputdir .. "/Client/\""),
				("{COPY} \"D:/FMOD Studio API Windows/api/core/lib/x64/fmodL.dll\" \"../Build/bin/" .. outputdir .. "/Client/\""),

				("{COPY} \"C:/FMOD Studio API Windows/api/core/lib/x64/fmodL.dll\" \"../Build/bin/" .. outputdir .. "/Server/\""),
				("{COPY} \"D:/FMOD Studio API Windows/api/core/lib/x64/fmodL.dll\" \"../Build/bin/" .. outputdir .. "/Server/\"")
>>>>>>> b1551a11
			}
		filter {}
    project "*"

    -- Sandbox Project
    project "Sandbox"
        kind "WindowedApp"
        language "C++"
		cppdialect "C++17"
		systemversion "latest"
        location "Sandbox"
        
        -- Targets
		targetdir ("Build/bin/" .. outputdir .. "/%{prj.name}")
		objdir ("Build/bin-int/" .. outputdir .. "/%{prj.name}")
		
		--Includes
		includedirs
		{
            "LambdaEngine/Include",
            "%{prj.name}/Include",
        }
		
		sysincludedirs
		{
			"Dependencies/glm",
			"Dependencies/tinyobjloader",
		}
        
        -- Files
		files 
		{
            "LambdaEngine/Source/Launch/**",
			"%{prj.name}/**.hpp",
			"%{prj.name}/**.h",
			"%{prj.name}/**.inl",
			"%{prj.name}/**.cpp",
			"%{prj.name}/**.c",
			"%{prj.name}/**.hlsl",
		}
		-- We do not want to compile HLSL files
		excludes 
		{	
			"**.hlsl",
		}
		-- Linking
		links 
		{ 
			"LambdaEngine",
		}

    project "*"

    -- Client Project
    project "Client"
        kind "WindowedApp"
        language "C++"
		cppdialect "C++17"
		systemversion "latest"
        location "Client"
        
        -- Targets
		targetdir ("Build/bin/" .. outputdir .. "/%{prj.name}")
		objdir ("Build/bin-int/" .. outputdir .. "/%{prj.name}")
		
		--Includes
		includedirs
		{
            "LambdaEngine/Include",
            "%{prj.name}/Include",
        }
        
        -- Files
		files 
		{
            "LambdaEngine/Source/Launch/**",
			"%{prj.name}/**.hpp",
			"%{prj.name}/**.h",
			"%{prj.name}/**.inl",
			"%{prj.name}/**.cpp",
			"%{prj.name}/**.c",
			"%{prj.name}/**.hlsl",
		}
		-- We do not want to compile HLSL files
		excludes 
		{	
			"**.hlsl",
		}
		-- Linking
		links 
		{ 
			"LambdaEngine",
		}

    project "*"

    -- Server Project
    project "Server"
        kind "WindowedApp"
        language "C++"
		cppdialect "C++17"
		systemversion "latest"
        location "Server"
        
        -- Targets
		targetdir ("Build/bin/" .. outputdir .. "/%{prj.name}")
		objdir ("Build/bin-int/" .. outputdir .. "/%{prj.name}")
		
		--Includes
		includedirs
		{
            "LambdaEngine/Include",
            "%{prj.name}/Include",
        }
        
        -- Files
		files 
		{
            "LambdaEngine/Source/Launch/**",
			"%{prj.name}/**.hpp",
			"%{prj.name}/**.h",
			"%{prj.name}/**.inl",
			"%{prj.name}/**.cpp",
			"%{prj.name}/**.c",
			"%{prj.name}/**.hlsl",
		}
		-- We do not want to compile HLSL files
		excludes 
		{	
			"**.hlsl",
		}
		-- Linking
		links 
		{ 
			"LambdaEngine",
		}
    project "*"<|MERGE_RESOLUTION|>--- conflicted
+++ resolved
@@ -237,11 +237,8 @@
 				"D:/VulkanSDK/1.2.131.2/Lib",
 				"D:/Vulkan/1.2.131.2/Lib",
 				"C:/FMOD Studio API Windows/api/core/lib/x64",
-<<<<<<< HEAD
-				"C:/Program Files (x86)/FMOD SoundSystem/FMOD Studio API Windows/api/core/lib/x64"
-=======
+				"C:/Program Files (x86)/FMOD SoundSystem/FMOD Studio API Windows/api/core/lib/x64",
 				"D:/FMOD Studio API Windows/api/core/lib/x64",
->>>>>>> b1551a11
 			}
 			
 			sysincludedirs
@@ -250,11 +247,8 @@
 				"D:/VulkanSDK/1.2.131.2/Include",
 				"D:/Vulkan/1.2.131.2/Include",
 				"C:/FMOD Studio API Windows/api/core/inc",
-<<<<<<< HEAD
-				"C:/Program Files (x86)/FMOD SoundSystem/FMOD Studio API Windows/api/core/inc"
-=======
+				"C:/Program Files (x86)/FMOD SoundSystem/FMOD Studio API Windows/api/core/inc",
 				"D:/FMOD Studio API Windows/api/core/inc",
->>>>>>> b1551a11
 			}
 		-- Mac
 		filter { "system:macosx" }
@@ -286,13 +280,11 @@
                 ("{COPY} %{cfg.buildtarget.relpath} \"../Build/bin/" .. outputdir .. "/Server/\""),
 				
 				("{COPY} \"C:/FMOD Studio API Windows/api/core/lib/x64/fmodL.dll\" \"../Build/bin/" .. outputdir .. "/Sandbox/\""),
-<<<<<<< HEAD
                 ("{COPY} \"C:/FMOD Studio API Windows/api/core/lib/x64/fmodL.dll\" \"../Build/bin/" .. outputdir .. "/Client/\""),
 				("{COPY} \"C:/FMOD Studio API Windows/api/core/lib/x64/fmodL.dll\" \"../Build/bin/" .. outputdir .. "/Server/\""),
 				("{COPY} \"C:/Program Files (x86)/FMOD SoundSystem/FMOD Studio API Windows/api/core/lib/x64/fmodL.dll\" \"../Build/bin/" .. outputdir .. "/Sandbox/\""),
                 ("{COPY} \"C:/Program Files (x86)/FMOD SoundSystem/FMOD Studio API Windows/api/core/lib/x64/fmodL.dll\" \"../Build/bin/" .. outputdir .. "/Client/\""),
                 ("{COPY} \"C:/Program Files (x86)/FMOD SoundSystem/FMOD Studio API Windows/api/core/lib/x64/fmodL.dll\" \"../Build/bin/" .. outputdir .. "/Server/\"")
-=======
 				("{COPY} \"D:/FMOD Studio API Windows/api/core/lib/x64/fmodL.dll\" \"../Build/bin/" .. outputdir .. "/Sandbox/\""),
 
 				("{COPY} \"C:/FMOD Studio API Windows/api/core/lib/x64/fmodL.dll\" \"../Build/bin/" .. outputdir .. "/Client/\""),
@@ -300,7 +292,6 @@
 
 				("{COPY} \"C:/FMOD Studio API Windows/api/core/lib/x64/fmodL.dll\" \"../Build/bin/" .. outputdir .. "/Server/\""),
 				("{COPY} \"D:/FMOD Studio API Windows/api/core/lib/x64/fmodL.dll\" \"../Build/bin/" .. outputdir .. "/Server/\"")
->>>>>>> b1551a11
 			}
 		filter {}
     project "*"
