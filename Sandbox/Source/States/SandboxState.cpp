#include "States/SandboxState.h"

#include "Resources/ResourceManager.h"

#include "Application/API/CommonApplication.h"
#include "Application/API/Events/EventQueue.h"

#include "ECS/ECSCore.h"
#include "Engine/EngineConfig.h"

#include "Game/ECS/Components/Misc/Components.h"
#include "Game/ECS/Components/Physics/Transform.h"
#include "Game/ECS/Components/Rendering/MeshComponent.h"
#include "Game/ECS/Components/Rendering/AnimationComponent.h"
#include "Game/ECS/Components/Rendering/DirectionalLightComponent.h"
#include "Game/ECS/Components/Rendering/PointLightComponent.h"
#include "Game/ECS/Components/Rendering/CameraComponent.h"
#include "Game/ECS/Systems/Rendering/RenderSystem.h"
#include "Game/ECS/Systems/TrackSystem.h"
#include "Input/API/Input.h"
#include "Math/Random.h"

#include "Math/Random.h"

#include "Physics/PhysicsSystem.h"

#include "Rendering/RenderAPI.h"
#include "Rendering/RenderGraph.h"
#include "Rendering/Core/API/GraphicsTypes.h"

#include "Math/Random.h"



using namespace LambdaEngine;
SandboxState::SandboxState()
{

}

SandboxState::SandboxState(LambdaEngine::State* pOther) : LambdaEngine::State(pOther)
{
}

SandboxState::~SandboxState()
{
	// Remove System
}

void SandboxState::Init()
{
	// Create Systems
	TrackSystem::GetInstance().Init();
	EventQueue::RegisterEventHandler<KeyPressedEvent>(this, &SandboxState::OnKeyPressed);
	ECSCore* pECS = ECSCore::GetInstance();
	PhysicsSystem* pPhysicsSystem = PhysicsSystem::GetInstance();

	// Create Camera
	{
		TSharedRef<Window> window = CommonApplication::Get()->GetMainWindow();
		CameraDesc cameraDesc = {};
		cameraDesc.FOVDegrees	= EngineConfig::GetFloatProperty("CameraFOV");
		cameraDesc.Position		= glm::vec3(0.0f, 2.0f, -2.0f);
		cameraDesc.Width		= window->GetWidth();
		cameraDesc.Height		= window->GetHeight();
		cameraDesc.NearPlane	= EngineConfig::GetFloatProperty("CameraNearPlane");
		cameraDesc.FarPlane		= EngineConfig::GetFloatProperty("CameraFarPlane");
		Entity e = CreateFreeCameraEntity(cameraDesc);
	}

	// Scene
	{
		TArray<MeshComponent> meshComponents;
		ResourceManager::LoadSceneFromFile("Prototype/PrototypeScene.dae", meshComponents);

		const glm::vec3 position(0.0f, 0.0f, 0.0f);
		const glm::vec3 scale(1.0f);

		for (const MeshComponent& meshComponent : meshComponents)
		{
			Entity entity = ECSCore::GetInstance()->CreateEntity();
			CollisionCreateInfo collisionCreateInfo = {
				.Entity			= entity,
				.Position		= pECS->AddComponent<PositionComponent>(entity, { true, position }),
				.Scale			= pECS->AddComponent<ScaleComponent>(entity, { true, scale }),
				.Rotation		= pECS->AddComponent<RotationComponent>(entity, { true, glm::identity<glm::quat>() }),
				.Mesh			= pECS->AddComponent<MeshComponent>(entity, meshComponent),
				.CollisionGroup	= FCollisionGroup::COLLISION_GROUP_STATIC,
				.CollisionMask	= FCollisionGroup::COLLISION_GROUP_STATIC
			};

			pPhysicsSystem->CreateCollisionTriangleMesh(collisionCreateInfo);
			m_Entities.PushBack(entity);
		}
	}

	// Robot
	{
		TArray<GUID_Lambda> animations;
		const uint32 robotGUID			= ResourceManager::LoadMeshFromFile("Robot/Standard Walk.fbx", animations);
		const uint32 robotAlbedoGUID	= ResourceManager::LoadTextureFromFile("../Meshes/Robot/Textures/robot_albedo.png", EFormat::FORMAT_R8G8B8A8_UNORM, true);
		const uint32 robotNormalGUID	= ResourceManager::LoadTextureFromFile("../Meshes/Robot/Textures/robot_normal.png", EFormat::FORMAT_R8G8B8A8_UNORM, true);

		MaterialProperties materialProperties;
		materialProperties.Albedo		= glm::vec4(1.0f, 1.0f, 1.0f, 1.0f);
		materialProperties.Roughness	= 1.0f;
		materialProperties.Metallic		= 1.0f;
<<<<<<< HEAD
		
		const uint32 robotMaterialGUID = ResourceManager::LoadMaterialFromMemory(
=======

		const uint32 robotMaterialGUID	= ResourceManager::LoadMaterialFromMemory(
>>>>>>> 7b86882d
			"Robot Material",
			robotAlbedoGUID,
			robotNormalGUID,
			GUID_TEXTURE_DEFAULT_COLOR_MAP,
			GUID_TEXTURE_DEFAULT_COLOR_MAP,
			GUID_TEXTURE_DEFAULT_COLOR_MAP,
			materialProperties);

		MeshComponent robotMeshComp = {};
		robotMeshComp.MeshGUID		= robotGUID;
		robotMeshComp.MaterialGUID	= robotMaterialGUID;

		AnimationComponent robotAnimationComp = {};
		robotAnimationComp.AnimationGUID = animations.GetFront();

		glm::vec3 position(0.0f, 1.25f, 0.0f);
		glm::vec3 scale(0.01f);

		Entity entity = pECS->CreateEntity();
		pECS->AddComponent<PositionComponent>(entity, { true, position });
		pECS->AddComponent<ScaleComponent>(entity, { true, scale });
		pECS->AddComponent<RotationComponent>(entity, { true, glm::identity<glm::quat>() });
		pECS->AddComponent<MeshComponent>(entity, robotMeshComp);
		pECS->AddComponent<AnimationComponent>(entity, robotAnimationComp);
		m_Entities.PushBack(entity);
	}

	//Sphere Grid
	{
		uint32 sphereMeshGUID = ResourceManager::LoadMeshFromFile("sphere.obj");

		uint32 gridRadius = 5;

		for (uint32 y = 0; y < gridRadius; y++)
		{
			float32 roughness = y / float32(gridRadius - 1);
			for (uint32 x = 0; x < gridRadius; x++)
			{
				float32 metallic = x / float32(gridRadius - 1);

				MaterialProperties materialProperties;
				materialProperties.Albedo = glm::vec4(1.0f, 0.0f, 0.0f, 1.0f);
				materialProperties.Roughness = roughness;
				materialProperties.Metallic = metallic;

				MeshComponent sphereMeshComp = { };
				sphereMeshComp.MeshGUID = sphereMeshGUID;
				sphereMeshComp.MaterialGUID = ResourceManager::LoadMaterialFromMemory(
					"Default r: " + std::to_string(roughness) + " m: " + std::to_string(metallic),
					GUID_TEXTURE_DEFAULT_COLOR_MAP,
					GUID_TEXTURE_DEFAULT_NORMAL_MAP,
					GUID_TEXTURE_DEFAULT_COLOR_MAP,
					GUID_TEXTURE_DEFAULT_COLOR_MAP,
					GUID_TEXTURE_DEFAULT_COLOR_MAP,
					materialProperties);

				glm::vec3 position(-float32(gridRadius) * 0.5f + x, 2.0f + y, 5.0f);
				glm::vec3 scale(1.0f);

				Entity entity = pECS->CreateEntity();
				m_Entities.PushBack(entity);
				CollisionCreateInfo collisionCreateInfo =
				{
					.Entity			= entity,
					.Position		= pECS->AddComponent<PositionComponent>(entity, { true, position }),
					.Scale			= pECS->AddComponent<ScaleComponent>(entity, { true, scale }),
					.Rotation		= pECS->AddComponent<RotationComponent>(entity, { true, glm::identity<glm::quat>() }),
					.Mesh			= pECS->AddComponent<MeshComponent>(entity, sphereMeshComp),
					.CollisionGroup	= FCollisionGroup::COLLISION_GROUP_STATIC,
					.CollisionMask	= FCollisionGroup::COLLISION_GROUP_STATIC
				};

				pPhysicsSystem->CreateCollisionSphere(collisionCreateInfo);

				glm::mat4 transform = glm::translate(glm::identity<glm::mat4>(), position);
				transform *= glm::toMat4(glm::identity<glm::quat>());
				transform = glm::scale(transform, scale);
			}
		}

		//// Directional Light
		{
			/*m_DirLight = ECSCore::GetInstance()->CreateEntity();
			ECSCore::GetInstance()->AddComponent<PositionComponent>(m_DirLight, { {0.f, 0.f, 0.f}, true });
			ECSCore::GetInstance()->AddComponent<RotationComponent>(m_DirLight, { glm::quatLookAt(glm::normalize(-g_DefaultRight - g_DefaultUp), g_DefaultUp), true });
			ECSCore::GetInstance()->AddComponent<DirectionalLightComponent>(m_DirLight,
				DirectionalLightComponent{
					.ColorIntensity = {1.0f, 1.0f, 1.0f, 15.0f},
					.frustumWidth = 20.0f,
					.frustumHeight = 20.0f,
					.frustumZNear = -40.0f,
					.frustumZFar = 10.0f,
				}
			);*/
		}

		// Add PointLights
		{
			constexpr uint32 POINT_LIGHT_COUNT = 3;
			const PointLightComponent pointLights[POINT_LIGHT_COUNT] =
			{
				{.ColorIntensity = {1.0f, 0.0f, 0.0f, 25.0f}, .FarPlane = 20.0f},
				{.ColorIntensity = {0.0f, 1.0f, 0.0f, 25.0f}, .FarPlane = 20.0f},
				{.ColorIntensity = {0.0f, 0.0f, 1.0f, 25.0f}, .FarPlane = 20.0f},
			};

			const glm::vec3 startPosition[3] =
			{
				{4.0f, 2.0f, -3.0f},
				{-4.0f, 2.0f, -3.0f},
				{0.0f, 2.0f, 3.0f},
			};

			const float PI = glm::pi<float>();
			const float RADIUS = 3.0f;
			for (uint32 i = 0; i < 3; i++)
			{
				float positive = std::pow(-1.0, i);


				MaterialProperties materialProperties;
				glm::vec3 color = pointLights[i].ColorIntensity;
				materialProperties.Albedo = glm::vec4(color, 1.0f);
				materialProperties.Roughness = 0.1f;
				materialProperties.Metallic = 0.1f;

				MeshComponent sphereMeshComp = {};
				sphereMeshComp.MeshGUID = sphereMeshGUID;
				sphereMeshComp.MaterialGUID = ResourceManager::LoadMaterialFromMemory(
					"Default r: " + std::to_string(0.1f) + " m: " + std::to_string(0.1f),
					GUID_TEXTURE_DEFAULT_COLOR_MAP,
					GUID_TEXTURE_DEFAULT_NORMAL_MAP,
					GUID_TEXTURE_DEFAULT_COLOR_MAP,
					GUID_TEXTURE_DEFAULT_COLOR_MAP,
					GUID_TEXTURE_DEFAULT_COLOR_MAP,
					materialProperties);

				Entity pt = pECS->CreateEntity();
				pECS->AddComponent<PositionComponent>(pt, { true, startPosition[i] });
				pECS->AddComponent<ScaleComponent>(pt, { true, glm::vec3(0.4f) });
				pECS->AddComponent<RotationComponent>(pt, { true, glm::identity<glm::quat>() });
				pECS->AddComponent<PointLightComponent>(pt, pointLights[i]);
				pECS->AddComponent<MeshComponent>(pt, sphereMeshComp);
			}
		}
	}

	//Mirrors
	{
		MaterialProperties mirrorProperties = {};
		mirrorProperties.Roughness = 0.0f;

		MeshComponent meshComponent;
		meshComponent.MeshGUID = GUID_MESH_QUAD;
		meshComponent.MaterialGUID = ResourceManager::LoadMaterialFromMemory(
			"Mirror Material",
			GUID_TEXTURE_DEFAULT_COLOR_MAP,
			GUID_TEXTURE_DEFAULT_NORMAL_MAP,
			GUID_TEXTURE_DEFAULT_COLOR_MAP,
			GUID_TEXTURE_DEFAULT_COLOR_MAP,
			GUID_TEXTURE_DEFAULT_COLOR_MAP,
			mirrorProperties);

		Entity entity = ECSCore::GetInstance()->CreateEntity();

		pECS->AddComponent<PositionComponent>(entity, { true, {0.0f, 3.0f, -7.0f} });
		pECS->AddComponent<RotationComponent>(entity, { true, glm::toQuat(glm::rotate(glm::identity<glm::mat4>(), glm::radians(90.0f), glm::vec3(1.0f, 0.0f, 0.0f))) });
		pECS->AddComponent<ScaleComponent>(entity, { true, glm::vec3(1.5f) });
		pECS->AddComponent<MeshComponent>(entity, meshComponent);
	}
}

void SandboxState::Resume()
{
	// Unpause System

	// Reload Page
}

void SandboxState::Pause()
{
	// Pause System

	// Unload Page
}

void SandboxState::Tick(LambdaEngine::Timestamp delta)
{
	// Update State specfic objects
}

bool SandboxState::OnKeyPressed(const LambdaEngine::KeyPressedEvent& event)
{
	using namespace LambdaEngine;

	if (event.Key == EKey::KEY_6)
	{
		int32 entityIndex = Random::Int32(0, int32(m_Entities.GetSize() - 1));
		Entity entity = m_Entities[entityIndex];
		m_Entities.Erase(m_Entities.Begin() + entityIndex);
		ECSCore::GetInstance()->RemoveEntity(entity);
	}

	return true;
}<|MERGE_RESOLUTION|>--- conflicted
+++ resolved
@@ -105,13 +105,8 @@
 		materialProperties.Albedo		= glm::vec4(1.0f, 1.0f, 1.0f, 1.0f);
 		materialProperties.Roughness	= 1.0f;
 		materialProperties.Metallic		= 1.0f;
-<<<<<<< HEAD
 		
 		const uint32 robotMaterialGUID = ResourceManager::LoadMaterialFromMemory(
-=======
-
-		const uint32 robotMaterialGUID	= ResourceManager::LoadMaterialFromMemory(
->>>>>>> 7b86882d
 			"Robot Material",
 			robotAlbedoGUID,
 			robotNormalGUID,
