#include "States/SandboxState.h"

#include "Resources/ResourceManager.h"

#include "Application/API/CommonApplication.h"
#include "Application/API/Events/EventQueue.h"

#include "ECS/ECSCore.h"
#include "Engine/EngineConfig.h"

#include "Game/ECS/Components/Misc/Components.h"
#include "Game/ECS/Components/Physics/Transform.h"
#include "Game/ECS/Components/Rendering/MeshComponent.h"
#include "Game/ECS/Components/Rendering/DirectionalLightComponent.h"
#include "Game/ECS/Components/Rendering/PointLightComponent.h"
#include "Game/ECS/Components/Rendering/CameraComponent.h"
#include "Game/ECS/Systems/Rendering/RenderSystem.h"
#include "Game/ECS/Systems/TrackSystem.h"
#include "Input/API/Input.h"
#include "Math/Random.h"

#include "Math/Random.h"

#include "Physics/PhysicsSystem.h"

#include "Rendering/RenderAPI.h"
#include "Rendering/RenderGraph.h"
#include "Rendering/Core/API/GraphicsTypes.h"

#include "Math/Random.h"



using namespace LambdaEngine;
SandboxState::SandboxState()
{

}

SandboxState::SandboxState(LambdaEngine::State* pOther) : LambdaEngine::State(pOther)
{
}

SandboxState::~SandboxState()
{
	// Remove System
}

void SandboxState::Init()
{
	// Create Systems
	TrackSystem::GetInstance().Init();
	EventQueue::RegisterEventHandler<KeyPressedEvent>(this, &SandboxState::OnKeyPressed);
	ECSCore* pECS = ECSCore::GetInstance();

	// Create Camera
	{
		TSharedRef<Window> window = CommonApplication::Get()->GetMainWindow();
		CameraDesc cameraDesc = {};
		cameraDesc.FOVDegrees = EngineConfig::GetFloatProperty("CameraFOV");
		cameraDesc.Width = window->GetWidth();
		cameraDesc.Height = window->GetHeight();
		cameraDesc.NearPlane = EngineConfig::GetFloatProperty("CameraNearPlane");
		cameraDesc.FarPlane = EngineConfig::GetFloatProperty("CameraFarPlane");
		Entity camer = CreateFreeCameraEntity(cameraDesc);
	}

	// Scene
	{
		TArray<MeshComponent> meshComponents;
		ResourceManager::LoadSceneFromFile("Prototype/PrototypeScene.dae", meshComponents);

		const glm::vec3 position(0.0f, 0.0f, 0.0f);
		const glm::vec3 scale(1.0f);

		for (const MeshComponent& meshComponent : meshComponents)
		{
			Entity entity = ECSCore::GetInstance()->CreateEntity();
			pECS->AddComponent<PositionComponent>(entity, { position, true });
			pECS->AddComponent<ScaleComponent>(entity, { scale, true });
			pECS->AddComponent<RotationComponent>(entity, { glm::identity<glm::quat>(), true });
			pECS->AddComponent<MeshComponent>(entity, meshComponent);
<<<<<<< HEAD

			m_Entities.PushBack(entity);
=======
>>>>>>> 1d52c8ab
		}
	}

	//Sphere Grid
	{
		PhysicsSystem* pPhysicsSystem = PhysicsSystem::GetInstance();
		uint32 sphereMeshGUID = ResourceManager::LoadMeshFromFile("sphere.obj");

		uint32 gridRadius = 5;

		for (uint32 y = 0; y < gridRadius; y++)
		{
			float32 roughness = y / float32(gridRadius - 1);

			for (uint32 x = 0; x < gridRadius; x++)
			{
				float32 metallic = x / float32(gridRadius - 1);

				MaterialProperties materialProperties;
				materialProperties.Albedo = glm::vec4(1.0f, 0.0f, 0.0f, 1.0f);
				materialProperties.Roughness = roughness;
				materialProperties.Metallic = metallic;

				MeshComponent sphereMeshComp = {};
				sphereMeshComp.MeshGUID = sphereMeshGUID;
				sphereMeshComp.MaterialGUID = ResourceManager::LoadMaterialFromMemory(
					"Default r: " + std::to_string(roughness) + " m: " + std::to_string(metallic),
					GUID_TEXTURE_DEFAULT_COLOR_MAP,
					GUID_TEXTURE_DEFAULT_NORMAL_MAP,
					GUID_TEXTURE_DEFAULT_COLOR_MAP,
					GUID_TEXTURE_DEFAULT_COLOR_MAP,
					GUID_TEXTURE_DEFAULT_COLOR_MAP,
					materialProperties);

				glm::vec3 position(-float32(gridRadius) * 0.5f + x, 2.0f + y, 5.0f);
				glm::vec3 scale(1.0f);

				Entity entity = pECS->CreateEntity();
<<<<<<< HEAD
				m_Entities.PushBack(entity);
				CollisionCreateInfo collisionCreateInfo = {
					.Entity			= entity,
					.Position		= pECS->AddComponent<PositionComponent>(entity, { position, true }),
					.Scale			= pECS->AddComponent<ScaleComponent>(entity, { scale, true }),
					.Rotation		= pECS->AddComponent<RotationComponent>(entity, { glm::identity<glm::quat>(), true }),
					.Mesh			= pECS->AddComponent<MeshComponent>(entity, sphereMeshComp),
					.CollisionGroup	= FCollisionGroup::COLLISION_GROUP_STATIC,
					.CollisionMask	= FCollisionGroup::COLLISION_GROUP_STATIC
				};
=======
				pECS->AddComponent<PositionComponent>(entity, { position, true });
				pECS->AddComponent<ScaleComponent>(entity, { scale, true });
				pECS->AddComponent<RotationComponent>(entity, { glm::identity<glm::quat>(), true });
				pECS->AddComponent<MeshComponent>(entity, sphereMeshComp);
>>>>>>> 1d52c8ab

				pPhysicsSystem->CreateCollisionComponent(collisionCreateInfo);

				glm::mat4 transform = glm::translate(glm::identity<glm::mat4>(), position);
				transform *= glm::toMat4(glm::identity<glm::quat>());
				transform = glm::scale(transform, scale);
			}
		}

		// Directional Light
		{
<<<<<<< HEAD
			m_DirLight = ECSCore::GetInstance()->CreateEntity();
			ECSCore::GetInstance()->AddComponent<PositionComponent>(m_DirLight, { {0.f, 0.f, 0.f}, true });
			ECSCore::GetInstance()->AddComponent<RotationComponent>(m_DirLight, { glm::quatLookAt(-g_DefaultRight - g_DefaultUp, g_DefaultUp), true });
			ECSCore::GetInstance()->AddComponent<DirectionalLightComponent>(m_DirLight,
				DirectionalLightComponent{
					.ColorIntensity = {1.0f, 1.0f, 1.0f, 15.0f},
					.frustumWidth = 20.0f,
					.frustumHeight = 20.0f,
					.frustumZNear = -20.0f,
					.frustumZFar = 20.0f,
				}
			);
=======
			Entity dirLight = ECSCore::GetInstance()->CreateEntity();
			ECSCore::GetInstance()->AddComponent<RotationComponent>(dirLight, { glm::quatLookAt({1.0f, -1.0f, 0.0f}, g_DefaultUp), true });
			ECSCore::GetInstance()->AddComponent<DirectionalLightComponent>(dirLight, DirectionalLightComponent{ .ColorIntensity = {1.0f, 1.0f, 1.0f, 5.0f} });
>>>>>>> 1d52c8ab
		}

		// Add PointLights
		{
			constexpr uint32 POINT_LIGHT_COUNT = 3;
			const PointLightComponent pointLights[POINT_LIGHT_COUNT] =
			{
				{.ColorIntensity = {1.0f, 0.0f, 0.0f, 25.0f}},
				{.ColorIntensity = {0.0f, 1.0f, 0.0f, 25.0f}},
				{.ColorIntensity = {0.0f, 0.0f, 1.0f, 25.0f}},
			};

			const glm::vec3 startPosition[3] =
			{
				{4.0f, 0.0f, 5.0f},
				{-4.0f, 0.0f, 5.0f},
				{0.0f, 0.0f, 6.0f},
			};

			const float PI = glm::pi<float>();
			const float RADIUS = 3.0f;
			for (uint32 i = 0; i < 3; i++)
			{
				float positive = std::pow(-1.0, i);


				MaterialProperties materialProperties;
				glm::vec3 color = pointLights[i].ColorIntensity;
				materialProperties.Albedo = glm::vec4(color, 1.0f);
				materialProperties.Roughness = 0.1f;
				materialProperties.Metallic = 0.1f;

				MeshComponent sphereMeshComp = {};
				sphereMeshComp.MeshGUID = sphereMeshGUID;
				sphereMeshComp.MaterialGUID = ResourceManager::LoadMaterialFromMemory(
					"Default r: " + std::to_string(0.1f) + " m: " + std::to_string(0.1f),
					GUID_TEXTURE_DEFAULT_COLOR_MAP,
					GUID_TEXTURE_DEFAULT_NORMAL_MAP,
					GUID_TEXTURE_DEFAULT_COLOR_MAP,
					GUID_TEXTURE_DEFAULT_COLOR_MAP,
					GUID_TEXTURE_DEFAULT_COLOR_MAP,
					materialProperties);

				Entity pt = pECS->CreateEntity();
				pECS->AddComponent<PositionComponent>(pt, { startPosition[i], true });
				pECS->AddComponent<ScaleComponent>(pt, { glm::vec3(0.4f), true });
				pECS->AddComponent<RotationComponent>(pt, { glm::identity<glm::quat>(), true });
				pECS->AddComponent<PointLightComponent>(pt, pointLights[i]);
				pECS->AddComponent<MeshComponent>(pt, sphereMeshComp);
			}
		}
	}
<<<<<<< HEAD
=======

	//Mirrors
	{
		MaterialProperties mirrorProperties = {};
		mirrorProperties.Roughness = 0.0f;

		MeshComponent meshComponent;
		meshComponent.MeshGUID = GUID_MESH_QUAD;
		meshComponent.MaterialGUID = ResourceManager::LoadMaterialFromMemory(
			"Mirror Material",
			GUID_TEXTURE_DEFAULT_COLOR_MAP,
			GUID_TEXTURE_DEFAULT_NORMAL_MAP,
			GUID_TEXTURE_DEFAULT_COLOR_MAP,
			GUID_TEXTURE_DEFAULT_COLOR_MAP,
			GUID_TEXTURE_DEFAULT_COLOR_MAP,
			mirrorProperties);

		Entity entity = ECSCore::GetInstance()->CreateEntity();

		pECS->AddComponent<PositionComponent>(entity, { {0.0f, 3.0f, -7.0f}, true });
		pECS->AddComponent<RotationComponent>(entity, { glm::toQuat(glm::rotate(glm::identity<glm::mat4>(), glm::radians(90.0f), glm::vec3(1.0f, 0.0f, 0.0f))), true });
		pECS->AddComponent<ScaleComponent>(entity, { glm::vec3(1.5f), true });
		pECS->AddComponent<MeshComponent>(entity, meshComponent);
	}
>>>>>>> 1d52c8ab
}

void SandboxState::Resume()
{
	// Unpause System

	// Reload Page
}

void SandboxState::Pause()
{
	// Pause System

	// Unload Page
}

void SandboxState::Tick(LambdaEngine::Timestamp delta)
{
<<<<<<< HEAD
	 //Update State specfic objects

=======
	// Update State specfic objects
>>>>>>> 1d52c8ab
}

bool SandboxState::OnKeyPressed(const LambdaEngine::KeyPressedEvent& event)
{
	using namespace LambdaEngine;

	if (event.Key == EKey::KEY_6)
	{
		int32 entityIndex = Random::Int32(0, int32(m_Entities.GetSize() - 1));
		Entity entity = m_Entities[entityIndex];
		m_Entities.Erase(m_Entities.Begin() + entityIndex);
		ECSCore::GetInstance()->RemoveEntity(entity);
	}

	return true;
}<|MERGE_RESOLUTION|>--- conflicted
+++ resolved
@@ -62,7 +62,7 @@
 		cameraDesc.Height = window->GetHeight();
 		cameraDesc.NearPlane = EngineConfig::GetFloatProperty("CameraNearPlane");
 		cameraDesc.FarPlane = EngineConfig::GetFloatProperty("CameraFarPlane");
-		Entity camer = CreateFreeCameraEntity(cameraDesc);
+		Entity e = CreateFreeCameraEntity(cameraDesc);
 	}
 
 	// Scene
@@ -80,11 +80,6 @@
 			pECS->AddComponent<ScaleComponent>(entity, { scale, true });
 			pECS->AddComponent<RotationComponent>(entity, { glm::identity<glm::quat>(), true });
 			pECS->AddComponent<MeshComponent>(entity, meshComponent);
-<<<<<<< HEAD
-
-			m_Entities.PushBack(entity);
-=======
->>>>>>> 1d52c8ab
 		}
 	}
 
@@ -123,7 +118,6 @@
 				glm::vec3 scale(1.0f);
 
 				Entity entity = pECS->CreateEntity();
-<<<<<<< HEAD
 				m_Entities.PushBack(entity);
 				CollisionCreateInfo collisionCreateInfo = {
 					.Entity			= entity,
@@ -134,12 +128,6 @@
 					.CollisionGroup	= FCollisionGroup::COLLISION_GROUP_STATIC,
 					.CollisionMask	= FCollisionGroup::COLLISION_GROUP_STATIC
 				};
-=======
-				pECS->AddComponent<PositionComponent>(entity, { position, true });
-				pECS->AddComponent<ScaleComponent>(entity, { scale, true });
-				pECS->AddComponent<RotationComponent>(entity, { glm::identity<glm::quat>(), true });
-				pECS->AddComponent<MeshComponent>(entity, sphereMeshComp);
->>>>>>> 1d52c8ab
 
 				pPhysicsSystem->CreateCollisionComponent(collisionCreateInfo);
 
@@ -151,7 +139,6 @@
 
 		// Directional Light
 		{
-<<<<<<< HEAD
 			m_DirLight = ECSCore::GetInstance()->CreateEntity();
 			ECSCore::GetInstance()->AddComponent<PositionComponent>(m_DirLight, { {0.f, 0.f, 0.f}, true });
 			ECSCore::GetInstance()->AddComponent<RotationComponent>(m_DirLight, { glm::quatLookAt(-g_DefaultRight - g_DefaultUp, g_DefaultUp), true });
@@ -164,11 +151,6 @@
 					.frustumZFar = 20.0f,
 				}
 			);
-=======
-			Entity dirLight = ECSCore::GetInstance()->CreateEntity();
-			ECSCore::GetInstance()->AddComponent<RotationComponent>(dirLight, { glm::quatLookAt({1.0f, -1.0f, 0.0f}, g_DefaultUp), true });
-			ECSCore::GetInstance()->AddComponent<DirectionalLightComponent>(dirLight, DirectionalLightComponent{ .ColorIntensity = {1.0f, 1.0f, 1.0f, 5.0f} });
->>>>>>> 1d52c8ab
 		}
 
 		// Add PointLights
@@ -212,42 +194,16 @@
 					GUID_TEXTURE_DEFAULT_COLOR_MAP,
 					materialProperties);
 
-				Entity pt = pECS->CreateEntity();
-				pECS->AddComponent<PositionComponent>(pt, { startPosition[i], true });
-				pECS->AddComponent<ScaleComponent>(pt, { glm::vec3(0.4f), true });
-				pECS->AddComponent<RotationComponent>(pt, { glm::identity<glm::quat>(), true });
-				pECS->AddComponent<PointLightComponent>(pt, pointLights[i]);
-				pECS->AddComponent<MeshComponent>(pt, sphereMeshComp);
+				m_PointLights[i] = pECS->CreateEntity();
+				m_Entities.PushBack(m_PointLights[i]);
+				pECS->AddComponent<PositionComponent>(m_PointLights[i], { startPosition[i], true });
+				pECS->AddComponent<ScaleComponent>(m_PointLights[i], { glm::vec3(0.4f), true });
+				pECS->AddComponent<RotationComponent>(m_PointLights[i], { glm::identity<glm::quat>(), true });
+				pECS->AddComponent<PointLightComponent>(m_PointLights[i], pointLights[i]);
+				pECS->AddComponent<MeshComponent>(m_PointLights[i], sphereMeshComp);
 			}
 		}
 	}
-<<<<<<< HEAD
-=======
-
-	//Mirrors
-	{
-		MaterialProperties mirrorProperties = {};
-		mirrorProperties.Roughness = 0.0f;
-
-		MeshComponent meshComponent;
-		meshComponent.MeshGUID = GUID_MESH_QUAD;
-		meshComponent.MaterialGUID = ResourceManager::LoadMaterialFromMemory(
-			"Mirror Material",
-			GUID_TEXTURE_DEFAULT_COLOR_MAP,
-			GUID_TEXTURE_DEFAULT_NORMAL_MAP,
-			GUID_TEXTURE_DEFAULT_COLOR_MAP,
-			GUID_TEXTURE_DEFAULT_COLOR_MAP,
-			GUID_TEXTURE_DEFAULT_COLOR_MAP,
-			mirrorProperties);
-
-		Entity entity = ECSCore::GetInstance()->CreateEntity();
-
-		pECS->AddComponent<PositionComponent>(entity, { {0.0f, 3.0f, -7.0f}, true });
-		pECS->AddComponent<RotationComponent>(entity, { glm::toQuat(glm::rotate(glm::identity<glm::mat4>(), glm::radians(90.0f), glm::vec3(1.0f, 0.0f, 0.0f))), true });
-		pECS->AddComponent<ScaleComponent>(entity, { glm::vec3(1.5f), true });
-		pECS->AddComponent<MeshComponent>(entity, meshComponent);
-	}
->>>>>>> 1d52c8ab
 }
 
 void SandboxState::Resume()
@@ -266,12 +222,7 @@
 
 void SandboxState::Tick(LambdaEngine::Timestamp delta)
 {
-<<<<<<< HEAD
-	 //Update State specfic objects
-
-=======
 	// Update State specfic objects
->>>>>>> 1d52c8ab
 }
 
 bool SandboxState::OnKeyPressed(const LambdaEngine::KeyPressedEvent& event)
