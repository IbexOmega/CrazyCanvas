#include "States/SandboxState.h"

#include "Resources/ResourceManager.h"

#include "Engine/EngineConfig.h"

#include "Application/API/CommonApplication.h"

#include "ECS/ECSCore.h"

#include "Game/ECS/Components/Rendering/MeshComponent.h"
#include "Game/ECS/Components/Rendering/DirectionalLightComponent.h"
#include "Game/ECS/Components/Rendering/PointLightComponent.h"
#include "Game/ECS/Components/Physics/Transform.h"
#include "Game/ECS/Components/Rendering/CameraComponent.h"
#include "Game/ECS/Components/Misc/MeshPaintComponent.h"
#include "Game/ECS/Components/Misc/MaskComponent.h"
#include "Game/ECS/Systems/Rendering/RenderSystem.h"
#include "Input/API/Input.h"

#include "Game/ECS/Components/Misc/Components.h"
#include "Game/ECS/Systems/TrackSystem.h"

#include "Rendering/RenderAPI.h"
#include "Rendering/RenderGraph.h"
#include "Rendering/Core/API/GraphicsTypes.h"

#include "Math/Random.h"

using namespace LambdaEngine;

SandboxState::SandboxState()
{

}

SandboxState::SandboxState(LambdaEngine::State* pOther) : LambdaEngine::State(pOther)
{
}

SandboxState::~SandboxState()
{
	// Remove System
}

void SandboxState::Init()
{
	// Create Systems
	TrackSystem::GetInstance().Init();
	ECSCore* pECS = ECSCore::GetInstance();

	// Create Camera
	{
		TSharedRef<Window> window = CommonApplication::Get()->GetMainWindow();
		CameraDesc cameraDesc = {};
		cameraDesc.FOVDegrees = EngineConfig::GetFloatProperty("CameraFOV");
		cameraDesc.Width = window->GetWidth();
		cameraDesc.Height = window->GetHeight();
		cameraDesc.NearPlane = EngineConfig::GetFloatProperty("CameraNearPlane");
		cameraDesc.FarPlane = EngineConfig::GetFloatProperty("CameraFarPlane");
		Entity e = CreateFreeCameraEntity(cameraDesc);
	}

	//Scene
	{
		TArray<MeshComponent> meshComponents;
		ResourceManager::LoadSceneFromFile("Testing/Testing.obj", meshComponents);

		glm::vec3 position(0.0f, 0.0f, 0.0f);
		glm::vec4 rotation(0.0f, 1.0f, 0.0f, 0.0f);
		glm::vec3 scale(1.0f);

		for (const MeshComponent& meshComponent : meshComponents)
		{
			Entity entity = ECSCore::GetInstance()->CreateEntity();
			pECS->AddComponent<PositionComponent>(entity, { position, true });
			pECS->AddComponent<RotationComponent>(entity, { glm::identity<glm::quat>(), true });
			pECS->AddComponent<ScaleComponent>(entity, { scale, true });
			pECS->AddComponent<MeshComponent>(entity, meshComponent);
		}
	}

	// Load scene
	//{
	//	TArray<MeshComponent> meshComponents;
	//	ResourceManager::LoadSceneFromFile("sponza/sponza.obj", meshComponents);

	//	const glm::vec3 position(0.0f, 0.0f, 0.0f);
	//	const glm::vec3 scale(0.01f);

	//	for (const MeshComponent& meshComponent : meshComponents)
	//	{
	//		Entity entity = ECSCore::GetInstance()->CreateEntity();
	//		pECS->AddComponent<PositionComponent>(entity, { position, true });
	//		pECS->AddComponent<RotationComponent>(entity, { glm::identity<glm::quat>(), true });
	//		pECS->AddComponent<ScaleComponent>(entity, { scale, true });
	//		pECS->AddComponent<MeshComponent>(entity, meshComponent);
	//	}
	//}

	//Sphere Grid
	{
		uint32 sphereMeshGUID = ResourceManager::LoadMeshFromFile("sphere.obj");

		uint32 gridRadius = 5;

		for (uint32 y = 0; y < gridRadius; y++)
		{
			float32 roughness = y / float32(gridRadius - 1);

			for (uint32 x = 0; x < gridRadius; x++)
			{
				float32 metallic = x / float32(gridRadius - 1);

				MaterialProperties materialProperties;
				materialProperties.Albedo = glm::vec4(1.0f, 0.0f, 0.0f, 1.0f);
				materialProperties.Roughness = roughness;
				materialProperties.Metallic = metallic;

				MeshComponent sphereMeshComp = {};
				sphereMeshComp.MeshGUID = sphereMeshGUID;
				sphereMeshComp.MaterialGUID = ResourceManager::LoadMaterialFromMemory(
					"Default r: " + std::to_string(roughness) + " m: " + std::to_string(metallic),
					GUID_TEXTURE_DEFAULT_COLOR_MAP,
					GUID_TEXTURE_DEFAULT_NORMAL_MAP,
					GUID_TEXTURE_DEFAULT_COLOR_MAP,
					GUID_TEXTURE_DEFAULT_COLOR_MAP,
					GUID_TEXTURE_DEFAULT_COLOR_MAP,
					materialProperties);

				glm::vec3 position(-float32(gridRadius) * 0.5f + x, 1.0f + y, 5.0f);
				glm::vec3 scale(1.0f);

				Entity entity = pECS->CreateEntity();
				pECS->AddComponent<PositionComponent>(entity, { position, true });
				pECS->AddComponent<ScaleComponent>(entity, { scale, true });
				pECS->AddComponent<RotationComponent>(entity, { glm::identity<glm::quat>(), true });
				pECS->AddComponent<MeshComponent>(entity, sphereMeshComp);


				glm::mat4 transform = glm::translate(glm::identity<glm::mat4>(), position);
				transform *= glm::toMat4(glm::identity<glm::quat>());
				transform = glm::scale(transform, scale);
			}
		}

		// Directional Light
		{
			m_DirLight = ECSCore::GetInstance()->CreateEntity();
			ECSCore::GetInstance()->AddComponent<RotationComponent>(m_DirLight, { glm::quatLookAt({1.0f, -1.0f, 0.0f}, g_DefaultUp), true });
			ECSCore::GetInstance()->AddComponent<DirectionalLightComponent>(m_DirLight, DirectionalLightComponent{ .ColorIntensity = {1.0f, 1.0f, 1.0f, 5.0f} });
		}
		
		// Add PointLights
		{
			constexpr uint32 POINT_LIGHT_COUNT = 3;
			const PointLightComponent pointLights[POINT_LIGHT_COUNT] =
			{
				{.ColorIntensity = {1.0f, 0.0f, 0.0f, 25.0f}},
				{.ColorIntensity = {0.0f, 1.0f, 0.0f, 25.0f}},
				{.ColorIntensity = {0.0f, 0.0f, 1.0f, 25.0f}},
			};

			const glm::vec3 startPosition[3] =
			{
				{4.0f, 0.0f, 5.0f},
				{-4.0f, 0.0f, 5.0f},
				{0.0f, 0.0f, 6.0f},
			};

			const float PI = glm::pi<float>();
			const float RADIUS = 3.0f;
			for (uint32 i = 0; i < 3; i++)
			{
				float positive = std::pow(-1.0, i);


				MaterialProperties materialProperties;
				glm::vec3 color = pointLights[i].ColorIntensity;
				materialProperties.Albedo = glm::vec4(color, 1.0f);
				materialProperties.Roughness = 0.1f;
				materialProperties.Metallic = 0.1f;

				MeshComponent sphereMeshComp = {};
				sphereMeshComp.MeshGUID = sphereMeshGUID;
				sphereMeshComp.MaterialGUID = ResourceManager::LoadMaterialFromMemory(
					"Default r: " + std::to_string(0.1f) + " m: " + std::to_string(0.1f),
					GUID_TEXTURE_DEFAULT_COLOR_MAP,
					GUID_TEXTURE_DEFAULT_NORMAL_MAP,
					GUID_TEXTURE_DEFAULT_COLOR_MAP,
					GUID_TEXTURE_DEFAULT_COLOR_MAP,
					GUID_TEXTURE_DEFAULT_COLOR_MAP,
					materialProperties);

				m_PointLights[i] = pECS->CreateEntity();
				pECS->AddComponent<PositionComponent>(m_PointLights[i], { startPosition[i], true });
				pECS->AddComponent<ScaleComponent>(m_PointLights[i], { glm::vec3(0.4f), true });
				pECS->AddComponent<RotationComponent>(m_PointLights[i], { glm::identity<glm::quat>(), true });
				pECS->AddComponent<PointLightComponent>(m_PointLights[i], pointLights[i]);
				pECS->AddComponent<MeshComponent>(m_PointLights[i], sphereMeshComp);
			}
		}

		/*{
			constexpr uint32 POINT_LIGHT_COUNT = 30;

			const float PI = glm::pi<float>();
			const float RADIUS = 3.0f;
			for (uint32 i = 0; i < POINT_LIGHT_COUNT; i++)
			{
				TArray<glm::vec3> lightPath;
				lightPath.Reserve(36);
				float positive = std::pow(-1.0, i);

				PointLightComponent ptComp =
				{
					.ColorIntensity = glm::vec4(Random::Float32(0.0f, 1.0f), Random::Float32(0.0f, 1.0f), Random::Float32(0.0f, 1.0f), Random::Float32(1.0f, 10.0f))
				};

				glm::vec3 startPosition(0.0f, 0.0f, 5.0f + Random::Float32(-1.0f, 1.0f));
				for (uint32 y = 0; y < 6; y++)
				{
					float angle = 0.f;
					for (uint32 x = 0; x < 6; x++)
					{
						glm::vec3 position = startPosition;
						angle += positive * (2.0f * PI / 6.0f);
						position.x += std::cos(angle) * RADIUS;
						position.z += std::sin(angle) * RADIUS;
						position.y += 1.0f + y * Random::Float32(0.5f, 1.0f) + i * 0.1f;
						lightPath.PushBack(position);
					}
				}

				MaterialProperties materialProperties;
				glm::vec3 color = ptComp.ColorIntensity;
				materialProperties.Albedo = glm::vec4(color, 1.0f);
				materialProperties.Roughness = 0.1f;
				materialProperties.Metallic = 0.1f;

				MeshComponent sphereMeshComp = {};
				sphereMeshComp.MeshGUID = sphereMeshGUID;
				sphereMeshComp.MaterialGUID = ResourceManager::LoadMaterialFromMemory(
					"Default r: " + std::to_string(0.1f) + " m: " + std::to_string(0.1f),
					GUID_TEXTURE_DEFAULT_COLOR_MAP,
					GUID_TEXTURE_DEFAULT_NORMAL_MAP,
					GUID_TEXTURE_DEFAULT_COLOR_MAP,
					GUID_TEXTURE_DEFAULT_COLOR_MAP,
					GUID_TEXTURE_DEFAULT_COLOR_MAP,
					materialProperties);

				m_PointLights[i] = pECS->CreateEntity();
				pECS->AddComponent<PositionComponent>(m_PointLights[i], { {0.0f, 0.0f, 0.0f}, true });
				pECS->AddComponent<ScaleComponent>(m_PointLights[i], { glm::vec3(0.4f), true });
				pECS->AddComponent<RotationComponent>(m_PointLights[i], { glm::identity<glm::quat>(), true });
				pECS->AddComponent<PointLightComponent>(m_PointLights[i], ptComp);
				pECS->AddComponent<MeshComponent>(m_PointLights[i], sphereMeshComp);
				pECS->AddComponent<TrackComponent>(m_PointLights[i], TrackComponent{ .Track = lightPath });
			}
		}*/
	}

	//Mirrors
	/*{
		MaterialProperties mirrorProperties = {};
		mirrorProperties.Roughness = 0.0f;

		MeshComponent meshComponent;
		meshComponent.MeshGUID = GUID_MESH_QUAD;
		meshComponent.MaterialGUID = ResourceManager::LoadMaterialFromMemory(
			"Mirror Material",
			GUID_TEXTURE_DEFAULT_COLOR_MAP,
			GUID_TEXTURE_DEFAULT_NORMAL_MAP,
			GUID_TEXTURE_DEFAULT_COLOR_MAP,
			GUID_TEXTURE_DEFAULT_COLOR_MAP,
			GUID_TEXTURE_DEFAULT_COLOR_MAP,
			mirrorProperties);

		constexpr const uint32 NUM_MIRRORS = 6;
		for (uint32 i = 0; i < NUM_MIRRORS; i++)
		{
			Entity entity = ECSCore::GetInstance()->CreateEntity();

			float32 sign = pow(-1.0f, i % 2);
			pECS->AddComponent<PositionComponent>(entity, { glm::vec3(3.0f * (float32(i / 2) - float32(NUM_MIRRORS) / 2.0f), 2.0f, 1.5f * sign), true });
			pECS->AddComponent<RotationComponent>(entity, { glm::toQuat(glm::rotate(glm::identity<glm::mat4>(), glm::radians(-sign * 90.0f), glm::vec3(1.0f, 0.0f, 0.0f))), true });
			pECS->AddComponent<ScaleComponent>(entity, { glm::vec3(1.0f), true });
			pECS->AddComponent<MeshComponent>(entity, meshComponent);
		}
<<<<<<< HEAD
	}

	// Plane for painting.
	{
		MaterialProperties mirrorProperties = {};
		mirrorProperties.Roughness = 1.f;
		mirrorProperties.Metallic = 0.f;

		MeshComponent meshComponent;
		meshComponent.MeshGUID = GUID_MESH_QUAD;
		meshComponent.MaterialGUID = ResourceManager::LoadMaterialFromMemory(
			"Mirror Material",
			GUID_TEXTURE_DEFAULT_COLOR_MAP,
			GUID_TEXTURE_DEFAULT_NORMAL_MAP,
			GUID_TEXTURE_DEFAULT_COLOR_MAP,
			GUID_TEXTURE_DEFAULT_COLOR_MAP,
			GUID_TEXTURE_DEFAULT_COLOR_MAP,
			mirrorProperties);

		MeshPaintComponent meshPaintComponent;
		const uint32 width = 512;
		const uint32 height = 512;
		char* data = DBG_NEW char[width*height*4];
		memset(data, 0, width * height * 4);
		meshPaintComponent.UnwrappedTexture = ResourceManager::LoadTextureFromMemory("PlaneUnwrappedTexture_1", data, width, height, EFormat::FORMAT_R8G8B8A8_UNORM, FTextureFlag::TEXTURE_FLAG_SHADER_RESOURCE | FTextureFlag::TEXTURE_FLAG_RENDER_TARGET, false);
		SAFEDELETE_ARRAY(data);

		MaskComponent maskComponent;
		maskComponent.Mask = 0x00000000;

		Entity entity = ECSCore::GetInstance()->CreateEntity();
		pECS->AddComponent<PositionComponent>(entity, { {0.f, 0.f, 0.f}, true });
		pECS->AddComponent<RotationComponent>(entity, { glm::identity<glm::mat4>(), true });
		pECS->AddComponent<ScaleComponent>(entity, { glm::vec3(1.0f), true });
		pECS->AddComponent<MeshComponent>(entity, meshComponent);
		pECS->AddComponent<MeshPaintComponent>(entity, meshPaintComponent);
		pECS->AddComponent<MaskComponent>(entity, maskComponent);
	}
=======
	}*/

	// Load Scene SceneManager::Get("SceneName").Load()

	// Use HelperClass to create additional entities

	// EntityIndex index = HelperClass::CreatePlayer(
>>>>>>> adf743f1
}

void SandboxState::Resume()
{
	// Unpause System

	// Reload Page
}

void SandboxState::Pause()
{
	// Pause System

	// Unload Page
}

void SandboxState::Tick(LambdaEngine::Timestamp delta)
{
	// Update State specfic objects
	ECSCore* pECSCore = ECSCore::GetInstance();

	RotationComponent& rotationComp = pECSCore->GetComponent<RotationComponent>(m_DirLight);
	rotationComp.Quaternion		= glm::rotate(rotationComp.Quaternion, glm::pi<float32>() * float32(delta.AsSeconds()) * 0.1f, glm::vec3(1.0f, 1.0f, 0.0f));
	rotationComp.Dirty			= true;
}<|MERGE_RESOLUTION|>--- conflicted
+++ resolved
@@ -287,7 +287,6 @@
 			pECS->AddComponent<ScaleComponent>(entity, { glm::vec3(1.0f), true });
 			pECS->AddComponent<MeshComponent>(entity, meshComponent);
 		}
-<<<<<<< HEAD
 	}
 
 	// Plane for painting.
@@ -325,8 +324,6 @@
 		pECS->AddComponent<MeshComponent>(entity, meshComponent);
 		pECS->AddComponent<MeshPaintComponent>(entity, meshPaintComponent);
 		pECS->AddComponent<MaskComponent>(entity, maskComponent);
-	}
-=======
 	}*/
 
 	// Load Scene SceneManager::Get("SceneName").Load()
@@ -334,7 +331,6 @@
 	// Use HelperClass to create additional entities
 
 	// EntityIndex index = HelperClass::CreatePlayer(
->>>>>>> adf743f1
 }
 
 void SandboxState::Resume()
