#include "States/SandboxState.h"

#include "Resources/ResourceManager.h"

#include "Engine/EngineConfig.h"

#include "Application/API/CommonApplication.h"

#include "ECS/ECSCore.h"

#include "Game/ECS/Components/Rendering/MeshComponent.h"
#include "Game/ECS/Components/Rendering/DirectionalLightComponent.h"
#include "Game/ECS/Components/Rendering/PointLightComponent.h"
#include "Game/ECS/Components/Physics/Transform.h"
#include "Game/ECS/Components/Rendering/CameraComponent.h"
#include "Game/ECS/Systems/Rendering/RenderSystem.h"
#include "Input/API/Input.h"
#include "Math/Random.h"
#include "Application/API/Events/EventQueue.h"

#include "Game/ECS/Components/Misc/Components.h"
#include "Game/ECS/Systems/TrackSystem.h"

#include "Rendering/RenderAPI.h"
#include "Rendering/RenderGraph.h"
#include "Rendering/Core/API/GraphicsTypes.h"

#include "Math/Random.h"

using namespace LambdaEngine;

SandboxState::SandboxState()
{

}

SandboxState::SandboxState(LambdaEngine::State* pOther) : LambdaEngine::State(pOther)
{
}

SandboxState::~SandboxState()
{
	// Remove System
}

void SandboxState::Init()
{
	// Create Systems
	TrackSystem::GetInstance().Init();
	EventQueue::RegisterEventHandler<KeyPressedEvent>(this, &SandboxState::OnKeyPressed);
	ECSCore* pECS = ECSCore::GetInstance();

	// Create Camera
	{
		TSharedRef<Window> window = CommonApplication::Get()->GetMainWindow();
		CameraDesc cameraDesc = {};
		cameraDesc.FOVDegrees = EngineConfig::GetFloatProperty("CameraFOV");
		cameraDesc.Width = window->GetWidth();
		cameraDesc.Height = window->GetHeight();
		cameraDesc.NearPlane = EngineConfig::GetFloatProperty("CameraNearPlane");
		cameraDesc.FarPlane = EngineConfig::GetFloatProperty("CameraFarPlane");
		Entity e = CreateFreeCameraEntity(cameraDesc);
	}

	//Scene
	{
		TArray<MeshComponent> meshComponents;
		ResourceManager::LoadSceneFromFile("Testing/Testing.obj", meshComponents);

<<<<<<< HEAD
		const glm::vec3 position(0.0f, 0.0f, 0.0f);
		const glm::vec3 scale(1.0f);
=======
		glm::vec3 position(0.0f, 0.0f, 0.0f);
		glm::vec4 rotation(0.0f, 1.0f, 0.0f, 0.0f);
		glm::vec3 scale(1.0f);
>>>>>>> bf4cba0e

		for (const MeshComponent& meshComponent : meshComponents)
		{
			Entity entity = ECSCore::GetInstance()->CreateEntity();
			pECS->AddComponent<PositionComponent>(entity, { position, true });
			pECS->AddComponent<RotationComponent>(entity, { glm::identity<glm::quat>(), true });
			pECS->AddComponent<ScaleComponent>(entity, { scale, true });
			pECS->AddComponent<MeshComponent>(entity, meshComponent);
			m_Entities.PushBack(entity);
		}
	}

	// Load scene
	//{
	//	TArray<MeshComponent> meshComponents;
	//	ResourceManager::LoadSceneFromFile("sponza/sponza.obj", meshComponents);

	//	const glm::vec3 position(0.0f, 0.0f, 0.0f);
	//	const glm::vec3 scale(0.01f);

	//	for (const MeshComponent& meshComponent : meshComponents)
	//	{
	//		Entity entity = ECSCore::GetInstance()->CreateEntity();
	//		pECS->AddComponent<PositionComponent>(entity, { position, true });
	//		pECS->AddComponent<RotationComponent>(entity, { glm::identity<glm::quat>(), true });
	//		pECS->AddComponent<ScaleComponent>(entity, { scale, true });
	//		pECS->AddComponent<MeshComponent>(entity, meshComponent);
	//	}
	//}

	//Sphere Grid
	{
		uint32 sphereMeshGUID = ResourceManager::LoadMeshFromFile("sphere.obj");

		uint32 gridRadius = 5;

		for (uint32 y = 0; y < gridRadius; y++)
		{
			float32 roughness = y / float32(gridRadius - 1);

			for (uint32 x = 0; x < gridRadius; x++)
			{
				float32 metallic = x / float32(gridRadius - 1);

				MaterialProperties materialProperties;
				materialProperties.Albedo = glm::vec4(1.0f, 0.0f, 0.0f, 1.0f);
				materialProperties.Roughness = roughness;
				materialProperties.Metallic = metallic;

				MeshComponent sphereMeshComp = {};
				sphereMeshComp.MeshGUID = sphereMeshGUID;
				sphereMeshComp.MaterialGUID = ResourceManager::LoadMaterialFromMemory(
					"Default r: " + std::to_string(roughness) + " m: " + std::to_string(metallic),
					GUID_TEXTURE_DEFAULT_COLOR_MAP,
					GUID_TEXTURE_DEFAULT_NORMAL_MAP,
					GUID_TEXTURE_DEFAULT_COLOR_MAP,
					GUID_TEXTURE_DEFAULT_COLOR_MAP,
					GUID_TEXTURE_DEFAULT_COLOR_MAP,
					materialProperties);

				glm::vec3 position(-float32(gridRadius) * 0.5f + x, 1.0f + y, 5.0f);
				glm::vec3 scale(1.0f);

				Entity entity = pECS->CreateEntity();
				m_Entities.PushBack(entity);
				pECS->AddComponent<PositionComponent>(entity, { position, true });
				pECS->AddComponent<ScaleComponent>(entity, { scale, true });
				pECS->AddComponent<RotationComponent>(entity, { glm::identity<glm::quat>(), true });
				pECS->AddComponent<MeshComponent>(entity, sphereMeshComp);


				glm::mat4 transform = glm::translate(glm::identity<glm::mat4>(), position);
				transform *= glm::toMat4(glm::identity<glm::quat>());
				transform = glm::scale(transform, scale);
			}
		}

		// Directional Light
		{
			m_DirLight = ECSCore::GetInstance()->CreateEntity();
			ECSCore::GetInstance()->AddComponent<RotationComponent>(m_DirLight, { glm::quatLookAt({1.0f, -1.0f, 0.0f}, g_DefaultUp), true });
			ECSCore::GetInstance()->AddComponent<DirectionalLightComponent>(m_DirLight, DirectionalLightComponent{ .ColorIntensity = {1.0f, 1.0f, 1.0f, 5.0f} });
		}
		
		// Add PointLights
		{
			constexpr uint32 POINT_LIGHT_COUNT = 3;
			const PointLightComponent pointLights[POINT_LIGHT_COUNT] =
			{
				{.ColorIntensity = {1.0f, 0.0f, 0.0f, 25.0f}},
				{.ColorIntensity = {0.0f, 1.0f, 0.0f, 25.0f}},
				{.ColorIntensity = {0.0f, 0.0f, 1.0f, 25.0f}},
			};

			const glm::vec3 startPosition[3] =
			{
				{4.0f, 0.0f, 5.0f},
				{-4.0f, 0.0f, 5.0f},
				{0.0f, 0.0f, 6.0f},
			};

			const float PI = glm::pi<float>();
			const float RADIUS = 3.0f;
			for (uint32 i = 0; i < 3; i++)
			{
				float positive = std::pow(-1.0, i);


				MaterialProperties materialProperties;
				glm::vec3 color = pointLights[i].ColorIntensity;
				materialProperties.Albedo = glm::vec4(color, 1.0f);
				materialProperties.Roughness = 0.1f;
				materialProperties.Metallic = 0.1f;

				MeshComponent sphereMeshComp = {};
				sphereMeshComp.MeshGUID = sphereMeshGUID;
				sphereMeshComp.MaterialGUID = ResourceManager::LoadMaterialFromMemory(
					"Default r: " + std::to_string(0.1f) + " m: " + std::to_string(0.1f),
					GUID_TEXTURE_DEFAULT_COLOR_MAP,
					GUID_TEXTURE_DEFAULT_NORMAL_MAP,
					GUID_TEXTURE_DEFAULT_COLOR_MAP,
					GUID_TEXTURE_DEFAULT_COLOR_MAP,
					GUID_TEXTURE_DEFAULT_COLOR_MAP,
					materialProperties);

				m_PointLights[i] = pECS->CreateEntity();
				m_Entities.PushBack(m_PointLights[i]);
				pECS->AddComponent<PositionComponent>(m_PointLights[i], { startPosition[i], true });
				pECS->AddComponent<ScaleComponent>(m_PointLights[i], { glm::vec3(0.4f), true });
				pECS->AddComponent<RotationComponent>(m_PointLights[i], { glm::identity<glm::quat>(), true });
				pECS->AddComponent<PointLightComponent>(m_PointLights[i], pointLights[i]);
				pECS->AddComponent<MeshComponent>(m_PointLights[i], sphereMeshComp);
			}
		}

		/*{
			constexpr uint32 POINT_LIGHT_COUNT = 30;

			const float PI = glm::pi<float>();
			const float RADIUS = 3.0f;
			for (uint32 i = 0; i < POINT_LIGHT_COUNT; i++)
			{
				TArray<glm::vec3> lightPath;
				lightPath.Reserve(36);
				float positive = std::pow(-1.0, i);

				PointLightComponent ptComp =
				{
					.ColorIntensity = glm::vec4(Random::Float32(0.0f, 1.0f), Random::Float32(0.0f, 1.0f), Random::Float32(0.0f, 1.0f), Random::Float32(1.0f, 10.0f))
				};

				glm::vec3 startPosition(0.0f, 0.0f, 5.0f + Random::Float32(-1.0f, 1.0f));
				for (uint32 y = 0; y < 6; y++)
				{
					float angle = 0.f;
					for (uint32 x = 0; x < 6; x++)
					{
						glm::vec3 position = startPosition;
						angle += positive * (2.0f * PI / 6.0f);
						position.x += std::cos(angle) * RADIUS;
						position.z += std::sin(angle) * RADIUS;
						position.y += 1.0f + y * Random::Float32(0.5f, 1.0f) + i * 0.1f;
						lightPath.PushBack(position);
					}
				}

				MaterialProperties materialProperties;
				glm::vec3 color = ptComp.ColorIntensity;
				materialProperties.Albedo = glm::vec4(color, 1.0f);
				materialProperties.Roughness = 0.1f;
				materialProperties.Metallic = 0.1f;

				MeshComponent sphereMeshComp = {};
				sphereMeshComp.MeshGUID = sphereMeshGUID;
				sphereMeshComp.MaterialGUID = ResourceManager::LoadMaterialFromMemory(
					"Default r: " + std::to_string(0.1f) + " m: " + std::to_string(0.1f),
					GUID_TEXTURE_DEFAULT_COLOR_MAP,
					GUID_TEXTURE_DEFAULT_NORMAL_MAP,
					GUID_TEXTURE_DEFAULT_COLOR_MAP,
					GUID_TEXTURE_DEFAULT_COLOR_MAP,
					GUID_TEXTURE_DEFAULT_COLOR_MAP,
					materialProperties);

				m_PointLights[i] = pECS->CreateEntity();
				pECS->AddComponent<PositionComponent>(m_PointLights[i], { {0.0f, 0.0f, 0.0f}, true });
				pECS->AddComponent<ScaleComponent>(m_PointLights[i], { glm::vec3(0.4f), true });
				pECS->AddComponent<RotationComponent>(m_PointLights[i], { glm::identity<glm::quat>(), true });
				pECS->AddComponent<PointLightComponent>(m_PointLights[i], ptComp);
				pECS->AddComponent<MeshComponent>(m_PointLights[i], sphereMeshComp);
				pECS->AddComponent<TrackComponent>(m_PointLights[i], TrackComponent{ .Track = lightPath });
			}
		}*/
	}

	//Mirrors
	/*{
		MaterialProperties mirrorProperties = {};
		mirrorProperties.Roughness = 0.0f;

		MeshComponent meshComponent;
		meshComponent.MeshGUID = GUID_MESH_QUAD;
		meshComponent.MaterialGUID = ResourceManager::LoadMaterialFromMemory(
			"Mirror Material",
			GUID_TEXTURE_DEFAULT_COLOR_MAP,
			GUID_TEXTURE_DEFAULT_NORMAL_MAP,
			GUID_TEXTURE_DEFAULT_COLOR_MAP,
			GUID_TEXTURE_DEFAULT_COLOR_MAP,
			GUID_TEXTURE_DEFAULT_COLOR_MAP,
			mirrorProperties);

		constexpr const uint32 NUM_MIRRORS = 6;
		for (uint32 i = 0; i < NUM_MIRRORS; i++)
		{
			Entity entity = ECSCore::GetInstance()->CreateEntity();

			float32 sign = pow(-1.0f, i % 2);
			pECS->AddComponent<PositionComponent>(entity, { glm::vec3(3.0f * (float32(i / 2) - float32(NUM_MIRRORS) / 2.0f), 2.0f, 1.5f * sign), true });
			pECS->AddComponent<RotationComponent>(entity, { glm::toQuat(glm::rotate(glm::identity<glm::mat4>(), glm::radians(-sign * 90.0f), glm::vec3(1.0f, 0.0f, 0.0f))), true });
			pECS->AddComponent<ScaleComponent>(entity, { glm::vec3(1.0f), true });
			pECS->AddComponent<MeshComponent>(entity, meshComponent);
			m_Entities.PushBack(entity);
		}
	}*/

	// Load Scene SceneManager::Get("SceneName").Load()

	// Use HelperClass to create additional entities

	// EntityIndex index = HelperClass::CreatePlayer(
}

void SandboxState::Resume()
{
	// Unpause System

	// Reload Page
}

void SandboxState::Pause()
{
	// Pause System

	// Unload Page
}

void SandboxState::Tick(LambdaEngine::Timestamp delta)
{
	// Update State specfic objects
	ECSCore* pECSCore = ECSCore::GetInstance();

	RotationComponent& rotationComp = pECSCore->GetComponent<RotationComponent>(m_DirLight);
	rotationComp.Quaternion		= glm::rotate(rotationComp.Quaternion, glm::pi<float32>() * float32(delta.AsSeconds()) * 0.1f, glm::vec3(1.0f, 1.0f, 0.0f));
	rotationComp.Dirty			= true;
}

bool SandboxState::OnKeyPressed(const LambdaEngine::KeyPressedEvent& event)
{
	using namespace LambdaEngine;

	if (event.Key == EKey::KEY_6)
	{
		int32 entityIndex = Random::Int32(0, int32(m_Entities.GetSize() - 1));
		Entity entity = m_Entities[entityIndex];
		m_Entities.Erase(m_Entities.Begin() + entityIndex);
		ECSCore::GetInstance()->RemoveEntity(entity);
	}

	return true;
}<|MERGE_RESOLUTION|>--- conflicted
+++ resolved
@@ -67,14 +67,9 @@
 		TArray<MeshComponent> meshComponents;
 		ResourceManager::LoadSceneFromFile("Testing/Testing.obj", meshComponents);
 
-<<<<<<< HEAD
-		const glm::vec3 position(0.0f, 0.0f, 0.0f);
-		const glm::vec3 scale(1.0f);
-=======
 		glm::vec3 position(0.0f, 0.0f, 0.0f);
 		glm::vec4 rotation(0.0f, 1.0f, 0.0f, 0.0f);
 		glm::vec3 scale(1.0f);
->>>>>>> bf4cba0e
 
 		for (const MeshComponent& meshComponent : meshComponents)
 		{
