--- conflicted
+++ resolved
@@ -34,10 +34,6 @@
 #include "Math/Random.h"
 
 
-<<<<<<< HEAD
-=======
-
->>>>>>> 242f7af5
 using namespace LambdaEngine;
 SandboxState::SandboxState()
 {
@@ -223,15 +219,9 @@
 			constexpr uint32 POINT_LIGHT_COUNT = 3;
 			const PointLightComponent pointLights[POINT_LIGHT_COUNT] =
 			{
-<<<<<<< HEAD
-				{.ColorIntensity = {1.0f, 1.0f, 1.0f, 25.0f}},
-				{.ColorIntensity = {0.0f, 1.0f, 0.0f, 25.0f}},
-				{.ColorIntensity = {0.0f, 0.0f, 1.0f, 25.0f}},
-=======
 				{.ColorIntensity = {1.0f, 0.0f, 0.0f, 25.0f}, .FarPlane = 20.0f},
 				{.ColorIntensity = {0.0f, 1.0f, 0.0f, 25.0f}, .FarPlane = 20.0f},
 				{.ColorIntensity = {0.0f, 0.0f, 1.0f, 25.0f}, .FarPlane = 20.0f},
->>>>>>> 242f7af5
 			};
 
 			const glm::vec3 startPosition[3] =
@@ -265,22 +255,12 @@
 					GUID_TEXTURE_DEFAULT_COLOR_MAP,
 					materialProperties);
 
-<<<<<<< HEAD
-				m_PointLights[i] = pECS->CreateEntity();
-				m_Entities.PushBack(m_PointLights[i]);
-				pECS->AddComponent<PositionComponent>(m_PointLights[i], { startPosition[i], true });
-				pECS->AddComponent<ScaleComponent>(m_PointLights[i], { glm::vec3(0.4f), true });
-				pECS->AddComponent<RotationComponent>(m_PointLights[i], { glm::identity<glm::quat>(), true });
-				pECS->AddComponent<PointLightComponent>(m_PointLights[i], pointLights[i]);
-				pECS->AddComponent<MeshComponent>(m_PointLights[i], sphereMeshComp);
-=======
 				Entity pt = pECS->CreateEntity();
 				pECS->AddComponent<PositionComponent>(pt, { true, startPosition[i] });
 				pECS->AddComponent<ScaleComponent>(pt, { true, glm::vec3(0.4f) });
 				pECS->AddComponent<RotationComponent>(pt, { true, glm::identity<glm::quat>() });
 				pECS->AddComponent<PointLightComponent>(pt, pointLights[i]);
 				pECS->AddComponent<MeshComponent>(pt, sphereMeshComp);
->>>>>>> 242f7af5
 			}
 		}
 	}
