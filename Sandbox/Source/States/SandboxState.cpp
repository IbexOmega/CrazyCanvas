--- conflicted
+++ resolved
@@ -47,7 +47,6 @@
 
 SandboxState::~SandboxState()
 {
-<<<<<<< HEAD
 	if (m_GUITest.GetPtr() != nullptr)
 	{
 		int32 ref = m_GUITest->GetNumReferences();
@@ -56,24 +55,14 @@
 		m_View.Reset();
 	}
 
-=======
-	m_GUITest.Reset();
-	m_View.Reset();
->>>>>>> db949728
 	// Remove System
 }
 
 void SandboxState::Init()
 {
-<<<<<<< HEAD
-	//m_GUITest	= *new GUITest("MainMenu.xaml");
-	//m_View		= Noesis::GUI::CreateView(m_GUITest);
-	//LambdaEngine::GUIApplication::SetView(m_View);
-=======
 	m_GUITest	= *new GUITest("Test.xaml");
 	m_View		= Noesis::GUI::CreateView(m_GUITest);
 	LambdaEngine::GUIApplication::SetView(m_View);
->>>>>>> db949728
 
 	// Create Systems
 	TrackSystem::GetInstance().Init();
