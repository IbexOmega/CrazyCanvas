#include "States/SandboxState.h"

#include "Resources/ResourceManager.h"

#include "Application/API/CommonApplication.h"
#include "Application/API/Events/EventQueue.h"

#include "ECS/ECSCore.h"
#include "Engine/EngineConfig.h"

#include "Game/ECS/Components/Misc/Components.h"
#include "Game/ECS/Components/Physics/Transform.h"
#include "Game/ECS/Components/Rendering/MeshComponent.h"
#include "Game/ECS/Components/Rendering/DirectionalLightComponent.h"
#include "Game/ECS/Components/Rendering/PointLightComponent.h"
#include "Game/ECS/Components/Rendering/CameraComponent.h"
#include "Game/ECS/Systems/Rendering/RenderSystem.h"
#include "Game/ECS/Systems/TrackSystem.h"
#include "Input/API/Input.h"
#include "Math/Random.h"

#include "Math/Random.h"

#include "Physics/PhysicsSystem.h"

#include "Rendering/RenderAPI.h"
#include "Rendering/RenderGraph.h"
#include "Rendering/Core/API/GraphicsTypes.h"

<<<<<<< HEAD
#include "Math/Random.h"



=======
>>>>>>> b8548809
using namespace LambdaEngine;
SandboxState::SandboxState()
{

}

SandboxState::SandboxState(LambdaEngine::State* pOther) : LambdaEngine::State(pOther)
{
}

SandboxState::~SandboxState()
{
	// Remove System
}

void SandboxState::Init()
{
	// Create Systems
	TrackSystem::GetInstance().Init();
	EventQueue::RegisterEventHandler<KeyPressedEvent>(this, &SandboxState::OnKeyPressed);
	ECSCore* pECS = ECSCore::GetInstance();

	// Create Camera
	{
		TSharedRef<Window> window = CommonApplication::Get()->GetMainWindow();
		CameraDesc cameraDesc = {};
		cameraDesc.FOVDegrees = EngineConfig::GetFloatProperty("CameraFOV");
		cameraDesc.Width = window->GetWidth();
		cameraDesc.Height = window->GetHeight();
		cameraDesc.NearPlane = EngineConfig::GetFloatProperty("CameraNearPlane");
		cameraDesc.FarPlane = EngineConfig::GetFloatProperty("CameraFarPlane");
		Entity camer = CreateFreeCameraEntity(cameraDesc);
	}

<<<<<<< HEAD
=======
	//// Load scene
	//{
	//	TArray<MeshComponent> meshComponents;
	//	ResourceManager::LoadSceneFromFile("sponza/sponza.obj", meshComponents);

	//	const glm::vec3 position(0.0f, 0.0f, 0.0f);
	//	const glm::vec3 scale(0.01f);

	//	for (const MeshComponent& meshComponent : meshComponents)
	//	{
	//		Entity entity = ECSCore::GetInstance()->CreateEntity();
	//		pECS->AddComponent<PositionComponent>(entity, { position, true });
	//		pECS->AddComponent<RotationComponent>(entity, { glm::identity<glm::quat>(), true });
	//		pECS->AddComponent<ScaleComponent>(entity, { scale, true });
	//		pECS->AddComponent<MeshComponent>(entity, meshComponent);
	//		m_Entities.PushBack(entity);
	//	}
	//}

>>>>>>> b8548809
	// Scene
	{
		TArray<MeshComponent> meshComponents;
		ResourceManager::LoadSceneFromFile("Map/Scene.obj", meshComponents);

		const glm::vec3 position(0.0f, 0.0f, 0.0f);
		const glm::vec3 scale(1.0f);

		for (const MeshComponent& meshComponent : meshComponents)
		{
			Entity entity = ECSCore::GetInstance()->CreateEntity();
			pECS->AddComponent<PositionComponent>(entity, { position, true });
			pECS->AddComponent<ScaleComponent>(entity, { scale, true });
			pECS->AddComponent<RotationComponent>(entity, { glm::identity<glm::quat>(), true });
			pECS->AddComponent<MeshComponent>(entity, meshComponent);

			m_Entities.PushBack(entity);
		}
	}

	//Sphere Grid
	{
		PhysicsSystem* pPhysicsSystem = PhysicsSystem::GetInstance();
		uint32 sphereMeshGUID = ResourceManager::LoadMeshFromFile("sphere.obj");

		uint32 gridRadius = 5;

		for (uint32 y = 0; y < gridRadius; y++)
		{
			float32 roughness = y / float32(gridRadius - 1);

			for (uint32 x = 0; x < gridRadius; x++)
			{
				float32 metallic = x / float32(gridRadius - 1);

				MaterialProperties materialProperties;
				materialProperties.Albedo = glm::vec4(1.0f, 0.0f, 0.0f, 1.0f);
				materialProperties.Roughness = roughness;
				materialProperties.Metallic = metallic;

				MeshComponent sphereMeshComp = {};
				sphereMeshComp.MeshGUID = sphereMeshGUID;
				sphereMeshComp.MaterialGUID = ResourceManager::LoadMaterialFromMemory(
					"Default r: " + std::to_string(roughness) + " m: " + std::to_string(metallic),
					GUID_TEXTURE_DEFAULT_COLOR_MAP,
					GUID_TEXTURE_DEFAULT_NORMAL_MAP,
					GUID_TEXTURE_DEFAULT_COLOR_MAP,
					GUID_TEXTURE_DEFAULT_COLOR_MAP,
					GUID_TEXTURE_DEFAULT_COLOR_MAP,
					materialProperties);

<<<<<<< HEAD
				glm::vec3 position(-float32(gridRadius) * 0.5f + x, 2.0f + y, 5.0f);
				glm::vec3 scale(1.0f);
=======
				const glm::vec3 position(-float32(gridRadius) * 0.5f + x, 1.0f + y, 5.0f);
				const glm::vec3 scale(1.0f);
>>>>>>> b8548809

				Entity entity = pECS->CreateEntity();
				m_Entities.PushBack(entity);
				CollisionCreateInfo collisionCreateInfo = {
					.Entity			= entity,
					.Position		= pECS->AddComponent<PositionComponent>(entity, { position, true }),
					.Scale			= pECS->AddComponent<ScaleComponent>(entity, { scale, true }),
					.Rotation		= pECS->AddComponent<RotationComponent>(entity, { glm::identity<glm::quat>(), true }),
					.Mesh			= pECS->AddComponent<MeshComponent>(entity, sphereMeshComp),
					.CollisionGroup	= FCollisionGroup::COLLISION_GROUP_STATIC,
					.CollisionMask	= FCollisionGroup::COLLISION_GROUP_STATIC
				};

				pPhysicsSystem->CreateCollisionComponent(collisionCreateInfo);

				glm::mat4 transform = glm::translate(glm::identity<glm::mat4>(), position);
				transform *= glm::toMat4(glm::identity<glm::quat>());
				transform = glm::scale(transform, scale);
			}
		}

		// Directional Light
		{
			m_DirLight = ECSCore::GetInstance()->CreateEntity();
			ECSCore::GetInstance()->AddComponent<PositionComponent>(m_DirLight, { {0.f, 0.f, 0.f}, true });
			ECSCore::GetInstance()->AddComponent<RotationComponent>(m_DirLight, { glm::quatLookAt(-g_DefaultRight - g_DefaultUp, g_DefaultUp), true });
			ECSCore::GetInstance()->AddComponent<DirectionalLightComponent>(m_DirLight,
				DirectionalLightComponent{
					.ColorIntensity = {1.0f, 1.0f, 1.0f, 15.0f},
					.frustumWidth = 20.0f,
					.frustumHeight = 20.0f,
					.frustumZNear = -20.0f,
					.frustumZFar = 20.0f,
				}
			);
		}

		// Add PointLights
		{
			constexpr uint32 POINT_LIGHT_COUNT = 3;
			const PointLightComponent pointLights[POINT_LIGHT_COUNT] =
			{
				{.ColorIntensity = {1.0f, 0.0f, 0.0f, 25.0f}},
				{.ColorIntensity = {0.0f, 1.0f, 0.0f, 25.0f}},
				{.ColorIntensity = {0.0f, 0.0f, 1.0f, 25.0f}},
			};

			const glm::vec3 startPosition[3] =
			{
				{4.0f, 0.0f, 5.0f},
				{-4.0f, 0.0f, 5.0f},
				{0.0f, 0.0f, 6.0f},
			};

			const float PI = glm::pi<float>();
			const float RADIUS = 3.0f;
			for (uint32 i = 0; i < 3; i++)
			{
				float positive = std::pow(-1.0, i);


				MaterialProperties materialProperties;
				glm::vec3 color = pointLights[i].ColorIntensity;
				materialProperties.Albedo = glm::vec4(color, 1.0f);
				materialProperties.Roughness = 0.1f;
				materialProperties.Metallic = 0.1f;

				MeshComponent sphereMeshComp = {};
				sphereMeshComp.MeshGUID = sphereMeshGUID;
				sphereMeshComp.MaterialGUID = ResourceManager::LoadMaterialFromMemory(
					"Default r: " + std::to_string(0.1f) + " m: " + std::to_string(0.1f),
					GUID_TEXTURE_DEFAULT_COLOR_MAP,
					GUID_TEXTURE_DEFAULT_NORMAL_MAP,
					GUID_TEXTURE_DEFAULT_COLOR_MAP,
					GUID_TEXTURE_DEFAULT_COLOR_MAP,
					GUID_TEXTURE_DEFAULT_COLOR_MAP,
					materialProperties);

				m_PointLights[i] = pECS->CreateEntity();
				m_Entities.PushBack(m_PointLights[i]);
				pECS->AddComponent<PositionComponent>(m_PointLights[i], { startPosition[i], true });
				pECS->AddComponent<ScaleComponent>(m_PointLights[i], { glm::vec3(0.4f), true });
				pECS->AddComponent<RotationComponent>(m_PointLights[i], { glm::identity<glm::quat>(), true });
				pECS->AddComponent<PointLightComponent>(m_PointLights[i], pointLights[i]);
				pECS->AddComponent<MeshComponent>(m_PointLights[i], sphereMeshComp);
			}
		}
	}
<<<<<<< HEAD
=======

	//Mirrors
	/*{
		MaterialProperties mirrorProperties = {};
		mirrorProperties.Roughness = 0.0f;

		MeshComponent meshComponent;
		meshComponent.MeshGUID = GUID_MESH_QUAD;
		meshComponent.MaterialGUID = ResourceManager::LoadMaterialFromMemory(
			"Mirror Material",
			GUID_TEXTURE_DEFAULT_COLOR_MAP,
			GUID_TEXTURE_DEFAULT_NORMAL_MAP,
			GUID_TEXTURE_DEFAULT_COLOR_MAP,
			GUID_TEXTURE_DEFAULT_COLOR_MAP,
			GUID_TEXTURE_DEFAULT_COLOR_MAP,
			mirrorProperties);

		constexpr const uint32 NUM_MIRRORS = 6;
		for (uint32 i = 0; i < NUM_MIRRORS; i++)
		{
			Entity entity = ECSCore::GetInstance()->CreateEntity();

			float32 sign = powf(-1.0f, i % 2);
			pECS->AddComponent<PositionComponent>(entity, { glm::vec3(3.0f * (float32(i / 2) - float32(NUM_MIRRORS) / 2.0f), 2.0f, 1.5f * sign), true });
			pECS->AddComponent<RotationComponent>(entity, { glm::toQuat(glm::rotate(glm::identity<glm::mat4>(), glm::radians(-sign * 90.0f), glm::vec3(1.0f, 0.0f, 0.0f))), true });
			pECS->AddComponent<ScaleComponent>(entity, { glm::vec3(1.0f), true });
			pECS->AddComponent<MeshComponent>(entity, meshComponent);
			m_Entities.PushBack(entity);
		}
	}*/

	// Load Scene SceneManager::Get("SceneName").Load()

	// Use HelperClass to create additional entities

	// EntityIndex index = HelperClass::CreatePlayer(
>>>>>>> b8548809
}

void SandboxState::Resume()
{
	// Unpause System

	// Reload Page
}

void SandboxState::Pause()
{
	// Pause System

	// Unload Page
}

void SandboxState::Tick(LambdaEngine::Timestamp delta)
{
	 //Update State specfic objects

}

bool SandboxState::OnKeyPressed(const LambdaEngine::KeyPressedEvent& event)
{
	using namespace LambdaEngine;

	if (event.Key == EKey::KEY_6)
	{
		int32 entityIndex = Random::Int32(0, int32(m_Entities.GetSize() - 1));
		Entity entity = m_Entities[entityIndex];
		m_Entities.Erase(m_Entities.Begin() + entityIndex);
		ECSCore::GetInstance()->RemoveEntity(entity);
	}

	return true;
}<|MERGE_RESOLUTION|>--- conflicted
+++ resolved
@@ -27,13 +27,10 @@
 #include "Rendering/RenderGraph.h"
 #include "Rendering/Core/API/GraphicsTypes.h"
 
-<<<<<<< HEAD
 #include "Math/Random.h"
 
 
 
-=======
->>>>>>> b8548809
 using namespace LambdaEngine;
 SandboxState::SandboxState()
 {
@@ -68,28 +65,6 @@
 		Entity camer = CreateFreeCameraEntity(cameraDesc);
 	}
 
-<<<<<<< HEAD
-=======
-	//// Load scene
-	//{
-	//	TArray<MeshComponent> meshComponents;
-	//	ResourceManager::LoadSceneFromFile("sponza/sponza.obj", meshComponents);
-
-	//	const glm::vec3 position(0.0f, 0.0f, 0.0f);
-	//	const glm::vec3 scale(0.01f);
-
-	//	for (const MeshComponent& meshComponent : meshComponents)
-	//	{
-	//		Entity entity = ECSCore::GetInstance()->CreateEntity();
-	//		pECS->AddComponent<PositionComponent>(entity, { position, true });
-	//		pECS->AddComponent<RotationComponent>(entity, { glm::identity<glm::quat>(), true });
-	//		pECS->AddComponent<ScaleComponent>(entity, { scale, true });
-	//		pECS->AddComponent<MeshComponent>(entity, meshComponent);
-	//		m_Entities.PushBack(entity);
-	//	}
-	//}
-
->>>>>>> b8548809
 	// Scene
 	{
 		TArray<MeshComponent> meshComponents;
@@ -141,13 +116,8 @@
 					GUID_TEXTURE_DEFAULT_COLOR_MAP,
 					materialProperties);
 
-<<<<<<< HEAD
 				glm::vec3 position(-float32(gridRadius) * 0.5f + x, 2.0f + y, 5.0f);
 				glm::vec3 scale(1.0f);
-=======
-				const glm::vec3 position(-float32(gridRadius) * 0.5f + x, 1.0f + y, 5.0f);
-				const glm::vec3 scale(1.0f);
->>>>>>> b8548809
 
 				Entity entity = pECS->CreateEntity();
 				m_Entities.PushBack(entity);
@@ -236,45 +206,6 @@
 			}
 		}
 	}
-<<<<<<< HEAD
-=======
-
-	//Mirrors
-	/*{
-		MaterialProperties mirrorProperties = {};
-		mirrorProperties.Roughness = 0.0f;
-
-		MeshComponent meshComponent;
-		meshComponent.MeshGUID = GUID_MESH_QUAD;
-		meshComponent.MaterialGUID = ResourceManager::LoadMaterialFromMemory(
-			"Mirror Material",
-			GUID_TEXTURE_DEFAULT_COLOR_MAP,
-			GUID_TEXTURE_DEFAULT_NORMAL_MAP,
-			GUID_TEXTURE_DEFAULT_COLOR_MAP,
-			GUID_TEXTURE_DEFAULT_COLOR_MAP,
-			GUID_TEXTURE_DEFAULT_COLOR_MAP,
-			mirrorProperties);
-
-		constexpr const uint32 NUM_MIRRORS = 6;
-		for (uint32 i = 0; i < NUM_MIRRORS; i++)
-		{
-			Entity entity = ECSCore::GetInstance()->CreateEntity();
-
-			float32 sign = powf(-1.0f, i % 2);
-			pECS->AddComponent<PositionComponent>(entity, { glm::vec3(3.0f * (float32(i / 2) - float32(NUM_MIRRORS) / 2.0f), 2.0f, 1.5f * sign), true });
-			pECS->AddComponent<RotationComponent>(entity, { glm::toQuat(glm::rotate(glm::identity<glm::mat4>(), glm::radians(-sign * 90.0f), glm::vec3(1.0f, 0.0f, 0.0f))), true });
-			pECS->AddComponent<ScaleComponent>(entity, { glm::vec3(1.0f), true });
-			pECS->AddComponent<MeshComponent>(entity, meshComponent);
-			m_Entities.PushBack(entity);
-		}
-	}*/
-
-	// Load Scene SceneManager::Get("SceneName").Load()
-
-	// Use HelperClass to create additional entities
-
-	// EntityIndex index = HelperClass::CreatePlayer(
->>>>>>> b8548809
 }
 
 void SandboxState::Resume()
