--- conflicted
+++ resolved
@@ -47,13 +47,8 @@
 #else
 constexpr const uint32 MAX_TEXTURES_PER_DESCRIPTOR_SET = 256;
 #endif
-<<<<<<< HEAD
-constexpr const bool SHOW_DEMO					= true;
-=======
 
 constexpr const bool SHOW_DEMO					= false;
-constexpr const bool RAY_TRACING_ENABLED		= false;
->>>>>>> c768d3d8
 constexpr const bool SVGF_ENABLED				= false;
 
 constexpr const bool RENDER_GRAPH_IMGUI_ENABLED	= true;
@@ -1597,18 +1592,13 @@
 			renderGraphFile = "TRT_DEFERRED_SVGF.lrg";
 		}
 	}
-<<<<<<< HEAD
-
-	RenderGraphStructureDesc renderGraphStructure = m_pRenderGraphEditor->CreateRenderGraphStructure(renderGraphFile, RENDER_GRAPH_IMGUI_ENABLED);
-=======
-	
+
 	RenderGraphStructureDesc renderGraphStructure = {};
 
 	if (!RenderGraphSerializer::LoadAndParse(&renderGraphStructure, renderGraphFile, RENDER_GRAPH_IMGUI_ENABLED))
 	{
 		return false;
 	}
->>>>>>> c768d3d8
 
 	RenderGraphDesc renderGraphDesc = {};
 	renderGraphDesc.pRenderGraphStructureDesc	= &renderGraphStructure;
