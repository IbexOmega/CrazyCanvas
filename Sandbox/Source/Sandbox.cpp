#include "Sandbox.h"

#include "Memory/API/Malloc.h"

#include "Log/Log.h"

#include "Containers/TSharedPtr.h"

#include "Input/API/Input.h"

#include "Resources/ResourceManager.h"

#include "Rendering/RenderSystem.h"
#include "Rendering/ImGuiRenderer.h"
#include "Rendering/Renderer.h"
#include "Rendering/PipelineStateManager.h"
#include "Rendering/RenderGraphEditor.h"
#include "Rendering/RenderGraphSerializer.h"
#include "Rendering/RenderGraph.h"
#include "Rendering/Core/API/TextureView.h"
#include "Rendering/Core/API/Sampler.h"
#include "Rendering/Core/API/CommandQueue.h"

#include "Audio/AudioSystem.h"
#include "Audio/API/ISoundEffect3D.h"
#include "Audio/API/ISoundInstance3D.h"
#include "Audio/API/IAudioGeometry.h"
#include "Audio/API/IReverbSphere.h"
#include "Audio/API/IMusic.h"

#include "Application/API/Window.h"
#include "Application/API/CommonApplication.h"

#include "Engine/EngineConfig.h"

#include "Game/Scene.h"
#include "Game/GameConsole.h"

#include "Time/API/Clock.h"

#include "Threading/API/Thread.h"

<<<<<<< HEAD
#include "Math/Random.h"
=======
#include "Debug/Profiler.h"
>>>>>>> 3a1d0cf9

#include <imgui.h>

constexpr const float DEFAULT_DIR_LIGHT_R			= 1.0f;
constexpr const float DEFAULT_DIR_LIGHT_G			= 1.0f;
constexpr const float DEFAULT_DIR_LIGHT_B			= 1.0f;
constexpr const float DEFAULT_DIR_LIGHT_STRENGTH	= 0.0f;

constexpr const uint32 NUM_BLUE_NOISE_LUTS = 128;

//#hej Herman vll du bli tillsammans / Kim Kardashian ;)

enum class EScene
{
	SPONZA,
	CORNELL,
	TESTING,
	CUBEMAP
};

Sandbox::Sandbox()
	: Game()
{
	using namespace LambdaEngine;

	m_RenderGraphWindow = false;
	m_ShowDemoWindow = false;
	m_DebuggingWindow = false;

	CommonApplication::Get()->AddEventHandler(this);

	ShaderReflection shaderReflection;
	ResourceLoader::CreateShaderReflection("../Assets/Shaders/Raygen.rgen", FShaderStageFlags::SHADER_STAGE_FLAG_RAYGEN_SHADER, EShaderLang::SHADER_LANG_GLSL, &shaderReflection);

	m_pScene = DBG_NEW Scene(RenderSystem::GetDevice(), AudioSystem::GetDevice());

	GraphicsDeviceFeatureDesc deviceFeatures = {};
	RenderSystem::GetDevice()->QueryDeviceFeatures(&deviceFeatures);

	SceneDesc sceneDesc = { };
	sceneDesc.Name				= "Test Scene";
	sceneDesc.RayTracingEnabled = deviceFeatures.RayTracing && EngineConfig::GetBoolProperty("RayTracingEnabled");
	m_pScene->Init(sceneDesc);

	m_DirectionalLightAngle	= glm::half_pi<float>();
	m_DirectionalLightStrength[0] = DEFAULT_DIR_LIGHT_R;
	m_DirectionalLightStrength[1] = DEFAULT_DIR_LIGHT_G;
	m_DirectionalLightStrength[2] = DEFAULT_DIR_LIGHT_B;
	m_DirectionalLightStrength[3] = DEFAULT_DIR_LIGHT_STRENGTH;

	DirectionalLight directionalLight;
	directionalLight.Direction			= glm::vec4(glm::normalize(glm::vec3(glm::cos(m_DirectionalLightAngle), glm::sin(m_DirectionalLightAngle), 0.0f)), 0.0f);
	directionalLight.EmittedRadiance	= glm::vec4(glm::vec3(m_DirectionalLightStrength[0], m_DirectionalLightStrength[1], m_DirectionalLightStrength[2]) * m_DirectionalLightStrength[3], 0.0f);

	EScene scene = EScene::TESTING;

	m_pScene->SetDirectionalLight(directionalLight);

	AreaLightObject areaLight;
	areaLight.Type = EAreaLightType::QUAD;
	areaLight.Material = GUID_MATERIAL_DEFAULT_EMISSIVE;

	if (scene == EScene::SPONZA)
	{
		//Lights
		{
			glm::vec3 position(0.0f, 6.0f, 0.0f);
			glm::vec4 rotation(1.0f, 0.0f, 0.0f, glm::pi<float>());
			glm::vec3 scale(1.5f);

			glm::mat4 transform(1.0f);
			transform = glm::translate(transform, position);
			transform = glm::rotate(transform, rotation.w, glm::vec3(rotation));
			transform = glm::scale(transform, scale);

			InstanceIndexAndTransform instanceIndexAndTransform;
			instanceIndexAndTransform.InstanceIndex = m_pScene->AddAreaLight(areaLight, transform);
			instanceIndexAndTransform.Position		= position;
			instanceIndexAndTransform.Rotation		= rotation;
			instanceIndexAndTransform.Scale			= scale;

			m_LightInstanceIndicesAndTransforms.PushBack(instanceIndexAndTransform);
		}

		//Scene
		{
			TArray<GameObject>	sceneGameObjects;
			ResourceManager::LoadSceneFromFile("sponza/sponza.obj", sceneGameObjects);

			glm::vec3 position(0.0f, 0.0f, 0.0f);
			glm::vec4 rotation(0.0f, 1.0f, 0.0f, 0.0f);
			glm::vec3 scale(0.01f);

			glm::mat4 transform(1.0f);
			transform = glm::translate(transform, position);
			transform = glm::rotate(transform, rotation.w, glm::vec3(rotation));
			transform = glm::scale(transform, scale);

			for (GameObject& gameObject : sceneGameObjects)
			{
				InstanceIndexAndTransform instanceIndexAndTransform;
				instanceIndexAndTransform.InstanceIndex = m_pScene->AddDynamicGameObject(gameObject, transform);
				instanceIndexAndTransform.Position = position;
				instanceIndexAndTransform.Rotation = rotation;
				instanceIndexAndTransform.Scale = scale;

				m_InstanceIndicesAndTransforms.PushBack(instanceIndexAndTransform);
			}
		}
	}
	else if (scene == EScene::CORNELL)
	{
		//Lights
		{
			glm::vec3 position(0.0f, 1.95f, 0.0f);
			glm::vec4 rotation(1.0f, 0.0f, 0.0f, glm::pi<float>());
			glm::vec3 scale(0.2f);

			glm::mat4 transform(1.0f);
			transform = glm::translate(transform, position);
			transform = glm::rotate(transform, rotation.w, glm::vec3(rotation));
			transform = glm::scale(transform, scale);

			InstanceIndexAndTransform instanceIndexAndTransform;
			instanceIndexAndTransform.InstanceIndex = m_pScene->AddAreaLight(areaLight, transform);
			instanceIndexAndTransform.Position		= position;
			instanceIndexAndTransform.Rotation		= rotation;
			instanceIndexAndTransform.Scale			= scale;

			m_LightInstanceIndicesAndTransforms.PushBack(instanceIndexAndTransform);
		}

		//Scene
		{
			TArray<GameObject>	sceneGameObjects;
			ResourceManager::LoadSceneFromFile("CornellBox/CornellBox-Original-No-Light.obj", sceneGameObjects);

			glm::vec3 position(0.0f, 0.0f, 0.0f);
			glm::vec4 rotation(0.0f, 1.0f, 0.0f, 0.0f);
			glm::vec3 scale(1.0f);

			glm::mat4 transform(1.0f);
			transform = glm::translate(transform, position);
			transform = glm::rotate(transform, rotation.w, glm::vec3(rotation));
			transform = glm::scale(transform, scale);

			for (GameObject& gameObject : sceneGameObjects)
			{
				InstanceIndexAndTransform instanceIndexAndTransform;
				instanceIndexAndTransform.InstanceIndex = m_pScene->AddDynamicGameObject(gameObject, transform);
				instanceIndexAndTransform.Position = position;
				instanceIndexAndTransform.Rotation = rotation;
				instanceIndexAndTransform.Scale = scale;

				m_InstanceIndicesAndTransforms.PushBack(instanceIndexAndTransform);
			}
		}
	}
	else if (scene == EScene::TESTING)
	{
		//Lights
		{
			glm::vec3 position(0.0f, 6.0f, 0.0f);
			glm::vec4 rotation(1.0f, 0.0f, 0.0f, glm::pi<float>());
			glm::vec3 scale(1.5f);

			glm::mat4 transform(1.0f);
			transform = glm::translate(transform, position);
			transform = glm::rotate(transform, rotation.w, glm::vec3(rotation));
			transform = glm::scale(transform, scale);

			InstanceIndexAndTransform instanceIndexAndTransform;
			instanceIndexAndTransform.InstanceIndex = m_pScene->AddAreaLight(areaLight, transform);
			instanceIndexAndTransform.Position		= position;
			instanceIndexAndTransform.Rotation		= rotation;
			instanceIndexAndTransform.Scale			= scale;

			m_LightInstanceIndicesAndTransforms.PushBack(instanceIndexAndTransform);
		}

		//Scene
		{
			TArray<GameObject> sceneGameObjects;
			ResourceManager::LoadSceneFromFile("Testing/Testing.obj", sceneGameObjects);

			glm::vec3 position(0.0f, 0.0f, 0.0f);
			glm::vec4 rotation(0.0f, 1.0f, 0.0f, 0.0f);
			glm::vec3 scale(1.0f);

			glm::mat4 transform(1.0f);
			transform = glm::translate(transform, position);
			transform = glm::rotate(transform, rotation.w, glm::vec3(rotation));
			transform = glm::scale(transform, scale);

			for (GameObject& gameObject : sceneGameObjects)
			{
				InstanceIndexAndTransform instanceIndexAndTransform;
				instanceIndexAndTransform.InstanceIndex = m_pScene->AddDynamicGameObject(gameObject, transform);
				instanceIndexAndTransform.Position = position;
				instanceIndexAndTransform.Rotation = rotation;
				instanceIndexAndTransform.Scale = scale;

				m_InstanceIndicesAndTransforms.PushBack(instanceIndexAndTransform);
			}
		}

		//Sphere Grid
		{
			uint32 sphereMeshGUID = ResourceManager::LoadMeshFromFile("sphere.obj");

			uint32 gridRadius = 5;

			for (uint32 y = 0; y < gridRadius; y++)
			{
				float32 roughness = y / float32(gridRadius - 1);

				for (uint32 x = 0; x < gridRadius; x++)
				{
					float32 metallic = x / float32(gridRadius - 1);

					MaterialProperties materialProperties;
					materialProperties.Albedo = glm::vec4(1.0f, 0.0f, 0.0f, 1.0f);
					materialProperties.Roughness	= roughness;
					materialProperties.Metallic		= metallic;

					GameObject sphereGameObject = {};
					sphereGameObject.Mesh		= sphereMeshGUID;
					sphereGameObject.Material	= ResourceManager::LoadMaterialFromMemory(
						"Default r: " + std::to_string(roughness) + " m: " + std::to_string(metallic),
						GUID_TEXTURE_DEFAULT_COLOR_MAP,
						GUID_TEXTURE_DEFAULT_NORMAL_MAP,
						GUID_TEXTURE_DEFAULT_COLOR_MAP,
						GUID_TEXTURE_DEFAULT_COLOR_MAP,
						GUID_TEXTURE_DEFAULT_COLOR_MAP,
						materialProperties);

					glm::vec3 position(-float32(gridRadius) * 0.5f + x, 1.0f + y, 5.0f);
					glm::vec3 scale(1.0f);

					glm::mat4 transform(1.0f);
					transform = glm::translate(transform, position);
					transform = glm::scale(transform, scale);

					InstanceIndexAndTransform instanceIndexAndTransform;
					instanceIndexAndTransform.InstanceIndex = m_pScene->AddDynamicGameObject(sphereGameObject, transform);
					instanceIndexAndTransform.Position		= position;
					instanceIndexAndTransform.Rotation		= glm::vec4(0.0f, 1.0f, 0.0f, 0.0f);
					instanceIndexAndTransform.Scale			= scale;

					m_InstanceIndicesAndTransforms.PushBack(instanceIndexAndTransform);
				}
			}
		}
	}
	else if (scene == EScene::CUBEMAP)
	{
		//Cube
		{
			TArray<GameObject> sceneGameObjects;
			uint32 cubeMeshGUID = ResourceManager::LoadMeshFromFile("cube.obj");

			glm::vec3 position(0.0f, 0.0f, 0.0f);
			glm::vec4 rotation(0.0f, 1.0f, 0.0f, 0.0f);
			glm::vec3 scale(1.0f);

			glm::mat4 transform(1.0f);
			transform = glm::translate(transform, position);
			transform = glm::rotate(transform, rotation.w, glm::vec3(rotation));
			transform = glm::scale(transform, scale);

			MaterialProperties materialProperties;
			materialProperties.Albedo = glm::vec4(1.0f, 1.0f, 0.0f, 1.0f);
			materialProperties.Roughness = 0.1f;
			materialProperties.Metallic = 0.1f;

			GameObject sphereGameObject = {};
			sphereGameObject.Mesh = cubeMeshGUID;
			sphereGameObject.Material = ResourceManager::LoadMaterialFromMemory(
				"Default r: " + std::to_string(0.1f) + " m: " + std::to_string(0.1f),
				GUID_TEXTURE_DEFAULT_COLOR_MAP,
				GUID_TEXTURE_DEFAULT_NORMAL_MAP,
				GUID_TEXTURE_DEFAULT_COLOR_MAP,
				GUID_TEXTURE_DEFAULT_COLOR_MAP,
				GUID_TEXTURE_DEFAULT_COLOR_MAP,
				materialProperties);


			InstanceIndexAndTransform instanceIndexAndTransform;
			instanceIndexAndTransform.InstanceIndex = m_pScene->AddDynamicGameObject(sphereGameObject, transform);
			instanceIndexAndTransform.Position = position;
			instanceIndexAndTransform.Rotation = glm::vec4(0.0f, 1.0f, 0.0f, 0.0f);
			instanceIndexAndTransform.Scale = scale;

			m_InstanceIndicesAndTransforms.PushBack(instanceIndexAndTransform);
		}
	}
	

	m_pScene->Finalize();
	Renderer::SetScene(m_pScene);

	m_pCamera = DBG_NEW Camera();

	TSharedRef<Window> window = CommonApplication::Get()->GetMainWindow();

	CameraDesc cameraDesc = {};
	cameraDesc.FOVDegrees	= 90.0f;
	cameraDesc.Width		= window->GetWidth();
	cameraDesc.Height		= window->GetHeight();
	cameraDesc.NearPlane	= 0.001f;
	cameraDesc.FarPlane		= 1000.0f;

	m_pCamera->Init(cameraDesc);

	LoadRendererResources();

	m_pScene->UpdateCamera(m_pCamera);

	if (IMGUI_ENABLED)
	{
		ImGui::SetCurrentContext(ImGuiRenderer::GetImguiContext());

		m_pRenderGraphEditor = DBG_NEW RenderGraphEditor();
		m_pRenderGraphEditor->InitGUI();	//Must Be called after Renderer is initialized
	}

	ConsoleCommand cmd1;
	cmd1.Init("render_graph", true);
	cmd1.AddArg(Arg::EType::BOOL);
	cmd1.AddDescription("Activate/Deactivate rendergraph window.\n\t'render_graph true'");
	GameConsole::Get().BindCommand(cmd1, [&, this](GameConsole::CallbackInput& input)->void {
		m_RenderGraphWindow = input.Arguments.GetFront().Value.B;
		});

	ConsoleCommand cmd2;
	cmd2.Init("imgui_demo", true);
	cmd2.AddArg(Arg::EType::BOOL);
	cmd2.AddDescription("Activate/Deactivate demo window.\n\t'show_demo true'");
	GameConsole::Get().BindCommand(cmd2, [&, this](GameConsole::CallbackInput& input)->void {
		m_ShowDemoWindow = input.Arguments.GetFront().Value.B;
		});

	ConsoleCommand cmd3;
	cmd3.Init("show_debug_window", true);
	cmd3.AddArg(Arg::EType::BOOL);
	cmd3.AddDescription("Activate/Deactivate debugging window.\n\t'debugging true'");
	GameConsole::Get().BindCommand(cmd3, [&, this](GameConsole::CallbackInput& input)->void {
		m_DebuggingWindow = input.Arguments.GetFront().Value.B;
		});

	return;
}

Sandbox::~Sandbox()
{
	LambdaEngine::CommonApplication::Get()->RemoveEventHandler(this);
	SAFEDELETE(m_pScene);
	SAFEDELETE(m_pCamera);

	SAFEDELETE(m_pRenderGraphEditor);
}

void Sandbox::OnKeyPressed(LambdaEngine::EKey key, uint32 modifierMask, bool isRepeat)
{
	UNREFERENCED_VARIABLE(modifierMask);

	using namespace LambdaEngine;

	//LOG_MESSAGE("Key Pressed: %s, isRepeat=%s", KeyToString(key), isRepeat ? "true" : "false");

	if (isRepeat)
	{
		return;
	}

	TSharedRef<Window> mainWindow = CommonApplication::Get()->GetMainWindow();
	if (key == EKey::KEY_ESCAPE)
	{
		mainWindow->Close();
	}
	if (key == EKey::KEY_1)
	{
		mainWindow->Minimize();
	}
	if (key == EKey::KEY_2)
	{
		mainWindow->Maximize();
	}
	if (key == EKey::KEY_3)
	{
		mainWindow->Restore();
	}
	if (key == EKey::KEY_4)
	{
		mainWindow->ToggleFullscreen();
	}
	if (key == EKey::KEY_5)
	{
		if (CommonApplication::Get()->GetInputMode(mainWindow) == EInputMode::INPUT_MODE_STANDARD)
		{
			CommonApplication::Get()->SetInputMode(mainWindow, EInputMode::INPUT_MODE_RAW);
		}
		else
		{
			CommonApplication::Get()->SetInputMode(mainWindow, EInputMode::INPUT_MODE_STANDARD);
		}
	}
	if (key == EKey::KEY_6)
	{
		mainWindow->SetPosition(0, 0);
	}

	static bool geometryAudioActive = true;
	static bool reverbSphereActive = true;

	if (key == EKey::KEY_KEYPAD_5)
	{
		RenderSystem::GetGraphicsQueue()->Flush();
		RenderSystem::GetComputeQueue()->Flush();
		ResourceManager::ReloadAllShaders();
		PipelineStateManager::ReloadPipelineStates();
	}
}

void Sandbox::Tick(LambdaEngine::Timestamp delta)
{
	using namespace LambdaEngine;

	m_pRenderGraphEditor->Update();
	Render(delta);
}

void Sandbox::FixedTick(LambdaEngine::Timestamp delta)
{
	using namespace LambdaEngine;

	m_pCamera->HandleInput(delta);
	m_pCamera->Update();
	m_pScene->UpdateCamera(m_pCamera);
}

void Sandbox::Render(LambdaEngine::Timestamp delta)
{
	using namespace LambdaEngine;

	TSharedRef<Window> mainWindow = CommonApplication::Get()->GetMainWindow();
	float32 renderWidth = (float32)mainWindow->GetWidth();
	float32 renderHeight = (float32)mainWindow->GetHeight();
	float32 renderAspectRatio = renderWidth / renderHeight;

	if (IMGUI_ENABLED)
	{
		ImGuiRenderer::Get().DrawUI([&]()
		{
			if (m_RenderGraphWindow)
				m_pRenderGraphEditor->RenderGUI();

			if (m_ShowDemoWindow)
				ImGui::ShowDemoWindow();

			if (m_DebuggingWindow)
			{
				Profiler::Render(delta);
			}
			
		});
	}

	//float32 test = Random::Float32();

	//PushConstantsUpdate pushConstantsUpdateTest = {};
	//pushConstantsUpdateTest.RenderStageName		= "DEMO";
	//pushConstantsUpdateTest.pData				= &test;
	//pushConstantsUpdateTest.DataSize			= sizeof(float32);
	//Renderer::GetRenderGraph()->UpdatePushConstants(&pushConstantsUpdateTest);

	Renderer::Render();
}

void Sandbox::OnRenderGraphRecreate(LambdaEngine::RenderGraph* pRenderGraph)
{
	using namespace LambdaEngine;

	Sampler* pNearestSampler				= Sampler::GetNearestSampler();

	GUID_Lambda blueNoiseID = ResourceManager::GetTextureGUID("Blue Noise Texture");

	Texture* pBlueNoiseTexture				= ResourceManager::GetTexture(blueNoiseID);
	TextureView* pBlueNoiseTextureView		= ResourceManager::GetTextureView(blueNoiseID);

	ResourceUpdateDesc blueNoiseUpdateDesc = {};
	blueNoiseUpdateDesc.ResourceName								= "BLUE_NOISE_LUT";
	blueNoiseUpdateDesc.ExternalTextureUpdate.ppTextures			= &pBlueNoiseTexture;
	blueNoiseUpdateDesc.ExternalTextureUpdate.ppTextureViews		= &pBlueNoiseTextureView;
	blueNoiseUpdateDesc.ExternalTextureUpdate.ppSamplers			= &pNearestSampler;

	Renderer::GetRenderGraph()->UpdateResource(&blueNoiseUpdateDesc);

	GUID_Lambda cubemapTexID = ResourceManager::GetTextureGUID("Cubemap Texture");

	Texture* pCubeTexture			= ResourceManager::GetTexture(cubemapTexID);
	TextureView* pCubeTextureView	= ResourceManager::GetTextureView(cubemapTexID);

	ResourceUpdateDesc cubeTextureUpdateDesc = {};
	cubeTextureUpdateDesc.ResourceName = "SKYBOX";
	cubeTextureUpdateDesc.ExternalTextureUpdate.ppTextures		= &pCubeTexture;
	cubeTextureUpdateDesc.ExternalTextureUpdate.ppTextureViews	= &pCubeTextureView;
	cubeTextureUpdateDesc.ExternalTextureUpdate.ppSamplers		= &pNearestSampler;

	Renderer::GetRenderGraph()->UpdateResource(&cubeTextureUpdateDesc);
}

namespace LambdaEngine
{
	Game* CreateGame()
	{
		Sandbox* pSandbox = DBG_NEW Sandbox();
		return pSandbox;
	}
}

bool Sandbox::LoadRendererResources()
{
	using namespace LambdaEngine;

	{
		String blueNoiseLUTFileNames[NUM_BLUE_NOISE_LUTS];

		for (uint32 i = 0; i < NUM_BLUE_NOISE_LUTS; i++)
		{
			char str[5];
			snprintf(str, 5, "%04d", i);
			blueNoiseLUTFileNames[i] = "LUTs/BlueNoise/256_256/HDR_RGBA_" + std::string(str) + ".png";
		}

		GUID_Lambda blueNoiseID = ResourceManager::LoadTextureArrayFromFile("Blue Noise Texture", blueNoiseLUTFileNames, NUM_BLUE_NOISE_LUTS, EFormat::FORMAT_R16_UNORM, false);

		Texture* pBlueNoiseTexture				= ResourceManager::GetTexture(blueNoiseID);
		TextureView* pBlueNoiseTextureView		= ResourceManager::GetTextureView(blueNoiseID);
		Sampler* pNearestSampler				= Sampler::GetNearestSampler();

		ResourceUpdateDesc blueNoiseUpdateDesc = {};
		blueNoiseUpdateDesc.ResourceName								= "BLUE_NOISE_LUT";
		blueNoiseUpdateDesc.ExternalTextureUpdate.ppTextures			= &pBlueNoiseTexture;
		blueNoiseUpdateDesc.ExternalTextureUpdate.ppTextureViews		= &pBlueNoiseTextureView;
		blueNoiseUpdateDesc.ExternalTextureUpdate.ppSamplers			= &pNearestSampler;

		Renderer::GetRenderGraph()->UpdateResource(&blueNoiseUpdateDesc);
	}

	// For Skybox RenderGraph
	{
		String skybox[]
		{
			"Skybox/right.png",
			"Skybox/left.png",
			"Skybox/top.png",
			"Skybox/bottom.png",
			"Skybox/front.png",
			"Skybox/back.png"
		};

		GUID_Lambda cubemapTexID = ResourceManager::LoadCubeTexturesArrayFromFile("Cubemap Texture", skybox, 1, EFormat::FORMAT_R8G8B8A8_UNORM, false);

		Texture* pCubeTexture			= ResourceManager::GetTexture(cubemapTexID);
		TextureView* pCubeTextureView	= ResourceManager::GetTextureView(cubemapTexID);
		Sampler* pNearestSampler		= Sampler::GetNearestSampler();

		ResourceUpdateDesc cubeTextureUpdateDesc = {};
		cubeTextureUpdateDesc.ResourceName = "SKYBOX";
		cubeTextureUpdateDesc.ExternalTextureUpdate.ppTextures		= &pCubeTexture;
		cubeTextureUpdateDesc.ExternalTextureUpdate.ppTextureViews	= &pCubeTextureView;
		cubeTextureUpdateDesc.ExternalTextureUpdate.ppSamplers		= &pNearestSampler;

		Renderer::GetRenderGraph()->UpdateResource(&cubeTextureUpdateDesc);
	}

	Renderer::GetRenderGraph()->AddCreateHandler(this);

	return true;
}<|MERGE_RESOLUTION|>--- conflicted
+++ resolved
@@ -40,11 +40,8 @@
 
 #include "Threading/API/Thread.h"
 
-<<<<<<< HEAD
 #include "Math/Random.h"
-=======
 #include "Debug/Profiler.h"
->>>>>>> 3a1d0cf9
 
 #include <imgui.h>
 
