#include "Sandbox.h"

#include "Memory/API/Malloc.h"

#include "Log/Log.h"

#include "Containers/TSharedPtr.h"

#include "Input/API/Input.h"

#include "Resources/ResourceManager.h"

#include "Rendering/RenderSystem.h"
#include "Rendering/ImGuiRenderer.h"
#include "Rendering/Renderer.h"
#include "Rendering/PipelineStateManager.h"
#include "Rendering/RenderGraphEditor.h"
#include "Rendering/RenderGraphSerializer.h"
#include "Rendering/RenderGraph.h"
#include "Rendering/Core/API/TextureView.h"
#include "Rendering/Core/API/Sampler.h"
#include "Rendering/Core/API/CommandQueue.h"

#include "Audio/AudioSystem.h"
#include "Audio/API/ISoundEffect3D.h"
#include "Audio/API/ISoundInstance3D.h"
#include "Audio/API/IAudioGeometry.h"
#include "Audio/API/IReverbSphere.h"
#include "Audio/API/IMusic.h"

#include "Application/API/Window.h"
#include "Application/API/CommonApplication.h"

#include "Engine/EngineConfig.h"

#include "Game/Scene.h"
#include "Game/GameConsole.h"

#include "Time/API/Clock.h"

#include "Threading/API/Thread.h"

#include "Debug/Profiler.h"

#include <imgui.h>

constexpr const float DEFAULT_DIR_LIGHT_R			= 1.0f;
constexpr const float DEFAULT_DIR_LIGHT_G			= 1.0f;
constexpr const float DEFAULT_DIR_LIGHT_B			= 1.0f;
constexpr const float DEFAULT_DIR_LIGHT_STRENGTH	= 0.0f;

constexpr const uint32 NUM_BLUE_NOISE_LUTS = 128;

//#hej Herman vll du bli tillsammans / Kim Kardashian ;)

enum class EScene
{
	SPONZA,
	CORNELL,
	TESTING
};

Sandbox::Sandbox()
	: Game()
{
	using namespace LambdaEngine;

	m_RenderGraphWindow = false;
	m_ShowDemoWindow = false;
	m_DebuggingWindow = false;

	CommonApplication::Get()->AddEventHandler(this);

	ShaderReflection shaderReflection;
	ResourceLoader::CreateShaderReflection("../Assets/Shaders/Raygen.rgen", FShaderStageFlags::SHADER_STAGE_FLAG_RAYGEN_SHADER, EShaderLang::SHADER_LANG_GLSL, &shaderReflection);

	m_pScene = DBG_NEW Scene(RenderSystem::GetDevice(), AudioSystem::GetDevice());

	GraphicsDeviceFeatureDesc deviceFeatures = {};
	RenderSystem::GetDevice()->QueryDeviceFeatures(&deviceFeatures);

	SceneDesc sceneDesc = { };
	sceneDesc.Name				= "Test Scene";
	sceneDesc.RayTracingEnabled = deviceFeatures.RayTracing && EngineConfig::GetBoolProperty("RayTracingEnabled");
	m_pScene->Init(sceneDesc);

	m_DirectionalLightAngle	= glm::half_pi<float>();
	m_DirectionalLightStrength[0] = DEFAULT_DIR_LIGHT_R;
	m_DirectionalLightStrength[1] = DEFAULT_DIR_LIGHT_G;
	m_DirectionalLightStrength[2] = DEFAULT_DIR_LIGHT_B;
	m_DirectionalLightStrength[3] = DEFAULT_DIR_LIGHT_STRENGTH;

	DirectionalLight directionalLight;
	directionalLight.Direction			= glm::vec4(glm::normalize(glm::vec3(glm::cos(m_DirectionalLightAngle), glm::sin(m_DirectionalLightAngle), 0.0f)), 0.0f);
	directionalLight.EmittedRadiance	= glm::vec4(glm::vec3(m_DirectionalLightStrength[0], m_DirectionalLightStrength[1], m_DirectionalLightStrength[2]) * m_DirectionalLightStrength[3], 0.0f);

	EScene scene = EScene::TESTING;

	m_pScene->SetDirectionalLight(directionalLight);

	AreaLightObject areaLight;
	areaLight.Type = EAreaLightType::QUAD;
	areaLight.Material = GUID_MATERIAL_DEFAULT_EMISSIVE;

	if (scene == EScene::SPONZA)
	{
		//Lights
		{
			glm::vec3 position(0.0f, 6.0f, 0.0f);
			glm::vec4 rotation(1.0f, 0.0f, 0.0f, glm::pi<float>());
			glm::vec3 scale(1.5f);

			glm::mat4 transform(1.0f);
			transform = glm::translate(transform, position);
			transform = glm::rotate(transform, rotation.w, glm::vec3(rotation));
			transform = glm::scale(transform, scale);

			InstanceIndexAndTransform instanceIndexAndTransform;
			instanceIndexAndTransform.InstanceIndex = m_pScene->AddAreaLight(areaLight, transform);
			instanceIndexAndTransform.Position		= position;
			instanceIndexAndTransform.Rotation		= rotation;
			instanceIndexAndTransform.Scale			= scale;

			m_LightInstanceIndicesAndTransforms.PushBack(instanceIndexAndTransform);
		}

		//Scene
		{
			TArray<GameObject>	sceneGameObjects;
			ResourceManager::LoadSceneFromFile("sponza/sponza.obj", sceneGameObjects);

			glm::vec3 position(0.0f, 0.0f, 0.0f);
			glm::vec4 rotation(0.0f, 1.0f, 0.0f, 0.0f);
			glm::vec3 scale(0.01f);

			glm::mat4 transform(1.0f);
			transform = glm::translate(transform, position);
			transform = glm::rotate(transform, rotation.w, glm::vec3(rotation));
			transform = glm::scale(transform, scale);

			for (GameObject& gameObject : sceneGameObjects)
			{
				InstanceIndexAndTransform instanceIndexAndTransform;
				instanceIndexAndTransform.InstanceIndex = m_pScene->AddDynamicGameObject(gameObject, transform);
				instanceIndexAndTransform.Position = position;
				instanceIndexAndTransform.Rotation = rotation;
				instanceIndexAndTransform.Scale = scale;

				m_InstanceIndicesAndTransforms.PushBack(instanceIndexAndTransform);
			}
		}
	}
	else if (scene == EScene::CORNELL)
	{
		//Lights
		{
			glm::vec3 position(0.0f, 1.95f, 0.0f);
			glm::vec4 rotation(1.0f, 0.0f, 0.0f, glm::pi<float>());
			glm::vec3 scale(0.2f);

			glm::mat4 transform(1.0f);
			transform = glm::translate(transform, position);
			transform = glm::rotate(transform, rotation.w, glm::vec3(rotation));
			transform = glm::scale(transform, scale);

			InstanceIndexAndTransform instanceIndexAndTransform;
			instanceIndexAndTransform.InstanceIndex = m_pScene->AddAreaLight(areaLight, transform);
			instanceIndexAndTransform.Position		= position;
			instanceIndexAndTransform.Rotation		= rotation;
			instanceIndexAndTransform.Scale			= scale;

			m_LightInstanceIndicesAndTransforms.PushBack(instanceIndexAndTransform);
		}

		//Scene
		{
			TArray<GameObject>	sceneGameObjects;
			ResourceManager::LoadSceneFromFile("CornellBox/CornellBox-Original-No-Light.obj", sceneGameObjects);

			glm::vec3 position(0.0f, 0.0f, 0.0f);
			glm::vec4 rotation(0.0f, 1.0f, 0.0f, 0.0f);
			glm::vec3 scale(1.0f);

			glm::mat4 transform(1.0f);
			transform = glm::translate(transform, position);
			transform = glm::rotate(transform, rotation.w, glm::vec3(rotation));
			transform = glm::scale(transform, scale);

			for (GameObject& gameObject : sceneGameObjects)
			{
				InstanceIndexAndTransform instanceIndexAndTransform;
				instanceIndexAndTransform.InstanceIndex = m_pScene->AddDynamicGameObject(gameObject, transform);
				instanceIndexAndTransform.Position = position;
				instanceIndexAndTransform.Rotation = rotation;
				instanceIndexAndTransform.Scale = scale;

				m_InstanceIndicesAndTransforms.PushBack(instanceIndexAndTransform);
			}
		}
	}
	else if (scene == EScene::TESTING)
	{
		//Lights
		{
			glm::vec3 position(0.0f, 6.0f, 0.0f);
			glm::vec4 rotation(1.0f, 0.0f, 0.0f, glm::pi<float>());
			glm::vec3 scale(1.5f);

			glm::mat4 transform(1.0f);
			transform = glm::translate(transform, position);
			transform = glm::rotate(transform, rotation.w, glm::vec3(rotation));
			transform = glm::scale(transform, scale);

			InstanceIndexAndTransform instanceIndexAndTransform;
			instanceIndexAndTransform.InstanceIndex = m_pScene->AddAreaLight(areaLight, transform);
			instanceIndexAndTransform.Position		= position;
			instanceIndexAndTransform.Rotation		= rotation;
			instanceIndexAndTransform.Scale			= scale;

			m_LightInstanceIndicesAndTransforms.PushBack(instanceIndexAndTransform);
		}

		//Scene
		{
			TArray<GameObject> sceneGameObjects;
			ResourceManager::LoadSceneFromFile("Testing/Testing.obj", sceneGameObjects);

			glm::vec3 position(0.0f, 0.0f, 0.0f);
			glm::vec4 rotation(0.0f, 1.0f, 0.0f, 0.0f);
			glm::vec3 scale(1.0f);

			glm::mat4 transform(1.0f);
			transform = glm::translate(transform, position);
			transform = glm::rotate(transform, rotation.w, glm::vec3(rotation));
			transform = glm::scale(transform, scale);

			for (GameObject& gameObject : sceneGameObjects)
			{
				InstanceIndexAndTransform instanceIndexAndTransform;
				instanceIndexAndTransform.InstanceIndex = m_pScene->AddDynamicGameObject(gameObject, transform);
				instanceIndexAndTransform.Position = position;
				instanceIndexAndTransform.Rotation = rotation;
				instanceIndexAndTransform.Scale = scale;

				m_InstanceIndicesAndTransforms.PushBack(instanceIndexAndTransform);
			}
		}

		//Sphere Grid
		{
			uint32 sphereMeshGUID = ResourceManager::LoadMeshFromFile("sphere.obj");

			uint32 gridRadius = 5;

			for (uint32 y = 0; y < gridRadius; y++)
			{
				float32 roughness = y / float32(gridRadius - 1);

				for (uint32 x = 0; x < gridRadius; x++)
				{
					float32 metallic = x / float32(gridRadius - 1);

					MaterialProperties materialProperties;
					materialProperties.Albedo = glm::vec4(1.0f, 0.0f, 0.0f, 1.0f);
					materialProperties.Roughness	= roughness;
					materialProperties.Metallic		= metallic;

					GameObject sphereGameObject = {};
					sphereGameObject.Mesh		= sphereMeshGUID;
					sphereGameObject.Material	= ResourceManager::LoadMaterialFromMemory(
						"Default r: " + std::to_string(roughness) + " m: " + std::to_string(metallic),
						GUID_TEXTURE_DEFAULT_COLOR_MAP,
						GUID_TEXTURE_DEFAULT_NORMAL_MAP,
						GUID_TEXTURE_DEFAULT_COLOR_MAP,
						GUID_TEXTURE_DEFAULT_COLOR_MAP,
						GUID_TEXTURE_DEFAULT_COLOR_MAP,
						materialProperties);

					glm::vec3 position(-float32(gridRadius) * 0.5f + x, 1.0f + y, 5.0f);
					glm::vec3 scale(1.0f);

					glm::mat4 transform(1.0f);
					transform = glm::translate(transform, position);
					transform = glm::scale(transform, scale);

					InstanceIndexAndTransform instanceIndexAndTransform;
					instanceIndexAndTransform.InstanceIndex = m_pScene->AddDynamicGameObject(sphereGameObject, transform);
					instanceIndexAndTransform.Position		= position;
					instanceIndexAndTransform.Rotation		= glm::vec4(0.0f, 1.0f, 0.0f, 0.0f);
					instanceIndexAndTransform.Scale			= scale;

					m_InstanceIndicesAndTransforms.PushBack(instanceIndexAndTransform);
				}
			}
		}
	}

	m_pScene->Finalize();
	Renderer::SetScene(m_pScene);

	m_pCamera = DBG_NEW Camera();

	TSharedRef<Window> window = CommonApplication::Get()->GetMainWindow();

	CameraDesc cameraDesc = {};
	cameraDesc.FOVDegrees	= 90.0f;
	cameraDesc.Width		= window->GetWidth();
	cameraDesc.Height		= window->GetHeight();
	cameraDesc.NearPlane	= 0.001f;
	cameraDesc.FarPlane		= 1000.0f;

	m_pCamera->Init(cameraDesc);

	LoadRendererResources();

	m_pScene->UpdateCamera(m_pCamera);

	if (IMGUI_ENABLED)
	{
		ImGui::SetCurrentContext(ImGuiRenderer::GetImguiContext());

		m_pRenderGraphEditor = DBG_NEW RenderGraphEditor();
		m_pRenderGraphEditor->InitGUI();	//Must Be called after Renderer is initialized
	}

	ConsoleCommand cmd1;
	cmd1.Init("render_graph", true);
	cmd1.AddArg(Arg::EType::BOOL);
	cmd1.AddDescription("Activate/Deactivate rendergraph window.\n\t'render_graph true'");
	GameConsole::Get().BindCommand(cmd1, [&, this](GameConsole::CallbackInput& input)->void {
		m_RenderGraphWindow = input.Arguments.GetFront().Value.B;
		});

	ConsoleCommand cmd2;
	cmd2.Init("imgui_demo", true);
	cmd2.AddArg(Arg::EType::BOOL);
	cmd2.AddDescription("Activate/Deactivate demo window.\n\t'show_demo true'");
	GameConsole::Get().BindCommand(cmd2, [&, this](GameConsole::CallbackInput& input)->void {
		m_ShowDemoWindow = input.Arguments.GetFront().Value.B;
		});

	ConsoleCommand cmd3;
	cmd3.Init("debugging", true);
	cmd3.AddArg(Arg::EType::BOOL);
	cmd3.AddDescription("Activate/Deactivate debugging window.\n\t'debugging true'");
	GameConsole::Get().BindCommand(cmd3, [&, this](GameConsole::CallbackInput& input)->void {
		m_DebuggingWindow = input.Arguments.GetFront().Value.B;
		});

	return;
}

Sandbox::~Sandbox()
{
	LambdaEngine::CommonApplication::Get()->RemoveEventHandler(this);
	SAFEDELETE(m_pScene);
	SAFEDELETE(m_pCamera);

	SAFEDELETE(m_pRenderGraphEditor);
}

void Sandbox::OnKeyPressed(LambdaEngine::EKey key, uint32 modifierMask, bool isRepeat)
{
	UNREFERENCED_VARIABLE(modifierMask);

	using namespace LambdaEngine;

	//LOG_MESSAGE("Key Pressed: %s, isRepeat=%s", KeyToString(key), isRepeat ? "true" : "false");

	if (isRepeat)
	{
		return;
	}

	TSharedRef<Window> mainWindow = CommonApplication::Get()->GetMainWindow();
	if (key == EKey::KEY_ESCAPE)
	{
		mainWindow->Close();
	}
	if (key == EKey::KEY_1)
	{
		mainWindow->Minimize();
	}
	if (key == EKey::KEY_2)
	{
		mainWindow->Maximize();
	}
	if (key == EKey::KEY_3)
	{
		mainWindow->Restore();
	}
	if (key == EKey::KEY_4)
	{
		mainWindow->ToggleFullscreen();
	}
	if (key == EKey::KEY_5)
	{
		if (CommonApplication::Get()->GetInputMode(mainWindow) == EInputMode::INPUT_MODE_STANDARD)
		{
			CommonApplication::Get()->SetInputMode(mainWindow, EInputMode::INPUT_MODE_RAW);
		}
		else
		{
			CommonApplication::Get()->SetInputMode(mainWindow, EInputMode::INPUT_MODE_STANDARD);
		}
	}
	if (key == EKey::KEY_6)
	{
		mainWindow->SetPosition(0, 0);
	}

	static bool geometryAudioActive = true;
	static bool reverbSphereActive = true;

	if (key == EKey::KEY_KEYPAD_5)
	{
		RenderSystem::GetGraphicsQueue()->Flush();
		RenderSystem::GetComputeQueue()->Flush();
		ResourceManager::ReloadAllShaders();
		PipelineStateManager::ReloadPipelineStates();
	}
}

void Sandbox::Tick(LambdaEngine::Timestamp delta)
{
	using namespace LambdaEngine;

	m_pRenderGraphEditor->Update();
	Render(delta);
}

void Sandbox::FixedTick(LambdaEngine::Timestamp delta)
{
	using namespace LambdaEngine;

	m_pCamera->HandleInput(delta);
	m_pCamera->Update();
	m_pScene->UpdateCamera(m_pCamera);
}

void Sandbox::Render(LambdaEngine::Timestamp delta)
{
	using namespace LambdaEngine;

	TSharedRef<Window> mainWindow = CommonApplication::Get()->GetMainWindow();
	float32 renderWidth = (float32)mainWindow->GetWidth();
	float32 renderHeight = (float32)mainWindow->GetHeight();
	float32 renderAspectRatio = renderWidth / renderHeight;

	if (IMGUI_ENABLED)
	{
		ImGuiRenderer::Get().DrawUI([&]()
<<<<<<< HEAD
			{
				m_pRenderGraphEditor->RenderGUI();

				Profiler::Render(delta);

				ImGui::ShowDemoWindow();
			});
=======
		{
			if (m_RenderGraphWindow)
				m_pRenderGraphEditor->RenderGUI();

			if (m_ShowDemoWindow)
				ImGui::ShowDemoWindow();

			if (m_DebuggingWindow)
			{
				ImGui::SetNextWindowSize(ImVec2(430, 450), ImGuiCond_FirstUseEver);
				if (ImGui::Begin("Debugging Window", NULL))
				{
					ImGui::Text("FPS: %f", 1.0f / delta.AsSeconds());
					ImGui::Text("Frametime (ms): %f", delta.AsMilliSeconds());
				}
				ImGui::End();
			}
			
		});
>>>>>>> a81b9279
	}

	Renderer::Render();
}

void Sandbox::OnRenderGraphRecreate(LambdaEngine::RenderGraph* pRenderGraph)
{
	using namespace LambdaEngine;

	GUID_Lambda blueNoiseID = ResourceManager::GetTextureGUID("Blue Noise Texture");

	Texture* pBlueNoiseTexture				= ResourceManager::GetTexture(blueNoiseID);
	TextureView* pBlueNoiseTextureView		= ResourceManager::GetTextureView(blueNoiseID);
	Sampler* pNearestSampler				= Sampler::GetNearestSampler();

	ResourceUpdateDesc blueNoiseUpdateDesc = {};
	blueNoiseUpdateDesc.ResourceName								= "BLUE_NOISE_LUT";
	blueNoiseUpdateDesc.ExternalTextureUpdate.ppTextures			= &pBlueNoiseTexture;
	blueNoiseUpdateDesc.ExternalTextureUpdate.ppTextureViews		= &pBlueNoiseTextureView;
	blueNoiseUpdateDesc.ExternalTextureUpdate.ppSamplers			= &pNearestSampler;

	Renderer::GetRenderGraph()->UpdateResource(blueNoiseUpdateDesc);
}

namespace LambdaEngine
{
	Game* CreateGame()
	{
		Sandbox* pSandbox = DBG_NEW Sandbox();
		return pSandbox;
	}
}

bool Sandbox::LoadRendererResources()
{
	using namespace LambdaEngine;

	{
		String blueNoiseLUTFileNames[NUM_BLUE_NOISE_LUTS];

		for (uint32 i = 0; i < NUM_BLUE_NOISE_LUTS; i++)
		{
			char str[5];
			snprintf(str, 5, "%04d", i);
			blueNoiseLUTFileNames[i] = "LUTs/BlueNoise/256_256/HDR_RGBA_" + std::string(str) + ".png";
		}

		GUID_Lambda blueNoiseID = ResourceManager::LoadTextureArrayFromFile("Blue Noise Texture", blueNoiseLUTFileNames, NUM_BLUE_NOISE_LUTS, EFormat::FORMAT_R16_UNORM, false);

		Texture* pBlueNoiseTexture				= ResourceManager::GetTexture(blueNoiseID);
		TextureView* pBlueNoiseTextureView		= ResourceManager::GetTextureView(blueNoiseID);
		Sampler* pNearestSampler				= Sampler::GetNearestSampler();

		ResourceUpdateDesc blueNoiseUpdateDesc = {};
		blueNoiseUpdateDesc.ResourceName								= "BLUE_NOISE_LUT";
		blueNoiseUpdateDesc.ExternalTextureUpdate.ppTextures			= &pBlueNoiseTexture;
		blueNoiseUpdateDesc.ExternalTextureUpdate.ppTextureViews		= &pBlueNoiseTextureView;
		blueNoiseUpdateDesc.ExternalTextureUpdate.ppSamplers			= &pNearestSampler;

		Renderer::GetRenderGraph()->UpdateResource(blueNoiseUpdateDesc);
	}

	Renderer::GetRenderGraph()->AddCreateHandler(this);

	return true;
}<|MERGE_RESOLUTION|>--- conflicted
+++ resolved
@@ -450,15 +450,6 @@
 	if (IMGUI_ENABLED)
 	{
 		ImGuiRenderer::Get().DrawUI([&]()
-<<<<<<< HEAD
-			{
-				m_pRenderGraphEditor->RenderGUI();
-
-				Profiler::Render(delta);
-
-				ImGui::ShowDemoWindow();
-			});
-=======
 		{
 			if (m_RenderGraphWindow)
 				m_pRenderGraphEditor->RenderGUI();
@@ -478,7 +469,6 @@
 			}
 			
 		});
->>>>>>> a81b9279
 	}
 
 	Renderer::Render();
