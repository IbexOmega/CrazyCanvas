--- conflicted
+++ resolved
@@ -39,23 +39,6 @@
 
 #include <imgui.h>
 
-<<<<<<< HEAD
-constexpr const uint32 BACK_BUFFER_COUNT = 3;
-#ifdef LAMBDA_PLATFORM_MACOS
-constexpr const uint32 MAX_TEXTURES_PER_DESCRIPTOR_SET = 8;
-#else
-constexpr const uint32 MAX_TEXTURES_PER_DESCRIPTOR_SET = 256;
-#endif
-
-constexpr const bool SHOW_DEMO					= true;
-constexpr const bool RAY_TRACING_ENABLED		= false;
-constexpr const bool SVGF_ENABLED				= false;
-
-constexpr const bool RENDER_GRAPH_IMGUI_ENABLED	= true;
-constexpr const bool RENDERING_DEBUG_ENABLED	= false;
-
-=======
->>>>>>> cb7b5b90
 constexpr const float DEFAULT_DIR_LIGHT_R			= 1.0f;
 constexpr const float DEFAULT_DIR_LIGHT_G			= 1.0f;
 constexpr const float DEFAULT_DIR_LIGHT_B			= 1.0f;
@@ -465,226 +448,6 @@
 {
 	using namespace LambdaEngine;
 
-<<<<<<< HEAD
-	//GUID_Lambda geometryVertexShaderGUID		= ResourceManager::LoadShaderFromFile("GeometryDefVertex.glsl",		FShaderStageFlags::SHADER_STAGE_FLAG_VERTEX_SHADER,			EShaderLang::GLSL);
-	//GUID_Lambda geometryPixelShaderGUID			= ResourceManager::LoadShaderFromFile("GeometryDefPixel.glsl",		FShaderStageFlags::SHADER_STAGE_FLAG_PIXEL_SHADER,			EShaderLang::GLSL);
-
-	//GUID_Lambda fullscreenQuadShaderGUID		= ResourceManager::LoadShaderFromFile("FullscreenQuad.glsl",		FShaderStageFlags::SHADER_STAGE_FLAG_VERTEX_SHADER,			EShaderLang::GLSL);
-	//GUID_Lambda shadingPixelShaderGUID			= ResourceManager::LoadShaderFromFile("ShadingDefPixel.glsl",		FShaderStageFlags::SHADER_STAGE_FLAG_PIXEL_SHADER,			EShaderLang::GLSL);
-
-	//GUID_Lambda raygenShaderGUID				= ResourceManager::LoadShaderFromFile("Raygen.glsl",				FShaderStageFlags::SHADER_STAGE_FLAG_RAYGEN_SHADER,			EShaderLang::GLSL);
-	//GUID_Lambda closestHitRadianceShaderGUID	= ResourceManager::LoadShaderFromFile("ClosestHitRadiance.glsl",	FShaderStageFlags::SHADER_STAGE_FLAG_CLOSEST_HIT_SHADER,	EShaderLang::GLSL);
-	//GUID_Lambda missRadianceShaderGUID			= ResourceManager::LoadShaderFromFile("MissRadiance.glsl",			FShaderStageFlags::SHADER_STAGE_FLAG_MISS_SHADER,			EShaderLang::GLSL);
-	//GUID_Lambda closestHitShadowShaderGUID		= ResourceManager::LoadShaderFromFile("ClosestHitShadow.glsl",		FShaderStageFlags::SHADER_STAGE_FLAG_CLOSEST_HIT_SHADER,	EShaderLang::GLSL);
-	//GUID_Lambda missShadowShaderGUID			= ResourceManager::LoadShaderFromFile("MissShadow.glsl",			FShaderStageFlags::SHADER_STAGE_FLAG_MISS_SHADER,			EShaderLang::GLSL);
-
-	//GUID_Lambda postProcessShaderGUID			= ResourceManager::LoadShaderFromFile("PostProcess.glsl",			FShaderStageFlags::SHADER_STAGE_FLAG_COMPUTE_SHADER,		EShaderLang::GLSL);
-
-	m_ImGuiPixelShaderNormalGUID			= ResourceManager::LoadShaderFromFile("ImGuiPixelNormal.frag",				FShaderStageFlags::SHADER_STAGE_FLAG_PIXEL_SHADER, EShaderLang::SHADER_LANG_GLSL);
-	m_ImGuiPixelShaderDepthGUID				= ResourceManager::LoadShaderFromFile("ImGuiPixelDepth.frag",				FShaderStageFlags::SHADER_STAGE_FLAG_PIXEL_SHADER, EShaderLang::SHADER_LANG_GLSL);
-	m_ImGuiPixelShaderMetallicGUID			= ResourceManager::LoadShaderFromFile("ImGuiPixelMetallic.frag",			FShaderStageFlags::SHADER_STAGE_FLAG_PIXEL_SHADER, EShaderLang::SHADER_LANG_GLSL);
-	m_ImGuiPixelShaderRoughnessGUID			= ResourceManager::LoadShaderFromFile("ImGuiPixelRoughness.frag",			FShaderStageFlags::SHADER_STAGE_FLAG_PIXEL_SHADER, EShaderLang::SHADER_LANG_GLSL);
-	m_ImGuiPixelShaderEmissiveGUID			= ResourceManager::LoadShaderFromFile("ImGuiPixelEmissive.frag",			FShaderStageFlags::SHADER_STAGE_FLAG_PIXEL_SHADER, EShaderLang::SHADER_LANG_GLSL);
-	m_ImGuiPixelShaderPackedLocalNormalGUID	= ResourceManager::LoadShaderFromFile("ImGuiPixelPackedLocalNormal.frag",	FShaderStageFlags::SHADER_STAGE_FLAG_PIXEL_SHADER, EShaderLang::SHADER_LANG_GLSL);
-	m_ImGuiPixelLinearZGUID					= ResourceManager::LoadShaderFromFile("ImGuiPixelLinearZ.frag",				FShaderStageFlags::SHADER_STAGE_FLAG_PIXEL_SHADER, EShaderLang::SHADER_LANG_GLSL);
-	m_ImGuiPixelCompactNormalFloatGUID		= ResourceManager::LoadShaderFromFile("ImGuiPixelCompactNormalFloat.frag",	FShaderStageFlags::SHADER_STAGE_FLAG_PIXEL_SHADER, EShaderLang::SHADER_LANG_GLSL);
-	m_ImGuiPixelShaderEmissionGUID			= ResourceManager::LoadShaderFromFile("ImGuiPixelEmission.frag",			FShaderStageFlags::SHADER_STAGE_FLAG_PIXEL_SHADER, EShaderLang::SHADER_LANG_GLSL);
-	m_ImGuiPixelPackedMetallicGUID			= ResourceManager::LoadShaderFromFile("ImGuiPixelPackedMetallic.frag",		FShaderStageFlags::SHADER_STAGE_FLAG_PIXEL_SHADER, EShaderLang::SHADER_LANG_GLSL);
-	m_ImGuiPixelPackedRoughnessGUID			= ResourceManager::LoadShaderFromFile("ImGuiPixelPackedRoughness.frag",		FShaderStageFlags::SHADER_STAGE_FLAG_PIXEL_SHADER, EShaderLang::SHADER_LANG_GLSL);
-
-	//ResourceManager::LoadShaderFromFile("ForwardVertex.glsl",			FShaderStageFlags::SHADER_STAGE_FLAG_VERTEX_SHADER, EShaderLang::GLSL);
-	//ResourceManager::LoadShaderFromFile("ForwardPixel.glsl",			FShaderStageFlags::SHADER_STAGE_FLAG_PIXEL_SHADER,	EShaderLang::GLSL);
-
-	//ResourceManager::LoadShaderFromFile("ShadingSimpleDefPixel.glsl",	FShaderStageFlags::SHADER_STAGE_FLAG_PIXEL_SHADER,	EShaderLang::GLSL);
-
-	String renderGraphFile = "";
-	if (SHOW_DEMO)
-	{
-		renderGraphFile = "RASTERIZED_PBR.lrg";
-		//renderGraphFile = "../Assets/RenderGraphs/SIMPLE_RASTERIZER_PBR.lrg";
-	}
-	else
-	{
-		 if constexpr (RAY_TRACING_ENABLED && !SVGF_ENABLED)
-		{
-			renderGraphFile = "TRT_DEFERRED_SIMPLE.lrg";
-		}
-		else if constexpr (RAY_TRACING_ENABLED && SVGF_ENABLED)
-		{
-			renderGraphFile = "TRT_DEFERRED_SVGF.lrg";
-		}
-	}
-	
-	RenderGraphStructureDesc renderGraphStructure = {};
-
-	if (!RenderGraphSerializer::LoadAndParse(&renderGraphStructure, renderGraphFile, RENDER_GRAPH_IMGUI_ENABLED))
-	{
-		return false;
-	}
-
-	RenderGraphDesc renderGraphDesc = {};
-	renderGraphDesc.pRenderGraphStructureDesc	= &renderGraphStructure;
-	renderGraphDesc.BackBufferCount				= BACK_BUFFER_COUNT;
-	renderGraphDesc.MaxTexturesPerDescriptorSet = MAX_TEXTURES_PER_DESCRIPTOR_SET;
-	renderGraphDesc.pScene						= m_pScene;
-
-	LambdaEngine::Clock clock;
-	clock.Reset();
-	clock.Tick();
-
-	m_pRenderGraph = DBG_NEW RenderGraph(RenderSystem::GetDevice());
-	m_pRenderGraph->Init(&renderGraphDesc);
-
-	clock.Tick();
-	LOG_INFO("Render Graph Build Time: %f milliseconds", clock.GetDeltaTime().AsMilliSeconds());
-
-	SamplerDesc nearestSamplerDesc		= m_pNearestSampler->GetDesc();
-	SamplerDesc linearSamplerDesc		= m_pLinearSampler->GetDesc();
-
-	SamplerDesc* pNearestSamplerDesc	= &nearestSamplerDesc;
-	SamplerDesc* pLinearSamplerDesc		= &linearSamplerDesc;
-
-	TSharedRef<Window> mainWindow = CommonApplication::Get()->GetMainWindow();
-	uint32 renderWidth	= mainWindow->GetWidth();
-	uint32 renderHeight = mainWindow->GetHeight();
-
-	{
-		Buffer* pBuffer = m_pScene->GetLightsBuffer();
-		ResourceUpdateDesc resourceUpdateDesc				= {};
-		resourceUpdateDesc.ResourceName						= SCENE_LIGHTS_BUFFER;
-		resourceUpdateDesc.ExternalBufferUpdate.ppBuffer	= &pBuffer;
-
-		m_pRenderGraph->UpdateResource(resourceUpdateDesc);
-	}
-
-	{
-		Buffer* pBuffer = m_pScene->GetPerFrameBuffer();
-		ResourceUpdateDesc resourceUpdateDesc				= {};
-		resourceUpdateDesc.ResourceName						= PER_FRAME_BUFFER;
-		resourceUpdateDesc.ExternalBufferUpdate.ppBuffer	= &pBuffer;
-
-		m_pRenderGraph->UpdateResource(resourceUpdateDesc);
-	}
-
-	{
-		Buffer* pBuffer = m_pScene->GetMaterialProperties();
-		ResourceUpdateDesc resourceUpdateDesc				= {};
-		resourceUpdateDesc.ResourceName						= SCENE_MAT_PARAM_BUFFER;
-		resourceUpdateDesc.ExternalBufferUpdate.ppBuffer	= &pBuffer;
-
-		m_pRenderGraph->UpdateResource(resourceUpdateDesc);
-	}
-
-	{
-		Buffer* pBuffer = m_pScene->GetVertexBuffer();
-		ResourceUpdateDesc resourceUpdateDesc				= {};
-		resourceUpdateDesc.ResourceName						= SCENE_VERTEX_BUFFER;
-		resourceUpdateDesc.ExternalBufferUpdate.ppBuffer	= &pBuffer;
-
-		m_pRenderGraph->UpdateResource(resourceUpdateDesc);
-	}
-
-	{
-		Buffer* pBuffer = m_pScene->GetIndexBuffer();
-		ResourceUpdateDesc resourceUpdateDesc				= {};
-		resourceUpdateDesc.ResourceName						= SCENE_INDEX_BUFFER;
-		resourceUpdateDesc.ExternalBufferUpdate.ppBuffer	= &pBuffer;
-
-		m_pRenderGraph->UpdateResource(resourceUpdateDesc);
-	}
-
-	{
-		Buffer* pBuffer = m_pScene->GetPrimaryInstanceBuffer();
-		ResourceUpdateDesc resourceUpdateDesc				= {};
-		resourceUpdateDesc.ResourceName						= SCENE_PRIMARY_INSTANCE_BUFFER;
-		resourceUpdateDesc.ExternalBufferUpdate.ppBuffer	= &pBuffer;
-
-		m_pRenderGraph->UpdateResource(resourceUpdateDesc);
-	}
-
-	{
-		Buffer* pBuffer = m_pScene->GetSecondaryInstanceBuffer();
-		ResourceUpdateDesc resourceUpdateDesc				= {};
-		resourceUpdateDesc.ResourceName						= SCENE_SECONDARY_INSTANCE_BUFFER;
-		resourceUpdateDesc.ExternalBufferUpdate.ppBuffer	= &pBuffer;
-
-		m_pRenderGraph->UpdateResource(resourceUpdateDesc);
-	}
-
-	{
-		Buffer* pBuffer = m_pScene->GetIndirectArgsBuffer();
-		ResourceUpdateDesc resourceUpdateDesc				= {};
-		resourceUpdateDesc.ResourceName						= SCENE_INDIRECT_ARGS_BUFFER;
-		resourceUpdateDesc.ExternalBufferUpdate.ppBuffer	= &pBuffer;
-
-		m_pRenderGraph->UpdateResource(resourceUpdateDesc);
-	}
-
-	{
-		Texture** ppAlbedoMaps						= m_pScene->GetAlbedoMaps();
-		Texture** ppNormalMaps						= m_pScene->GetNormalMaps();
-		Texture** ppAmbientOcclusionMaps			= m_pScene->GetAmbientOcclusionMaps();
-		Texture** ppMetallicMaps					= m_pScene->GetMetallicMaps();
-		Texture** ppRoughnessMaps					= m_pScene->GetRoughnessMaps();
-
-		TextureView** ppAlbedoMapViews				= m_pScene->GetAlbedoMapViews();
-		TextureView** ppNormalMapViews				= m_pScene->GetNormalMapViews();
-		TextureView** ppAmbientOcclusionMapViews	= m_pScene->GetAmbientOcclusionMapViews();
-		TextureView** ppMetallicMapViews			= m_pScene->GetMetallicMapViews();
-		TextureView** ppRoughnessMapViews			= m_pScene->GetRoughnessMapViews();
-
-		std::vector<Sampler*> linearSamplers(MAX_UNIQUE_MATERIALS, m_pLinearSampler);
-		std::vector<Sampler*> nearestSamplers(MAX_UNIQUE_MATERIALS, m_pNearestSampler);
-
-		ResourceUpdateDesc albedoMapsUpdateDesc = {};
-		albedoMapsUpdateDesc.ResourceName								= SCENE_ALBEDO_MAPS;
-		albedoMapsUpdateDesc.ExternalTextureUpdate.ppTextures			= ppAlbedoMaps;
-		albedoMapsUpdateDesc.ExternalTextureUpdate.ppTextureViews		= ppAlbedoMapViews;
-		albedoMapsUpdateDesc.ExternalTextureUpdate.ppSamplers			= nearestSamplers.data();
-
-		ResourceUpdateDesc normalMapsUpdateDesc = {};
-		normalMapsUpdateDesc.ResourceName								= SCENE_NORMAL_MAPS;
-		normalMapsUpdateDesc.ExternalTextureUpdate.ppTextures			= ppNormalMaps;
-		normalMapsUpdateDesc.ExternalTextureUpdate.ppTextureViews		= ppNormalMapViews;
-		normalMapsUpdateDesc.ExternalTextureUpdate.ppSamplers			= nearestSamplers.data();
-
-		ResourceUpdateDesc aoMapsUpdateDesc = {};
-		aoMapsUpdateDesc.ResourceName									= SCENE_AO_MAPS;
-		aoMapsUpdateDesc.ExternalTextureUpdate.ppTextures				= ppAmbientOcclusionMaps;
-		aoMapsUpdateDesc.ExternalTextureUpdate.ppTextureViews			= ppAmbientOcclusionMapViews;
-		aoMapsUpdateDesc.ExternalTextureUpdate.ppSamplers				= nearestSamplers.data();
-
-		ResourceUpdateDesc metallicMapsUpdateDesc = {};
-		metallicMapsUpdateDesc.ResourceName								= SCENE_METALLIC_MAPS;
-		metallicMapsUpdateDesc.ExternalTextureUpdate.ppTextures			= ppMetallicMaps;
-		metallicMapsUpdateDesc.ExternalTextureUpdate.ppTextureViews		= ppMetallicMapViews;
-		metallicMapsUpdateDesc.ExternalTextureUpdate.ppSamplers			= nearestSamplers.data();
-
-		ResourceUpdateDesc roughnessMapsUpdateDesc = {};
-		roughnessMapsUpdateDesc.ResourceName							= SCENE_ROUGHNESS_MAPS;
-		roughnessMapsUpdateDesc.ExternalTextureUpdate.ppTextures		= ppRoughnessMaps;
-		roughnessMapsUpdateDesc.ExternalTextureUpdate.ppTextureViews	= ppRoughnessMapViews;
-		roughnessMapsUpdateDesc.ExternalTextureUpdate.ppSamplers		= nearestSamplers.data();
-
-		m_pRenderGraph->UpdateResource(albedoMapsUpdateDesc);
-		m_pRenderGraph->UpdateResource(normalMapsUpdateDesc);
-		m_pRenderGraph->UpdateResource(aoMapsUpdateDesc);
-		m_pRenderGraph->UpdateResource(metallicMapsUpdateDesc);
-		m_pRenderGraph->UpdateResource(roughnessMapsUpdateDesc);
-	}
-
-	if (RAY_TRACING_ENABLED)
-	{
-		const AccelerationStructure* pTLAS = m_pScene->GetTLAS();
-		ResourceUpdateDesc resourceUpdateDesc					= {};
-		resourceUpdateDesc.ResourceName							= SCENE_TLAS;
-		resourceUpdateDesc.ExternalAccelerationStructure.pTLAS	= pTLAS;
-
-		m_pRenderGraph->UpdateResource(resourceUpdateDesc);
-	}
-
-=======
->>>>>>> cb7b5b90
 	{
 		String blueNoiseLUTFileNames[NUM_BLUE_NOISE_LUTS];
 
@@ -706,21 +469,7 @@
 		blueNoiseUpdateDesc.ResourceName								= "BLUE_NOISE_LUT";
 		blueNoiseUpdateDesc.ExternalTextureUpdate.ppTextures			= &pBlueNoiseTexture;
 		blueNoiseUpdateDesc.ExternalTextureUpdate.ppTextureViews		= &pBlueNoiseTextureView;
-<<<<<<< HEAD
-		blueNoiseUpdateDesc.ExternalTextureUpdate.ppSamplers			= &m_pNearestSampler;
-
-		m_pRenderGraph->UpdateResource(blueNoiseUpdateDesc);
-	}
-
-	// Cubemap test
-	{
-
-	}
-
-	m_pRenderer = DBG_NEW Renderer(RenderSystem::GetDevice());
-=======
 		blueNoiseUpdateDesc.ExternalTextureUpdate.ppSamplers			= &pNearestSampler;
->>>>>>> cb7b5b90
 
 		Renderer::GetRenderGraph()->UpdateResource(blueNoiseUpdateDesc);
 	}
