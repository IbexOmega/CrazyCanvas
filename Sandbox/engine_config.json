{
  "WindowSize": [
    1920,
    1080
  ],
  "FixedTimestep": 60,
  "RayTracingEnabled": false,
  "MeshShadersEnabled": false,
  "ShowRenderGraph": false,
<<<<<<< HEAD
  "RenderGraphName": "SHADOWMAP.lrg",
=======
  "EnablePhysicsRenderer": false,
  "RenderGraphName": "DEFERRED_PBR.lrg",
>>>>>>> 742ed98c
  "ShowDemo": false,
  "Debugging": false,
  "CameraFOV": 90.0,
  "CameraNearPlane": 0.001,
  "CameraFarPlane": 1000.0
}<|MERGE_RESOLUTION|>--- conflicted
+++ resolved
@@ -7,12 +7,8 @@
   "RayTracingEnabled": false,
   "MeshShadersEnabled": false,
   "ShowRenderGraph": false,
-<<<<<<< HEAD
+  "EnablePhysicsRenderer": false,
   "RenderGraphName": "SHADOWMAP.lrg",
-=======
-  "EnablePhysicsRenderer": false,
-  "RenderGraphName": "DEFERRED_PBR.lrg",
->>>>>>> 742ed98c
   "ShowDemo": false,
   "Debugging": false,
   "CameraFOV": 90.0,
