{
  "WindowSize": [
    1920,
    1080
  ],
  "FixedTimestep": 60,
  "RayTracingEnabled": true,
  "MeshShadersEnabled": false,
  "ShowRenderGraph": false,
<<<<<<< HEAD
  "EnablePhysicsRenderer": false,
  "RenderGraphName": "MESH_PAINT.lrg",
=======
  "EnableLineRenderer": false,
  "RenderGraphName": "DEFERRED_PBR.lrg",
>>>>>>> a54efd8e
  "ShowDemo": false,
  "Debugging": false,
  "CameraFOV": 90.0,
  "CameraNearPlane": 0.001,
  "CameraFarPlane": 1000.0,
  "StreamPhysx": false
}<|MERGE_RESOLUTION|>--- conflicted
+++ resolved
@@ -7,13 +7,8 @@
   "RayTracingEnabled": true,
   "MeshShadersEnabled": false,
   "ShowRenderGraph": false,
-<<<<<<< HEAD
-  "EnablePhysicsRenderer": false,
-  "RenderGraphName": "MESH_PAINT.lrg",
-=======
   "EnableLineRenderer": false,
   "RenderGraphName": "DEFERRED_PBR.lrg",
->>>>>>> a54efd8e
   "ShowDemo": false,
   "Debugging": false,
   "CameraFOV": 90.0,
