{
  "WindowSize": [
    1920,
    1080
  ],
  "FixedTimestep": 60,
  "RayTracingEnabled": false,
  "MeshShadersEnabled": false,
  "ShowRenderGraph": false,
<<<<<<< HEAD
  "RenderGraphName": "MESH_PAINT.lrg",
=======
  "EnablePhysicsRenderer": false,
  "RenderGraphName": "DEFERRED_PBR.lrg",
>>>>>>> bdbf972b
  "ShowDemo": false,
  "Debugging": false,
  "CameraFOV": 90.0,
  "CameraNearPlane": 0.001,
  "CameraFarPlane": 1000.0
}<|MERGE_RESOLUTION|>--- conflicted
+++ resolved
@@ -7,12 +7,8 @@
   "RayTracingEnabled": false,
   "MeshShadersEnabled": false,
   "ShowRenderGraph": false,
-<<<<<<< HEAD
+  "EnablePhysicsRenderer": false,
   "RenderGraphName": "MESH_PAINT.lrg",
-=======
-  "EnablePhysicsRenderer": false,
-  "RenderGraphName": "DEFERRED_PBR.lrg",
->>>>>>> bdbf972b
   "ShowDemo": false,
   "Debugging": false,
   "CameraFOV": 90.0,
