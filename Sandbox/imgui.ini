--- conflicted
+++ resolved
@@ -1,92 +1,50 @@
-<<<<<<< HEAD
-[Window][Debug##Default]
-Pos=60,60
-Size=400,400
-Collapsed=0
-
-[Window][Console]
-Pos=0,0
-Size=32,32
-Collapsed=0
-
-[Window][Profiling data]
-Pos=158,121
-Size=730,642
-Collapsed=0
-
-[Window][Render Graph Editor]
-Pos=125,63
-Size=2271,1246
-Collapsed=0
-
-[Window][New Render Graph Confirmation ##Popup]
-Pos=1097,636
-Size=366,105
-Collapsed=0
-
-[Window][Add Render Stage ##Popup]
-Pos=606,282
-Size=471,479
-Collapsed=0
-
-[Window][Load Render Graph ##Popup]
-Pos=1115,488
-Size=360,400
-Collapsed=0
-
-[Window][Save Render Graph ##Popup]
-Pos=784,479
-Size=360,120
-Collapsed=0
-
-=======
-[Window][Debug##Default]
-Pos=60,60
-Size=400,400
-Collapsed=0
-
-[Window][Console]
-Pos=0,0
-Size=1920,70
-Collapsed=0
-
-[Window][Render Graph Editor]
-Pos=57,15
-Size=1828,1006
-Collapsed=0
-
-[Window][Add Render Stage ##Popup]
-Pos=781,290
-Size=360,500
-Collapsed=0
-
-[Window][Save Render Graph ##Popup]
-Pos=784,480
-Size=360,120
-Collapsed=0
-
-[Window][Profiling data]
-Pos=1137,137
-Size=730,642
-Collapsed=0
-
-[Window][Load Render Graph ##Popup]
-Pos=787,340
-Size=360,400
-Collapsed=0
-
-[Window][Edit Resource ##Popup]
-Pos=731,190
-Size=460,700
-Collapsed=0
-
-[Window][Add Resource ##Popup]
-Pos=731,190
-Size=460,700
-Collapsed=0
-
-[Window][Texture Debugging]
-Pos=60,60
-Size=1043,717
-Collapsed=0
->>>>>>> 036846c5
+[Window][Debug##Default]
+Pos=60,60
+Size=400,400
+Collapsed=0
+
+[Window][Console]
+Pos=0,0
+Size=1920,70
+Collapsed=0
+
+[Window][Render Graph Editor]
+Pos=57,15
+Size=1828,1006
+Collapsed=0
+
+[Window][Add Render Stage ##Popup]
+Pos=781,290
+Size=360,500
+Collapsed=0
+
+[Window][Save Render Graph ##Popup]
+Pos=784,480
+Size=360,120
+Collapsed=0
+
+[Window][Profiling data]
+Pos=1137,137
+Size=730,642
+Collapsed=0
+
+[Window][Load Render Graph ##Popup]
+Pos=787,340
+Size=360,400
+Collapsed=0
+
+[Window][Edit Resource ##Popup]
+Pos=731,190
+Size=460,700
+Collapsed=0
+
+[Window][Add Resource ##Popup]
+Pos=731,190
+Size=460,700
+Collapsed=0
+
+[Window][Texture Debugging]
+Pos=60,60
+Size=1043,717
+Collapsed=0
+