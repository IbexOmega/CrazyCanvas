<<<<<<< HEAD
[Window][Debug##Default]
Pos=60,60
Size=400,400
Collapsed=0

[Window][Render Graph Editor]
Pos=73,323
Size=1605,929
Collapsed=0

[Window][Dear ImGui Demo]
Pos=733,218
Size=550,680
Collapsed=0

[Window][Debugging Window]
Pos=628,125
Size=642,681
Collapsed=1

[Window][Graph View]
Pos=542,83
Size=843,617
Collapsed=0

[Window][Add Resource]
Pos=75,289
Size=462,278
Collapsed=0

[Window][Add Render Stage]
Pos=380,128
Size=536,228
Collapsed=0

[Window][Example: Log]
Pos=400,412
Size=500,400
Collapsed=0

[Window][Example: Custom rendering]
Pos=60,60
Size=466,311
Collapsed=0

[Window][Load Render Graph ##Popup]
Pos=842,340
Size=360,400
Collapsed=0

[Window][Save Render Graph ##Popup]
Pos=780,480
Size=360,120
Collapsed=0

[Window][Add Resource ##Popup]
Pos=731,190
Size=460,700
Collapsed=0

[Window][Console]
Pos=0,0
Size=1935,166
Collapsed=0

[Window][Example: Console]
Pos=135,244
Size=520,600
Collapsed=0

=======
[Window][Debug##Default]
Pos=60,60
Size=400,400
Collapsed=0

[Window][Render Graph Editor]
Pos=113,447
Size=1605,884
Collapsed=1

[Window][Dear ImGui Demo]
Pos=733,218
Size=550,680
Collapsed=0

[Window][Debugging Window]
Pos=628,125
Size=642,681
Collapsed=1

[Window][Graph View]
Pos=542,83
Size=843,617
Collapsed=0

[Window][Add Resource]
Pos=75,289
Size=462,278
Collapsed=0

[Window][Add Render Stage]
Pos=380,128
Size=536,228
Collapsed=0

[Window][Example: Log]
Pos=400,412
Size=500,400
Collapsed=0

[Window][Example: Custom rendering]
Pos=60,60
Size=466,311
Collapsed=0

[Window][Load Render Graph ##Popup]
Pos=855,340
Size=360,400
Collapsed=0

[Window][Save Render Graph ##Popup]
Pos=789,480
Size=360,120
Collapsed=0

[Window][Add Resource ##Popup]
Pos=731,190
Size=460,700
Collapsed=0

[Window][New Render Graph Confirmation ##Popup]
Pos=728,458
Size=460,105
Collapsed=0

[Window][Add Render Stage ##Popup]
Pos=782,290
Size=360,500

[Window][Console]
Pos=0,0
Size=558,231
Collapsed=0

[Window][Example: Console]
Pos=135,244
Size=520,600
Collapsed=0
>>>>>>> 62b718b5
<|MERGE_RESOLUTION|>--- conflicted
+++ resolved
@@ -1,151 +1,79 @@
-<<<<<<< HEAD
-[Window][Debug##Default]
-Pos=60,60
-Size=400,400
-Collapsed=0
-
-[Window][Render Graph Editor]
-Pos=73,323
-Size=1605,929
-Collapsed=0
-
-[Window][Dear ImGui Demo]
-Pos=733,218
-Size=550,680
-Collapsed=0
-
-[Window][Debugging Window]
-Pos=628,125
-Size=642,681
-Collapsed=1
-
-[Window][Graph View]
-Pos=542,83
-Size=843,617
-Collapsed=0
-
-[Window][Add Resource]
-Pos=75,289
-Size=462,278
-Collapsed=0
-
-[Window][Add Render Stage]
-Pos=380,128
-Size=536,228
-Collapsed=0
-
-[Window][Example: Log]
-Pos=400,412
-Size=500,400
-Collapsed=0
-
-[Window][Example: Custom rendering]
-Pos=60,60
-Size=466,311
-Collapsed=0
-
-[Window][Load Render Graph ##Popup]
-Pos=842,340
-Size=360,400
-Collapsed=0
-
-[Window][Save Render Graph ##Popup]
-Pos=780,480
-Size=360,120
-Collapsed=0
-
-[Window][Add Resource ##Popup]
-Pos=731,190
-Size=460,700
-Collapsed=0
-
-[Window][Console]
-Pos=0,0
-Size=1935,166
-Collapsed=0
-
-[Window][Example: Console]
-Pos=135,244
-Size=520,600
-Collapsed=0
-
-=======
-[Window][Debug##Default]
-Pos=60,60
-Size=400,400
-Collapsed=0
-
-[Window][Render Graph Editor]
-Pos=113,447
-Size=1605,884
-Collapsed=1
-
-[Window][Dear ImGui Demo]
-Pos=733,218
-Size=550,680
-Collapsed=0
-
-[Window][Debugging Window]
-Pos=628,125
-Size=642,681
-Collapsed=1
-
-[Window][Graph View]
-Pos=542,83
-Size=843,617
-Collapsed=0
-
-[Window][Add Resource]
-Pos=75,289
-Size=462,278
-Collapsed=0
-
-[Window][Add Render Stage]
-Pos=380,128
-Size=536,228
-Collapsed=0
-
-[Window][Example: Log]
-Pos=400,412
-Size=500,400
-Collapsed=0
-
-[Window][Example: Custom rendering]
-Pos=60,60
-Size=466,311
-Collapsed=0
-
-[Window][Load Render Graph ##Popup]
-Pos=855,340
-Size=360,400
-Collapsed=0
-
-[Window][Save Render Graph ##Popup]
-Pos=789,480
-Size=360,120
-Collapsed=0
-
-[Window][Add Resource ##Popup]
-Pos=731,190
-Size=460,700
-Collapsed=0
-
-[Window][New Render Graph Confirmation ##Popup]
-Pos=728,458
-Size=460,105
-Collapsed=0
-
-[Window][Add Render Stage ##Popup]
-Pos=782,290
-Size=360,500
-
-[Window][Console]
-Pos=0,0
-Size=558,231
-Collapsed=0
-
-[Window][Example: Console]
-Pos=135,244
-Size=520,600
-Collapsed=0
->>>>>>> 62b718b5
+[Window][Debug##Default]
+Pos=60,60
+Size=400,400
+Collapsed=0
+
+[Window][Render Graph Editor]
+Pos=113,447
+Size=1605,884
+Collapsed=1
+
+[Window][Dear ImGui Demo]
+Pos=733,218
+Size=550,680
+Collapsed=0
+
+[Window][Debugging Window]
+Pos=628,125
+Size=642,681
+Collapsed=1
+
+[Window][Graph View]
+Pos=542,83
+Size=843,617
+Collapsed=0
+
+[Window][Add Resource]
+Pos=75,289
+Size=462,278
+Collapsed=0
+
+[Window][Add Render Stage]
+Pos=380,128
+Size=536,228
+Collapsed=0
+
+[Window][Example: Log]
+Pos=400,412
+Size=500,400
+Collapsed=0
+
+[Window][Example: Custom rendering]
+Pos=60,60
+Size=466,311
+Collapsed=0
+
+[Window][Load Render Graph ##Popup]
+Pos=855,340
+Size=360,400
+Collapsed=0
+
+[Window][Save Render Graph ##Popup]
+Pos=789,480
+Size=360,120
+Collapsed=0
+
+[Window][Add Resource ##Popup]
+Pos=731,190
+Size=460,700
+Collapsed=0
+
+[Window][New Render Graph Confirmation ##Popup]
+Pos=728,458
+Size=460,105
+Collapsed=0
+
+[Window][Add Render Stage ##Popup]
+Pos=782,290
+Size=360,500
+
+[Window][Console]
+Pos=0,0
+Size=558,231
+Collapsed=0
+
+[Window][Example: Console]
+Pos=135,244
+Size=520,600
+Collapsed=0
+