[Window][Debug##Default]
Pos=60,60
Size=400,400
Collapsed=0

[Window][Console]
Pos=0,0
<<<<<<< HEAD
Size=1920,200
=======
Size=32,32
>>>>>>> 4448245a
Collapsed=0

[Window][Render Graph Editor]
Pos=8,41
Size=1865,986
Collapsed=1

[Window][Add Render Stage ##Popup]
Pos=1544,438
Size=360,500
Collapsed=0

[Window][Load Render Graph ##Popup]
Pos=1542,488
Size=360,400
Collapsed=0

[Window][Add Resource ##Popup]
Pos=2089,282
Size=460,700
Collapsed=0

[Window][Edit Resource ##Popup]
Pos=1493,338
Size=460,700
Collapsed=0

[Window][Save Render Graph ##Popup]
Pos=1542,628
Size=360,120
Collapsed=0

[Window][Texture Debugging]
Pos=60,60
Size=1034,712
Collapsed=0

[Window][Profiling data]
<<<<<<< HEAD
Pos=60,60
Size=595,480
=======
Pos=332,296
Size=691,519
Collapsed=0

[Window][Dear ImGui Demo]
Pos=968,203
Size=550,680
>>>>>>> 4448245a
Collapsed=0

<|MERGE_RESOLUTION|>--- conflicted
+++ resolved
@@ -1,64 +1,55 @@
-[Window][Debug##Default]
-Pos=60,60
-Size=400,400
-Collapsed=0
-
-[Window][Console]
-Pos=0,0
-<<<<<<< HEAD
-Size=1920,200
-=======
-Size=32,32
->>>>>>> 4448245a
-Collapsed=0
-
-[Window][Render Graph Editor]
-Pos=8,41
-Size=1865,986
-Collapsed=1
-
-[Window][Add Render Stage ##Popup]
-Pos=1544,438
-Size=360,500
-Collapsed=0
-
-[Window][Load Render Graph ##Popup]
-Pos=1542,488
-Size=360,400
-Collapsed=0
-
-[Window][Add Resource ##Popup]
-Pos=2089,282
-Size=460,700
-Collapsed=0
-
-[Window][Edit Resource ##Popup]
-Pos=1493,338
-Size=460,700
-Collapsed=0
-
-[Window][Save Render Graph ##Popup]
-Pos=1542,628
-Size=360,120
-Collapsed=0
-
-[Window][Texture Debugging]
-Pos=60,60
-Size=1034,712
-Collapsed=0
-
-[Window][Profiling data]
-<<<<<<< HEAD
-Pos=60,60
-Size=595,480
-=======
-Pos=332,296
-Size=691,519
-Collapsed=0
-
-[Window][Dear ImGui Demo]
-Pos=968,203
-Size=550,680
->>>>>>> 4448245a
-Collapsed=0
-
+[Window][Debug##Default]
+Pos=60,60
+Size=400,400
+Collapsed=0
+
+[Window][Console]
+Pos=0,0
+Size=32,32
+Collapsed=0
+
+[Window][Render Graph Editor]
+Pos=8,41
+Size=1865,986
+Collapsed=1
+
+[Window][Add Render Stage ##Popup]
+Pos=1544,438
+Size=360,500
+Collapsed=0
+
+[Window][Load Render Graph ##Popup]
+Pos=1542,488
+Size=360,400
+Collapsed=0
+
+[Window][Add Resource ##Popup]
+Pos=2089,282
+Size=460,700
+Collapsed=0
+
+[Window][Edit Resource ##Popup]
+Pos=1493,338
+Size=460,700
+Collapsed=0
+
+[Window][Save Render Graph ##Popup]
+Pos=1542,628
+Size=360,120
+Collapsed=0
+
+[Window][Texture Debugging]
+Pos=60,60
+Size=1034,712
+Collapsed=0
+
+[Window][Profiling data]
+Pos=332,296
+Size=691,519
+Collapsed=0
+
+[Window][Dear ImGui Demo]
+Pos=968,203
+Size=550,680
+Collapsed=0
+