--- conflicted
+++ resolved
@@ -1,107 +1,50 @@
-<<<<<<< HEAD
-[Window][Debug##Default]
-Pos=60,60
-Size=400,400
-Collapsed=0
-
-[Window][Console]
-Pos=0,0
-Size=1920,70
-Collapsed=0
-
-[Window][Render Graph Editor]
-Pos=11,9
-Size=1828,1006
-Collapsed=0
-
-[Window][Add Render Stage ##Popup]
-Pos=782,290
-Size=360,500
-Collapsed=0
-
-[Window][Save Render Graph ##Popup]
-Pos=785,480
-Size=360,120
-Collapsed=0
-
-[Window][Profiling data]
-Pos=1137,137
-Size=730,642
-Collapsed=0
-
-[Window][Load Render Graph ##Popup]
-Pos=789,340
-Size=360,400
-Collapsed=0
-
-[Window][Edit Resource ##Popup]
-Pos=731,190
-Size=460,700
-Collapsed=0
-
-[Window][Add Resource ##Popup]
-Pos=731,190
-Size=460,700
-Collapsed=0
-
-[Window][Texture Debugging]
-Pos=60,60
-Size=1043,717
-Collapsed=0
-
-[Window][Dear ImGui Demo]
-Pos=650,20
-Size=550,680
-Collapsed=0
-
-=======
-[Window][Debug##Default]
-Pos=60,60
-Size=400,400
-Collapsed=0
-
-[Window][Console]
-Pos=0,0
-Size=1920,70
-Collapsed=0
-
-[Window][Render Graph Editor]
-Pos=57,15
-Size=1828,1006
-Collapsed=0
-
-[Window][Add Render Stage ##Popup]
-Pos=783,290
-Size=360,500
-Collapsed=0
-
-[Window][Save Render Graph ##Popup]
-Pos=790,480
-Size=360,120
-Collapsed=0
-
-[Window][Profiling data]
-Pos=1137,137
-Size=730,642
-Collapsed=0
-
-[Window][Load Render Graph ##Popup]
-Pos=792,340
-Size=360,400
-Collapsed=0
-
-[Window][Edit Resource ##Popup]
-Pos=732,190
-Size=460,700
-Collapsed=0
-
-[Window][Add Resource ##Popup]
-Pos=733,190
-Size=460,700
-Collapsed=0
-
-[Window][Texture Debugging]
-Pos=60,60
-Size=1043,717
-Collapsed=0
->>>>>>> bf4cba0e
+[Window][Debug##Default]
+Pos=60,60
+Size=400,400
+Collapsed=0
+
+[Window][Console]
+Pos=0,0
+Size=1920,70
+Collapsed=0
+
+[Window][Render Graph Editor]
+Pos=57,15
+Size=1828,1006
+Collapsed=0
+
+[Window][Add Render Stage ##Popup]
+Pos=783,290
+Size=360,500
+Collapsed=0
+
+[Window][Save Render Graph ##Popup]
+Pos=792,480
+Size=360,120
+Collapsed=0
+
+[Window][Profiling data]
+Pos=1137,137
+Size=730,642
+Collapsed=0
+
+[Window][Load Render Graph ##Popup]
+Pos=796,340
+Size=360,400
+Collapsed=0
+
+[Window][Edit Resource ##Popup]
+Pos=732,190
+Size=460,700
+Collapsed=0
+
+[Window][Add Resource ##Popup]
+Pos=733,190
+Size=460,700
+Collapsed=0
+
+[Window][Texture Debugging]
+Pos=60,60
+Size=1043,717
+Collapsed=0
+