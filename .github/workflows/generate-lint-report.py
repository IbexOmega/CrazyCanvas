<<<<<<< HEAD
import os, subprocess, sys, getopt
from subprocess import run

def find_cppcheck():
	drive_letters = ['C', 'D']

	for drive_letter in drive_letters:
		cppcheck_path = drive_letter + r":\Program Files\Cppcheck\cppcheck.exe"
		if os.path.isfile(cppcheck_path):
			return cppcheck_path

	print('Failed to find cppcheck.exe')
	sys.exit(1)

def lint(cppcheck_path, report_path, ignore_path):
	args = [
		cppcheck_path,
		'--enable=all',
		'--platform=win64',
		'--template={callstack}: ({severity}) {message}',
		'--inconclusive',
		'-q',
		'LambdaEngine/*',
		'Sandbox/*',
		'Client/*',
		'Server/*',
		'CrazyCanvas/*'
	]

	if ignore_path:
		args.append(f'-i{ignore_path}')

	# Use stdout as the report
	with open(report_path, 'w') as report:
		print('Linting... ', flush=True, end='')
		subprocess.run(args, stderr=report)
		print('Finished', flush=True)
		report.close()

def main(argv):
	report_path = None
	ignore_path = None
	helpStr = '''usage: generate-lint-report.py -o <path> -i <dir>\n
		-o: path in which to store lint report\n
		-i: file or directory to ignore when linting. Wildcards are allowed, eg: \'-i src/*\''''
	try:
		opts, args = getopt.getopt(argv, "hi:o:", ["help"])
	except getopt.GetoptError:
		print("Intended usage:")
		print(helpStr)
		print(f"Used flags: {str(args)}")
		sys.exit(1)
	for opt, arg in opts:
		if opt == "-h":
			print(helpStr)
			sys.exit(1)
		elif opt == "-o":
			report_path = arg
		elif opt == "-i":
			ignore_path = arg

	if not report_path:
		print(helpStr)
		sys.exit(1)

	cppcheck_path = find_cppcheck()
	lint(cppcheck_path, report_path, ignore_path)
	sys.exit(0)

if __name__ == "__main__":
	main(sys.argv[1:])
=======
import os, subprocess, sys, getopt
from subprocess import run

def find_cppcheck():
	drive_letters = ['C', 'D']

	for drive_letter in drive_letters:
		cppcheck_path = drive_letter + r":\Program Files\Cppcheck\cppcheck.exe"
		if os.path.isfile(cppcheck_path):
			return cppcheck_path

	print('Failed to find cppcheck.exe')
	sys.exit(1)

def lint(cppcheck_path, report_path, ignore_path):
	args = [
		cppcheck_path,
		'--enable=all',
		'--platform=win64',
		'--template={callstack}: ({severity}) {message}',
		'--inconclusive',
		'-q',
		'--project=LambdaEngine.sln',
		'\"--project-configuration=Release x64_StaticLib|x64\"'
	]

	if ignore_path:
		args.append(f'-i{ignore_path}')

	# Use stdout as the report
	with open(report_path, 'w') as report:
		print('Linting... ', flush=True, end='')
		subprocess.run(args, stderr=report)
		print('Finished', flush=True)
		report.close()

def main(argv):
	report_path = None
	ignore_path = None
	helpStr = '''usage: generate-lint-report.py -o <path> -i <dir>\n
		-o: path in which to store lint report\n
		-i: file or directory to ignore when linting. Wildcards are allowed, eg: \'-i src/*\''''
	try:
		opts, args = getopt.getopt(argv, "hi:o:", ["help"])
	except getopt.GetoptError:
		print("Intended usage:")
		print(helpStr)
		print(f"Used flags: {str(args)}")
		sys.exit(1)
	for opt, arg in opts:
		if opt == "-h":
			print(helpStr)
			sys.exit(1)
		elif opt == "-o":
			report_path = arg
		elif opt == "-i":
			ignore_path = arg

	if not report_path:
		print(helpStr)
		sys.exit(1)

	cppcheck_path = find_cppcheck()
	lint(cppcheck_path, report_path, ignore_path)
	sys.exit(0)

if __name__ == "__main__":
	main(sys.argv[1:])
>>>>>>> d5ec1463
<|MERGE_RESOLUTION|>--- conflicted
+++ resolved
@@ -1,142 +1,68 @@
-<<<<<<< HEAD
-import os, subprocess, sys, getopt
-from subprocess import run
-
-def find_cppcheck():
-	drive_letters = ['C', 'D']
-
-	for drive_letter in drive_letters:
-		cppcheck_path = drive_letter + r":\Program Files\Cppcheck\cppcheck.exe"
-		if os.path.isfile(cppcheck_path):
-			return cppcheck_path
-
-	print('Failed to find cppcheck.exe')
-	sys.exit(1)
-
-def lint(cppcheck_path, report_path, ignore_path):
-	args = [
-		cppcheck_path,
-		'--enable=all',
-		'--platform=win64',
-		'--template={callstack}: ({severity}) {message}',
-		'--inconclusive',
-		'-q',
-		'LambdaEngine/*',
-		'Sandbox/*',
-		'Client/*',
-		'Server/*',
-		'CrazyCanvas/*'
-	]
-
-	if ignore_path:
-		args.append(f'-i{ignore_path}')
-
-	# Use stdout as the report
-	with open(report_path, 'w') as report:
-		print('Linting... ', flush=True, end='')
-		subprocess.run(args, stderr=report)
-		print('Finished', flush=True)
-		report.close()
-
-def main(argv):
-	report_path = None
-	ignore_path = None
-	helpStr = '''usage: generate-lint-report.py -o <path> -i <dir>\n
-		-o: path in which to store lint report\n
-		-i: file or directory to ignore when linting. Wildcards are allowed, eg: \'-i src/*\''''
-	try:
-		opts, args = getopt.getopt(argv, "hi:o:", ["help"])
-	except getopt.GetoptError:
-		print("Intended usage:")
-		print(helpStr)
-		print(f"Used flags: {str(args)}")
-		sys.exit(1)
-	for opt, arg in opts:
-		if opt == "-h":
-			print(helpStr)
-			sys.exit(1)
-		elif opt == "-o":
-			report_path = arg
-		elif opt == "-i":
-			ignore_path = arg
-
-	if not report_path:
-		print(helpStr)
-		sys.exit(1)
-
-	cppcheck_path = find_cppcheck()
-	lint(cppcheck_path, report_path, ignore_path)
-	sys.exit(0)
-
-if __name__ == "__main__":
-	main(sys.argv[1:])
-=======
-import os, subprocess, sys, getopt
-from subprocess import run
-
-def find_cppcheck():
-	drive_letters = ['C', 'D']
-
-	for drive_letter in drive_letters:
-		cppcheck_path = drive_letter + r":\Program Files\Cppcheck\cppcheck.exe"
-		if os.path.isfile(cppcheck_path):
-			return cppcheck_path
-
-	print('Failed to find cppcheck.exe')
-	sys.exit(1)
-
-def lint(cppcheck_path, report_path, ignore_path):
-	args = [
-		cppcheck_path,
-		'--enable=all',
-		'--platform=win64',
-		'--template={callstack}: ({severity}) {message}',
-		'--inconclusive',
-		'-q',
-		'--project=LambdaEngine.sln',
-		'\"--project-configuration=Release x64_StaticLib|x64\"'
-	]
-
-	if ignore_path:
-		args.append(f'-i{ignore_path}')
-
-	# Use stdout as the report
-	with open(report_path, 'w') as report:
-		print('Linting... ', flush=True, end='')
-		subprocess.run(args, stderr=report)
-		print('Finished', flush=True)
-		report.close()
-
-def main(argv):
-	report_path = None
-	ignore_path = None
-	helpStr = '''usage: generate-lint-report.py -o <path> -i <dir>\n
-		-o: path in which to store lint report\n
-		-i: file or directory to ignore when linting. Wildcards are allowed, eg: \'-i src/*\''''
-	try:
-		opts, args = getopt.getopt(argv, "hi:o:", ["help"])
-	except getopt.GetoptError:
-		print("Intended usage:")
-		print(helpStr)
-		print(f"Used flags: {str(args)}")
-		sys.exit(1)
-	for opt, arg in opts:
-		if opt == "-h":
-			print(helpStr)
-			sys.exit(1)
-		elif opt == "-o":
-			report_path = arg
-		elif opt == "-i":
-			ignore_path = arg
-
-	if not report_path:
-		print(helpStr)
-		sys.exit(1)
-
-	cppcheck_path = find_cppcheck()
-	lint(cppcheck_path, report_path, ignore_path)
-	sys.exit(0)
-
-if __name__ == "__main__":
-	main(sys.argv[1:])
->>>>>>> d5ec1463
+import os, subprocess, sys, getopt
+from subprocess import run
+
+def find_cppcheck():
+	drive_letters = ['C', 'D']
+
+	for drive_letter in drive_letters:
+		cppcheck_path = drive_letter + r":\Program Files\Cppcheck\cppcheck.exe"
+		if os.path.isfile(cppcheck_path):
+			return cppcheck_path
+
+	print('Failed to find cppcheck.exe')
+	sys.exit(1)
+
+def lint(cppcheck_path, report_path, ignore_path):
+	args = [
+		cppcheck_path,
+		'--enable=all',
+		'--platform=win64',
+		'--template={callstack}: ({severity}) {message}',
+		'--inconclusive',
+		'-q',
+		'--project=LambdaEngine.sln',
+		'\"--project-configuration=Release x64_StaticLib|x64\"'
+	]
+
+	if ignore_path:
+		args.append(f'-i{ignore_path}')
+
+	# Use stdout as the report
+	with open(report_path, 'w') as report:
+		print('Linting... ', flush=True, end='')
+		subprocess.run(args, stderr=report)
+		print('Finished', flush=True)
+		report.close()
+
+def main(argv):
+	report_path = None
+	ignore_path = None
+	helpStr = '''usage: generate-lint-report.py -o <path> -i <dir>\n
+		-o: path in which to store lint report\n
+		-i: file or directory to ignore when linting. Wildcards are allowed, eg: \'-i src/*\''''
+	try:
+		opts, args = getopt.getopt(argv, "hi:o:", ["help"])
+	except getopt.GetoptError:
+		print("Intended usage:")
+		print(helpStr)
+		print(f"Used flags: {str(args)}")
+		sys.exit(1)
+	for opt, arg in opts:
+		if opt == "-h":
+			print(helpStr)
+			sys.exit(1)
+		elif opt == "-o":
+			report_path = arg
+		elif opt == "-i":
+			ignore_path = arg
+
+	if not report_path:
+		print(helpStr)
+		sys.exit(1)
+
+	cppcheck_path = find_cppcheck()
+	lint(cppcheck_path, report_path, ignore_path)
+	sys.exit(0)
+
+if __name__ == "__main__":
+	main(sys.argv[1:])