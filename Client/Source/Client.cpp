#include "Client.h"

#include "Memory/API/Malloc.h"

#include "Log/Log.h"

#include "Input/API/Input.h"

#include "Resources/ResourceManager.h"

#include "Rendering/Renderer.h"

#define IMGUI_DISABLE_OBSOLETE_FUNCTIONS
#include <imgui.h>

#include "Application/API/PlatformMisc.h"
#include "Application/API/CommonApplication.h"
#include "Application/API/PlatformConsole.h"
#include "Application/API/Window.h"

#include "Application/API/Events/EventQueue.h"

#include "Audio/AudioSystem.h"

#include "Networking/API/PlatformNetworkUtils.h"
#include "Networking/API/NetworkDebugger.h"


Client::Client() :
	m_pClient(nullptr)
{
	using namespace LambdaEngine;

	EventQueue::RegisterEventHandler<KeyPressedEvent>(this, &Client::OnKeyPressed);

	CommonApplication::Get()->GetMainWindow()->SetTitle("Client");
	PlatformConsole::SetTitle("Client Console");


    ClientDesc desc = {};
    desc.PoolSize               = 512;
    desc.MaxRetries             = 10;
    desc.ResendRTTMultiplier    = 2.0F;
    desc.Handler                = this;
    desc.Protocol               = EProtocol::UDP;
	desc.PingInterval			= Timestamp::Seconds(1);
	desc.PingTimeout			= Timestamp::Seconds(3);
	desc.UsePingSystem			= true;

	m_pClient = NetworkUtils::CreateClient(desc);

	if (!m_pClient->Connect(IPEndPoint(IPAddress::Get("192.168.1.166"), 4444)))
	{
		LOG_ERROR("Failed to connect!");
	}
}

Client::~Client()
{
	using namespace LambdaEngine;

	EventQueue::UnregisterEventHandler<KeyPressedEvent>(this, &Client::OnKeyPressed);

	m_pClient->Release();
}

void Client::OnConnecting(LambdaEngine::IClient* pClient)
{
	UNREFERENCED_VARIABLE(pClient);
	LOG_MESSAGE("OnConnecting()");
}

void Client::OnConnected(LambdaEngine::IClient* pClient)
{
	UNREFERENCED_VARIABLE(pClient);
	LOG_MESSAGE("OnConnected()");
}

void Client::OnDisconnecting(LambdaEngine::IClient* pClient)
{
	UNREFERENCED_VARIABLE(pClient);
	LOG_MESSAGE("OnDisconnecting()");
}

void Client::OnDisconnected(LambdaEngine::IClient* pClient)
{
	UNREFERENCED_VARIABLE(pClient);
	LOG_MESSAGE("OnDisconnected()");
}

void Client::OnPacketReceived(LambdaEngine::IClient* pClient, LambdaEngine::NetworkSegment* pPacket)
{
	UNREFERENCED_VARIABLE(pClient);
	UNREFERENCED_VARIABLE(pPacket);
	LOG_MESSAGE("OnPacketReceived(%s)", pPacket->ToString().c_str());
}

void Client::OnServerFull(LambdaEngine::IClient* pClient)
{
	UNREFERENCED_VARIABLE(pClient);
	LOG_ERROR("OnServerFull()");
}

void Client::OnClientReleased(LambdaEngine::IClient* pClient)
{
	UNREFERENCED_VARIABLE(pClient);
	LOG_ERROR("OnClientReleased()");
}

void Client::OnPacketDelivered(LambdaEngine::NetworkSegment* pPacket)
{
	UNREFERENCED_VARIABLE(pPacket);
	LOG_INFO("OnPacketDelivered(%s)", pPacket->ToString().c_str());
}

void Client::OnPacketResent(LambdaEngine::NetworkSegment* pPacket, uint8 tries)
{
	UNREFERENCED_VARIABLE(pPacket);
	LOG_INFO("OnPacketResent(%d)", tries);
}

void Client::OnPacketMaxTriesReached(LambdaEngine::NetworkSegment* pPacket, uint8 tries)
{
	UNREFERENCED_VARIABLE(pPacket);
	LOG_ERROR("OnPacketMaxTriesReached(%d)", tries);
}

bool Client::OnKeyPressed(const LambdaEngine::KeyPressedEvent& event)
{
	using namespace LambdaEngine;

	if (event.Key == EKey::KEY_ENTER)
	{
		if (m_pClient->IsConnected())
			m_pClient->Disconnect("User Requested");
		else
			m_pClient->Connect(IPEndPoint(IPAddress::Get("81.170.143.133"), 4444));
	}
	else
	{
<<<<<<< HEAD
		uint16 packetType = 99; 
		NetworkSegment* packet = m_pClient->GetFreePacket(packetType);
		BinaryEncoder encoder(packet);
		encoder.WriteString("Test Broadcast Message");
=======
		uint16 packetType = 0;
		NetworkSegment* packet = m_pClient->GetFreePacket(packetType);
		BinaryEncoder encoder(packet);
		encoder.WriteString("Test Message");
>>>>>>> 696e74ab
		m_pClient->SendReliable(packet, this);
	}

	return false;
}

void Client::Tick(LambdaEngine::Timestamp delta)
{
	UNREFERENCED_VARIABLE(delta);
	using namespace LambdaEngine;

	NetworkDebugger::RenderStatisticsWithImGUI(m_pClient);
	Renderer::Render();
}

void Client::FixedTick(LambdaEngine::Timestamp delta)
{
	UNREFERENCED_VARIABLE(delta);
	using namespace LambdaEngine;
}

namespace LambdaEngine
{
	Game* CreateGame()
	{
		Client* pClient = DBG_NEW Client();		
		return pClient;
	}
}<|MERGE_RESOLUTION|>--- conflicted
+++ resolved
@@ -138,17 +138,10 @@
 	}
 	else
 	{
-<<<<<<< HEAD
-		uint16 packetType = 99; 
-		NetworkSegment* packet = m_pClient->GetFreePacket(packetType);
-		BinaryEncoder encoder(packet);
-		encoder.WriteString("Test Broadcast Message");
-=======
 		uint16 packetType = 0;
 		NetworkSegment* packet = m_pClient->GetFreePacket(packetType);
 		BinaryEncoder encoder(packet);
 		encoder.WriteString("Test Message");
->>>>>>> 696e74ab
 		m_pClient->SendReliable(packet, this);
 	}
 
