--- conflicted
+++ resolved
@@ -7,12 +7,6 @@
 #include "Input/API/Input.h"
 
 #include "Resources/ResourceManager.h"
-
-#include "Rendering/RenderAPI.h"
-#include "Rendering/ImGuiRenderer.h"
-
-#define IMGUI_DISABLE_OBSOLETE_FUNCTIONS
-#include <imgui.h>
 
 #include "Application/API/PlatformMisc.h"
 #include "Application/API/CommonApplication.h"
@@ -25,6 +19,7 @@
 
 #include "Networking/API/PlatformNetworkUtils.h"
 #include "Networking/API/NetworkDebugger.h"
+
 using namespace LambdaEngine;
 
 Client::Client() :
@@ -121,13 +116,6 @@
 	UNREFERENCED_VARIABLE(pPacket);
 	LOG_ERROR("OnPacketMaxTriesReached(%d)", tries);
 }
-<<<<<<< HEAD
-
-bool Client::OnKeyPressed(const LambdaEngine::KeyPressedEvent& event)
-{
-	using namespace LambdaEngine;
-=======
->>>>>>> b6dcddbb
 
 bool Client::OnKeyPressed(const KeyPressedEvent& event)
 {
@@ -140,15 +128,6 @@
 	}
 	else
 	{
-<<<<<<< HEAD
-
-=======
-		uint16 packetType = 0;
-		NetworkSegment* packet = m_pClient->GetFreePacket(packetType);
-		BinaryEncoder encoder(packet);
-		encoder.WriteString("Test Message");
-		m_pClient->SendReliable(packet, this);
->>>>>>> b6dcddbb
 	}
 
 	return false;
@@ -157,23 +136,12 @@
 void Client::Tick(Timestamp delta)
 {
 	UNREFERENCED_VARIABLE(delta);
-<<<<<<< HEAD
 
 	NetworkDebugger::RenderStatistics(m_pClient);
-
-	Renderer::Render();
-=======
-	NetworkDebugger::RenderStatisticsWithImGUI(m_pClient);
->>>>>>> b6dcddbb
 }
 
 void Client::FixedTick(Timestamp delta)
 {
-<<<<<<< HEAD
-	using namespace LambdaEngine;
-
-=======
->>>>>>> b6dcddbb
 	UNREFERENCED_VARIABLE(delta);
 }
 
