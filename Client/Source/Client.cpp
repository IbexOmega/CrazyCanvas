--- conflicted
+++ resolved
@@ -85,7 +85,7 @@
 		glm::vec3 pos = decoder.ReadVec3();
 		glm::vec3 color = decoder.ReadVec3();
 
-		
+
 		Job addEntityJob;
 		addEntityJob.Components =
 		{
@@ -122,52 +122,47 @@
 			pECS->AddComponent<MeshComponent>(entity,		meshComponent);
 			pECS->AddComponent<NetworkComponent>(entity,	{});
 		};
-		
+
 		ECSCore::GetInstance()->ScheduleJobASAP(addEntityJob);
 	}
 }*/
 
 bool Client::OnKeyPressed(const KeyPressedEvent& event)
 {
-<<<<<<< HEAD
-	if(event.Key == EKey::KEY_HOME)
-=======
-
-	if (InputActionSystem::IsActive("PLAYER_FORWARD"))
-	{
-		LOG_INFO("PLAYER_FORWARD ACTIVE");
-	}
-	else if (InputActionSystem::IsActive("PLAYER_BACKWARD"))
-	{
-		LOG_INFO("PLAYER_BACKWARD ACTIVE");
-	}
-	else if (InputActionSystem::IsActive("PLAYER_LEFT"))
-	{
-		LOG_INFO("PLAYER_LEFT ACTIVE");
-	}
-	else if (InputActionSystem::IsActive("PLAYER_RIGHT"))
-	{
-		LOG_INFO("PLAYER_RIGHT ACTIVE");
-	}
-	else if (InputActionSystem::IsActive("CHANGE_KEYBINDING"))
-	{
-		LOG_INFO("CHANGE_KEYBINDING ACTIVE");
-		InputActionSystem::ChangeKeyBinding("PLAYER_FORWARD", EKey::KEY_UP);
-	}
-
-
-	if (event.Key == EKey::KEY_ENTER)
-	{
-		if (m_pClient->IsConnected())
-			m_pClient->Disconnect("User Requested");
-		else
-			m_pClient->Connect(IPEndPoint(IPAddress::Get("192.168.1.65"), 4444));
-	}
-	else if(event.Key == EKey::KEY_HOME)
->>>>>>> 793e7a93
-	{
-		m_IsBenchmarking = true;
-	}
+	// if (InputActionSystem::IsActive("PLAYER_FORWARD"))
+	// {
+	// 	LOG_INFO("PLAYER_FORWARD ACTIVE");
+	// }
+	// else if (InputActionSystem::IsActive("PLAYER_BACKWARD"))
+	// {
+	// 	LOG_INFO("PLAYER_BACKWARD ACTIVE");
+	// }
+	// else if (InputActionSystem::IsActive("PLAYER_LEFT"))
+	// {
+	// 	LOG_INFO("PLAYER_LEFT ACTIVE");
+	// }
+	// else if (InputActionSystem::IsActive("PLAYER_RIGHT"))
+	// {
+	// 	LOG_INFO("PLAYER_RIGHT ACTIVE");
+	// }
+	// else if (InputActionSystem::IsActive("CHANGE_KEYBINDING"))
+	// {
+	// 	LOG_INFO("CHANGE_KEYBINDING ACTIVE");
+	// 	InputActionSystem::ChangeKeyBinding("PLAYER_FORWARD", EKey::KEY_UP);
+	// }
+
+
+	// if (event.Key == EKey::KEY_ENTER)
+	// {
+	// 	if (m_pClient->IsConnected())
+	// 		m_pClient->Disconnect("User Requested");
+	// 	else
+	// 		m_pClient->Connect(IPEndPoint(IPAddress::Get("192.168.1.65"), 4444));
+	// }
+	// else if(event.Key == EKey::KEY_HOME)
+	// {
+	// 	m_IsBenchmarking = true;
+	// }
 
 	return false;
 }
