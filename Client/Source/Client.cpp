--- conflicted
+++ resolved
@@ -24,13 +24,7 @@
     m_pClient(nullptr)
 {
 	using namespace LambdaEngine;
-<<<<<<< HEAD
-
-	PlatformApplication::Get()->AddEventHandler(this);
-    
-=======
     PlatformApplication::Get()->AddEventHandler(this);
->>>>>>> 37c833da
     PlatformApplication::Get()->GetMainWindow()->SetTitle("Client");
     PlatformConsole::SetTitle("Client Console");
 
