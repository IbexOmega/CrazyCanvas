--- conflicted
+++ resolved
@@ -79,14 +79,10 @@
 {
 	UNREFERENCED_VARIABLE(delta);
 
-<<<<<<< HEAD
 	for (auto& pair : m_pServer->GetClients())
 	{
 		NetworkDebugger::RenderStatisticsWithImGUI(pair.second);
 	}
-=======
-	NetworkDebugger::RenderStatistics(m_pServer);
->>>>>>> 839349e6
 }
 
 void Server::FixedTick(Timestamp delta)
