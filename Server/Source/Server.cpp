#include "Server.h"

#include "Memory/API/Malloc.h"

#include "Log/Log.h"

#include "Input/API/Input.h"

#include "Application/API/PlatformMisc.h"
#include "Application/API/CommonApplication.h"
#include "Application/API/PlatformConsole.h"
#include "Application/API/Window.h"
#include "Application/API/Events/EventQueue.h"

#include "Threading/API/Thread.h"

#include "Networking/API/PlatformNetworkUtils.h"
#include "Networking/API/NetworkDebugger.h"

#include "ClientHandler.h"

#include "Math/Random.h"

<<<<<<< HEAD
#include <argh/argh.h>
=======
using namespace LambdaEngine;
>>>>>>> d8feadf2

Server::Server()
{
	EventQueue::RegisterEventHandler<KeyPressedEvent>(this, &Server::OnKeyPressed);

	CommonApplication::Get()->GetMainWindow()->SetTitle("Server");
	PlatformConsole::SetTitle("Server Console");

	ServerDesc desc = {};
	desc.Handler		= this;
	desc.MaxRetries		= 10;
	desc.MaxClients		= 10;
	desc.PoolSize		= 1024;
	desc.Protocol		= EProtocol::TCP;
	desc.PingInterval	= Timestamp::Seconds(1);
	desc.PingTimeout	= Timestamp::Seconds(3);
	desc.UsePingSystem	= true;

	m_pServer = NetworkUtils::CreateServer(desc);
	m_pServer->Start(IPEndPoint(IPAddress::ANY, 4444));

	//((ServerUDP*)m_pServer)->SetSimulateReceivingPacketLoss(0.1f);
}

Server::~Server()
{
	EventQueue::UnregisterEventHandler<KeyPressedEvent>(this, &Server::OnKeyPressed);
	m_pServer->Release();
}

LambdaEngine::IClientRemoteHandler* Server::CreateClientHandler()
{
	return DBG_NEW ClientHandler();
}

bool Server::OnKeyPressed(const KeyPressedEvent& event)
{
	UNREFERENCED_VARIABLE(event);

	if(m_pServer->IsRunning())
		m_pServer->Stop("User Requested");
	else
		m_pServer->Start(IPEndPoint(IPAddress::ANY, 4444));

	return false;
}

void Server::UpdateTitle()
{
	CommonApplication::Get()->GetMainWindow()->SetTitle("Server");
	PlatformConsole::SetTitle("Server Console");
}

void Server::Tick(Timestamp delta)
{
	UNREFERENCED_VARIABLE(delta);

	NetworkDebugger::RenderStatistics(m_pServer);
}

void Server::FixedTick(Timestamp delta)
{
	UNREFERENCED_VARIABLE(delta);

	// Simulate first Remote client broadcasting
	if (m_pServer->GetClientCount() > 0)
	{
		ClientRemoteBase* pClient = m_pServer->GetClients().begin()->second;
		if (pClient->IsConnected())
		{
			NetworkSegment* pPacket = pClient->GetFreePacket(99);
			BinaryEncoder encoder(pPacket);
			encoder.WriteString("Test broadcast from server.cpp");
			pClient->SendUnreliableBroadcast(pPacket);
		}
	}
}

namespace LambdaEngine
{
	Game* CreateGame(const argh::parser& flagParser)
	{
		UNREFERENCED_VARIABLE(flagParser);
		Server* pServer = DBG_NEW Server();
		return pServer;
	}
}<|MERGE_RESOLUTION|>--- conflicted
+++ resolved
@@ -21,11 +21,9 @@
 
 #include "Math/Random.h"
 
-<<<<<<< HEAD
 #include <argh/argh.h>
-=======
+
 using namespace LambdaEngine;
->>>>>>> d8feadf2
 
 Server::Server()
 {
