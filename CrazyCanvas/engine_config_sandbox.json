--- conflicted
+++ resolved
@@ -1,16 +1,9 @@
 {
   "CONFIG_OPTION_WINDOW_SIZE": [
-<<<<<<< HEAD
-      1920,
-      1080
-  ],
-  "CONFIG_OPTION_VOLUME_MASTER": 0.03247164562344551,
-=======
     1920,
     1080
   ],
   "CONFIG_OPTION_VOLUME_MASTER": 0.1,
->>>>>>> 16c999ae
   "CONFIG_OPTION_FIXED_TIMESTEMP": 60,
   "CONFIG_OPTION_NETWORK_PORT": 4444,
   "CONFIG_OPTION_RAY_TRACING": true,
@@ -24,10 +17,6 @@
   "CONFIG_OPTION_CAMERA_NEAR_PLANE": 0.001,
   "CONFIG_OPTION_CAMERA_FAR_PLANE": 1000.0,
   "CONFIG_OPTION_STREAM_PHYSX": false,
-<<<<<<< HEAD
-  "CONFIG_OPTION_VALIDATION_LAYER_IN_DEBUG": true
-=======
   "CONFIG_OPTION_VALIDATION_LAYER_IN_DEBUG": true,
   "CONFIG_OPTION_NETWORK_PROTOCOL": "UDP"
->>>>>>> 16c999ae
 }