--- conflicted
+++ resolved
@@ -4,14 +4,9 @@
     1080
   ],
   "FixedTimestep": 60,
-<<<<<<< HEAD
+  "NetworkPort": 4444,
   "RayTracingEnabled": true,
   "MeshShadersEnabled": true,
-=======
-  "NetworkPort": 4444,
-  "RayTracingEnabled": false,
-  "MeshShadersEnabled": false,
->>>>>>> 4c01b094
   "ShowRenderGraph": false,
   "EnableLineRenderer": false,
   "RenderGraphName": "DEFERRED_PBR.lrg",
