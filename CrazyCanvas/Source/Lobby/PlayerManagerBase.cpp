#include "Lobby/PlayerManagerBase.h"

#include "Game/Multiplayer/MultiplayerUtils.h"

#include "Application/API/Events/EventQueue.h"

#include "Events/PlayerEvents.h"

using namespace LambdaEngine;

THashTable<uint64, Player> PlayerManagerBase::s_Players;
THashTable<Entity, uint64> PlayerManagerBase::s_PlayerEntityToUID;

void PlayerManagerBase::Init()
{
}

void PlayerManagerBase::Release()
{
}

void PlayerManagerBase::Reset()
{
	s_Players.clear();
	s_PlayerEntityToUID.clear();
}

const Player* PlayerManagerBase::GetPlayer(uint64 uid)
{
	auto pair = s_Players.find(uid);
	return pair == s_Players.end() ? nullptr : &pair->second;
}

const Player* PlayerManagerBase::GetPlayer(const IClient* pClient)
{
	return GetPlayer(pClient->GetUID());
}

const Player* PlayerManagerBase::GetPlayer(Entity entity)
{
	auto pair = s_PlayerEntityToUID.find(entity);
	return pair == s_PlayerEntityToUID.end() ? nullptr : GetPlayer(pair->second);
}

const THashTable<uint64, Player>& PlayerManagerBase::GetPlayers()
{
	return s_Players;
}

void PlayerManagerBase::GetPlayersOfTeam(LambdaEngine::TArray<const Player*>& players, uint8 team)
{
	for (auto& pair : s_Players)
	{
		Player* pPlayer = &pair.second;
		if (pPlayer->GetTeam() == team)
			players.PushBack(pPlayer);
	}
}

Player* PlayerManagerBase::GetPlayerNoConst(uint64 uid)
{
	auto pair = s_Players.find(uid);
	return pair == s_Players.end() ? nullptr : &pair->second;
}

Player* PlayerManagerBase::GetPlayerNoConst(IClient* pClient)
{
	return GetPlayerNoConst(pClient->GetUID());
}

Player* PlayerManagerBase::GetPlayerNoConst(Entity entity)
{
	auto pair = s_PlayerEntityToUID.find(entity);
	return pair == s_PlayerEntityToUID.end() ? nullptr : GetPlayerNoConst(pair->second);
}

void PlayerManagerBase::SetPlayerEntity(const Player* pPlayer, Entity entity)
{
<<<<<<< HEAD
	ASSERT(pPlayer->GetEntity() == UINT32_MAX);
	Player* pPl = const_cast<Player*>(pPlayer);
	pPl->m_Entity = entity;
	s_PlayerEntityToUID.insert({ entity, pPlayer->GetUID() });
=======
	auto pair = s_Players.find(uid);
	if (pair != s_Players.end())
	{
		s_PlayerEntityToUID.insert({ entity, uid });
		
		Player& player = pair->second;
		player.m_Entity = entity;

		LOG_INFO("Player '%s' registered entity '%u' with client UID: %llu, ", player.GetName().c_str(), player.GetEntity(), uid);
	}
	else
	{
		LOG_ERROR("Failed to register player entity with client UID: %llu", uid);
	}
>>>>>>> 9c9ef912
}

Player* PlayerManagerBase::HandlePlayerJoined(uint64 uid, const PacketJoin& packet)
{
	auto pair = s_Players.find(uid);
	if (pair == s_Players.end())
	{
		Player player;
		player.m_UID	= uid;
		player.m_Name	= packet.Name;

		Player* pPlayer = &s_Players.insert(std::make_pair(player.GetUID(), player)).first->second;
		LOG_INFO("Player [%s] joined! [%llu]", player.GetName().c_str(), player.GetUID());

		PlayerJoinedEvent newEvent(pPlayer);
		EventQueue::SendEventImmediate(newEvent);

		return pPlayer;
	}
	return &pair->second;
}

bool PlayerManagerBase::HandlePlayerLeft(uint64 uid)
{
	auto pair = s_Players.find(uid);
	if (pair != s_Players.end())
	{
		const Player& player = pair->second;

		LOG_INFO("Player [%s] left! [%llu]", player.GetName().c_str(), player.GetUID());

		PlayerLeftEvent event(&player);
		EventQueue::SendEventImmediate(event);

		bool wasHost = player.IsHost();
		s_Players.erase(uid);

		return wasHost;
	}

	return false;
}<|MERGE_RESOLUTION|>--- conflicted
+++ resolved
@@ -76,27 +76,11 @@
 
 void PlayerManagerBase::SetPlayerEntity(const Player* pPlayer, Entity entity)
 {
-<<<<<<< HEAD
 	ASSERT(pPlayer->GetEntity() == UINT32_MAX);
 	Player* pPl = const_cast<Player*>(pPlayer);
 	pPl->m_Entity = entity;
 	s_PlayerEntityToUID.insert({ entity, pPlayer->GetUID() });
-=======
-	auto pair = s_Players.find(uid);
-	if (pair != s_Players.end())
-	{
-		s_PlayerEntityToUID.insert({ entity, uid });
-		
-		Player& player = pair->second;
-		player.m_Entity = entity;
-
-		LOG_INFO("Player '%s' registered entity '%u' with client UID: %llu, ", player.GetName().c_str(), player.GetEntity(), uid);
-	}
-	else
-	{
-		LOG_ERROR("Failed to register player entity with client UID: %llu", uid);
-	}
->>>>>>> 9c9ef912
+	LOG_INFO("Player '%s' registered entity '%u' with client UID: %llu, ", pPlayer->GetName().c_str(), pPlayer->GetEntity(), pPlayer->GetUID());
 }
 
 Player* PlayerManagerBase::HandlePlayerJoined(uint64 uid, const PacketJoin& packet)
