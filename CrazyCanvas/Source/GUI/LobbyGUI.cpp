--- conflicted
+++ resolved
@@ -635,31 +635,6 @@
 
 		if (setting == SETTING_CHANGE_TEAM_1_COLOR)
 		{
-<<<<<<< HEAD
-			if (m_pGameSettings->TeamColor1 != (uint8)indexSelected)
-			{
-				m_pGameSettings->TeamColor0 = (uint8)indexSelected;
-				pLabelColorBrush = static_cast<SolidColorBrush*>(m_pTeam1Label->GetForeground());
-			}
-			else
-			{
-				pComboBox->SetSelectedIndex(m_pGameSettings->TeamColor0);
-				return;
-			}
-		}
-		else
-		{
-			if (m_pGameSettings->TeamColor0 != (uint8)indexSelected)
-			{
-				m_pGameSettings->TeamColor1 = (uint8)indexSelected;
-				pLabelColorBrush = static_cast<SolidColorBrush*>(m_pTeam2Label->GetForeground());
-			}
-			else
-			{
-				pComboBox->SetSelectedIndex(m_pGameSettings->TeamColor1);
-				return;
-			}
-=======
 			pLabelColorBrush = static_cast<SolidColorBrush*>(m_pTeam1Label->GetForeground());
 			m_pGameSettings->TeamColor1 = (uint8)indexSelected;
 		}
@@ -667,7 +642,6 @@
 		{
 			pLabelColorBrush = static_cast<SolidColorBrush*>(m_pTeam2Label->GetForeground());
 			m_pGameSettings->TeamColor2 = (uint8)indexSelected;
->>>>>>> 3c0dd2b5
 		}
 
 		pComboBox->SetBackground(pBoxColorBrush);
