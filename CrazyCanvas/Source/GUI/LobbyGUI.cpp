--- conflicted
+++ resolved
@@ -492,11 +492,7 @@
 	FrameworkElement::GetView()->GetContent()->UnregisterName(name.c_str());
 }
 
-<<<<<<< HEAD
-void LobbyGUI::CreateHostIcon(Noesis::Panel* parent)
-=======
 void LobbyGUI::CreateHostIcon(Panel* parent)
->>>>>>> b57eee59
 {
 	Ptr<Viewbox> viewBox	= *new Viewbox();
 	Ptr<Path> path			= *new Path();
