--- conflicted
+++ resolved
@@ -247,7 +247,6 @@
 		else if (resourceName == "GLOBAL_SPECULAR_PROBE")
 		{
 			constexpr DescriptorSetIndex setIndex = 1U;
-<<<<<<< HEAD
 
 			m_DescriptorSet1 = m_DescriptorCache.GetDescriptorSet("Player Renderer Buffer Descriptor Set 1", m_PipelineLayout.Get(), setIndex, m_DescriptorHeap.Get());
 			if (m_DescriptorSet1 != nullptr)
@@ -280,48 +279,11 @@
 		else if (resourceName == "INTEGRATION_LUT")
 		{
 			constexpr DescriptorSetIndex setIndex = 1U;
-=======
->>>>>>> 464c246a
 
 			m_DescriptorSet1 = m_DescriptorCache.GetDescriptorSet("Player Renderer Buffer Descriptor Set 1", m_PipelineLayout.Get(), setIndex, m_DescriptorHeap.Get());
 			if (m_DescriptorSet1 != nullptr)
 			{
 				Sampler* pSampler = Sampler::GetLinearSampler();
-<<<<<<< HEAD
-=======
-				uint32 bindingIndex = 6;
-				m_DescriptorSet1->WriteTextureDescriptors(ppPerImageTextureViews, &pSampler, ETextureState::TEXTURE_STATE_SHADER_READ_ONLY, bindingIndex, imageCount, EDescriptorType::DESCRIPTOR_TYPE_SHADER_RESOURCE_COMBINED_SAMPLER, false);
-			}
-			else
-			{
-				LOG_ERROR("[PlayerRenderer]: Failed to update DescriptorSet[%d] GLOBAL_SPECULAR_PROBE", setIndex);
-			}
-		}
-		else if (resourceName == "GLOBAL_DIFFUSE_PROBE")
-		{
-			constexpr DescriptorSetIndex setIndex = 1U;
-
-			m_DescriptorSet1 = m_DescriptorCache.GetDescriptorSet("Player Renderer Buffer Descriptor Set 1", m_PipelineLayout.Get(), setIndex, m_DescriptorHeap.Get());
-			if (m_DescriptorSet1 != nullptr)
-			{
-				Sampler* pSampler = Sampler::GetLinearSampler();
-				uint32 bindingIndex = 7;
-				m_DescriptorSet1->WriteTextureDescriptors(ppPerImageTextureViews, &pSampler, ETextureState::TEXTURE_STATE_SHADER_READ_ONLY, bindingIndex, imageCount, EDescriptorType::DESCRIPTOR_TYPE_SHADER_RESOURCE_COMBINED_SAMPLER, false);
-			}
-			else
-			{
-				LOG_ERROR("[PlayerRenderer]: Failed to update DescriptorSet[%d] GLOBAL_DIFFUSE_PROBE", setIndex);
-			}
-		}
-		else if (resourceName == "INTEGRATION_LUT")
-		{
-			constexpr DescriptorSetIndex setIndex = 1U;
-
-			m_DescriptorSet1 = m_DescriptorCache.GetDescriptorSet("Player Renderer Buffer Descriptor Set 1", m_PipelineLayout.Get(), setIndex, m_DescriptorHeap.Get());
-			if (m_DescriptorSet1 != nullptr)
-			{
-				Sampler* pSampler = Sampler::GetLinearSampler();
->>>>>>> 464c246a
 				uint32 bindingIndex = 8;
 				m_DescriptorSet1->WriteTextureDescriptors(ppPerImageTextureViews, &pSampler, ETextureState::TEXTURE_STATE_SHADER_READ_ONLY, bindingIndex, imageCount, EDescriptorType::DESCRIPTOR_TYPE_SHADER_RESOURCE_COMBINED_SAMPLER, false);
 			}
@@ -669,7 +631,6 @@
 				if (player.HasWeapon)
 				{
 					const DrawArg& drawArgWeapon = m_pDrawArgs[player.Weapon.DrawArgIndex];
-
 					pCommandList->SetConstantRange(m_PipelineLayout.Get(), FShaderStageFlag::SHADER_STAGE_FLAG_PIXEL_SHADER, &player.TeamId, sizeof(uint32), 0);
 					pCommandList->BindIndexBuffer(drawArgWeapon.pIndexBuffer, 0, EIndexType::INDEX_TYPE_UINT32);
 					pCommandList->BindDescriptorSetGraphics(m_DescriptorSetList2[player.Weapon.DrawArgIndex].Get(), m_PipelineLayout.Get(), 2); // Mesh data (Vertices and instance buffers)
