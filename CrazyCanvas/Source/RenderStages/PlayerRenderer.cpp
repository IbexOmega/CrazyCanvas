--- conflicted
+++ resolved
@@ -51,15 +51,8 @@
 	bool PlayerRenderer::Init()
 	{
 		m_BackBufferCount = BACK_BUFFER_COUNT;
-<<<<<<< HEAD
 
 		m_UsingMeshShader = EngineConfig::GetBoolProperty(EConfigOption::CONFIG_OPTION_MESH_SHADER);
-=======
-		m_ViewerTeamId = MAXUINT32;			// Used to filter in shader
-		m_ViewerEntityId = MAXUINT32;		// Used to get Position
-		m_ViewerDrawArgIndex = MAXUINT32;	// Used to filter in render()
-		m_UsingMeshShader = EngineConfig::GetBoolProperty("MeshShadersEnabled");
->>>>>>> 6e9e2f22
 
 		if (!CreatePipelineLayout())
 		{
@@ -506,7 +499,6 @@
 		// Sort player rendering front to back
 		m_PlayerDistances.Resize(m_EntityIds.GetSize());
 		m_NextPlayerList.Resize(m_EntityIds.GetSize());
-<<<<<<< HEAD
 
 		const ComponentArray<PositionComponent>* pPlayerPositionComponents = ECSCore::GetInstance()->GetComponentArray<PositionComponent>();
 
@@ -518,41 +510,6 @@
 				return (float)glm::distance2(origin, pos);
 			});
 
-		// Rank indexes of distance2
-		std::iota(m_NextPlayerList.Begin(), m_NextPlayerList.End(), 0);
-		std::sort(m_NextPlayerList.Begin(), m_NextPlayerList.End(),
-			[&](uint32 i1, uint32 i2) {return m_PlayerDistances[i1] < m_PlayerDistances[i2]; });
-
-		for (uint32 d = 0; d < m_DrawCount; d++)
-		{
-			// Skip drawing local player
-			if (d != m_ViewerDrawArgIndex)
-			{
-				// Get next closest player
-				uint32 next = m_NextPlayerList.GetBack();
-				m_NextPlayerList.PopBack();
-
-				const DrawArg& drawArg = m_pDrawArgs[next];
-
-				uint32 teamId = m_TeamIds[next];
-				pCommandList->SetConstantRange(m_PipelineLayout.Get(), FShaderStageFlag::SHADER_STAGE_FLAG_PIXEL_SHADER, &teamId, sizeof(uint32), 0);
-=======
-
-		const ComponentArray<PositionComponent>* pPlayerPositionComponents = ECSCore::GetInstance()->GetComponentArray<PositionComponent>();
->>>>>>> 6e9e2f22
-
-		// Map EntityIds to their distance2 from viewing player
-		const glm::vec3 origin = pPlayerPositionComponents->GetConstData(m_ViewerEntityId).Position;
-		std::transform(m_EntityIds.Begin(), m_EntityIds.End(), m_PlayerDistances.Begin(),
-			[origin, pPlayerPositionComponents](uint32 entity) -> float {
-				const glm::vec3 pos = pPlayerPositionComponents->GetConstData(entity).Position;
-				return (float)glm::distance2(origin, pos);
-			});
-
-<<<<<<< HEAD
-				pCommandList->BindDescriptorSetGraphics(m_DescriptorSetList2[next].Get(), m_PipelineLayout.Get(), 2); // Mesh data (Vertices and instance buffers)
-				pCommandList->BindDescriptorSetGraphics(m_DescriptorSetList3[next].Get(), m_PipelineLayout.Get(), 3); // Paint Masks
-=======
 		// Rank indexes of distance2
 		std::iota(m_NextPlayerList.Begin(), m_NextPlayerList.End(), 0);
 		std::sort(m_NextPlayerList.Begin(), m_NextPlayerList.End(),
@@ -589,18 +546,9 @@
 					pCommandList->BindDescriptorSetGraphics(m_DescriptorSetList3[next].Get(), m_PipelineLayout.Get(), 3); // Paint Masks
 					pCommandList->DrawIndexInstanced(drawArg.IndexCount, drawArg.InstanceCount, 0, 0, 0);
 				}
->>>>>>> 6e9e2f22
-
-			}
-		}
-<<<<<<< HEAD
-
-		m_PlayerDistances.Clear();
-		m_NextPlayerList.Clear();
-
-		pCommandList->EndRenderPass();
-=======
->>>>>>> 6e9e2f22
+
+			}
+		}
 
 		m_PlayerDistances.Clear();
 		m_NextPlayerList.Clear();
