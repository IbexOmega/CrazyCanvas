#include "States/SandboxState.h"

#include "Resources/ResourceManager.h"

#include "Application/API/CommonApplication.h"
#include "Application/API/Events/EventQueue.h"

#include "Audio/AudioAPI.h"
#include "Audio/FMOD/SoundInstance3DFMOD.h"

#include "Debug/Profiler.h"

#include "ECS/ECSCore.h"

#include "Engine/EngineConfig.h"

#include "Game/ECS/Components/Audio/AudibleComponent.h"
#include "Game/ECS/Components/Misc/Components.h"
#include "Game/ECS/Components/Physics/Transform.h"
#include "Game/ECS/Components/Rendering/MeshComponent.h"
#include "Game/ECS/Components/Rendering/AnimationComponent.h"
#include "Game/ECS/Components/Rendering/DirectionalLightComponent.h"
#include "Game/ECS/Components/Rendering/PointLightComponent.h"
#include "Game/ECS/Components/Rendering/CameraComponent.h"
#include "Game/ECS/Systems/Rendering/RenderSystem.h"
#include "Game/ECS/Systems/TrackSystem.h"
#include "Game/GameConsole.h"

#include "Input/API/Input.h"

#include "Math/Random.h"

#include "Physics/PhysicsSystem.h"

#include "Rendering/Core/API/GraphicsTypes.h"
#include "Rendering/ImGuiRenderer.h"
#include "Rendering/RenderAPI.h"
#include "Rendering/RenderGraph.h"
#include "Rendering/RenderGraphEditor.h"

#include "Math/Random.h"

#include "GUI/GUITest.h"

#include "GUI/Core/GUIApplication.h"

#include "NoesisPCH.h"

<<<<<<< HEAD
#include "World/LevelManager.h"
#include "World/Level.h"
=======
#include <imgui.h>
>>>>>>> d1a8fdc0

using namespace LambdaEngine;

SandboxState::~SandboxState()
{
	EventQueue::UnregisterEventHandler<KeyPressedEvent>(EventHandler(this, &SandboxState::OnKeyPressed));

	if (m_GUITest.GetPtr() != nullptr)
	{
		m_GUITest.Reset();
		m_View.Reset();
	}

<<<<<<< HEAD
SandboxState::~SandboxState()
{
	// Remove System
	SAFEDELETE(m_pLevel);
=======
	SAFEDELETE(m_pRenderGraphEditor);
	// Remove Systems
>>>>>>> d1a8fdc0
}

void SandboxState::Init()
{
	// Create Systems
	TrackSystem::GetInstance().Init();
	EventQueue::RegisterEventHandler<KeyPressedEvent>(this, &SandboxState::OnKeyPressed);
	ECSCore* pECS = ECSCore::GetInstance();
	PhysicsSystem* pPhysicsSystem = PhysicsSystem::GetInstance();

	m_RenderGraphWindow = EngineConfig::GetBoolProperty("ShowRenderGraph");
	m_ShowDemoWindow = EngineConfig::GetBoolProperty("ShowDemo");
	m_DebuggingWindow = EngineConfig::GetBoolProperty("Debugging");

	m_GUITest	= *new GUITest("Test.xaml");
	m_View		= Noesis::GUI::CreateView(m_GUITest);
	LambdaEngine::GUIApplication::SetView(m_View);

	// Create Camera
	{
		TSharedRef<Window> window = CommonApplication::Get()->GetMainWindow();
		const CameraDesc cameraDesc =
		{
			.Position	= { 0.0f, 2.0f, 5.0f },
			.FOVDegrees	= EngineConfig::GetFloatProperty("CameraFOV"),
			.Width		= (float32)window->GetWidth(),
			.Height		= (float32)window->GetHeight(),
			.NearPlane	= EngineConfig::GetFloatProperty("CameraNearPlane"),
			.FarPlane	= EngineConfig::GetFloatProperty("CameraFarPlane")
		};
		CreateFPSCameraEntity(cameraDesc);
	}

	// Scene
	{
<<<<<<< HEAD
		m_pLevel = LevelManager::LoadLevel(0);
=======
		TArray<MeshComponent> meshComponents;
		ResourceManager::LoadSceneFromFile("Prototype/PrototypeScene.dae", meshComponents);

		const glm::vec3 position(0.0f, 0.0f, 0.0f);
		const glm::vec3 scale(1.0f);

		for (const MeshComponent& meshComponent : meshComponents)
		{
			Entity entity = ECSCore::GetInstance()->CreateEntity();
			const StaticCollisionInfo collisionCreateInfo =
			{
				.Entity			= entity,
				.Position		= pECS->AddComponent<PositionComponent>(entity, { true, position }),
				.Scale			= pECS->AddComponent<ScaleComponent>(entity, { true, scale }),
				.Rotation		= pECS->AddComponent<RotationComponent>(entity, { true, glm::identity<glm::quat>() }),
				.Mesh			= pECS->AddComponent<MeshComponent>(entity, meshComponent),
				.CollisionGroup	= FCollisionGroup::COLLISION_GROUP_STATIC,
				.CollisionMask	= ~FCollisionGroup::COLLISION_GROUP_STATIC // Collide with any non-static object
			};

			pPhysicsSystem->CreateCollisionTriangleMesh(collisionCreateInfo);
		}
>>>>>>> d1a8fdc0
	}

	// Robot
	{
		TArray<GUID_Lambda> animations;
		const uint32 robotGUID = ResourceManager::LoadMeshFromFile("Robot/Rumba Dancing.fbx", animations);
		const uint32 robotAlbedoGUID = ResourceManager::LoadTextureFromFile("../Meshes/Robot/Textures/robot_albedo.png", EFormat::FORMAT_R8G8B8A8_UNORM, true);
		const uint32 robotNormalGUID = ResourceManager::LoadTextureFromFile("../Meshes/Robot/Textures/robot_normal.png", EFormat::FORMAT_R8G8B8A8_UNORM, true);

		MaterialProperties materialProperties;
		materialProperties.Albedo = glm::vec4(1.0f, 1.0f, 1.0f, 1.0f);
		materialProperties.Roughness = 1.0f;
		materialProperties.Metallic = 1.0f;

		const uint32 robotMaterialGUID = ResourceManager::LoadMaterialFromMemory(
			"Robot Material",
			robotAlbedoGUID,
			robotNormalGUID,
			GUID_TEXTURE_DEFAULT_COLOR_MAP,
			GUID_TEXTURE_DEFAULT_COLOR_MAP,
			GUID_TEXTURE_DEFAULT_COLOR_MAP,
			materialProperties);

		MeshComponent robotMeshComp = {};
		robotMeshComp.MeshGUID = robotGUID;
		robotMeshComp.MaterialGUID = robotMaterialGUID;

		AnimationComponent robotAnimationComp = {};
<<<<<<< HEAD
		robotAnimationComp.Pose.pSkeleton = ResourceManager::GetMesh(robotGUID)->pSkeleton;
		robotAnimationComp.AnimationGUID = animations[0];
=======
		robotAnimationComp.AnimationGUID	= animations[0];
		robotAnimationComp.PlaybackSpeed	= 1.0f;
		robotAnimationComp.IsLooping		= false;
		// TODO: Safer way than getting the raw pointer (GUID for skeletons?)
		robotAnimationComp.Pose.pSkeleton	= ResourceManager::GetMesh(robotGUID)->pSkeleton;
>>>>>>> d1a8fdc0

		glm::vec3 position = glm::vec3(0.0f, 1.25f, -5.0f);
		glm::vec3 scale(0.01f);

		Entity entity = pECS->CreateEntity();
		pECS->AddComponent<PositionComponent>(entity, { true, position });
		pECS->AddComponent<ScaleComponent>(entity, { true, scale });
		pECS->AddComponent<RotationComponent>(entity, { true, glm::identity<glm::quat>() });
		pECS->AddComponent<AnimationComponent>(entity, robotAnimationComp);
		pECS->AddComponent<MeshComponent>(entity, robotMeshComp);

<<<<<<< HEAD
=======
		position = glm::vec3(0.0f, 1.25f, 0.0f);
		robotAnimationComp.IsLooping	= true;
		robotAnimationComp.NumLoops		= 10;

		entity = pECS->CreateEntity();
		pECS->AddComponent<PositionComponent>(entity, { true, position });
		pECS->AddComponent<ScaleComponent>(entity, { true, scale });
		pECS->AddComponent<RotationComponent>(entity, { true, glm::identity<glm::quat>() });
		pECS->AddComponent<AnimationComponent>(entity, robotAnimationComp);
		pECS->AddComponent<MeshComponent>(entity, robotMeshComp);

		position = glm::vec3(-5.0f, 1.25f, 0.0f);
		robotAnimationComp.NumLoops = INFINITE_LOOPS;

		entity = pECS->CreateEntity();
		pECS->AddComponent<PositionComponent>(entity, { true, position });
		pECS->AddComponent<ScaleComponent>(entity, { true, scale });
		pECS->AddComponent<RotationComponent>(entity, { true, glm::identity<glm::quat>() });
		pECS->AddComponent<AnimationComponent>(entity, robotAnimationComp);
		pECS->AddComponent<MeshComponent>(entity, robotMeshComp);

		position = glm::vec3(5.0f, 1.25f, 0.0f);

		robotAnimationComp.PlaybackSpeed *= -1.0f;

		entity = pECS->CreateEntity();
		pECS->AddComponent<PositionComponent>(entity, { true, position });
		pECS->AddComponent<ScaleComponent>(entity, { true, scale });
		pECS->AddComponent<RotationComponent>(entity, { true, glm::identity<glm::quat>() });
		pECS->AddComponent<AnimationComponent>(entity, robotAnimationComp);
		pECS->AddComponent<MeshComponent>(entity, robotMeshComp);

>>>>>>> d1a8fdc0
		// Audio
		GUID_Lambda soundGUID = ResourceManager::LoadSoundEffectFromFile("halo_theme.wav");
		ISoundInstance3D* pSoundInstance = new SoundInstance3DFMOD(AudioAPI::GetDevice());
		const SoundInstance3DDesc desc =
		{
				.pName = "RobotSoundInstance",
				.pSoundEffect = ResourceManager::GetSoundEffect(soundGUID),
				.Flags = FSoundModeFlags::SOUND_MODE_NONE,
				.Position = position,
				.Volume = 0.03f
		};

		pSoundInstance->Init(&desc);
		pECS->AddComponent<AudibleComponent>(entity, { pSoundInstance });
	}

	//Sphere Grid
	{
		const uint32 sphereMeshGUID	= ResourceManager::LoadMeshFromFile("sphere.obj");
		const uint32 gridRadius		= 5;
		for (uint32 y = 0; y < gridRadius; y++)
		{
			float32 roughness = y / float32(gridRadius - 1);
			for (uint32 x = 0; x < gridRadius; x++)
			{
				float32 metallic = x / float32(gridRadius - 1);

				MaterialProperties materialProperties;
				materialProperties.Albedo		= glm::vec4(1.0f, 0.0f, 0.0f, 1.0f);
				materialProperties.Roughness	= roughness;
				materialProperties.Metallic		= metallic;

				MeshComponent sphereMeshComp = {};
				sphereMeshComp.MeshGUID = sphereMeshGUID;
				sphereMeshComp.MaterialGUID = ResourceManager::LoadMaterialFromMemory(
					"Default r: " + std::to_string(roughness) + " m: " + std::to_string(metallic),
					GUID_TEXTURE_DEFAULT_COLOR_MAP,
					GUID_TEXTURE_DEFAULT_NORMAL_MAP,
					GUID_TEXTURE_DEFAULT_COLOR_MAP,
					GUID_TEXTURE_DEFAULT_COLOR_MAP,
					GUID_TEXTURE_DEFAULT_COLOR_MAP,
					materialProperties);

				glm::vec3 position(-float32(gridRadius) * 0.5f + x, 2.0f + y, 5.0f);
				glm::vec3 scale(1.0f);

				Entity entity = pECS->CreateEntity();
				const StaticCollisionInfo collisionCreateInfo = {
					.Entity			= entity,
					.Position		= pECS->AddComponent<PositionComponent>(entity, { true, position }),
					.Scale			= pECS->AddComponent<ScaleComponent>(entity, { true, scale }),
					.Rotation		= pECS->AddComponent<RotationComponent>(entity, { true, glm::identity<glm::quat>() }),
					.Mesh			= pECS->AddComponent<MeshComponent>(entity, sphereMeshComp),
					.CollisionGroup	= FCollisionGroup::COLLISION_GROUP_STATIC,
					.CollisionMask	= ~FCollisionGroup::COLLISION_GROUP_STATIC // Collide with any non-static object
				};

				pPhysicsSystem->CreateCollisionSphere(collisionCreateInfo);
			}
		}

		// Directional Light
		//{
		//	Entity dirLight = ECSCore::GetInstance()->CreateEntity();
		//	ECSCore::GetInstance()->AddComponent<PositionComponent>(dirLight, { { 0.0f, 0.0f, 0.0f} });
		//	ECSCore::GetInstance()->AddComponent<RotationComponent>(dirLight, { glm::quatLookAt({1.0f, -1.0f, 0.0f}, g_DefaultUp), true });
		//	ECSCore::GetInstance()->AddComponent<DirectionalLightComponent>(dirLight, DirectionalLightComponent{ .ColorIntensity = {1.0f, 1.0f, 1.0f, 5.0f} });
		//}

		// Add PointLights
		{
			constexpr uint32 POINT_LIGHT_COUNT = 3;
			const PointLightComponent pointLights[POINT_LIGHT_COUNT] =
			{
				{.ColorIntensity = {1.0f, 0.0f, 0.0f, 25.0f}, .FarPlane = 20.0f},
				{.ColorIntensity = {0.0f, 1.0f, 0.0f, 25.0f}, .FarPlane = 20.0f},
				{.ColorIntensity = {0.0f, 0.0f, 1.0f, 25.0f}, .FarPlane = 20.0f},
			};

			const glm::vec3 startPosition[3] =
			{
				{4.0f, 2.0f, -3.0f},
				{-4.0f, 2.0f, -3.0f},
				{0.0f, 2.0f, 3.0f},
			};

			const float32 PI = glm::pi<float>();
			const float32 RADIUS = 3.0f;
			for (uint32 i = 0; i < 3; i++)
			{
				glm::vec3 color = pointLights[i].ColorIntensity;
				MaterialProperties materialProperties;
				materialProperties.Albedo		= glm::vec4(color, 1.0f);
				materialProperties.Roughness	= 0.1f;
				materialProperties.Metallic		= 0.1f;

				MeshComponent sphereMeshComp = {};
				sphereMeshComp.MeshGUID = sphereMeshGUID;
				sphereMeshComp.MaterialGUID = ResourceManager::LoadMaterialFromMemory(
					"Default r: " + std::to_string(0.1f) + " m: " + std::to_string(0.1f),
					GUID_TEXTURE_DEFAULT_COLOR_MAP,
					GUID_TEXTURE_DEFAULT_NORMAL_MAP,
					GUID_TEXTURE_DEFAULT_COLOR_MAP,
					GUID_TEXTURE_DEFAULT_COLOR_MAP,
					GUID_TEXTURE_DEFAULT_COLOR_MAP,
					materialProperties);

				Entity pt = pECS->CreateEntity();
				pECS->AddComponent<PositionComponent>(pt, { true, startPosition[i] });
				pECS->AddComponent<ScaleComponent>(pt, { true, glm::vec3(0.4f) });
				pECS->AddComponent<RotationComponent>(pt, { true, glm::identity<glm::quat>() });
				pECS->AddComponent<PointLightComponent>(pt, pointLights[i]);
				pECS->AddComponent<MeshComponent>(pt, sphereMeshComp);
			}
		}
	}

	//Mirrors
	{
		MaterialProperties mirrorProperties = {};
		mirrorProperties.Roughness = 0.0f;

		MeshComponent meshComponent;
		meshComponent.MeshGUID = GUID_MESH_QUAD;
		meshComponent.MaterialGUID = ResourceManager::LoadMaterialFromMemory(
			"Mirror Material",
			GUID_TEXTURE_DEFAULT_COLOR_MAP,
			GUID_TEXTURE_DEFAULT_NORMAL_MAP,
			GUID_TEXTURE_DEFAULT_COLOR_MAP,
			GUID_TEXTURE_DEFAULT_COLOR_MAP,
			GUID_TEXTURE_DEFAULT_COLOR_MAP,
			mirrorProperties);

		Entity entity = ECSCore::GetInstance()->CreateEntity();
		pECS->AddComponent<PositionComponent>(entity, { true, {0.0f, 3.0f, -7.0f} });
		pECS->AddComponent<RotationComponent>(entity, { true, glm::toQuat(glm::rotate(glm::identity<glm::mat4>(), glm::radians(90.0f), glm::vec3(1.0f, 0.0f, 0.0f))) });
		pECS->AddComponent<ScaleComponent>(entity, { true, glm::vec3(1.5f) });
		pECS->AddComponent<MeshComponent>(entity, meshComponent);
	}

	if constexpr (IMGUI_ENABLED)
	{
		ImGui::SetCurrentContext(ImGuiRenderer::GetImguiContext());

		m_pRenderGraphEditor = DBG_NEW RenderGraphEditor();
		m_pRenderGraphEditor->InitGUI();	//Must Be called after Renderer is initialized
	}

	ConsoleCommand cmd1;
	cmd1.Init("render_graph", true);
	cmd1.AddArg(Arg::EType::BOOL);
	cmd1.AddDescription("Activate/Deactivate rendergraph window.\n\t'render_graph true'");
	GameConsole::Get().BindCommand(cmd1, [&, this](GameConsole::CallbackInput& input)->void {
		m_RenderGraphWindow = input.Arguments.GetFront().Value.Boolean;
		});

	ConsoleCommand cmd2;
	cmd2.Init("imgui_demo", true);
	cmd2.AddArg(Arg::EType::BOOL);
	cmd2.AddDescription("Activate/Deactivate demo window.\n\t'imgui_demo true'");
	GameConsole::Get().BindCommand(cmd2, [&, this](GameConsole::CallbackInput& input)->void {
		m_ShowDemoWindow = input.Arguments.GetFront().Value.Boolean;
		});

	ConsoleCommand cmd3;
	cmd3.Init("show_debug_window", false);
	cmd3.AddArg(Arg::EType::BOOL);
	cmd3.AddDescription("Activate/Deactivate debugging window.\n\t'show_debug_window true'");
	GameConsole::Get().BindCommand(cmd3, [&, this](GameConsole::CallbackInput& input)->void {
		m_DebuggingWindow = input.Arguments.GetFront().Value.Boolean;
		});

	ConsoleCommand showTextureCMD;
	showTextureCMD.Init("debug_texture", true);
	showTextureCMD.AddArg(Arg::EType::BOOL);
	showTextureCMD.AddFlag("t", Arg::EType::STRING);
	showTextureCMD.AddFlag("ps", Arg::EType::STRING);
	showTextureCMD.AddDescription("Show a texture resource which is used in the RenderGraph");
	GameConsole::Get().BindCommand(showTextureCMD, [&, this](GameConsole::CallbackInput& input)->void
		{
			m_ShowTextureDebuggingWindow = input.Arguments.GetFront().Value.Boolean;

			auto textureNameIt				= input.Flags.find("t");
			auto shaderNameIt				= input.Flags.find("ps");
			m_TextureDebuggingName			= textureNameIt != input.Flags.end() ? textureNameIt->second.Arg.Value.String : "";
			m_TextureDebuggingShaderGUID	= shaderNameIt != input.Flags.end() ? ResourceManager::GetShaderGUID(shaderNameIt->second.Arg.Value.String) : GUID_NONE;
		});
}

void SandboxState::Resume()
{
	// Unpause System

	// Reload Page
}

void SandboxState::Pause()
{
	// Pause System

	// Unload Page
}

void SandboxState::Tick(LambdaEngine::Timestamp delta)
{
	// Update State specfic objects
	m_pRenderGraphEditor->Update();
	LambdaEngine::Profiler::Tick(delta);

	if constexpr (IMGUI_ENABLED)
	{
		RenderImgui();
	}
}

void SandboxState::OnRenderGraphRecreate(LambdaEngine::RenderGraph* pRenderGraph)
{
	using namespace LambdaEngine;

	Sampler* pNearestSampler				= Sampler::GetNearestSampler();

	GUID_Lambda blueNoiseID = ResourceManager::GetTextureGUID("Blue Noise Texture");

	Texture* pBlueNoiseTexture				= ResourceManager::GetTexture(blueNoiseID);
	TextureView* pBlueNoiseTextureView		= ResourceManager::GetTextureView(blueNoiseID);

	ResourceUpdateDesc blueNoiseUpdateDesc = {};
	blueNoiseUpdateDesc.ResourceName								= "BLUE_NOISE_LUT";
	blueNoiseUpdateDesc.ExternalTextureUpdate.ppTextures			= &pBlueNoiseTexture;
	blueNoiseUpdateDesc.ExternalTextureUpdate.ppTextureViews		= &pBlueNoiseTextureView;
	blueNoiseUpdateDesc.ExternalTextureUpdate.ppSamplers			= &pNearestSampler;

	pRenderGraph->UpdateResource(&blueNoiseUpdateDesc);

	GUID_Lambda cubemapTexID = ResourceManager::GetTextureGUID("Cubemap Texture");

	Texture* pCubeTexture			= ResourceManager::GetTexture(cubemapTexID);
	TextureView* pCubeTextureView	= ResourceManager::GetTextureView(cubemapTexID);

	ResourceUpdateDesc cubeTextureUpdateDesc = {};
	cubeTextureUpdateDesc.ResourceName = "SKYBOX";
	cubeTextureUpdateDesc.ExternalTextureUpdate.ppTextures		= &pCubeTexture;
	cubeTextureUpdateDesc.ExternalTextureUpdate.ppTextureViews	= &pCubeTextureView;
	cubeTextureUpdateDesc.ExternalTextureUpdate.ppSamplers		= &pNearestSampler;

	pRenderGraph->UpdateResource(&cubeTextureUpdateDesc);
}

void SandboxState::RenderImgui()
{
	using namespace LambdaEngine;

	ImGuiRenderer::Get().DrawUI([&]()
	{
		if (m_RenderGraphWindow)
			m_pRenderGraphEditor->RenderGUI();

		if (m_ShowDemoWindow)
			ImGui::ShowDemoWindow();

		if (m_DebuggingWindow)
		{
			Profiler::Render();
		}

		if (m_ShowTextureDebuggingWindow)
		{
			if (ImGui::Begin("Texture Debugging"))
			{
				if (!m_TextureDebuggingName.empty())
				{
					static ImGuiTexture texture = {};
					texture.ResourceName		= m_TextureDebuggingName;
					texture.PixelShaderGUID		= m_TextureDebuggingShaderGUID;

					ImGui::Image(&texture, ImGui::GetWindowSize());
				}
			}

			ImGui::End();
		}
	});
}

bool SandboxState::OnKeyPressed(const LambdaEngine::KeyPressedEvent& event)
{
	using namespace LambdaEngine;

	if (!IsEventOfType<KeyPressedEvent>(event))
	{
		return false;
	}

	if (event.IsRepeat)
	{
		return false;
	}

	static bool geometryAudioActive = true;
	static bool reverbSphereActive = true;

	if (event.Key == EKey::KEY_5)
	{
		EventQueue::SendEvent(ShaderRecompileEvent());
		EventQueue::SendEvent(PipelineStateRecompileEvent());
	}

	return true;
}<|MERGE_RESOLUTION|>--- conflicted
+++ resolved
@@ -46,12 +46,10 @@
 
 #include "NoesisPCH.h"
 
-<<<<<<< HEAD
 #include "World/LevelManager.h"
 #include "World/Level.h"
-=======
+
 #include <imgui.h>
->>>>>>> d1a8fdc0
 
 using namespace LambdaEngine;
 
@@ -65,15 +63,14 @@
 		m_View.Reset();
 	}
 
-<<<<<<< HEAD
+	SAFEDELETE(m_pRenderGraphEditor);
+	// Remove Systems
+}
+
 SandboxState::~SandboxState()
 {
 	// Remove System
 	SAFEDELETE(m_pLevel);
-=======
-	SAFEDELETE(m_pRenderGraphEditor);
-	// Remove Systems
->>>>>>> d1a8fdc0
 }
 
 void SandboxState::Init()
@@ -109,32 +106,7 @@
 
 	// Scene
 	{
-<<<<<<< HEAD
 		m_pLevel = LevelManager::LoadLevel(0);
-=======
-		TArray<MeshComponent> meshComponents;
-		ResourceManager::LoadSceneFromFile("Prototype/PrototypeScene.dae", meshComponents);
-
-		const glm::vec3 position(0.0f, 0.0f, 0.0f);
-		const glm::vec3 scale(1.0f);
-
-		for (const MeshComponent& meshComponent : meshComponents)
-		{
-			Entity entity = ECSCore::GetInstance()->CreateEntity();
-			const StaticCollisionInfo collisionCreateInfo =
-			{
-				.Entity			= entity,
-				.Position		= pECS->AddComponent<PositionComponent>(entity, { true, position }),
-				.Scale			= pECS->AddComponent<ScaleComponent>(entity, { true, scale }),
-				.Rotation		= pECS->AddComponent<RotationComponent>(entity, { true, glm::identity<glm::quat>() }),
-				.Mesh			= pECS->AddComponent<MeshComponent>(entity, meshComponent),
-				.CollisionGroup	= FCollisionGroup::COLLISION_GROUP_STATIC,
-				.CollisionMask	= ~FCollisionGroup::COLLISION_GROUP_STATIC // Collide with any non-static object
-			};
-
-			pPhysicsSystem->CreateCollisionTriangleMesh(collisionCreateInfo);
-		}
->>>>>>> d1a8fdc0
 	}
 
 	// Robot
@@ -163,16 +135,11 @@
 		robotMeshComp.MaterialGUID = robotMaterialGUID;
 
 		AnimationComponent robotAnimationComp = {};
-<<<<<<< HEAD
-		robotAnimationComp.Pose.pSkeleton = ResourceManager::GetMesh(robotGUID)->pSkeleton;
-		robotAnimationComp.AnimationGUID = animations[0];
-=======
 		robotAnimationComp.AnimationGUID	= animations[0];
 		robotAnimationComp.PlaybackSpeed	= 1.0f;
 		robotAnimationComp.IsLooping		= false;
 		// TODO: Safer way than getting the raw pointer (GUID for skeletons?)
 		robotAnimationComp.Pose.pSkeleton	= ResourceManager::GetMesh(robotGUID)->pSkeleton;
->>>>>>> d1a8fdc0
 
 		glm::vec3 position = glm::vec3(0.0f, 1.25f, -5.0f);
 		glm::vec3 scale(0.01f);
@@ -184,8 +151,6 @@
 		pECS->AddComponent<AnimationComponent>(entity, robotAnimationComp);
 		pECS->AddComponent<MeshComponent>(entity, robotMeshComp);
 
-<<<<<<< HEAD
-=======
 		position = glm::vec3(0.0f, 1.25f, 0.0f);
 		robotAnimationComp.IsLooping	= true;
 		robotAnimationComp.NumLoops		= 10;
@@ -218,7 +183,6 @@
 		pECS->AddComponent<AnimationComponent>(entity, robotAnimationComp);
 		pECS->AddComponent<MeshComponent>(entity, robotMeshComp);
 
->>>>>>> d1a8fdc0
 		// Audio
 		GUID_Lambda soundGUID = ResourceManager::LoadSoundEffectFromFile("halo_theme.wav");
 		ISoundInstance3D* pSoundInstance = new SoundInstance3DFMOD(AudioAPI::GetDevice());
