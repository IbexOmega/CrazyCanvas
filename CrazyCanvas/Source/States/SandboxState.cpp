#include "States/SandboxState.h"

#include "Resources/ResourceManager.h"

#include "Application/API/CommonApplication.h"
#include "Application/API/Events/EventQueue.h"

#include "Audio/AudioAPI.h"
#include "Audio/FMOD/SoundInstance3DFMOD.h"

#include "Debug/Profiler.h"

#include "ECS/Components/Player/Player.h"
#include "ECS/Components/Player/Weapon.h"
#include "ECS/ECSCore.h"

#include "Engine/EngineConfig.h"

#include "Game/ECS/Components/Audio/AudibleComponent.h"
#include "Game/ECS/Components/Misc/Components.h"
#include "Game/ECS/Components/Physics/Transform.h"
#include "Game/ECS/Components/Rendering/MeshComponent.h"
#include "Game/ECS/Components/Rendering/AnimationComponent.h"
#include "Game/ECS/Components/Rendering/DirectionalLightComponent.h"
#include "Game/ECS/Components/Rendering/PointLightComponent.h"
#include "Game/ECS/Components/Rendering/CameraComponent.h"
#include "Game/ECS/Components/Rendering/MeshPaintComponent.h"
#include "Game/ECS/Components/Rendering/ParticleEmitter.h"
#include "Game/ECS/Systems/Physics/PhysicsSystem.h"
#include "Game/ECS/Systems/Rendering/RenderSystem.h"
#include "Game/ECS/Systems/TrackSystem.h"
#include "Game/GameConsole.h"

#include "Input/API/Input.h"

#include "Math/Random.h"

#include "Rendering/Core/API/GraphicsTypes.h"
#include "Rendering/RenderAPI.h"
#include "Rendering/RenderGraph.h"
#include "Rendering/RenderGraphEditor.h"
#include "Rendering/Animation/AnimationGraph.h"

#include "Math/Random.h"

#include "GUI/GUITest.h"

#include "GUI/Core/GUIApplication.h"

#include "NoesisPCH.h"

#include "World/LevelManager.h"
#include "World/Level.h"

#include "Game/Multiplayer/Client/ClientSystem.h"

#include <imgui.h>

using namespace LambdaEngine;

SandboxState::~SandboxState()
{
    EventQueue::UnregisterEventHandler<KeyPressedEvent>(EventHandler(this, &SandboxState::OnKeyPressed));

	if (m_GUITest.GetPtr() != nullptr)
	{
		m_GUITest.Reset();
		m_View.Reset();
	}

	SAFEDELETE(m_pRenderGraphEditor);
	SAFEDELETE(m_pLevel);
}

void SandboxState::Init()
{
	// Initialize event handlers
	m_AudioEffectHandler.Init();
	m_MeshPaintHandler.Init();

	// Initialize Systems
	m_WeaponSystem.Init();
	TrackSystem::GetInstance().Init();
	EventQueue::RegisterEventHandler<KeyPressedEvent>(this, &SandboxState::OnKeyPressed);
	EventQueue::RegisterEventHandler<PacketReceivedEvent>(this, &SandboxState::OnPacketReceived);

	m_RenderGraphWindow = EngineConfig::GetBoolProperty("ShowRenderGraph");
	m_ShowDemoWindow = EngineConfig::GetBoolProperty("ShowDemo");
	m_DebuggingWindow = EngineConfig::GetBoolProperty("Debugging");

	m_GUITest	= *new GUITest("Test.xaml");
	m_View		= Noesis::GUI::CreateView(m_GUITest);
	LambdaEngine::GUIApplication::SetView(m_View);

	ECSCore* pECS = ECSCore::GetInstance();


	// Scene
	{
		m_pLevel = LevelManager::LoadLevel(0);
		MultiplayerUtils::RegisterClientEntityAccessor(m_pLevel);
	}

	// Robot
	{
		TArray<GUID_Lambda> animations;
		const uint32 robotGUID			= ResourceManager::LoadMeshFromFile("Robot/Rumba Dancing.fbx", animations);
		const uint32 robotAlbedoGUID	= ResourceManager::LoadTextureFromFile("../Meshes/Robot/Textures/robot_albedo.png", EFormat::FORMAT_R8G8B8A8_UNORM, true);
		const uint32 robotNormalGUID	= ResourceManager::LoadTextureFromFile("../Meshes/Robot/Textures/robot_normal.png", EFormat::FORMAT_R8G8B8A8_UNORM, true);

		TArray<GUID_Lambda> running		= ResourceManager::LoadAnimationsFromFile("Robot/Running.fbx");
		TArray<GUID_Lambda> walking		= ResourceManager::LoadAnimationsFromFile("Robot/Standard Walk.fbx");
		TArray<GUID_Lambda> thriller	= ResourceManager::LoadAnimationsFromFile("Robot/Thriller.fbx");
		TArray<GUID_Lambda> reload		= ResourceManager::LoadAnimationsFromFile("Robot/Reloading.fbx");

		MaterialProperties materialProperties;
		materialProperties.Albedo		= glm::vec4(1.0f, 1.0f, 1.0f, 1.0f);
		materialProperties.Roughness	= 1.0f;
		materialProperties.Metallic		= 1.0f;

		const uint32 robotMaterialGUID = ResourceManager::LoadMaterialFromMemory(
			"Robot Material",
			robotAlbedoGUID,
			robotNormalGUID,
			GUID_TEXTURE_DEFAULT_COLOR_MAP,
			GUID_TEXTURE_DEFAULT_COLOR_MAP,
			GUID_TEXTURE_DEFAULT_COLOR_MAP,
			materialProperties);

		MeshComponent robotMeshComp = {};
		robotMeshComp.MeshGUID		= robotGUID;
		robotMeshComp.MaterialGUID	= robotMaterialGUID;

		AnimationComponent robotAnimationComp = {};
		robotAnimationComp.pGraph			= DBG_NEW AnimationGraph(DBG_NEW AnimationState("thriller", thriller[0]));
		robotAnimationComp.Pose.pSkeleton	= ResourceManager::GetMesh(robotGUID)->pSkeleton; // TODO: Safer way than getting the raw pointer (GUID for skeletons?)

		glm::vec3 position = glm::vec3(0.0f, 0.75f, -2.5f);
		glm::vec3 scale(1.0f);

		Entity entity = pECS->CreateEntity();
		m_Entities.PushBack(entity);
		pECS->AddComponent<PositionComponent>(entity, { true, position });
		pECS->AddComponent<ScaleComponent>(entity, { true, scale });
		pECS->AddComponent<RotationComponent>(entity, { true, glm::identity<glm::quat>() });
		pECS->AddComponent<AnimationComponent>(entity, robotAnimationComp);
		pECS->AddComponent<MeshComponent>(entity, robotMeshComp);
		pECS->AddComponent<MeshPaintComponent>(entity, MeshPaint::CreateComponent(entity, "RobotUnwrappedTexture_0", 512, 512));

		position = glm::vec3(0.0f, 0.8f, 0.0f);
		robotAnimationComp.pGraph = DBG_NEW AnimationGraph(DBG_NEW AnimationState("walking", animations[0]));

		entity = pECS->CreateEntity();
		m_Entities.PushBack(entity);
		pECS->AddComponent<PositionComponent>(entity, { true, position });
		pECS->AddComponent<ScaleComponent>(entity, { true, scale });
		pECS->AddComponent<RotationComponent>(entity, { true, glm::identity<glm::quat>() });
		pECS->AddComponent<AnimationComponent>(entity, robotAnimationComp);
		pECS->AddComponent<MeshComponent>(entity, robotMeshComp);
		pECS->AddComponent<MeshPaintComponent>(entity, MeshPaint::CreateComponent(entity, "RobotUnwrappedTexture_1", 512, 512));

		position = glm::vec3(-3.5f, 0.75f, 0.0f);
		robotAnimationComp.pGraph = DBG_NEW AnimationGraph(DBG_NEW AnimationState("running", running[0]));

		entity = pECS->CreateEntity();
		m_Entities.PushBack(entity);
		pECS->AddComponent<PositionComponent>(entity, { true, position });
		pECS->AddComponent<ScaleComponent>(entity, { true, scale });
		pECS->AddComponent<RotationComponent>(entity, { true, glm::identity<glm::quat>() });
		pECS->AddComponent<AnimationComponent>(entity, robotAnimationComp);
		pECS->AddComponent<MeshComponent>(entity, robotMeshComp);
		pECS->AddComponent<MeshPaintComponent>(entity, MeshPaint::CreateComponent(entity, "RobotUnwrappedTexture_2", 512, 512));

		position = glm::vec3(3.5f, 0.75f, 0.0f);

		AnimationState* pReloadState = DBG_NEW AnimationState("reload");
		ClipNode* pReload = pReloadState->CreateClipNode(reload[0], 1.25, true);
		pReload->AddTrigger(ClipTrigger(0.9, [](const ClipNode& clip, AnimationGraph& graph)
			{
				graph.TransitionToState("running");
			}));

		ClipNode*	pRunning = pReloadState->CreateClipNode(running[0]);
		BlendNode*	pBlendNode = pReloadState->CreateBlendNode(pRunning, pReload, BlendInfo(0.8f, "mixamorig:Spine"));
		pReloadState->SetOutputNode(pBlendNode);

		AnimationGraph* pAnimationGraph = DBG_NEW AnimationGraph();
		pAnimationGraph->AddState(pReloadState);
		pAnimationGraph->AddState(DBG_NEW AnimationState("walking", walking[0]));
		pAnimationGraph->AddState(DBG_NEW AnimationState("running", running[0]));
		pAnimationGraph->AddTransition(DBG_NEW Transition("walking", "running", 0.1));
		pAnimationGraph->AddTransition(DBG_NEW Transition("running", "walking", 0.1));
		pAnimationGraph->AddTransition(DBG_NEW Transition("running", "reload", 0.1));
		pAnimationGraph->AddTransition(DBG_NEW Transition("reload", "running", 0.0));
		robotAnimationComp.pGraph = pAnimationGraph;

		entity = pECS->CreateEntity();
		m_Entities.PushBack(entity);
		pECS->AddComponent<PositionComponent>(entity, { true, position });
		pECS->AddComponent<ScaleComponent>(entity, { true, scale });
		pECS->AddComponent<RotationComponent>(entity, { true, glm::identity<glm::quat>() });
		pECS->AddComponent<AnimationComponent>(entity, robotAnimationComp);
		pECS->AddComponent<MeshComponent>(entity, robotMeshComp);
		pECS->AddComponent<MeshPaintComponent>(entity, MeshPaint::CreateComponent(entity, "RobotUnwrappedTexture_3", 512, 512));

		// Audio
		GUID_Lambda soundGUID = ResourceManager::LoadSoundEffectFromFile("halo_theme.wav");
		ISoundInstance3D* pSoundInstance = DBG_NEW SoundInstance3DFMOD(AudioAPI::GetDevice());
		const SoundInstance3DDesc desc =
		{
			.pName = "RobotSoundInstance",
			.pSoundEffect = ResourceManager::GetSoundEffect(soundGUID),
			.Flags = FSoundModeFlags::SOUND_MODE_NONE,
			.Position = position,
			.Volume = 0.03f
		};

		pSoundInstance->Init(&desc);
		pECS->AddComponent<AudibleComponent>(entity, { pSoundInstance });
	}

	// Emitter
<<<<<<< HEAD
	//{
	//	Entity entity = pECS->CreateEntity();
	//	pECS->AddComponent<PositionComponent>(entity, { true, {-2.0f, 4.0f, 0.0f } });
	//	pECS->AddComponent<RotationComponent>(entity, { true, glm::rotate<float>(glm::identity<glm::quat>(), 0.f, g_DefaultUp) });
	//	pECS->AddComponent<ParticleEmitterComponent>(entity,
	//		ParticleEmitterComponent{
	//			.Velocity = 1.0f,
	//			.Acceleration = 0.0f,
	//			.ParticleRadius = 0.1f,
	//			.TileIndex = 10,
	//			.AnimationCount = 4,
	//			.FirstAnimationIndex = 10
	//		}
	//	);
	//}
=======
	{
		Entity entity = pECS->CreateEntity();
		pECS->AddComponent<PositionComponent>(entity, { true, {-2.0f, 4.0f, 0.0f } });
		pECS->AddComponent<RotationComponent>(entity, { true, glm::rotate<float>(glm::identity<glm::quat>(), 0.f, g_DefaultUp) });
		pECS->AddComponent<ParticleEmitterComponent>(entity,
			ParticleEmitterComponent{
				.EmitterShape = EEmitterShape::TUBE,
				.Velocity = 1.0f,
				.Acceleration = 0.0f,
				.ParticleRadius = 0.5f,
				.TileIndex = 16,
				.AnimationCount = 4,
				.FirstAnimationIndex = 16,
				.Color = glm::vec4(0.7f, 0.5f, 0.3f, 1.f)
			}
		);
	}
>>>>>>> a64586cb

	//Sphere Grid
	//{
	//	uint32 sphereMeshGUID = ResourceManager::LoadMeshFromFile("sphere.obj");

	//	for (uint32 y = 0; y < gridRadius; y++)
	//	{
	//		float32 roughness = y / float32(gridRadius - 1);

	//		for (uint32 x = 0; x < gridRadius; x++)
	//		{
	//			float32 metallic = x / float32(gridRadius - 1);

	//			MaterialProperties materialProperties;
	//			materialProperties.Albedo = glm::vec4(1.0f, 0.0f, 0.0f, 1.0f);
	//			materialProperties.Roughness = roughness;
	//			materialProperties.Metallic = metallic;

	//			MeshComponent sphereMeshComp = {};
	//			sphereMeshComp.MeshGUID = sphereMeshGUID;
	//			sphereMeshComp.MaterialGUID = ResourceManager::LoadMaterialFromMemory(
	//				"Default r: " + std::to_string(roughness) + " m: " + std::to_string(metallic),
	//				GUID_TEXTURE_DEFAULT_COLOR_MAP,
	//				GUID_TEXTURE_DEFAULT_NORMAL_MAP,
	//				GUID_TEXTURE_DEFAULT_COLOR_MAP,
	//				GUID_TEXTURE_DEFAULT_COLOR_MAP,
	//				GUID_TEXTURE_DEFAULT_COLOR_MAP,
	//				materialProperties);

	//			const glm::vec3 position(-float32(gridRadius) * 0.5f + x, 2.0f + y, 4.0f);
	//			const glm::vec3 scale(1.0f);

	//			Entity entity = pECS->CreateEntity();
	//			m_Entities.PushBack(entity);
	//			const CollisionInfo collisionCreateInfo = {
	//				.Entity = entity,
	//				.Position = pECS->AddComponent<PositionComponent>(entity, { true, position }),
	//				.Scale = pECS->AddComponent<ScaleComponent>(entity, { true, scale }),
	//				.Rotation = pECS->AddComponent<RotationComponent>(entity, { true, glm::identity<glm::quat>() }),
	//				.Mesh = pECS->AddComponent<MeshComponent>(entity, sphereMeshComp),
	//				.ShapeType		= EShapeType::SIMULATION,
	//				.CollisionGroup = FCollisionGroup::COLLISION_GROUP_STATIC,
	//				.CollisionMask = ~FCollisionGroup::COLLISION_GROUP_STATIC // Collide with any non-static object
	//			};

	//			StaticCollisionComponent collisionComponent = pPhysicsSystem->CreateStaticCollisionSphere(collisionCreateInfo);
	//			pECS->AddComponent<StaticCollisionComponent>(entity, collisionComponent);
	//			pECS->AddComponent<MeshPaintComponent>(entity, MeshPaint::CreateComponent(entity, "BallsUnwrappedTexture_" + std::to_string(x + y*gridRadius), 256, 256));
	//		}
	//	}
	//}

	//Preload some resources
	{
		TArray<GUID_Lambda> animations;
		ResourceManager::LoadMeshFromFile("Robot/Standard Walk.fbx", animations);
		ResourceManager::LoadMeshFromFile("Gun/Gun.glb");
	}


	if constexpr (IMGUI_ENABLED)
	{
		ImGui::SetCurrentContext(ImGuiRenderer::GetImguiContext());

		m_pRenderGraphEditor = DBG_NEW RenderGraphEditor();
		m_pRenderGraphEditor->InitGUI();	//Must Be called after Renderer is initialized
	}

	ConsoleCommand cmd1;
	cmd1.Init("render_graph", true);
	cmd1.AddArg(Arg::EType::BOOL);
	cmd1.AddDescription("Activate/Deactivate rendergraph window.\n\t'render_graph true'");
	GameConsole::Get().BindCommand(cmd1, [&, this](GameConsole::CallbackInput& input)->void {
		m_RenderGraphWindow = input.Arguments.GetFront().Value.Boolean;
		});

	ConsoleCommand cmd2;
	cmd2.Init("imgui_demo", true);
	cmd2.AddArg(Arg::EType::BOOL);
	cmd2.AddDescription("Activate/Deactivate demo window.\n\t'imgui_demo true'");
	GameConsole::Get().BindCommand(cmd2, [&, this](GameConsole::CallbackInput& input)->void {
		m_ShowDemoWindow = input.Arguments.GetFront().Value.Boolean;
		});

	ConsoleCommand cmd3;
	cmd3.Init("show_debug_window", false);
	cmd3.AddArg(Arg::EType::BOOL);
	cmd3.AddDescription("Activate/Deactivate debugging window.\n\t'show_debug_window true'");
	GameConsole::Get().BindCommand(cmd3, [&, this](GameConsole::CallbackInput& input)->void {
		m_DebuggingWindow = input.Arguments.GetFront().Value.Boolean;
		});

	ConsoleCommand showTextureCMD;
	showTextureCMD.Init("debug_texture", true);
	showTextureCMD.AddArg(Arg::EType::BOOL);
	showTextureCMD.AddFlag("t", Arg::EType::STRING, 6);
	showTextureCMD.AddFlag("ps", Arg::EType::STRING);
	showTextureCMD.AddDescription("Show a texture resource which is used in the RenderGraph.\n\t'Example: debug_texture 1 -t TEXTURE_NAME1 TEXTURE_NAME2 ...'", { {"t", "The textures you want to display. (separated by spaces)"}, {"ps", "Which pixel shader you want to use."} });
	GameConsole::Get().BindCommand(showTextureCMD, [&, this](GameConsole::CallbackInput& input)->void
		{
			m_ShowTextureDebuggingWindow = input.Arguments.GetFront().Value.Boolean;

			auto textureNameIt = input.Flags.find("t");
			auto shaderNameIt = input.Flags.find("ps");

			GUID_Lambda textureDebuggingShaderGUID = shaderNameIt != input.Flags.end() ? ResourceManager::GetShaderGUID(shaderNameIt->second.Arg.Value.String) : GUID_NONE;
			if (textureNameIt != input.Flags.end())
			{
				m_TextureDebuggingNames.Resize(textureNameIt->second.NumUsedArgs);
				for (uint32 i = 0; i < textureNameIt->second.NumUsedArgs; i++)
				{
					m_TextureDebuggingNames[i].ResourceName = textureNameIt->second.Args[i].Value.String;
					m_TextureDebuggingNames[i].PixelShaderGUID = textureDebuggingShaderGUID;
				}
			}
		});

	ClientSystem::GetInstance().Connect(IPAddress::LOOPBACK);
}

void SandboxState::Resume()
{
	// Unpause System

	// Reload Page
}

void SandboxState::Pause()
{
	// Pause System

	// Unload Page
}

void SandboxState::Tick(LambdaEngine::Timestamp delta)
{
	// Update State specfic objects
	m_pRenderGraphEditor->Update();
	LambdaEngine::Profiler::Tick(delta);

	if constexpr (IMGUI_ENABLED)
	{
		RenderImgui();
	}
}

void SandboxState::OnRenderGraphRecreate(LambdaEngine::RenderGraph* pRenderGraph)
{
	using namespace LambdaEngine;

	Sampler* pNearestSampler				= Sampler::GetNearestSampler();

	GUID_Lambda blueNoiseID = ResourceManager::GetTextureGUID("Blue Noise Texture");

	Texture* pBlueNoiseTexture				= ResourceManager::GetTexture(blueNoiseID);
	TextureView* pBlueNoiseTextureView		= ResourceManager::GetTextureView(blueNoiseID);

	ResourceUpdateDesc blueNoiseUpdateDesc = {};
	blueNoiseUpdateDesc.ResourceName								= "BLUE_NOISE_LUT";
	blueNoiseUpdateDesc.ExternalTextureUpdate.ppTextures			= &pBlueNoiseTexture;
	blueNoiseUpdateDesc.ExternalTextureUpdate.ppTextureViews		= &pBlueNoiseTextureView;
	blueNoiseUpdateDesc.ExternalTextureUpdate.ppSamplers			= &pNearestSampler;

	pRenderGraph->UpdateResource(&blueNoiseUpdateDesc);

	GUID_Lambda cubemapTexID = ResourceManager::GetTextureGUID("Cubemap Texture");

	Texture* pCubeTexture			= ResourceManager::GetTexture(cubemapTexID);
	TextureView* pCubeTextureView	= ResourceManager::GetTextureView(cubemapTexID);

	ResourceUpdateDesc cubeTextureUpdateDesc = {};
	cubeTextureUpdateDesc.ResourceName = "SKYBOX";
	cubeTextureUpdateDesc.ExternalTextureUpdate.ppTextures		= &pCubeTexture;
	cubeTextureUpdateDesc.ExternalTextureUpdate.ppTextureViews	= &pCubeTextureView;
	cubeTextureUpdateDesc.ExternalTextureUpdate.ppSamplers		= &pNearestSampler;

	pRenderGraph->UpdateResource(&cubeTextureUpdateDesc);
}

void SandboxState::RenderImgui()
{
	using namespace LambdaEngine;

	ImGuiRenderer::Get().DrawUI([&]()
	{
		if (m_RenderGraphWindow)
			m_pRenderGraphEditor->RenderGUI();

		if (m_ShowDemoWindow)
			ImGui::ShowDemoWindow();

		if (m_DebuggingWindow)
		{
			Profiler::Render();
		}

		if (m_ShowTextureDebuggingWindow)
		{
			if (ImGui::Begin("Texture Debugging"))
			{
				for (ImGuiTexture& imGuiTexture : m_TextureDebuggingNames)
				{
					ImGui::Image(&imGuiTexture, ImGui::GetWindowSize());
				}
			}

			ImGui::End();
		}
	});
}

bool SandboxState::OnKeyPressed(const LambdaEngine::KeyPressedEvent& event)
{
	using namespace LambdaEngine;

	if (!IsEventOfType<KeyPressedEvent>(event))
	{
		return false;
	}

	if (event.IsRepeat)
	{
		return false;
	}

	static bool geometryAudioActive = true;
	static bool reverbSphereActive = true;

	if (event.Key == EKey::KEY_5)
	{
		EventQueue::SendEvent(ShaderRecompileEvent());
		EventQueue::SendEvent(PipelineStateRecompileEvent());
	}

	if (event.Key == EKey::KEY_DELETE)
	{
		if (!m_Entities.IsEmpty())
		{
			const uint32 numEntities = m_Entities.GetSize();
			const uint32 index = Random::UInt32(0, numEntities-1);
			Entity entity = m_Entities[index];
			m_Entities.Erase(m_Entities.Begin() + index);
			ECSCore::GetInstance()->RemoveEntity(entity);

			std::string info = "Removed entity with index [" + std::to_string(index) + "/" + std::to_string(numEntities) + "]!";
			GameConsole::Get().PushInfo(info);
			LOG_INFO(info.c_str());
		}
	}

	// Debugging Lights
	static uint32 indexLights = 0;
	static bool removeLights = true;
	ECSCore* ecsCore = ECSCore::GetInstance();
	if (event.Key == EKey::KEY_9)
	{
		uint32 modIndex = indexLights % 10U;
		if (modIndex == 0U)
			removeLights = !removeLights;

		if (!removeLights)
		{
			Entity e = ecsCore->CreateEntity();
			m_PointLights[modIndex] = e;

			ecsCore->AddComponent<PositionComponent>(e, { true, {0.0f, 2.0f, -5.0f + modIndex} });
			ecsCore->AddComponent<PointLightComponent>(e, PointLightComponent{ .ColorIntensity = {modIndex % 2U, modIndex % 3U, modIndex % 5U, 25.0f} });
		}
		else
		{
			ecsCore->RemoveEntity(m_PointLights[modIndex]);
		}

		indexLights++;
	}

	// Debugging Emitters
	static uint32 indexEmitters = 0;
	static bool removeEmitters = true;
	if (event.Key == EKey::KEY_8)
	{
		uint32 modIndex = indexEmitters % 3U;
		if (modIndex == 0U)
			removeEmitters = !removeEmitters;

		if (!removeEmitters)
		{
			Entity e = ecsCore->CreateEntity();
			m_Emitters[modIndex] = e;

			ecsCore->AddComponent<PositionComponent>(e, { true, {0.0f, 2.0f + Random::Float32(-1.0f, 1.0f), -1.f + float(modIndex) } });
			ecsCore->AddComponent<RotationComponent>(e, { true,glm::identity<glm::quat>() });
			ecsCore->AddComponent<ParticleEmitterComponent>(e, ParticleEmitterComponent{
				.OneTime = true,
				.Velocity = 1.0f + Random::Float32(-0.5f, 0.5f),
				.Acceleration = Random::Float32(-1.0f, 1.0f),
				.LifeTime = Random::Float32(0.5f, 2.0f),
				.ParticleRadius = 0.1f + Random::Float32(-0.05f, 0.1f),
				});
		}
		else
		{
			ecsCore->RemoveEntity(m_Emitters[modIndex]);
		}

		indexEmitters++;
	}

	return true;
}

bool SandboxState::OnPacketReceived(const LambdaEngine::PacketReceivedEvent& event)
{
	using namespace LambdaEngine;

	if (event.Type == NetworkSegment::TYPE_ENTITY_CREATE)
	{
		BinaryDecoder decoder(event.pPacket);
		bool isLocal = decoder.ReadBool();
		int32 networkUID = decoder.ReadInt32();
		glm::vec3 position = decoder.ReadVec3();

		TSharedRef<Window> window = CommonApplication::Get()->GetMainWindow();

		const CameraDesc cameraDesc =
		{
			.FOVDegrees = EngineConfig::GetFloatProperty("CameraFOV"),
			.Width = (float)window->GetWidth(),
			.Height = (float)window->GetHeight(),
			.NearPlane = EngineConfig::GetFloatProperty("CameraNearPlane"),
			.FarPlane = EngineConfig::GetFloatProperty("CameraFarPlane")
		};

		TArray<GUID_Lambda> animations;
		bool animationsExist = ResourceManager::GetAnimationGUIDsFromMeshName("Robot/Standard Walk.fbx", animations);
		const uint32 robotGUID = ResourceManager::GetMeshGUID("Robot/Standard Walk.fbx");

		AnimationComponent robotAnimationComp = {};
		robotAnimationComp.Pose.pSkeleton = ResourceManager::GetMesh(robotGUID)->pSkeleton;
		if (animationsExist)
		{
			robotAnimationComp.pGraph = DBG_NEW AnimationGraph(DBG_NEW AnimationState("walking", animations[0]));
		}

		CreatePlayerDesc createPlayerDesc =
		{
			.IsLocal = isLocal,
			.NetworkUID = networkUID,
			.pClient = event.pClient,
			.Position = position,
			.Forward = glm::normalize(glm::vec3(1.0f, 0.0f, 0.0f)),
			.Scale = glm::vec3(1.0f),
			.TeamIndex = 0,
			.pCameraDesc = &cameraDesc,
			.MeshGUID = robotGUID,
			.AnimationComponent = robotAnimationComp,
		};

		m_pLevel->CreateObject(ESpecialObjectType::SPECIAL_OBJECT_TYPE_PLAYER, &createPlayerDesc);

		return true;
	}

	return false;
}<|MERGE_RESOLUTION|>--- conflicted
+++ resolved
@@ -220,23 +220,6 @@
 	}
 
 	// Emitter
-<<<<<<< HEAD
-	//{
-	//	Entity entity = pECS->CreateEntity();
-	//	pECS->AddComponent<PositionComponent>(entity, { true, {-2.0f, 4.0f, 0.0f } });
-	//	pECS->AddComponent<RotationComponent>(entity, { true, glm::rotate<float>(glm::identity<glm::quat>(), 0.f, g_DefaultUp) });
-	//	pECS->AddComponent<ParticleEmitterComponent>(entity,
-	//		ParticleEmitterComponent{
-	//			.Velocity = 1.0f,
-	//			.Acceleration = 0.0f,
-	//			.ParticleRadius = 0.1f,
-	//			.TileIndex = 10,
-	//			.AnimationCount = 4,
-	//			.FirstAnimationIndex = 10
-	//		}
-	//	);
-	//}
-=======
 	{
 		Entity entity = pECS->CreateEntity();
 		pECS->AddComponent<PositionComponent>(entity, { true, {-2.0f, 4.0f, 0.0f } });
@@ -254,7 +237,6 @@
 			}
 		);
 	}
->>>>>>> a64586cb
 
 	//Sphere Grid
 	//{
