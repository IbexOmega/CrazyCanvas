--- conflicted
+++ resolved
@@ -260,8 +260,6 @@
 				pECS->AddComponent<MeshComponent>(pt, sphereMeshComp);
 			}
 		}
-<<<<<<< HEAD
-=======
 
 		for (uint32 y = 0; y < gridRadius; y++)
 		{
@@ -305,7 +303,6 @@
 				pECS->AddComponent<MeshPaintComponent>(entity, MeshPaint::CreateComponent(entity, "BallsUnwrappedTexture_" + std::to_string((x + y* gridRadius) + 1), 256, 256));
 			}
 		}
->>>>>>> 31c5f6f0
 	}
 
 	//Mirrors
