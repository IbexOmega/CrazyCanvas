#include "States/PlaySessionState.h"

#include "Application/API/CommonApplication.h"

#include "ECS/Components/Player/Player.h"
#include "ECS/Components/Player/WeaponComponent.h"
#include "ECS/Systems/Player/HealthSystem.h"
#include "ECS/ECSCore.h"

#include "Engine/EngineConfig.h"

#include "Game/ECS/Components/Physics/Transform.h"
#include "Game/ECS/Components/Audio/AudibleComponent.h"
#include "Game/ECS/Components/Rendering/AnimationComponent.h"
#include "Game/ECS/Components/Rendering/CameraComponent.h"
#include "Game/ECS/Components/Rendering/DirectionalLightComponent.h"
#include "Game/ECS/Components/Rendering/PointLightComponent.h"
#include "Game/ECS/Systems/Physics/PhysicsSystem.h"
#include "Game/ECS/Systems/Rendering/RenderSystem.h"

#include "Input/API/Input.h"

#include "Audio/AudioAPI.h"
#include "Audio/FMOD/SoundInstance3DFMOD.h"


#include "World/LevelManager.h"
#include "Match/Match.h"

#include "Game/Multiplayer/Client/ClientSystem.h"

#include "Application/API/Events/EventQueue.h"

#include "Multiplayer/PacketType.h"

PlaySessionState::PlaySessionState(LambdaEngine::IPAddress* pIPAddress) :
	m_pIPAddress(pIPAddress),
	m_MultiplayerClient()
{
}

PlaySessionState::~PlaySessionState()
{
}

void PlaySessionState::Init()
{
	using namespace LambdaEngine;

	ClientSystem::GetInstance();

	// Initialize event listeners
	m_AudioEffectHandler.Init();
	m_MeshPaintHandler.Init();

	m_WeaponSystem.Init();
	m_HealthSystem.Init();
	m_HUDSystem.Init();
	m_MultiplayerClient.InitInternal();

<<<<<<< HEAD
=======
	m_HealthSystem.Init();
	m_HUDSystem.Init();

>>>>>>> d7f793ba
	ECSCore* pECS = ECSCore::GetInstance();

	// Load Match
	{
		const LambdaEngine::TArray<LambdaEngine::SHA256Hash>& levelHashes = LevelManager::GetLevelHashes();

		MatchDescription matchDescription =
		{
			.LevelHash = levelHashes[0]
		};
		Match::CreateMatch(&matchDescription);
	}

	//Preload some resources
	{
		TArray<GUID_Lambda> animations;
		const uint32 robotGUID			= ResourceManager::LoadMeshFromFile("Robot/Rumba Dancing.fbx", animations);
		const uint32 robotAlbedoGUID	= ResourceManager::LoadTextureFromFile("../Meshes/Robot/Textures/robot_albedo.png", EFormat::FORMAT_R8G8B8A8_UNORM, true);
		const uint32 robotNormalGUID	= ResourceManager::LoadTextureFromFile("../Meshes/Robot/Textures/robot_normal.png", EFormat::FORMAT_R8G8B8A8_UNORM, true);

		TArray<GUID_Lambda> running		= ResourceManager::LoadAnimationsFromFile("Robot/Running.fbx");
		TArray<GUID_Lambda> thriller	= ResourceManager::LoadAnimationsFromFile("Robot/Thriller.fbx");		
		TArray<GUID_Lambda> reload		= ResourceManager::LoadAnimationsFromFile("Robot/Reloading.fbx");

		MaterialProperties materialProperties;
		materialProperties.Albedo		= glm::vec4(1.0f, 1.0f, 1.0f, 1.0f);
		materialProperties.Roughness	= 1.0f;
		materialProperties.Metallic		= 1.0f;

		const uint32 robotMaterialGUID = ResourceManager::LoadMaterialFromMemory(
			"Robot Material",
			robotAlbedoGUID,
			robotNormalGUID,
			GUID_TEXTURE_DEFAULT_COLOR_MAP,
			GUID_TEXTURE_DEFAULT_COLOR_MAP,
			GUID_TEXTURE_DEFAULT_COLOR_MAP,
			materialProperties);

		MeshComponent robotMeshComp = {};
		robotMeshComp.MeshGUID		= robotGUID;
		robotMeshComp.MaterialGUID	= robotMaterialGUID;

		AnimationComponent robotAnimationComp = {};
		robotAnimationComp.pGraph	= DBG_NEW AnimationGraph(DBG_NEW AnimationState("thriller", thriller[0]));
		robotAnimationComp.Pose		= ResourceManager::GetMesh(robotGUID)->pSkeleton; // TODO: Safer way than getting the raw pointer (GUID for skeletons?)

		glm::vec3 position = glm::vec3(0.0f, 0.75f, -2.5f);
		glm::vec3 scale(1.0f);

		Entity entity = pECS->CreateEntity();
		pECS->AddComponent<PositionComponent>(entity, { true, position });
		pECS->AddComponent<ScaleComponent>(entity, { true, scale });
		pECS->AddComponent<RotationComponent>(entity, { true, glm::identity<glm::quat>() });
		pECS->AddComponent<AnimationComponent>(entity, robotAnimationComp);
		pECS->AddComponent<MeshComponent>(entity, robotMeshComp);

		position = glm::vec3(0.0f, 0.8f, 0.0f);

		robotAnimationComp.pGraph = DBG_NEW AnimationGraph(DBG_NEW AnimationState("walking", animations[0], 2.0f));

		entity = pECS->CreateEntity();
		pECS->AddComponent<PositionComponent>(entity, { true, position });
		pECS->AddComponent<ScaleComponent>(entity, { true, scale });
		pECS->AddComponent<RotationComponent>(entity, { true, glm::identity<glm::quat>() });
		pECS->AddComponent<AnimationComponent>(entity, robotAnimationComp);
		pECS->AddComponent<MeshComponent>(entity, robotMeshComp);

		position = glm::vec3(-3.5f, 0.75f, 0.0f);
		robotAnimationComp.pGraph = DBG_NEW AnimationGraph(DBG_NEW AnimationState("running", running[0]));

		entity = pECS->CreateEntity();
		pECS->AddComponent<PositionComponent>(entity, { true, position });
		pECS->AddComponent<ScaleComponent>(entity, { true, scale });
		pECS->AddComponent<RotationComponent>(entity, { true, glm::identity<glm::quat>() });
		pECS->AddComponent<AnimationComponent>(entity, robotAnimationComp);
		pECS->AddComponent<MeshComponent>(entity, robotMeshComp);

		position = glm::vec3(3.5f, 0.75f, 0.0f);

		AnimationState* pReloadState = DBG_NEW AnimationState("reload");
		ClipNode* pReload = pReloadState->CreateClipNode(reload[0], 2.0, true);
		pReload->AddTrigger(ClipTrigger(0.8, [](const ClipNode& clip, AnimationGraph& graph)
		{
			LOG_INFO("Trigger at 0.1 | RunningTime=%.4f | NormalizedTime=%.4f", clip.GetRunningTime(), clip.GetNormalizedTime());
			graph.TransitionToState("running");
		}));

		ClipNode*	pRunning	= pReloadState->CreateClipNode(running[0]);
		ClipNode*	pDancing	= pReloadState->CreateClipNode(animations[0]);
		BlendNode*	pBlendNode0	= pReloadState->CreateBlendNode(pDancing, pReload,		BlendInfo(1.0f, "mixamorig:Neck"));
		BlendNode*	pBlendNode1	= pReloadState->CreateBlendNode(pBlendNode0, pRunning,	BlendInfo(1.0f, "mixamorig:Spine"));
		pReloadState->SetOutputNode(pBlendNode1);

		AnimationGraph* pAnimationGraph = DBG_NEW AnimationGraph();
		pAnimationGraph->AddState(DBG_NEW AnimationState("running", running[0]));
		pAnimationGraph->AddState(pReloadState);
		pAnimationGraph->AddTransition(DBG_NEW Transition("running", "reload", 0.2));
		pAnimationGraph->AddTransition(DBG_NEW Transition("reload", "running"));
		robotAnimationComp.pGraph = pAnimationGraph;

		entity = pECS->CreateEntity();
		pECS->AddComponent<PositionComponent>(entity, { true, position });
		pECS->AddComponent<ScaleComponent>(entity, { true, scale });
		pECS->AddComponent<RotationComponent>(entity, { true, glm::identity<glm::quat>() });
		pECS->AddComponent<AnimationComponent>(entity, robotAnimationComp);
		pECS->AddComponent<MeshComponent>(entity, robotMeshComp);

		// Audio
		GUID_Lambda soundGUID = ResourceManager::LoadSoundEffectFromFile("halo_theme.wav");
		ISoundInstance3D* pSoundInstance = DBG_NEW SoundInstance3DFMOD(AudioAPI::GetDevice());
		const SoundInstance3DDesc desc =
		{
				.pName			= "RobotSoundInstance",
				.pSoundEffect	= ResourceManager::GetSoundEffect(soundGUID),
				.Flags			= FSoundModeFlags::SOUND_MODE_NONE,
				.Position		= position,
				.Volume			= 0.03f
		};

		pSoundInstance->Init(&desc);
		pECS->AddComponent<AudibleComponent>(entity, { pSoundInstance });
	}

	ClientSystem::GetInstance().Connect(m_pIPAddress);
}

void PlaySessionState::Tick(LambdaEngine::Timestamp delta)
{
	m_MultiplayerClient.TickMainThreadInternal(delta);
}

void PlaySessionState::FixedTick(LambdaEngine::Timestamp delta)
{
	m_HUDSystem.FixedTick(delta);
	m_MultiplayerClient.FixedTickMainThreadInternal(delta);
	m_HUDSystem.FixedTick(delta);
}<|MERGE_RESOLUTION|>--- conflicted
+++ resolved
@@ -58,12 +58,6 @@
 	m_HUDSystem.Init();
 	m_MultiplayerClient.InitInternal();
 
-<<<<<<< HEAD
-=======
-	m_HealthSystem.Init();
-	m_HUDSystem.Init();
-
->>>>>>> d7f793ba
 	ECSCore* pECS = ECSCore::GetInstance();
 
 	// Load Match
