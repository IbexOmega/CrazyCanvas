--- conflicted
+++ resolved
@@ -54,14 +54,9 @@
 	m_MeshPaintHandler.Init();
 
 	m_WeaponSystem.Init();
-<<<<<<< HEAD
-	m_MultiplayerClient.InitInternal();
-
-	m_HUDSecondaryState.Init();
-=======
 	m_HealthSystem.Init();
 	m_HUDSystem.Init();
->>>>>>> ba0ce2cb
+	m_MultiplayerClient.InitInternal();
 
 	ECSCore* pECS = ECSCore::GetInstance();
 
@@ -191,75 +186,12 @@
 
 void PlaySessionState::Tick(LambdaEngine::Timestamp delta)
 {
-<<<<<<< HEAD
 	m_MultiplayerClient.TickMainThreadInternal(delta);
 	m_HUDSecondaryState.Tick(delta);
-=======
-	using namespace LambdaEngine;
-
-	if (event.Type == NetworkSegment::TYPE_ENTITY_CREATE)
-	{
-		BinaryDecoder decoder(event.pPacket);
-		bool isLocal		= decoder.ReadBool();
-		int32 networkUID	= decoder.ReadInt32();
-		glm::vec3 position	= decoder.ReadVec3();
-		glm::vec3 forward	= decoder.ReadVec3();
-		uint32 teamIndex	= decoder.ReadUInt32();
-
-		TSharedRef<Window> window = CommonApplication::Get()->GetMainWindow();
-
-		const CameraDesc cameraDesc =
-		{
-			.FOVDegrees = EngineConfig::GetFloatProperty("CameraFOV"),
-			.Width		= (float)window->GetWidth(),
-			.Height		= (float)window->GetHeight(),
-			.NearPlane	= EngineConfig::GetFloatProperty("CameraNearPlane"),
-			.FarPlane	= EngineConfig::GetFloatProperty("CameraFarPlane")
-		};
-
-		TArray<GUID_Lambda> animations;
-		const uint32 robotGUID	= ResourceManager::LoadMeshFromFile("Robot/Standard Walk.fbx", animations);
-		bool animationsExist	= !animations.IsEmpty();
-
-		AnimationComponent robotAnimationComp = {};
-		robotAnimationComp.Pose.pSkeleton = ResourceManager::GetMesh(robotGUID)->pSkeleton;
-		if (animationsExist)
-		{
-			robotAnimationComp.pGraph = DBG_NEW AnimationGraph(DBG_NEW AnimationState("walking", animations[0]));
-		}
-
-		CreatePlayerDesc createPlayerDesc =
-		{
-			.IsLocal			= isLocal,
-			.NetworkUID			= networkUID,
-			.pClient			= event.pClient,
-			.Position			= position,
-			.Forward			= forward,
-			.Scale				= glm::vec3(1.0f),
-			.TeamIndex			= teamIndex,
-			.pCameraDesc		= &cameraDesc,
-			.MeshGUID			= robotGUID,
-			.AnimationComponent = robotAnimationComp,
-		};
-
-		m_pLevel->CreateObject(ESpecialObjectType::SPECIAL_OBJECT_TYPE_PLAYER, &createPlayerDesc);
-		return true;
-	}
-
-	return false;
->>>>>>> ba0ce2cb
 }
 
 void PlaySessionState::FixedTick(LambdaEngine::Timestamp delta)
 {
-<<<<<<< HEAD
 	m_MultiplayerClient.FixedTickMainThreadInternal(delta);
-=======
-	
-}
-
-void PlaySessionState::FixedTick(LambdaEngine::Timestamp delta)
-{
 	m_HUDSystem.FixedTick(delta);
->>>>>>> ba0ce2cb
 }