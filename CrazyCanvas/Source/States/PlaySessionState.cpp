#include "States/PlaySessionState.h"

#include "Application/API/CommonApplication.h"

#include "ECS/Components/Player/Player.h"
#include "ECS/Components/Player/WeaponComponent.h"
#include "ECS/ECSCore.h"

#include "Engine/EngineConfig.h"

#include "Game/ECS/Components/Physics/Transform.h"
#include "Game/ECS/Components/Audio/AudibleComponent.h"
#include "Game/ECS/Components/Rendering/AnimationComponent.h"
#include "Game/ECS/Components/Rendering/CameraComponent.h"
#include "Game/ECS/Components/Rendering/DirectionalLightComponent.h"
#include "Game/ECS/Components/Rendering/PointLightComponent.h"
#include "Game/ECS/Systems/Physics/PhysicsSystem.h"
#include "Game/ECS/Systems/Rendering/RenderSystem.h"

#include "Input/API/Input.h"

#include "Audio/AudioAPI.h"
#include "Audio/FMOD/SoundInstance3DFMOD.h"

#include "World/LevelManager.h"
#include "World/Level.h"

#include "Game/Multiplayer/Client/ClientSystem.h"

#include "Application/API/Events/EventQueue.h"

#include "ECS/Systems/Match/ClientFlagSystem.h"

PlaySessionState::PlaySessionState(LambdaEngine::IPAddress* pIPAddress) :
	m_pIPAddress(pIPAddress)
{

}

PlaySessionState::~PlaySessionState()
{
	SAFEDELETE(m_pLevel);
	SAFEDELETE(m_pFlagSystem);
}

void PlaySessionState::Init()
{
	using namespace LambdaEngine;

	// Initialize event listeners
	m_AudioEffectHandler.Init();
	m_MeshPaintHandler.Init();

	m_WeaponSystem.Init();

<<<<<<< HEAD
	m_pFlagSystem = DBG_NEW ClientFlagSystem();
	m_pFlagSystem->Init();
=======
	m_HUDSecondaryState.Init();
>>>>>>> 93b78b01

	ECSCore* pECS = ECSCore::GetInstance();

	EventQueue::RegisterEventHandler<PacketReceivedEvent>(this, &PlaySessionState::OnPacketReceived);

	// Scene
	{
		m_pLevel = LevelManager::LoadLevel(0);
		MultiplayerUtils::RegisterClientEntityAccessor(m_pLevel);
	}

	//// Robot
	//{
	//	TArray<GUID_Lambda> animations;
	//	const uint32 robotGUID = ResourceManager::LoadMeshFromFile("Robot/Rumba Dancing.fbx", animations);
	//	const uint32 robotAlbedoGUID = ResourceManager::LoadTextureFromFile("../Meshes/Robot/Textures/robot_albedo.png", EFormat::FORMAT_R8G8B8A8_UNORM, true);
	//	const uint32 robotNormalGUID = ResourceManager::LoadTextureFromFile("../Meshes/Robot/Textures/robot_normal.png", EFormat::FORMAT_R8G8B8A8_UNORM, true);

	//	MaterialProperties materialProperties;
	//	materialProperties.Albedo = glm::vec4(1.0f, 1.0f, 1.0f, 1.0f);
	//	materialProperties.Roughness = 1.0f;
	//	materialProperties.Metallic = 1.0f;

	//	const uint32 robotMaterialGUID = ResourceManager::LoadMaterialFromMemory(
	//		"Robot Material",
	//		robotAlbedoGUID,
	//		robotNormalGUID,
	//		GUID_TEXTURE_DEFAULT_COLOR_MAP,
	//		GUID_TEXTURE_DEFAULT_COLOR_MAP,
	//		GUID_TEXTURE_DEFAULT_COLOR_MAP,
	//		materialProperties);

	//	MeshComponent robotMeshComp = {};
	//	robotMeshComp.MeshGUID = robotGUID;
	//	robotMeshComp.MaterialGUID = robotMaterialGUID;

	//	AnimationComponent robotAnimationComp = {};
	//	robotAnimationComp.Pose.pSkeleton = ResourceManager::GetMesh(robotGUID)->pSkeleton;
	//	robotAnimationComp.AnimationGUID = animations[0];
	//	robotAnimationComp.Pose.pSkeleton = ResourceManager::GetMesh(robotGUID)->pSkeleton;

	//	glm::vec3 position(0.0f, 1.25f, 0.0f);
	//	glm::vec3 scale(0.01f);

	//	Entity entity = pECS->CreateEntity();
	//	pECS->AddComponent<PositionComponent>(entity, { true, position });
	//	pECS->AddComponent<ScaleComponent>(entity, { true, scale });
	//	pECS->AddComponent<RotationComponent>(entity, { true, glm::identity<glm::quat>() });
	//	pECS->AddComponent<AnimationComponent>(entity, robotAnimationComp);
	//	pECS->AddComponent<MeshComponent>(entity, robotMeshComp);

	//	// Audio
	//	GUID_Lambda soundGUID = ResourceManager::LoadSoundEffectFromFile("halo_theme.wav");
	//	ISoundInstance3D* pSoundInstance = new SoundInstance3DFMOD(AudioAPI::GetDevice());
	//	const SoundInstance3DDesc desc =
	//	{
	//			.pName = "RobotSoundInstance",
	//			.pSoundEffect = ResourceManager::GetSoundEffect(soundGUID),
	//			.Flags = FSoundModeFlags::SOUND_MODE_NONE,
	//			.Position = position,
	//			.Volume = 0.03f
	//	};

	//	pSoundInstance->Init(&desc);
	//	pECS->AddComponent<AudibleComponent>(entity, { pSoundInstance });
	//}

	////Sphere Grid
	//{
	//	uint32 sphereMeshGUID = ResourceManager::LoadMeshFromFile("sphere.obj");

	//	uint32 gridRadius = 5;

	//	for (uint32 y = 0; y < gridRadius; y++)
	//	{
	//		float32 roughness = y / float32(gridRadius - 1);

	//		for (uint32 x = 0; x < gridRadius; x++)
	//		{
	//			float32 metallic = x / float32(gridRadius - 1);

	//			MaterialProperties materialProperties;
	//			materialProperties.Albedo = glm::vec4(1.0f, 0.0f, 0.0f, 1.0f);
	//			materialProperties.Roughness = roughness;
	//			materialProperties.Metallic = metallic;

	//			MeshComponent sphereMeshComp = {};
	//			sphereMeshComp.MeshGUID = sphereMeshGUID;
	//			sphereMeshComp.MaterialGUID = ResourceManager::LoadMaterialFromMemory(
	//				"Default r: " + std::to_string(roughness) + " m: " + std::to_string(metallic),
	//				GUID_TEXTURE_DEFAULT_COLOR_MAP,
	//				GUID_TEXTURE_DEFAULT_NORMAL_MAP,
	//				GUID_TEXTURE_DEFAULT_COLOR_MAP,
	//				GUID_TEXTURE_DEFAULT_COLOR_MAP,
	//				GUID_TEXTURE_DEFAULT_COLOR_MAP,
	//				materialProperties);

	//			glm::vec3 position(-float32(gridRadius) * 0.5f + x, 2.0f + y, 5.0f);
	//			glm::vec3 scale(1.0f);

	//			Entity entity = pECS->CreateEntity();
	//			const CollisionInfo collisionCreateInfo = {
	//				.Entity			= entity,
	//				.Position		= pECS->AddComponent<PositionComponent>(entity, { true, position }),
	//				.Scale			= pECS->AddComponent<ScaleComponent>(entity, { true, scale }),
	//				.Rotation		= pECS->AddComponent<RotationComponent>(entity, { true, glm::identity<glm::quat>() }),
	//				.Mesh			= pECS->AddComponent<MeshComponent>(entity, sphereMeshComp),
	//				.ShapeType		= EShapeType::SIMULATION,
	//				.CollisionGroup	= FCollisionGroup::COLLISION_GROUP_STATIC,
	//				.CollisionMask	= ~FCollisionGroup::COLLISION_GROUP_STATIC // Collide with any non-static object
	//			};

	//			PhysicsSystem* pPhysicsSystem = PhysicsSystem::GetInstance();
	//			StaticCollisionComponent staticCollisionComponent = pPhysicsSystem->CreateStaticCollisionSphere(collisionCreateInfo);
	//			pECS->AddComponent<StaticCollisionComponent>(entity, staticCollisionComponent);
	//		}
	//	}
	//}

	//Preload some resources
	{
		TArray<GUID_Lambda> animations;
		const uint32 robotGUID			= ResourceManager::LoadMeshFromFile("Robot/Rumba Dancing.fbx", animations);
		const uint32 robotAlbedoGUID	= ResourceManager::LoadTextureFromFile("../Meshes/Robot/Textures/robot_albedo.png", EFormat::FORMAT_R8G8B8A8_UNORM, true);
		const uint32 robotNormalGUID	= ResourceManager::LoadTextureFromFile("../Meshes/Robot/Textures/robot_normal.png", EFormat::FORMAT_R8G8B8A8_UNORM, true);

		TArray<GUID_Lambda> running		= ResourceManager::LoadAnimationsFromFile("Robot/Running.fbx");
		TArray<GUID_Lambda> thriller	= ResourceManager::LoadAnimationsFromFile("Robot/Thriller.fbx");		
		TArray<GUID_Lambda> reload		= ResourceManager::LoadAnimationsFromFile("Robot/Reloading.fbx");

		MaterialProperties materialProperties;
		materialProperties.Albedo		= glm::vec4(1.0f, 1.0f, 1.0f, 1.0f);
		materialProperties.Roughness	= 1.0f;
		materialProperties.Metallic		= 1.0f;

		const uint32 robotMaterialGUID = ResourceManager::LoadMaterialFromMemory(
			"Robot Material",
			robotAlbedoGUID,
			robotNormalGUID,
			GUID_TEXTURE_DEFAULT_COLOR_MAP,
			GUID_TEXTURE_DEFAULT_COLOR_MAP,
			GUID_TEXTURE_DEFAULT_COLOR_MAP,
			materialProperties);

		MeshComponent robotMeshComp = {};
		robotMeshComp.MeshGUID		= robotGUID;
		robotMeshComp.MaterialGUID	= robotMaterialGUID;

		AnimationComponent robotAnimationComp = {};
		robotAnimationComp.pGraph	= DBG_NEW AnimationGraph(DBG_NEW AnimationState("thriller", thriller[0]));
		robotAnimationComp.Pose		= ResourceManager::GetMesh(robotGUID)->pSkeleton; // TODO: Safer way than getting the raw pointer (GUID for skeletons?)

		glm::vec3 position = glm::vec3(0.0f, 0.75f, -2.5f);
		glm::vec3 scale(1.0f);

		Entity entity = pECS->CreateEntity();
		pECS->AddComponent<PositionComponent>(entity, { true, position });
		pECS->AddComponent<ScaleComponent>(entity, { true, scale });
		pECS->AddComponent<RotationComponent>(entity, { true, glm::identity<glm::quat>() });
		pECS->AddComponent<AnimationComponent>(entity, robotAnimationComp);
		pECS->AddComponent<MeshComponent>(entity, robotMeshComp);

		position = glm::vec3(0.0f, 0.8f, 0.0f);

		robotAnimationComp.pGraph = DBG_NEW AnimationGraph(DBG_NEW AnimationState("walking", animations[0], 2.0f));

		entity = pECS->CreateEntity();
		pECS->AddComponent<PositionComponent>(entity, { true, position });
		pECS->AddComponent<ScaleComponent>(entity, { true, scale });
		pECS->AddComponent<RotationComponent>(entity, { true, glm::identity<glm::quat>() });
		pECS->AddComponent<AnimationComponent>(entity, robotAnimationComp);
		pECS->AddComponent<MeshComponent>(entity, robotMeshComp);

		position = glm::vec3(-3.5f, 0.75f, 0.0f);
		robotAnimationComp.pGraph = DBG_NEW AnimationGraph(DBG_NEW AnimationState("running", running[0]));

		entity = pECS->CreateEntity();
		pECS->AddComponent<PositionComponent>(entity, { true, position });
		pECS->AddComponent<ScaleComponent>(entity, { true, scale });
		pECS->AddComponent<RotationComponent>(entity, { true, glm::identity<glm::quat>() });
		pECS->AddComponent<AnimationComponent>(entity, robotAnimationComp);
		pECS->AddComponent<MeshComponent>(entity, robotMeshComp);

		position = glm::vec3(3.5f, 0.75f, 0.0f);

		AnimationState* pReloadState = DBG_NEW AnimationState("reload");
		ClipNode* pReload = pReloadState->CreateClipNode(reload[0], 2.0, true);
		pReload->AddTrigger(ClipTrigger(0.8, [](const ClipNode& clip, AnimationGraph& graph)
		{
			LOG_INFO("Trigger at 0.1 | RunningTime=%.4f | NormalizedTime=%.4f", clip.GetRunningTime(), clip.GetNormalizedTime());
			graph.TransitionToState("running");
		}));

		ClipNode*	pRunning	= pReloadState->CreateClipNode(running[0]);
		ClipNode*	pDancing	= pReloadState->CreateClipNode(animations[0]);
		BlendNode*	pBlendNode0	= pReloadState->CreateBlendNode(pDancing, pReload,		BlendInfo(1.0f, "mixamorig:Neck"));
		BlendNode*	pBlendNode1	= pReloadState->CreateBlendNode(pBlendNode0, pRunning,	BlendInfo(1.0f, "mixamorig:Spine"));
		pReloadState->SetOutputNode(pBlendNode1);

		AnimationGraph* pAnimationGraph = DBG_NEW AnimationGraph();
		pAnimationGraph->AddState(DBG_NEW AnimationState("running", running[0]));
		pAnimationGraph->AddState(pReloadState);
		pAnimationGraph->AddTransition(DBG_NEW Transition("running", "reload", 0.2));
		pAnimationGraph->AddTransition(DBG_NEW Transition("reload", "running"));
		robotAnimationComp.pGraph = pAnimationGraph;

		entity = pECS->CreateEntity();
		pECS->AddComponent<PositionComponent>(entity, { true, position });
		pECS->AddComponent<ScaleComponent>(entity, { true, scale });
		pECS->AddComponent<RotationComponent>(entity, { true, glm::identity<glm::quat>() });
		pECS->AddComponent<AnimationComponent>(entity, robotAnimationComp);
		pECS->AddComponent<MeshComponent>(entity, robotMeshComp);

		// Audio
		GUID_Lambda soundGUID = ResourceManager::LoadSoundEffectFromFile("halo_theme.wav");
		ISoundInstance3D* pSoundInstance = DBG_NEW SoundInstance3DFMOD(AudioAPI::GetDevice());
		const SoundInstance3DDesc desc =
		{
				.pName			= "RobotSoundInstance",
				.pSoundEffect	= ResourceManager::GetSoundEffect(soundGUID),
				.Flags			= FSoundModeFlags::SOUND_MODE_NONE,
				.Position		= position,
				.Volume			= 0.03f
		};

		pSoundInstance->Init(&desc);
		pECS->AddComponent<AudibleComponent>(entity, { pSoundInstance });
	}

	ClientSystem::GetInstance().Connect(m_pIPAddress);
}

bool PlaySessionState::OnPacketReceived(const LambdaEngine::PacketReceivedEvent& event)
{
	using namespace LambdaEngine;

	if (event.Type == NetworkSegment::TYPE_ENTITY_CREATE)
	{
		BinaryDecoder decoder(event.pPacket);
		bool isLocal = decoder.ReadBool();
		int32 networkUID = decoder.ReadInt32();
		glm::vec3 position = decoder.ReadVec3();
		glm::vec3 forward = decoder.ReadVec3();
		uint32 teamIndex = decoder.ReadUInt32();

		TSharedRef<Window> window = CommonApplication::Get()->GetMainWindow();

		const CameraDesc cameraDesc =
		{
			.FOVDegrees = EngineConfig::GetFloatProperty("CameraFOV"),
			.Width		= (float)window->GetWidth(),
			.Height		= (float)window->GetHeight(),
			.NearPlane	= EngineConfig::GetFloatProperty("CameraNearPlane"),
			.FarPlane	= EngineConfig::GetFloatProperty("CameraFarPlane")
		};

		TArray<GUID_Lambda> animations;
		const uint32 robotGUID			= ResourceManager::LoadMeshFromFile("Robot/Standard Walk.fbx", animations);
		bool animationsExist			= !animations.IsEmpty();

		AnimationComponent robotAnimationComp = {};
		robotAnimationComp.Pose.pSkeleton = ResourceManager::GetMesh(robotGUID)->pSkeleton;
		if (animationsExist)
		{
			robotAnimationComp.pGraph = DBG_NEW AnimationGraph(DBG_NEW AnimationState("dancing", animations[0]));
		}

		CreatePlayerDesc createPlayerDesc =
		{
			.IsLocal			= isLocal,
			.NetworkUID			= networkUID,
			.pClient			= event.pClient,
			.Position			= position,
			.Forward			= forward,
			.Scale				= glm::vec3(1.0f),
			.TeamIndex			= teamIndex,
			.pCameraDesc		= &cameraDesc,
			.MeshGUID			= robotGUID,
			.AnimationComponent = robotAnimationComp,
		};

		m_pLevel->CreateObject(ESpecialObjectType::SPECIAL_OBJECT_TYPE_PLAYER, &createPlayerDesc);

		return true;
	}

	return false;
}

void PlaySessionState::Tick(LambdaEngine::Timestamp delta)
{
	m_HUDSecondaryState.Tick(delta);
}<|MERGE_RESOLUTION|>--- conflicted
+++ resolved
@@ -53,12 +53,10 @@
 
 	m_WeaponSystem.Init();
 
-<<<<<<< HEAD
+	m_HUDSecondaryState.Init();
+
 	m_pFlagSystem = DBG_NEW ClientFlagSystem();
 	m_pFlagSystem->Init();
-=======
-	m_HUDSecondaryState.Init();
->>>>>>> 93b78b01
 
 	ECSCore* pECS = ECSCore::GetInstance();
 
