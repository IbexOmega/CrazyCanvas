#include "States/BenchmarkState.h"

#include "Application/API/CommonApplication.h"
#include "Debug/GPUProfiler.h"
#include "ECS/ECSCore.h"
#include "Engine/EngineConfig.h"
#include "Game/ECS/Components/Physics/Transform.h"
#include "Game/ECS/Components/Rendering/CameraComponent.h"
#include "Game/ECS/Components/Misc/Components.h"
#include "Game/ECS/Systems/Rendering/RenderSystem.h"
#include "Input/API/Input.h"
#include "Utilities/RuntimeStats.h"

#include "Game/ECS/Systems/TrackSystem.h"

#include <rapidjson/document.h>
#include <rapidjson/filewritestream.h>
#include <rapidjson/prettywriter.h>
#include <rapidjson/rapidjson.h>
#include <rapidjson/writer.h>

<<<<<<< HEAD
BenchmarkState::BenchmarkState()
{}

BenchmarkState::~BenchmarkState()
{
}

=======
>>>>>>> 0ebe0126
void BenchmarkState::Init()
{
	using namespace LambdaEngine;
	Input::Disable();

	TSharedRef<Window> window = CommonApplication::Get()->GetMainWindow();

	TrackSystem::GetInstance().Init();

	TArray<glm::vec3> cameraTrack = {
		{-2.0f, 1.6f, 1.0f},
		{9.8f, 1.6f, 0.8f},
		{9.4f, 1.6f, -3.8f},
		{-9.8f, 1.6f, -3.9f},
		{-11.6f, 1.6f, -1.1f},
		{9.8f, 6.1f, -0.8f},
		{9.4f, 6.1f, 3.8f},
		{-9.8f, 6.1f, 3.9f}
	};

	CameraDesc cameraDesc = {};
	cameraDesc.FOVDegrees = EngineConfig::GetFloatProperty("CameraFOV");
	cameraDesc.Width = window->GetWidth();
	cameraDesc.Height = window->GetHeight();
	cameraDesc.NearPlane = EngineConfig::GetFloatProperty("CameraNearPlane");
	cameraDesc.FarPlane = EngineConfig::GetFloatProperty("CameraFarPlane");
	m_Camera = CreateCameraTrackEntity(cameraDesc, cameraTrack);

	ECSCore* pECS = ECSCore::GetInstance();

<<<<<<< HEAD
	const glm::vec3 position(0.0f, 0.0f, 0.0f);
	const glm::vec3 scale(0.01f);
=======
	// Load scene
	{
		TArray<MeshComponent> meshComponents;
		ResourceManager::LoadSceneFromFile("sponza/sponza.obj", meshComponents);

		const glm::vec3 position(0.0f, 0.0f, 0.0f);
		const glm::vec3 scale(0.01f);

		for (const MeshComponent& meshComponent : meshComponents)
		{
			Entity entity = ECSCore::GetInstance()->CreateEntity();
			pECS->AddComponent<PositionComponent>(entity, { position, true });
			pECS->AddComponent<RotationComponent>(entity, { glm::identity<glm::quat>(), true });
			pECS->AddComponent<ScaleComponent>(entity, { scale, true });
			pECS->AddComponent<MeshComponent>(entity, meshComponent);
		}
	}
>>>>>>> 0ebe0126

	//Mirrors
	{
		MaterialProperties mirrorProperties = {};
		mirrorProperties.Roughness = 0.0f;

		MeshComponent meshComponent;
		meshComponent.MeshGUID = GUID_MESH_QUAD;
		meshComponent.MaterialGUID = ResourceManager::LoadMaterialFromMemory(
			"Mirror Material",
			GUID_TEXTURE_DEFAULT_COLOR_MAP,
			GUID_TEXTURE_DEFAULT_NORMAL_MAP,
			GUID_TEXTURE_DEFAULT_COLOR_MAP,
			GUID_TEXTURE_DEFAULT_COLOR_MAP,
			GUID_TEXTURE_DEFAULT_COLOR_MAP,
			mirrorProperties);

		constexpr const uint32 NUM_MIRRORS = 10;
		for (uint32 i = 0; i < NUM_MIRRORS; i++)
		{
			Entity entity = ECSCore::GetInstance()->CreateEntity();

			float32 sign = pow(-1.0f, i % 2);
			pECS->AddComponent<PositionComponent>(entity, { glm::vec3(3.0f * (float32(i / 2) - float32(NUM_MIRRORS) / 4.0f), 2.0f, 1.5f * sign), true });
			pECS->AddComponent<RotationComponent>(entity, { glm::toQuat(glm::rotate(glm::identity<glm::mat4>(), glm::radians(-sign * 90.0f), glm::vec3(1.0f, 0.0f, 0.0f))), true });
			pECS->AddComponent<ScaleComponent>(entity, { glm::vec3(1.0f), true });
			pECS->AddComponent<MeshComponent>(entity, meshComponent);
		}
	}
}

void BenchmarkState::Tick(LambdaEngine::Timestamp delta)
{
<<<<<<< HEAD
=======
	LambdaEngine::GPUProfiler::Get()->Tick(delta);

>>>>>>> 0ebe0126
	if (LambdaEngine::TrackSystem::GetInstance().HasReachedEnd(m_Camera))
	{
		PrintBenchmarkResults();
		LambdaEngine::CommonApplication::Get()->Terminate();
		return;
	}
}

void BenchmarkState::PrintBenchmarkResults()
{
	using namespace rapidjson;
	using namespace LambdaEngine;

	constexpr const float MB = 1000000.0f;

	const GPUProfiler* pGPUProfiler = GPUProfiler::Get();

	StringBuffer jsonStringBuffer;
	PrettyWriter<StringBuffer> writer(jsonStringBuffer);

	writer.StartObject();

	writer.String("AverageFPS");
	writer.Double(1.0f / RuntimeStats::GetAverageFrametime());
	writer.String("PeakRAM");
	writer.Double(RuntimeStats::GetPeakMemoryUsage() / MB);
	writer.String("PeakVRAM");
	writer.Double(pGPUProfiler->GetPeakDeviceMemory() / MB);
	writer.String("AverageVRAM");
	writer.Double(pGPUProfiler->GetAverageDeviceMemory() / MB);

	writer.EndObject();

	FILE* pFile = fopen("benchmark_results.json", "w");

	if (pFile)
	{
		fputs(jsonStringBuffer.GetString(), pFile);
		fclose(pFile);
	}
}<|MERGE_RESOLUTION|>--- conflicted
+++ resolved
@@ -19,16 +19,6 @@
 #include <rapidjson/rapidjson.h>
 #include <rapidjson/writer.h>
 
-<<<<<<< HEAD
-BenchmarkState::BenchmarkState()
-{}
-
-BenchmarkState::~BenchmarkState()
-{
-}
-
-=======
->>>>>>> 0ebe0126
 void BenchmarkState::Init()
 {
 	using namespace LambdaEngine;
@@ -59,10 +49,6 @@
 
 	ECSCore* pECS = ECSCore::GetInstance();
 
-<<<<<<< HEAD
-	const glm::vec3 position(0.0f, 0.0f, 0.0f);
-	const glm::vec3 scale(0.01f);
-=======
 	// Load scene
 	{
 		TArray<MeshComponent> meshComponents;
@@ -80,7 +66,6 @@
 			pECS->AddComponent<MeshComponent>(entity, meshComponent);
 		}
 	}
->>>>>>> 0ebe0126
 
 	//Mirrors
 	{
@@ -114,11 +99,8 @@
 
 void BenchmarkState::Tick(LambdaEngine::Timestamp delta)
 {
-<<<<<<< HEAD
-=======
 	LambdaEngine::GPUProfiler::Get()->Tick(delta);
 
->>>>>>> 0ebe0126
 	if (LambdaEngine::TrackSystem::GetInstance().HasReachedEnd(m_Camera))
 	{
 		PrintBenchmarkResults();
