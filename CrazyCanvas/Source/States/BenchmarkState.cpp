#include "States/BenchmarkState.h"

#include "Application/API/CommonApplication.h"
#include "Application/API/Events/EventQueue.h"

#include "Debug/GPUProfiler.h"

#include "ECS/ECSCore.h"

#include "Engine/EngineConfig.h"

#include "Game/ECS/Components/Physics/Transform.h"
#include "Game/ECS/Components/Rendering/CameraComponent.h"
#include "Game/ECS/Components/Rendering/AnimationComponent.h"
#include "Game/ECS/Components/Audio/AudibleComponent.h"
#include "Game/ECS/Components/Rendering/DirectionalLightComponent.h"
#include "Game/ECS/Components/Rendering/PointLightComponent.h"
#include "Game/ECS/Components/Misc/Components.h"
#include "Game/ECS/Systems/Physics/PhysicsSystem.h"
#include "Game/ECS/Systems/Rendering/RenderSystem.h"
#include "Game/ECS/Systems/TrackSystem.h"

#include "Game/Multiplayer/Client/ClientSystem.h"

#include "Input/API/Input.h"

#include "Utilities/RuntimeStats.h"

#include "Audio/AudioAPI.h"
#include "Audio/FMOD/SoundInstance3DFMOD.h"

#include <rapidjson/document.h>
#include <rapidjson/filewritestream.h>
#include <rapidjson/prettywriter.h>
#include <rapidjson/rapidjson.h>
#include <rapidjson/writer.h>

#include "World/LevelManager.h"
#include "World/Level.h"

BenchmarkState::~BenchmarkState()
{
	SAFEDELETE(m_pLevel);
}

void BenchmarkState::Init()
{
	using namespace LambdaEngine;
	Input::Disable();

	TSharedRef<Window> window = CommonApplication::Get()->GetMainWindow();

	// Initialize event handlers
	m_AudioEffectHandler.Init();
	m_MeshPaintHandler.Init();
	EventQueue::RegisterEventHandler<PacketReceivedEvent>(this, &BenchmarkState::OnPacketReceived);

	// Initialize Systems
	WeaponSystem::GetInstance()->Init();
	m_BenchmarkSystem.Init();
	TrackSystem::GetInstance().Init();

	// Create camera with a track
	{
		const TArray<glm::vec3> cameraTrack = {
			{-2.0f, 3.0f, 1.0f},
			{7.8f, 3.0f, 0.8f},
			{7.4f, 3.0f, -3.8f},
			{-7.8f, 4.0f, -3.9f},
			{-7.6f, 4.0f, -2.1f},
			{7.8f, 6.1f, -0.8f},
			{7.4f, 6.1f, 3.8f},
			{0.0f, 6.1f, 3.9f},
			{0.0f, 4.1f, -3.9f}
		};

		const CameraDesc cameraDesc = {
			.FOVDegrees = EngineConfig::GetFloatProperty("CameraFOV"),
			.Width = (float32)window->GetWidth(),
			.Height = (float32)window->GetHeight(),
			.NearPlane = EngineConfig::GetFloatProperty("CameraNearPlane"),
			.FarPlane = EngineConfig::GetFloatProperty("CameraFarPlane")
		};
		m_Camera = CreateCameraTrackEntity(cameraDesc, cameraTrack);
	}

	ECSCore* pECS = ECSCore::GetInstance();
	PhysicsSystem* pPhysicsSystem = PhysicsSystem::GetInstance();

	// Scene
	{
		m_pLevel = LevelManager::LoadLevel(0);
	}

<<<<<<< HEAD
	// Robot
	{
		TArray<GUID_Lambda> animations;
		const uint32 robotGUID			= ResourceManager::LoadMeshFromFile("Robot/Rumba Dancing.fbx", animations);
		const uint32 robotAlbedoGUID	= ResourceManager::LoadTextureFromFile("../Meshes/Robot/Textures/robot_albedo.png", EFormat::FORMAT_R8G8B8A8_UNORM, true, true);
		const uint32 robotNormalGUID	= ResourceManager::LoadTextureFromFile("../Meshes/Robot/Textures/robot_normal.png", EFormat::FORMAT_R8G8B8A8_UNORM, true, true);

		TArray<GUID_Lambda> running		= ResourceManager::LoadAnimationsFromFile("Robot/Running.fbx");
		TArray<GUID_Lambda> thriller	= ResourceManager::LoadAnimationsFromFile("Robot/Thriller.fbx");

		MaterialProperties materialProperties;
		materialProperties.Albedo		= glm::vec4(1.0f, 1.0f, 1.0f, 1.0f);
		materialProperties.Roughness	= 1.0f;
		materialProperties.Metallic		= 1.0f;

		const uint32 robotMaterialGUID = ResourceManager::LoadMaterialFromMemory(
			"Robot Material",
			robotAlbedoGUID,
			robotNormalGUID,
			GUID_TEXTURE_DEFAULT_COLOR_MAP,
			GUID_TEXTURE_DEFAULT_COLOR_MAP,
			GUID_TEXTURE_DEFAULT_COLOR_MAP,
			materialProperties);

		MeshComponent robotMeshComp = {};
		robotMeshComp.MeshGUID		= robotGUID;
		robotMeshComp.MaterialGUID	= robotMaterialGUID;

		AnimationComponent robotAnimationComp = {};
		robotAnimationComp.pGraph			= DBG_NEW AnimationGraph(DBG_NEW AnimationState("thriller", thriller[0]));
		robotAnimationComp.Pose.pSkeleton	= ResourceManager::GetMesh(robotGUID)->pSkeleton; // TODO: Safer way than getting the raw pointer (GUID for skeletons?)

		glm::vec3 position = glm::vec3(0.0f, 0.75f, -2.5f);
		glm::vec3 scale(0.01f);

		Entity entity = pECS->CreateEntity();
		pECS->AddComponent<PositionComponent>(entity, { true, position });
		pECS->AddComponent<ScaleComponent>(entity, { true, scale });
		pECS->AddComponent<RotationComponent>(entity, { true, glm::identity<glm::quat>() });
		pECS->AddComponent<AnimationComponent>(entity, robotAnimationComp);
		pECS->AddComponent<MeshComponent>(entity, robotMeshComp);

		position = glm::vec3(0.0f, 0.8f, 0.0f);
		robotAnimationComp.pGraph = DBG_NEW AnimationGraph(DBG_NEW AnimationState("walking", animations[0]));

		entity = pECS->CreateEntity();
		pECS->AddComponent<PositionComponent>(entity, { true, position });
		pECS->AddComponent<ScaleComponent>(entity, { true, scale });
		pECS->AddComponent<RotationComponent>(entity, { true, glm::identity<glm::quat>() });
		pECS->AddComponent<AnimationComponent>(entity, robotAnimationComp);
		pECS->AddComponent<MeshComponent>(entity, robotMeshComp);

		position = glm::vec3(-3.5f, 0.75f, 0.0f);
		robotAnimationComp.pGraph = DBG_NEW AnimationGraph(DBG_NEW AnimationState("running", running[0]));

		entity = pECS->CreateEntity();
		pECS->AddComponent<PositionComponent>(entity, { true, position });
		pECS->AddComponent<ScaleComponent>(entity, { true, scale });
		pECS->AddComponent<RotationComponent>(entity, { true, glm::identity<glm::quat>() });
		pECS->AddComponent<AnimationComponent>(entity, robotAnimationComp);
		pECS->AddComponent<MeshComponent>(entity, robotMeshComp);

		position = glm::vec3(3.5f, 0.75f, 0.0f);

		AnimationGraph* pAnimationGraph = DBG_NEW AnimationGraph();
		pAnimationGraph->AddState(DBG_NEW AnimationState("running", running[0]));
		pAnimationGraph->AddState(DBG_NEW AnimationState("walking", animations[0]));
		pAnimationGraph->AddTransition(DBG_NEW Transition("running", "walking", 0.2));
		pAnimationGraph->AddTransition(DBG_NEW Transition("walking", "running", 0.5));
		robotAnimationComp.pGraph = pAnimationGraph;

		entity = pECS->CreateEntity();
		pECS->AddComponent<PositionComponent>(entity, { true, position });
		pECS->AddComponent<ScaleComponent>(entity, { true, scale });
		pECS->AddComponent<RotationComponent>(entity, { true, glm::identity<glm::quat>() });
		pECS->AddComponent<AnimationComponent>(entity, robotAnimationComp);
		pECS->AddComponent<MeshComponent>(entity, robotMeshComp);

		// Audio
		GUID_Lambda soundGUID = ResourceManager::LoadSoundEffectFromFile("halo_theme.wav");
		ISoundInstance3D* pSoundInstance = DBG_NEW SoundInstance3DFMOD(AudioAPI::GetDevice());
		const SoundInstance3DDesc desc =
		{
				.pName = "RobotSoundInstance",
				.pSoundEffect = ResourceManager::GetSoundEffect(soundGUID),
				.Flags = FSoundModeFlags::SOUND_MODE_NONE,
				.Position = position,
				.Volume = 0.03f
		};

		pSoundInstance->Init(&desc);
		pECS->AddComponent<AudibleComponent>(entity, { pSoundInstance });
	}

=======
>>>>>>> ad2bf472
	//Sphere Grid
	{
		uint32 sphereMeshGUID = ResourceManager::LoadMeshFromFile("sphere.obj");

		uint32 gridRadius = 5;

		for (uint32 y = 0; y < gridRadius; y++)
		{
			float32 roughness = y / float32(gridRadius - 1);

			for (uint32 x = 0; x < gridRadius; x++)
			{
				float32 metallic = x / float32(gridRadius - 1);

				MaterialProperties materialProperties;
				materialProperties.Albedo = glm::vec4(1.0f, 0.0f, 0.0f, 1.0f);
				materialProperties.Roughness = roughness;
				materialProperties.Metallic = metallic;

				MeshComponent sphereMeshComp = {};
				sphereMeshComp.MeshGUID = sphereMeshGUID;
				sphereMeshComp.MaterialGUID = ResourceManager::LoadMaterialFromMemory(
					"Default r: " + std::to_string(roughness) + " m: " + std::to_string(metallic),
					GUID_TEXTURE_DEFAULT_COLOR_MAP,
					GUID_TEXTURE_DEFAULT_NORMAL_MAP,
					GUID_TEXTURE_DEFAULT_COLOR_MAP,
					GUID_TEXTURE_DEFAULT_COLOR_MAP,
					GUID_TEXTURE_DEFAULT_COLOR_MAP,
					materialProperties);

				glm::vec3 position(-float32(gridRadius) * 0.5f + x, 2.0f + y, 5.0f);
				glm::vec3 scale(1.0f);

				Entity entity = pECS->CreateEntity();
				const CollisionCreateInfo collisionCreateInfo = {
					.Entity			= entity,
					.Position		= pECS->AddComponent<PositionComponent>(entity, { true, position }),
					.Scale			= pECS->AddComponent<ScaleComponent>(entity, { true, scale }),
					.Rotation		= pECS->AddComponent<RotationComponent>(entity, { true, glm::identity<glm::quat>() }),
					.Mesh			= pECS->AddComponent<MeshComponent>(entity, sphereMeshComp),
					.ShapeType		= EShapeType::SIMULATION,
					.CollisionGroup	= FCollisionGroup::COLLISION_GROUP_STATIC,
					.CollisionMask	= ~FCollisionGroup::COLLISION_GROUP_STATIC // Collide with any non-static object
				};

				StaticCollisionComponent staticCollisionComponent = pPhysicsSystem->CreateStaticCollisionSphere(collisionCreateInfo);
				pECS->AddComponent<StaticCollisionComponent>(entity, staticCollisionComponent);

				glm::mat4 transform = glm::translate(glm::identity<glm::mat4>(), position);
				transform *= glm::toMat4(glm::identity<glm::quat>());
				transform = glm::scale(transform, scale);
			}
		}

		// Directional Light
	/*	{
			m_DirLight = ECSCore::GetInstance()->CreateEntity();
			ECSCore::GetInstance()->AddComponent<PositionComponent>(m_DirLight, { { 0.0f, 0.0f, 0.0f} });
			ECSCore::GetInstance()->AddComponent<RotationComponent>(m_DirLight, { glm::quatLookAt({1.0f, -1.0f, 0.0f}, g_DefaultUp), true });
			ECSCore::GetInstance()->AddComponent<DirectionalLightComponent>(m_DirLight, DirectionalLightComponent{ .ColorIntensity = {1.0f, 1.0f, 1.0f, 5.0f} });
		}*/

		// Add PointLights
		{
			constexpr uint32 POINT_LIGHT_COUNT = 3;
			const PointLightComponent pointLights[POINT_LIGHT_COUNT] =
			{
				{.ColorIntensity = {1.0f, 0.0f, 0.0f, 25.0f}, .FarPlane = 25.f},
				{.ColorIntensity = {0.0f, 1.0f, 0.0f, 25.0f}, .FarPlane = 25.f},
				{.ColorIntensity = {0.0f, 0.0f, 1.0f, 25.0f}, .FarPlane = 25.f},
			};

			const glm::vec3 startPosition[3] =
			{
				{4.0f, 2.0f, 5.0f},
				{-4.0f, 2.0f, 5.0f},
				{0.0f, 2.0f, 5.0f},
			};

			for (uint32 i = 0; i < POINT_LIGHT_COUNT; i++)
			{
				TArray<glm::vec3> lightPath;
				lightPath.Reserve(7);

				lightPath.PushBack(startPosition[i]);
				lightPath.PushBack(startPosition[i] + glm::vec3(0.0f, 5.0f, 0.0f));
				lightPath.PushBack(startPosition[i] + glm::vec3(0.0f, 6.0f, 3.0f));
				lightPath.PushBack(startPosition[i] + glm::vec3(0.0f, 7.0f, -5.0f));
				lightPath.PushBack(startPosition[i] + glm::vec3(0.0f, 6.0f, -8.0f));
				lightPath.PushBack(startPosition[i] + glm::vec3(0.0f, 5.0f, -10.0f));
				lightPath.PushBack(startPosition[i] + glm::vec3(0.0f, 2.0f, -10.0f));

				MaterialProperties materialProperties;
				glm::vec3 color = pointLights[i].ColorIntensity;
				materialProperties.Albedo = glm::vec4(color, 1.0f);
				materialProperties.Roughness = 0.1f;
				materialProperties.Metallic = 0.1f;

				MeshComponent sphereMeshComp = {};
				sphereMeshComp.MeshGUID = sphereMeshGUID;
				sphereMeshComp.MaterialGUID = ResourceManager::LoadMaterialFromMemory(
					"Default r: " + std::to_string(0.1f) + " m: " + std::to_string(0.1f),
					GUID_TEXTURE_DEFAULT_COLOR_MAP,
					GUID_TEXTURE_DEFAULT_NORMAL_MAP,
					GUID_TEXTURE_DEFAULT_COLOR_MAP,
					GUID_TEXTURE_DEFAULT_COLOR_MAP,
					GUID_TEXTURE_DEFAULT_COLOR_MAP,
					materialProperties);

				m_PointLights[i] = pECS->CreateEntity();
				pECS->AddComponent<PositionComponent>(m_PointLights[i], { true, startPosition[i] });
				pECS->AddComponent<ScaleComponent>(m_PointLights[i], { true, glm::vec3(0.4f) });
				pECS->AddComponent<RotationComponent>(m_PointLights[i], { true, glm::identity<glm::quat>() });
				pECS->AddComponent<PointLightComponent>(m_PointLights[i], pointLights[i]);
				pECS->AddComponent<MeshComponent>(m_PointLights[i], sphereMeshComp);
				pECS->AddComponent<TrackComponent>(m_PointLights[i], TrackComponent{ .Track = lightPath });
			}
		}
	}

	//Mirror
	{
		MaterialProperties mirrorProperties = {};
		mirrorProperties.Roughness = 0.0f;

		MeshComponent meshComponent;
		meshComponent.MeshGUID = GUID_MESH_QUAD;
		meshComponent.MaterialGUID = ResourceManager::LoadMaterialFromMemory(
			"Mirror Material",
			GUID_TEXTURE_DEFAULT_COLOR_MAP,
			GUID_TEXTURE_DEFAULT_NORMAL_MAP,
			GUID_TEXTURE_DEFAULT_COLOR_MAP,
			GUID_TEXTURE_DEFAULT_COLOR_MAP,
			GUID_TEXTURE_DEFAULT_COLOR_MAP,
			mirrorProperties);

		Entity entity = ECSCore::GetInstance()->CreateEntity();

		pECS->AddComponent<PositionComponent>(entity, { true, {0.0f, 3.0f, -7.0f} });
		pECS->AddComponent<RotationComponent>(entity, { true, glm::toQuat(glm::rotate(glm::identity<glm::mat4>(), glm::radians(90.0f), glm::vec3(1.0f, 0.0f, 0.0f))) });
		pECS->AddComponent<ScaleComponent>(entity, { true, glm::vec3(1.5f) });
		pECS->AddComponent<MeshComponent>(entity, meshComponent);
	}

	// Triggers OnPacketReceived, which creates players
	ClientSystem::GetInstance().Connect(IPAddress::LOOPBACK);
}

void BenchmarkState::Tick(LambdaEngine::Timestamp delta)
{
	LambdaEngine::GPUProfiler::Get()->Tick(delta);

	if (LambdaEngine::TrackSystem::GetInstance().HasReachedEnd(m_Camera))
	{
		PrintBenchmarkResults();
		LambdaEngine::CommonApplication::Get()->Terminate();
	}
}

bool BenchmarkState::OnPacketReceived(const LambdaEngine::PacketReceivedEvent& event)
{
	using namespace LambdaEngine;

	if (event.Type == NetworkSegment::TYPE_ENTITY_CREATE)
	{
		// Create player characters that a benchmark system controls
		BinaryDecoder decoder(event.pPacket);
		decoder.ReadBool();
		int32 networkUID = decoder.ReadInt32();
		glm::vec3 position = decoder.ReadVec3();

		TSharedRef<Window> window = CommonApplication::Get()->GetMainWindow();

		const CameraDesc cameraDesc =
		{
			.FOVDegrees = EngineConfig::GetFloatProperty("CameraFOV"),
			.Width = (float)window->GetWidth(),
			.Height = (float)window->GetHeight(),
			.NearPlane = EngineConfig::GetFloatProperty("CameraNearPlane"),
			.FarPlane = EngineConfig::GetFloatProperty("CameraFarPlane")
		};

		const uint32 robotGUID = ResourceManager::LoadMeshFromFile("Robot/Standard Walk.fbx");
		TArray<GUID_Lambda> animations = ResourceManager::LoadAnimationsFromFile("Robot/Standard Walk.fbx");

		AnimationComponent robotAnimationComp = {};
		robotAnimationComp.Pose.pSkeleton = ResourceManager::GetMesh(robotGUID)->pSkeleton;

		CreatePlayerDesc createPlayerDesc =
		{
			.IsLocal = false,
			.NetworkUID = networkUID,
			.pClient = event.pClient,
			.Position = position,
			.Forward = glm::normalize(glm::vec3(1.0f, 0.0f, 0.0f)),
			.Scale = glm::vec3(1.0f),
			.TeamIndex = 0,
			.pCameraDesc = &cameraDesc,
			.MeshGUID = robotGUID,
			.AnimationComponent = robotAnimationComp,
		};

		for (uint32 playerNr = 0; playerNr < 9; playerNr++)
		{
			// Each player needs an animation graph of its own
			createPlayerDesc.AnimationComponent.pGraph = DBG_NEW AnimationGraph(DBG_NEW AnimationState("walking", animations[0]));

			// Create a 3x3 grid of players in the XZ plane
			createPlayerDesc.Position.x = -3.0f + 3.0f * (playerNr % 3);
			createPlayerDesc.Position.z = -3.0f + 3.0f * (playerNr / 3);
			createPlayerDesc.NetworkUID += (int32)playerNr;
			m_pLevel->CreateObject(ESpecialObjectType::SPECIAL_OBJECT_TYPE_PLAYER, &createPlayerDesc);
		}

		return true;
	}

	return false;
}

void BenchmarkState::PrintBenchmarkResults()
{
	using namespace rapidjson;
	using namespace LambdaEngine;

	constexpr const float MB = 1000000.0f;

	const GPUProfiler* pGPUProfiler = GPUProfiler::Get();

	StringBuffer jsonStringBuffer;
	PrettyWriter<StringBuffer> writer(jsonStringBuffer);

	writer.StartObject();

	writer.String("AverageFPS");
	writer.Double(1.0f / RuntimeStats::GetAverageFrametime());
	writer.String("PeakRAM");
	writer.Double(RuntimeStats::GetPeakMemoryUsage() / MB);
	writer.String("PeakVRAM");
	writer.Double(pGPUProfiler->GetPeakDeviceMemory() / MB);
	writer.String("AverageVRAM");
	writer.Double(pGPUProfiler->GetAverageDeviceMemory() / MB);

	writer.EndObject();

	FILE* pFile = fopen("benchmark_results.json", "w");

	if (pFile)
	{
		fputs(jsonStringBuffer.GetString(), pFile);
		fclose(pFile);
	}
}<|MERGE_RESOLUTION|>--- conflicted
+++ resolved
@@ -92,103 +92,6 @@
 		m_pLevel = LevelManager::LoadLevel(0);
 	}
 
-<<<<<<< HEAD
-	// Robot
-	{
-		TArray<GUID_Lambda> animations;
-		const uint32 robotGUID			= ResourceManager::LoadMeshFromFile("Robot/Rumba Dancing.fbx", animations);
-		const uint32 robotAlbedoGUID	= ResourceManager::LoadTextureFromFile("../Meshes/Robot/Textures/robot_albedo.png", EFormat::FORMAT_R8G8B8A8_UNORM, true, true);
-		const uint32 robotNormalGUID	= ResourceManager::LoadTextureFromFile("../Meshes/Robot/Textures/robot_normal.png", EFormat::FORMAT_R8G8B8A8_UNORM, true, true);
-
-		TArray<GUID_Lambda> running		= ResourceManager::LoadAnimationsFromFile("Robot/Running.fbx");
-		TArray<GUID_Lambda> thriller	= ResourceManager::LoadAnimationsFromFile("Robot/Thriller.fbx");
-
-		MaterialProperties materialProperties;
-		materialProperties.Albedo		= glm::vec4(1.0f, 1.0f, 1.0f, 1.0f);
-		materialProperties.Roughness	= 1.0f;
-		materialProperties.Metallic		= 1.0f;
-
-		const uint32 robotMaterialGUID = ResourceManager::LoadMaterialFromMemory(
-			"Robot Material",
-			robotAlbedoGUID,
-			robotNormalGUID,
-			GUID_TEXTURE_DEFAULT_COLOR_MAP,
-			GUID_TEXTURE_DEFAULT_COLOR_MAP,
-			GUID_TEXTURE_DEFAULT_COLOR_MAP,
-			materialProperties);
-
-		MeshComponent robotMeshComp = {};
-		robotMeshComp.MeshGUID		= robotGUID;
-		robotMeshComp.MaterialGUID	= robotMaterialGUID;
-
-		AnimationComponent robotAnimationComp = {};
-		robotAnimationComp.pGraph			= DBG_NEW AnimationGraph(DBG_NEW AnimationState("thriller", thriller[0]));
-		robotAnimationComp.Pose.pSkeleton	= ResourceManager::GetMesh(robotGUID)->pSkeleton; // TODO: Safer way than getting the raw pointer (GUID for skeletons?)
-
-		glm::vec3 position = glm::vec3(0.0f, 0.75f, -2.5f);
-		glm::vec3 scale(0.01f);
-
-		Entity entity = pECS->CreateEntity();
-		pECS->AddComponent<PositionComponent>(entity, { true, position });
-		pECS->AddComponent<ScaleComponent>(entity, { true, scale });
-		pECS->AddComponent<RotationComponent>(entity, { true, glm::identity<glm::quat>() });
-		pECS->AddComponent<AnimationComponent>(entity, robotAnimationComp);
-		pECS->AddComponent<MeshComponent>(entity, robotMeshComp);
-
-		position = glm::vec3(0.0f, 0.8f, 0.0f);
-		robotAnimationComp.pGraph = DBG_NEW AnimationGraph(DBG_NEW AnimationState("walking", animations[0]));
-
-		entity = pECS->CreateEntity();
-		pECS->AddComponent<PositionComponent>(entity, { true, position });
-		pECS->AddComponent<ScaleComponent>(entity, { true, scale });
-		pECS->AddComponent<RotationComponent>(entity, { true, glm::identity<glm::quat>() });
-		pECS->AddComponent<AnimationComponent>(entity, robotAnimationComp);
-		pECS->AddComponent<MeshComponent>(entity, robotMeshComp);
-
-		position = glm::vec3(-3.5f, 0.75f, 0.0f);
-		robotAnimationComp.pGraph = DBG_NEW AnimationGraph(DBG_NEW AnimationState("running", running[0]));
-
-		entity = pECS->CreateEntity();
-		pECS->AddComponent<PositionComponent>(entity, { true, position });
-		pECS->AddComponent<ScaleComponent>(entity, { true, scale });
-		pECS->AddComponent<RotationComponent>(entity, { true, glm::identity<glm::quat>() });
-		pECS->AddComponent<AnimationComponent>(entity, robotAnimationComp);
-		pECS->AddComponent<MeshComponent>(entity, robotMeshComp);
-
-		position = glm::vec3(3.5f, 0.75f, 0.0f);
-
-		AnimationGraph* pAnimationGraph = DBG_NEW AnimationGraph();
-		pAnimationGraph->AddState(DBG_NEW AnimationState("running", running[0]));
-		pAnimationGraph->AddState(DBG_NEW AnimationState("walking", animations[0]));
-		pAnimationGraph->AddTransition(DBG_NEW Transition("running", "walking", 0.2));
-		pAnimationGraph->AddTransition(DBG_NEW Transition("walking", "running", 0.5));
-		robotAnimationComp.pGraph = pAnimationGraph;
-
-		entity = pECS->CreateEntity();
-		pECS->AddComponent<PositionComponent>(entity, { true, position });
-		pECS->AddComponent<ScaleComponent>(entity, { true, scale });
-		pECS->AddComponent<RotationComponent>(entity, { true, glm::identity<glm::quat>() });
-		pECS->AddComponent<AnimationComponent>(entity, robotAnimationComp);
-		pECS->AddComponent<MeshComponent>(entity, robotMeshComp);
-
-		// Audio
-		GUID_Lambda soundGUID = ResourceManager::LoadSoundEffectFromFile("halo_theme.wav");
-		ISoundInstance3D* pSoundInstance = DBG_NEW SoundInstance3DFMOD(AudioAPI::GetDevice());
-		const SoundInstance3DDesc desc =
-		{
-				.pName = "RobotSoundInstance",
-				.pSoundEffect = ResourceManager::GetSoundEffect(soundGUID),
-				.Flags = FSoundModeFlags::SOUND_MODE_NONE,
-				.Position = position,
-				.Volume = 0.03f
-		};
-
-		pSoundInstance->Init(&desc);
-		pECS->AddComponent<AudibleComponent>(entity, { pSoundInstance });
-	}
-
-=======
->>>>>>> ad2bf472
 	//Sphere Grid
 	{
 		uint32 sphereMeshGUID = ResourceManager::LoadMeshFromFile("sphere.obj");
