#include "States/BenchmarkState.h"

#include "Application/API/CommonApplication.h"
#include "Application/API/Events/EventQueue.h"

#include "Debug/GPUProfiler.h"

#include "ECS/ECSCore.h"

#include "Engine/EngineConfig.h"
#include "Events/GameplayEvents.h"

#include "Game/ECS/Components/Physics/Transform.h"
#include "Game/ECS/Components/Rendering/CameraComponent.h"
#include "Game/ECS/Components/Rendering/AnimationComponent.h"
#include "Game/ECS/Components/Audio/AudibleComponent.h"
#include "Game/ECS/Components/Rendering/DirectionalLightComponent.h"
#include "Game/ECS/Components/Rendering/PointLightComponent.h"
#include "Game/ECS/Components/Misc/Components.h"
#include "Game/ECS/Systems/Physics/PhysicsSystem.h"
#include "Game/ECS/Systems/Rendering/RenderSystem.h"
#include "Game/ECS/Systems/TrackSystem.h"

#include "Game/Multiplayer/Client/ClientSystem.h"

#include "Input/API/Input.h"

#include "Utilities/RuntimeStats.h"

#include "Audio/AudioAPI.h"
#include "Audio/FMOD/SoundInstance3DFMOD.h"

#include <rapidjson/document.h>
#include <rapidjson/filewritestream.h>
#include <rapidjson/prettywriter.h>
#include <rapidjson/rapidjson.h>
#include <rapidjson/writer.h>

#include "World/LevelManager.h"
#include "World/Level.h"

#include "Multiplayer/Packet/PacketCreateLevelObject.h"
#include "Multiplayer/Packet/PacketType.h"
#include "Multiplayer/SingleplayerInitializer.h"

BenchmarkState::~BenchmarkState()
{
	using namespace LambdaEngine;
	EventQueue::UnregisterEventHandler<WeaponFiredEvent>(this, &BenchmarkState::OnWeaponFired);
	EventQueue::UnregisterEventHandler<NetworkSegmentReceivedEvent>(this, &BenchmarkState::OnPacketReceived);

	SAFEDELETE(m_pLevel);
}

void BenchmarkState::Init()
{
	using namespace LambdaEngine;
	Input::Disable();

	TSharedRef<Window> window = CommonApplication::Get()->GetMainWindow();

	// Initialize event handlers
	m_AudioEffectHandler.Init();
	m_MeshPaintHandler.Init();
	EventQueue::RegisterEventHandler<WeaponFiredEvent>(this, &BenchmarkState::OnWeaponFired);
	EventQueue::RegisterEventHandler<NetworkSegmentReceivedEvent>(this, &BenchmarkState::OnPacketReceived);

	// Initialize Systems
	WeaponSystem::GetInstance().Init();
	m_BenchmarkSystem.Init();
	TrackSystem::GetInstance().Init();

	// Create camera with a track
	{
		const TArray<glm::vec3> cameraTrack = {
			{-2.0f, 3.0f, 1.0f},
			{7.8f, 3.0f, 0.8f},
			{7.4f, 3.0f, -3.8f},
			{-7.8f, 4.0f, -3.9f},
			{-7.6f, 4.0f, -2.1f},
			{7.8f, 6.1f, -0.8f},
			{7.4f, 6.1f, 3.8f},
			{0.0f, 6.1f, 3.9f},
			{0.0f, 4.1f, -3.9f}
		};

		const CameraDesc cameraDesc = {
			.FOVDegrees = EngineConfig::GetFloatProperty("CameraFOV"),
			.Width = (float32)window->GetWidth(),
			.Height = (float32)window->GetHeight(),
			.NearPlane = EngineConfig::GetFloatProperty("CameraNearPlane"),
			.FarPlane = EngineConfig::GetFloatProperty("CameraFarPlane")
		};
		m_Camera = CreateCameraTrackEntity(cameraDesc, cameraTrack);
	}

	ECSCore* pECS = ECSCore::GetInstance();
	PhysicsSystem* pPhysicsSystem = PhysicsSystem::GetInstance();

	// Scene
	{
		m_pLevel = LevelManager::LoadLevel(0);
	}

	//Sphere Grid
	{
		uint32 sphereMeshGUID = ResourceManager::LoadMeshFromFile("sphere.obj");
		const float32 sphereRadius = PhysicsSystem::CalculateSphereRadius(ResourceManager::GetMesh(sphereMeshGUID));

		uint32 gridRadius = 5;

		for (uint32 y = 0; y < gridRadius; y++)
		{
			float32 roughness = y / float32(gridRadius - 1);

			for (uint32 x = 0; x < gridRadius; x++)
			{
				float32 metallic = x / float32(gridRadius - 1);

				MaterialProperties materialProperties;
				materialProperties.Albedo = glm::vec4(1.0f, 0.0f, 0.0f, 1.0f);
				materialProperties.Roughness = roughness;
				materialProperties.Metallic = metallic;

				MeshComponent sphereMeshComp = {};
				sphereMeshComp.MeshGUID = sphereMeshGUID;
				sphereMeshComp.MaterialGUID = ResourceManager::LoadMaterialFromMemory(
					"Default r: " + std::to_string(roughness) + " m: " + std::to_string(metallic),
					GUID_TEXTURE_DEFAULT_COLOR_MAP,
					GUID_TEXTURE_DEFAULT_NORMAL_MAP,
					GUID_TEXTURE_DEFAULT_COLOR_MAP,
					GUID_TEXTURE_DEFAULT_COLOR_MAP,
					GUID_TEXTURE_DEFAULT_COLOR_MAP,
					materialProperties);

				glm::vec3 position(-float32(gridRadius) * 0.5f + x, 2.0f + y, 5.0f);
				glm::vec3 scale(1.0f);

				Entity entity = pECS->CreateEntity();
				pECS->AddComponent<MeshComponent>(entity, sphereMeshComp);
				const CollisionCreateInfo collisionCreateInfo =
				{
					.Entity			= entity,
					.Position		= pECS->AddComponent<PositionComponent>(entity, { true, position }),
					.Scale			= pECS->AddComponent<ScaleComponent>(entity, { true, scale }),
					.Rotation		= pECS->AddComponent<RotationComponent>(entity, { true, glm::identity<glm::quat>() }),
					.Shapes =
					{
						{
							.ShapeType		= EShapeType::SIMULATION,
							.GeometryType	= EGeometryType::SPHERE,
							.GeometryParams	= { .Radius = sphereRadius },
							.CollisionGroup	= FCollisionGroup::COLLISION_GROUP_STATIC,
							.CollisionMask	= ~FCollisionGroup::COLLISION_GROUP_STATIC, // Collide with any non-static object
						},
					},
				};

				const StaticCollisionComponent staticCollisionComponent = pPhysicsSystem->CreateStaticActor(collisionCreateInfo);
				pECS->AddComponent<StaticCollisionComponent>(entity, staticCollisionComponent);

				glm::mat4 transform = glm::translate(glm::identity<glm::mat4>(), position);
				transform *= glm::toMat4(glm::identity<glm::quat>());
				transform = glm::scale(transform, scale);
			}
		}

		// Directional Light
	/*	{
			m_DirLight = ECSCore::GetInstance()->CreateEntity();
			ECSCore::GetInstance()->AddComponent<PositionComponent>(m_DirLight, { { 0.0f, 0.0f, 0.0f} });
			ECSCore::GetInstance()->AddComponent<RotationComponent>(m_DirLight, { glm::quatLookAt({1.0f, -1.0f, 0.0f}, g_DefaultUp), true });
			ECSCore::GetInstance()->AddComponent<DirectionalLightComponent>(m_DirLight, DirectionalLightComponent{ .ColorIntensity = {1.0f, 1.0f, 1.0f, 5.0f} });
		}*/

		// Add PointLights
		{
			constexpr uint32 POINT_LIGHT_COUNT = 3;
			const PointLightComponent pointLights[POINT_LIGHT_COUNT] =
			{
				{.ColorIntensity = {1.0f, 0.0f, 0.0f, 25.0f}, .FarPlane = 25.f},
				{.ColorIntensity = {0.0f, 1.0f, 0.0f, 25.0f}, .FarPlane = 25.f},
				{.ColorIntensity = {0.0f, 0.0f, 1.0f, 25.0f}, .FarPlane = 25.f},
			};

			const glm::vec3 startPosition[3] =
			{
				{4.0f, 2.0f, 5.0f},
				{-4.0f, 2.0f, 5.0f},
				{0.0f, 2.0f, 5.0f},
			};

			for (uint32 i = 0; i < POINT_LIGHT_COUNT; i++)
			{
				TArray<glm::vec3> lightPath;
				lightPath.Reserve(7);

				lightPath.PushBack(startPosition[i]);
				lightPath.PushBack(startPosition[i] + glm::vec3(0.0f, 5.0f, 0.0f));
				lightPath.PushBack(startPosition[i] + glm::vec3(0.0f, 6.0f, 3.0f));
				lightPath.PushBack(startPosition[i] + glm::vec3(0.0f, 7.0f, -5.0f));
				lightPath.PushBack(startPosition[i] + glm::vec3(0.0f, 6.0f, -8.0f));
				lightPath.PushBack(startPosition[i] + glm::vec3(0.0f, 5.0f, -10.0f));
				lightPath.PushBack(startPosition[i] + glm::vec3(0.0f, 2.0f, -10.0f));

				MaterialProperties materialProperties;
				glm::vec3 color = pointLights[i].ColorIntensity;
				materialProperties.Albedo = glm::vec4(color, 1.0f);
				materialProperties.Roughness = 0.1f;
				materialProperties.Metallic = 0.1f;

				MeshComponent sphereMeshComp = {};
				sphereMeshComp.MeshGUID = sphereMeshGUID;
				sphereMeshComp.MaterialGUID = ResourceManager::LoadMaterialFromMemory(
					"Default r: " + std::to_string(0.1f) + " m: " + std::to_string(0.1f),
					GUID_TEXTURE_DEFAULT_COLOR_MAP,
					GUID_TEXTURE_DEFAULT_NORMAL_MAP,
					GUID_TEXTURE_DEFAULT_COLOR_MAP,
					GUID_TEXTURE_DEFAULT_COLOR_MAP,
					GUID_TEXTURE_DEFAULT_COLOR_MAP,
					materialProperties);

				m_PointLights[i] = pECS->CreateEntity();
				pECS->AddComponent<PositionComponent>(m_PointLights[i], { true, startPosition[i] });
				pECS->AddComponent<ScaleComponent>(m_PointLights[i], { true, glm::vec3(0.4f) });
				pECS->AddComponent<RotationComponent>(m_PointLights[i], { true, glm::identity<glm::quat>() });
				pECS->AddComponent<PointLightComponent>(m_PointLights[i], pointLights[i]);
				pECS->AddComponent<MeshComponent>(m_PointLights[i], sphereMeshComp);
				pECS->AddComponent<TrackComponent>(m_PointLights[i], TrackComponent{ .Track = lightPath });
			}
		}
	}

	//Mirror
	{
		MaterialProperties mirrorProperties = {};
		mirrorProperties.Roughness = 0.0f;

		MeshComponent meshComponent;
		meshComponent.MeshGUID = GUID_MESH_QUAD;
		meshComponent.MaterialGUID = ResourceManager::LoadMaterialFromMemory(
			"Mirror Material",
			GUID_TEXTURE_DEFAULT_COLOR_MAP,
			GUID_TEXTURE_DEFAULT_NORMAL_MAP,
			GUID_TEXTURE_DEFAULT_COLOR_MAP,
			GUID_TEXTURE_DEFAULT_COLOR_MAP,
			GUID_TEXTURE_DEFAULT_COLOR_MAP,
			mirrorProperties);

		Entity entity = ECSCore::GetInstance()->CreateEntity();

		pECS->AddComponent<PositionComponent>(entity, { true, {0.0f, 3.0f, -7.0f} });
		pECS->AddComponent<RotationComponent>(entity, { true, glm::toQuat(glm::rotate(glm::identity<glm::mat4>(), glm::radians(90.0f), glm::vec3(1.0f, 0.0f, 0.0f))) });
		pECS->AddComponent<ScaleComponent>(entity, { true, glm::vec3(1.5f) });
		pECS->AddComponent<MeshComponent>(entity, meshComponent);
	}

	// Triggers OnPacketReceived, which creates players
	SingleplayerInitializer::InitSingleplayer();
}

void BenchmarkState::Tick(LambdaEngine::Timestamp delta)
{
	LambdaEngine::GPUProfiler::Get()->Tick(delta);

	if (LambdaEngine::TrackSystem::GetInstance().HasReachedEnd(m_Camera))
	{
		PrintBenchmarkResults();
		LambdaEngine::CommonApplication::Get()->Terminate();
	}
}

bool BenchmarkState::OnPacketReceived(const LambdaEngine::NetworkSegmentReceivedEvent& event)
{
	using namespace LambdaEngine;

	if (event.Type == PacketType::CREATE_LEVEL_OBJECT)
	{
		PacketCreateLevelObject packet;
		event.pPacket->Read(&packet);

		// Create player characters that a benchmark system controls
		if (packet.LevelObjectType == ELevelObjectType::LEVEL_OBJECT_TYPE_PLAYER)
		{
			TSharedRef<Window> window = CommonApplication::Get()->GetMainWindow();

			const CameraDesc cameraDesc =
			{
				.FOVDegrees = EngineConfig::GetFloatProperty("CameraFOV"),
				.Width = (float)window->GetWidth(),
				.Height = (float)window->GetHeight(),
				.NearPlane = EngineConfig::GetFloatProperty("CameraNearPlane"),
				.FarPlane = EngineConfig::GetFloatProperty("CameraFarPlane")
			};

			const uint32 robotGUID = ResourceManager::LoadMeshFromFile("Robot/Standard Walk.fbx");
			TArray<GUID_Lambda> animations = ResourceManager::LoadAnimationsFromFile("Robot/Standard Walk.fbx");

			AnimationComponent robotAnimationComp = {};
			robotAnimationComp.Pose.pSkeleton = ResourceManager::GetMesh(robotGUID)->pSkeleton;

			constexpr const uint32 playerCount = 9;

			CreatePlayerDesc createPlayerDesc =
			{
				.IsLocal 			= false,
				.PlayerNetworkUID 	= packet.NetworkUID,
<<<<<<< HEAD
				.WeaponNetworkUID	= packet.Player.WeaponNetworkUID,
				.pClient 			= event.pClient,
=======
>>>>>>> 2406dcce
				.Position 			= packet.Position,
				.Forward 			= glm::normalize(glm::vec3(1.0f, 0.0f, 0.0f)),
				.Scale 				= glm::vec3(1.0f),
				.TeamIndex 			= 0,
				.pCameraDesc 		= &cameraDesc
			};

			for (uint32 playerNr = 0; playerNr < playerCount; playerNr++)
			{
				// Create a 3x3 grid of players in the XZ plane
				createPlayerDesc.Position.x			= -3.0f + 3.0f * (playerNr % 3);
				createPlayerDesc.Position.z			= -3.0f + 3.0f * (playerNr / 3);
				createPlayerDesc.PlayerNetworkUID	+= 2;
				createPlayerDesc.WeaponNetworkUID	+= 2;

				TArray<Entity> createdPlayerEntities;
				if (!m_pLevel->CreateObject(ELevelObjectType::LEVEL_OBJECT_TYPE_PLAYER, &createPlayerDesc, createdPlayerEntities))
				{
					LOG_ERROR("[BenchmarkState]: Failed to create Player!");
				}
			}

			return true;
		}
	}

	return false;
}

bool BenchmarkState::OnWeaponFired(const WeaponFiredEvent& event)
{
	using namespace LambdaEngine;

	CreateProjectileDesc createProjectileDesc;
	createProjectileDesc.AmmoType		= event.AmmoType;
	createProjectileDesc.FireDirection	= event.Direction;
	createProjectileDesc.FirePosition	= event.Position;
	createProjectileDesc.InitalVelocity = event.InitialVelocity;
	createProjectileDesc.TeamIndex		= event.TeamIndex;
	createProjectileDesc.Callback		= event.Callback;
	createProjectileDesc.MeshComponent	= event.MeshComponent;

	TArray<Entity> createdFlagEntities;
	if (!m_pLevel->CreateObject(ELevelObjectType::LEVEL_OBJECT_TYPE_PROJECTILE, &createProjectileDesc, createdFlagEntities))
	{
		LOG_ERROR("Failed to create projectile");
	}

	return true;
}

void BenchmarkState::PrintBenchmarkResults()
{
	using namespace rapidjson;
	using namespace LambdaEngine;

	constexpr const float MB = 1000000.0f;

	const GPUProfiler* pGPUProfiler = GPUProfiler::Get();

	StringBuffer jsonStringBuffer;
	PrettyWriter<StringBuffer> writer(jsonStringBuffer);

	writer.StartObject();

	writer.String("AverageFPS");
	writer.Double(1.0f / RuntimeStats::GetAverageFrametime());
	writer.String("PeakRAM");
	writer.Double(RuntimeStats::GetPeakMemoryUsage() / MB);
	writer.String("PeakVRAM");
	writer.Double(pGPUProfiler->GetPeakDeviceMemory() / MB);
	writer.String("AverageVRAM");
	writer.Double(pGPUProfiler->GetAverageDeviceMemory() / MB);

	writer.EndObject();

	FILE* pFile = fopen("benchmark_results.json", "w");

	if (pFile)
	{
		fputs(jsonStringBuffer.GetString(), pFile);
		fclose(pFile);
	}
}<|MERGE_RESOLUTION|>--- conflicted
+++ resolved
@@ -305,11 +305,7 @@
 			{
 				.IsLocal 			= false,
 				.PlayerNetworkUID 	= packet.NetworkUID,
-<<<<<<< HEAD
 				.WeaponNetworkUID	= packet.Player.WeaponNetworkUID,
-				.pClient 			= event.pClient,
-=======
->>>>>>> 2406dcce
 				.Position 			= packet.Position,
 				.Forward 			= glm::normalize(glm::vec3(1.0f, 0.0f, 0.0f)),
 				.Scale 				= glm::vec3(1.0f),
