#include "CrazyCanvas.h"

#include "Game/ECS/Components/Rendering/CameraComponent.h"
#include "Game/ECS/Systems/Rendering/RenderSystem.h"
#include "Game/StateManager.h"
#include "Resources/ResourceManager.h"
#include "Rendering/RenderAPI.h"
#include "Rendering/RenderGraph.h"
#include "States/BenchmarkState.h"
#include "States/PlaySessionState.h"

#include <rapidjson/document.h>
#include <rapidjson/filewritestream.h>
#include <rapidjson/prettywriter.h>
#include <rapidjson/rapidjson.h>
#include <rapidjson/writer.h>

constexpr const uint32 NUM_BLUE_NOISE_LUTS = 128;

CrazyCanvas::CrazyCanvas(const argh::parser& flagParser)
{
	using namespace LambdaEngine;

	GraphicsDeviceFeatureDesc deviceFeatures = {};
	RenderAPI::GetDevice()->QueryDeviceFeatures(&deviceFeatures);

	LoadRendererResources();

	State* pStartingState = nullptr;
	if (flagParser[{"-b", "--benchmark"}])
		pStartingState = DBG_NEW BenchmarkState();
	else
		pStartingState = DBG_NEW PlaySessionState();
	
	StateManager::GetInstance()->EnqueueStateTransition(pStartingState, STATE_TRANSITION::PUSH);
}

void CrazyCanvas::Tick(LambdaEngine::Timestamp delta)
{
	Render(delta);
}

<<<<<<< HEAD
void CrazyCanvas::FixedTick(LambdaEngine::Timestamp delta)
{
	float32 dt = (float32)delta.AsSeconds();
}

void CrazyCanvas::Render(LambdaEngine::Timestamp delta)
{
	using namespace LambdaEngine;
}
=======
void CrazyCanvas::FixedTick(LambdaEngine::Timestamp)
{}

void CrazyCanvas::Render(LambdaEngine::Timestamp)
{}
>>>>>>> 0ebe0126

namespace LambdaEngine
{
	Game* CreateGame(const argh::parser& flagParser)
	{
		return DBG_NEW CrazyCanvas(flagParser);
	}
}

bool CrazyCanvas::LoadRendererResources()
{
	using namespace LambdaEngine;

	{
		String blueNoiseLUTFileNames[NUM_BLUE_NOISE_LUTS];

		for (uint32 i = 0; i < NUM_BLUE_NOISE_LUTS; i++)
		{
			char str[5];
			snprintf(str, 5, "%04d", i);
			blueNoiseLUTFileNames[i] = "LUTs/BlueNoise/256_256/HDR_RGBA_" + std::string(str) + ".png";
		}

		GUID_Lambda blueNoiseID = ResourceManager::LoadTextureArrayFromFile("Blue Noise Texture", blueNoiseLUTFileNames, NUM_BLUE_NOISE_LUTS, EFormat::FORMAT_R16_UNORM, false);

		Texture* pBlueNoiseTexture = ResourceManager::GetTexture(blueNoiseID);
		TextureView* pBlueNoiseTextureView = ResourceManager::GetTextureView(blueNoiseID);

		Sampler* pNearestSampler = Sampler::GetNearestSampler();

		ResourceUpdateDesc blueNoiseUpdateDesc = {};
		blueNoiseUpdateDesc.ResourceName = "BLUE_NOISE_LUT";
		blueNoiseUpdateDesc.ExternalTextureUpdate.ppTextures = &pBlueNoiseTexture;
		blueNoiseUpdateDesc.ExternalTextureUpdate.ppTextureViews = &pBlueNoiseTextureView;
		blueNoiseUpdateDesc.ExternalTextureUpdate.ppSamplers = &pNearestSampler;

		RenderSystem::GetInstance().GetRenderGraph()->UpdateResource(&blueNoiseUpdateDesc);
	}

	// For Skybox RenderGraph
	{
		String skybox[]
		{
			"Skybox/right.png",
			"Skybox/left.png",
			"Skybox/top.png",
			"Skybox/bottom.png",
			"Skybox/front.png",
			"Skybox/back.png"
		};

		GUID_Lambda cubemapTexID = ResourceManager::LoadCubeTexturesArrayFromFile("Cubemap Texture", skybox, 1, EFormat::FORMAT_R8G8B8A8_UNORM, false);

		Texture* pCubeTexture			= ResourceManager::GetTexture(cubemapTexID);
		TextureView* pCubeTextureView	= ResourceManager::GetTextureView(cubemapTexID);
		Sampler* pNearestSampler		= Sampler::GetNearestSampler();

		ResourceUpdateDesc cubeTextureUpdateDesc = {};
		cubeTextureUpdateDesc.ResourceName							= "SKYBOX";
		cubeTextureUpdateDesc.ExternalTextureUpdate.ppTextures		= &pCubeTexture;
		cubeTextureUpdateDesc.ExternalTextureUpdate.ppTextureViews	= &pCubeTextureView;
		cubeTextureUpdateDesc.ExternalTextureUpdate.ppSamplers		= &pNearestSampler;

		RenderSystem::GetInstance().GetRenderGraph()->UpdateResource(&cubeTextureUpdateDesc);
	}

	return true;
}<|MERGE_RESOLUTION|>--- conflicted
+++ resolved
@@ -31,7 +31,7 @@
 		pStartingState = DBG_NEW BenchmarkState();
 	else
 		pStartingState = DBG_NEW PlaySessionState();
-	
+
 	StateManager::GetInstance()->EnqueueStateTransition(pStartingState, STATE_TRANSITION::PUSH);
 }
 
@@ -40,23 +40,11 @@
 	Render(delta);
 }
 
-<<<<<<< HEAD
-void CrazyCanvas::FixedTick(LambdaEngine::Timestamp delta)
-{
-	float32 dt = (float32)delta.AsSeconds();
-}
-
-void CrazyCanvas::Render(LambdaEngine::Timestamp delta)
-{
-	using namespace LambdaEngine;
-}
-=======
 void CrazyCanvas::FixedTick(LambdaEngine::Timestamp)
 {}
 
 void CrazyCanvas::Render(LambdaEngine::Timestamp)
 {}
->>>>>>> 0ebe0126
 
 namespace LambdaEngine
 {
