--- conflicted
+++ resolved
@@ -392,18 +392,13 @@
 			renderGraphFile = "TRT_DEFERRED_SVGF.lrg";
 		}
 	}
-<<<<<<< HEAD
-
-	RenderGraphStructureDesc renderGraphStructure = m_pRenderGraphEditor->CreateRenderGraphStructure(renderGraphFile, RENDER_GRAPH_IMGUI_ENABLED);
-=======
-	
+
 	RenderGraphStructureDesc renderGraphStructure = {};
 
 	if (!RenderGraphSerializer::LoadAndParse(&renderGraphStructure, renderGraphFile, RENDER_GRAPH_IMGUI_ENABLED))
 	{
 		return false;
 	}
->>>>>>> c768d3d8
 
 	RenderGraphDesc renderGraphDesc = {};
 	renderGraphDesc.pRenderGraphStructureDesc	= &renderGraphStructure;
