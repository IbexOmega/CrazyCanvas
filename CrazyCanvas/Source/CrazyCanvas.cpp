--- conflicted
+++ resolved
@@ -47,10 +47,7 @@
 
 void CrazyCanvas::Render(LambdaEngine::Timestamp delta)
 {
-<<<<<<< HEAD
-	using namespace LambdaEngine;
-=======
->>>>>>> a657b38b
+
 }
 
 namespace LambdaEngine
