--- conflicted
+++ resolved
@@ -13,11 +13,8 @@
 #include "Rendering/EntityMaskManager.h"
 
 #include "RenderStages/PlayerRenderer.h"
-<<<<<<< HEAD
 #include "RenderStages/MeshPaintUpdater.h"
-=======
 #include "RenderStages/HealthCompute.h"
->>>>>>> d9f3bf63
 #include "States/BenchmarkState.h"
 #include "States/MainMenuState.h"
 #include "States/PlaySessionState.h"
@@ -100,10 +97,7 @@
 	PacketType::Init();
 	PacketTranscoderSystem::GetInstance().Init();
 
-<<<<<<< HEAD
-	RenderSystem::GetInstance().AddCustomRenderer(DBG_NEW PlayerRenderer());
 	RenderSystem::GetInstance().AddCustomRenderer(DBG_NEW MeshPaintUpdater());
-=======
 
 	if (stateStr == "server")
 	{
@@ -115,7 +109,6 @@
 	}
 
 
->>>>>>> d9f3bf63
 	RenderSystem::GetInstance().InitRenderGraphs();
 
 	LoadRendererResources();
@@ -246,9 +239,6 @@
 {
 	using namespace LambdaEngine;
 
-<<<<<<< HEAD
-	EntityMaskManager::BindTypeToExtensionDesc(WeaponLocalComponent::Type(), { 0 }, false);	// Bit = 0x10
-=======
 	// NOTE: Previous implementation had a comment that said the bitmask was 0xF, even though
 	// the value that is being set is 0x10. This seems to be assumed on other places but doesn't seem to cause
 	// any notable errors, but might have to be looked at later.
@@ -256,7 +246,6 @@
 
 	// Used to calculate health on the server for players only
 	EntityMaskManager::BindTypeToExtensionDesc(HealthComponent::Type(),	{ 0 }, false, 0x20);	// Bit = 0x20
->>>>>>> d9f3bf63
 
 	EntityMaskManager::Finalize();
 
