#include "CrazyCanvas.h"

#include "Memory/API/Malloc.h"

#include "Log/Log.h"

#include "Input/API/Input.h"

#include "Resources/ResourceManager.h"

#include "Rendering/RenderAPI.h"
<<<<<<< HEAD
#include "Rendering/Renderer.h"
=======
>>>>>>> 727fc3b8
#include "Rendering/PipelineStateManager.h"
#include "Rendering/RenderGraphEditor.h"
#include "Rendering/RenderGraphSerializer.h"
#include "Rendering/RenderGraph.h"
#include "Rendering/Core/API/TextureView.h"
#include "Rendering/Core/API/Sampler.h"
#include "Rendering/Core/API/CommandQueue.h"
#include "Rendering/ImGuiRenderer.h"

#include "Audio/AudioSystem.h"
#include "Audio/API/ISoundEffect3D.h"
#include "Audio/API/ISoundInstance3D.h"
#include "Audio/API/IAudioGeometry.h"
#include "Audio/API/IReverbSphere.h"
#include "Audio/API/IMusic.h"

#include "Application/API/Window.h"
#include "Application/API/CommonApplication.h"

#include "Engine/EngineConfig.h"

#include "Time/API/Clock.h"

#include "Threading/API/Thread.h"

#include "Utilities/RuntimeStats.h"

#include "Game/StateManager.h"
#include "States/DebugState.h"

<<<<<<< HEAD
=======
#include "Game/ECS/Systems/Rendering/RenderSystem.h"

>>>>>>> 727fc3b8
#include <imgui.h>
#include <rapidjson/document.h>
#include <rapidjson/filewritestream.h>
#include <rapidjson/prettywriter.h>
#include <rapidjson/rapidjson.h>
#include <rapidjson/writer.h>


constexpr const uint32 NUM_BLUE_NOISE_LUTS = 128;

CrazyCanvas::CrazyCanvas()
{
	using namespace LambdaEngine;

	Input::Disable();

<<<<<<< HEAD
	m_pScene = DBG_NEW Scene();

	StateManager::GetInstance()->EnqueueStateTransition(DBG_NEW(DebugState), STATE_TRANSITION::PUSH);

	GraphicsDeviceFeatureDesc deviceFeatures = {};
	RenderAPI::GetDevice()->QueryDeviceFeatures(&deviceFeatures);

	SceneDesc sceneDesc = { };
	sceneDesc.Name				= "Test Scene";
	sceneDesc.RayTracingEnabled = deviceFeatures.RayTracing && EngineConfig::GetBoolProperty("RayTracingEnabled");
	m_pScene->Init(sceneDesc);

	DirectionalLight directionalLight;
	directionalLight.Direction			= glm::vec4(glm::normalize(glm::vec3(glm::cos(glm::half_pi<float>()), glm::sin(glm::half_pi<float>()), 0.0f)), 0.0f);
	directionalLight.EmittedRadiance	= glm::vec4(10.0f, 10.0f, 10.0f, 0.0f);

	//m_pScene->SetDirectionalLight(directionalLight);

	AreaLightObject areaLight;
	areaLight.Type = EAreaLightType::QUAD;
	areaLight.Material = GUID_MATERIAL_DEFAULT_EMISSIVE;

	////Lights
	//{
	//	glm::vec3 position(0.0f, 6.0f, 0.0f);
	//	glm::vec4 rotation(1.0f, 0.0f, 0.0f, glm::pi<float>());
	//	glm::vec3 scale(1.5f);

	//	glm::mat4 transform(1.0f);
	//	transform = glm::translate(transform, position);
	//	transform = glm::rotate(transform, rotation.w, glm::vec3(rotation));
	//	transform = glm::scale(transform, scale);

	//	m_pScene->AddAreaLight(areaLight, transform);
	//}

	//Scene
	{
		TArray<GameObject>	sceneGameObjects;
		ResourceManager::LoadSceneFromFile("sponza/sponza.obj", sceneGameObjects);

		glm::vec3 position(0.0f, 0.0f, 0.0f);
		glm::vec4 rotation(0.0f, 1.0f, 0.0f, 0.0f);
		glm::vec3 scale(0.01f);

		glm::mat4 transform(1.0f);
		transform = glm::translate(transform, position);
		transform = glm::rotate(transform, rotation.w, glm::vec3(rotation));
		transform = glm::scale(transform, scale);

		for (uint32 i = 0; i < sceneGameObjects.GetSize(); i++)
		{
			m_pScene->AddGameObject(i, sceneGameObjects[i], transform, true, false);
		}
	}

	m_pScene->Finalize();
	Renderer::SetScene(m_pScene);
=======
	GraphicsDeviceFeatureDesc deviceFeatures = {};
	RenderAPI::GetDevice()->QueryDeviceFeatures(&deviceFeatures);
>>>>>>> 727fc3b8

	m_pCamera = DBG_NEW Camera();

	TSharedRef<Window> window = CommonApplication::Get()->GetMainWindow();

	CameraDesc cameraDesc = {};
	cameraDesc.FOVDegrees	= 90.0f;
	cameraDesc.Width		= window->GetWidth();
	cameraDesc.Height		= window->GetHeight();
	cameraDesc.NearPlane	= 0.001f;
	cameraDesc.FarPlane		= 1000.0f;

	m_pCamera->Init(cameraDesc);
	m_pCamera->Update();

	std::vector<glm::vec3> cameraTrack = {
		{-2.0f, 1.6f, 1.0f},
		{9.8f, 1.6f, 0.8f},
		{9.4f, 1.6f, -3.8f},
		{-9.8f, 1.6f, -3.9f},
		{-11.6f, 1.6f, -1.1f},
		{9.8f, 6.1f, -0.8f},
		{9.4f, 6.1f, 3.8f},
		{-9.8f, 6.1f, 3.9f}
	};

	LoadRendererResources();

	m_CameraTrack.Init(m_pCamera, cameraTrack);
	StateManager::GetInstance()->EnqueueStateTransition(DBG_NEW(DebugState), STATE_TRANSITION::PUSH);

	RenderSystem::GetInstance().SetCamera(m_pCamera);

}

CrazyCanvas::~CrazyCanvas()
{
	SAFEDELETE(m_pCamera);
}

void CrazyCanvas::Tick(LambdaEngine::Timestamp delta)
{
	if (m_CameraTrack.HasReachedEnd())
	{
		PrintBenchmarkResults();
		LambdaEngine::CommonApplication::Get()->Terminate();
		return;
	}

	Render(delta);
}

void CrazyCanvas::FixedTick(LambdaEngine::Timestamp delta)
{
	using namespace LambdaEngine;

	float32 dt = (float32)delta.AsSeconds();

	m_pCamera->Update();
	m_CameraTrack.Tick(dt);
}

void CrazyCanvas::Render(LambdaEngine::Timestamp delta)
{
	using namespace LambdaEngine;
}

namespace LambdaEngine
{
	Game* CreateGame()
	{
		return DBG_NEW CrazyCanvas();
	}
}

bool CrazyCanvas::LoadRendererResources()
{
	using namespace LambdaEngine;

	{
		String blueNoiseLUTFileNames[NUM_BLUE_NOISE_LUTS];

		for (uint32 i = 0; i < NUM_BLUE_NOISE_LUTS; i++)
		{
			char str[5];
			snprintf(str, 5, "%04d", i);
			blueNoiseLUTFileNames[i] = "LUTs/BlueNoise/256_256/HDR_RGBA_" + std::string(str) + ".png";
		}

		GUID_Lambda blueNoiseID = ResourceManager::LoadTextureArrayFromFile("Blue Noise Texture", blueNoiseLUTFileNames, NUM_BLUE_NOISE_LUTS, EFormat::FORMAT_R16_UNORM, false);

		Texture* pBlueNoiseTexture = ResourceManager::GetTexture(blueNoiseID);
		TextureView* pBlueNoiseTextureView = ResourceManager::GetTextureView(blueNoiseID);

		Sampler* pNearestSampler = Sampler::GetNearestSampler();

		ResourceUpdateDesc blueNoiseUpdateDesc = {};
		blueNoiseUpdateDesc.ResourceName = "BLUE_NOISE_LUT";
		blueNoiseUpdateDesc.ExternalTextureUpdate.ppTextures = &pBlueNoiseTexture;
		blueNoiseUpdateDesc.ExternalTextureUpdate.ppTextureViews = &pBlueNoiseTextureView;
		blueNoiseUpdateDesc.ExternalTextureUpdate.ppSamplers = &pNearestSampler;

		RenderSystem::GetInstance().GetRenderGraph()->UpdateResource(&blueNoiseUpdateDesc);
	}

	// For Skybox RenderGraph
	{
		String skybox[]
		{
			"Skybox/right.png",
			"Skybox/left.png",
			"Skybox/top.png",
			"Skybox/bottom.png",
			"Skybox/front.png",
			"Skybox/back.png"
		};

		GUID_Lambda cubemapTexID = ResourceManager::LoadCubeTexturesArrayFromFile("Cubemap Texture", skybox, 1, EFormat::FORMAT_R8G8B8A8_UNORM, false);

		Texture* pCubeTexture			= ResourceManager::GetTexture(cubemapTexID);
		TextureView* pCubeTextureView	= ResourceManager::GetTextureView(cubemapTexID);
		Sampler* pNearestSampler		= Sampler::GetNearestSampler();

		ResourceUpdateDesc cubeTextureUpdateDesc = {};
		cubeTextureUpdateDesc.ResourceName							= "SKYBOX";
		cubeTextureUpdateDesc.ExternalTextureUpdate.ppTextures		= &pCubeTexture;
		cubeTextureUpdateDesc.ExternalTextureUpdate.ppTextureViews	= &pCubeTextureView;
		cubeTextureUpdateDesc.ExternalTextureUpdate.ppSamplers		= &pNearestSampler;

		RenderSystem::GetInstance().GetRenderGraph()->UpdateResource(&cubeTextureUpdateDesc);
	}

	return true;
}

void CrazyCanvas::PrintBenchmarkResults()
{
	using namespace rapidjson;
	using namespace LambdaEngine;

	constexpr const float MB = 1000000.0f;

	StringBuffer jsonStringBuffer;
	PrettyWriter<StringBuffer> writer(jsonStringBuffer);

	writer.StartObject();

	writer.String("AverageFPS");
	writer.Double(1.0f / RuntimeStats::GetAverageFrametime());
	writer.String("PeakMemoryUsage");
	writer.Double(RuntimeStats::GetPeakMemoryUsage() / MB);

	writer.EndObject();

	FILE* pFile = fopen("benchmark_results.json", "w");

	if (pFile)
	{
		fputs(jsonStringBuffer.GetString(), pFile);
		fclose(pFile);
	}
}<|MERGE_RESOLUTION|>--- conflicted
+++ resolved
@@ -9,10 +9,6 @@
 #include "Resources/ResourceManager.h"
 
 #include "Rendering/RenderAPI.h"
-<<<<<<< HEAD
-#include "Rendering/Renderer.h"
-=======
->>>>>>> 727fc3b8
 #include "Rendering/PipelineStateManager.h"
 #include "Rendering/RenderGraphEditor.h"
 #include "Rendering/RenderGraphSerializer.h"
@@ -43,11 +39,8 @@
 #include "Game/StateManager.h"
 #include "States/DebugState.h"
 
-<<<<<<< HEAD
-=======
 #include "Game/ECS/Systems/Rendering/RenderSystem.h"
 
->>>>>>> 727fc3b8
 #include <imgui.h>
 #include <rapidjson/document.h>
 #include <rapidjson/filewritestream.h>
@@ -55,7 +48,6 @@
 #include <rapidjson/rapidjson.h>
 #include <rapidjson/writer.h>
 
-
 constexpr const uint32 NUM_BLUE_NOISE_LUTS = 128;
 
 CrazyCanvas::CrazyCanvas()
@@ -63,70 +55,9 @@
 	using namespace LambdaEngine;
 
 	Input::Disable();
-
-<<<<<<< HEAD
-	m_pScene = DBG_NEW Scene();
-
-	StateManager::GetInstance()->EnqueueStateTransition(DBG_NEW(DebugState), STATE_TRANSITION::PUSH);
 
 	GraphicsDeviceFeatureDesc deviceFeatures = {};
 	RenderAPI::GetDevice()->QueryDeviceFeatures(&deviceFeatures);
-
-	SceneDesc sceneDesc = { };
-	sceneDesc.Name				= "Test Scene";
-	sceneDesc.RayTracingEnabled = deviceFeatures.RayTracing && EngineConfig::GetBoolProperty("RayTracingEnabled");
-	m_pScene->Init(sceneDesc);
-
-	DirectionalLight directionalLight;
-	directionalLight.Direction			= glm::vec4(glm::normalize(glm::vec3(glm::cos(glm::half_pi<float>()), glm::sin(glm::half_pi<float>()), 0.0f)), 0.0f);
-	directionalLight.EmittedRadiance	= glm::vec4(10.0f, 10.0f, 10.0f, 0.0f);
-
-	//m_pScene->SetDirectionalLight(directionalLight);
-
-	AreaLightObject areaLight;
-	areaLight.Type = EAreaLightType::QUAD;
-	areaLight.Material = GUID_MATERIAL_DEFAULT_EMISSIVE;
-
-	////Lights
-	//{
-	//	glm::vec3 position(0.0f, 6.0f, 0.0f);
-	//	glm::vec4 rotation(1.0f, 0.0f, 0.0f, glm::pi<float>());
-	//	glm::vec3 scale(1.5f);
-
-	//	glm::mat4 transform(1.0f);
-	//	transform = glm::translate(transform, position);
-	//	transform = glm::rotate(transform, rotation.w, glm::vec3(rotation));
-	//	transform = glm::scale(transform, scale);
-
-	//	m_pScene->AddAreaLight(areaLight, transform);
-	//}
-
-	//Scene
-	{
-		TArray<GameObject>	sceneGameObjects;
-		ResourceManager::LoadSceneFromFile("sponza/sponza.obj", sceneGameObjects);
-
-		glm::vec3 position(0.0f, 0.0f, 0.0f);
-		glm::vec4 rotation(0.0f, 1.0f, 0.0f, 0.0f);
-		glm::vec3 scale(0.01f);
-
-		glm::mat4 transform(1.0f);
-		transform = glm::translate(transform, position);
-		transform = glm::rotate(transform, rotation.w, glm::vec3(rotation));
-		transform = glm::scale(transform, scale);
-
-		for (uint32 i = 0; i < sceneGameObjects.GetSize(); i++)
-		{
-			m_pScene->AddGameObject(i, sceneGameObjects[i], transform, true, false);
-		}
-	}
-
-	m_pScene->Finalize();
-	Renderer::SetScene(m_pScene);
-=======
-	GraphicsDeviceFeatureDesc deviceFeatures = {};
-	RenderAPI::GetDevice()->QueryDeviceFeatures(&deviceFeatures);
->>>>>>> 727fc3b8
 
 	m_pCamera = DBG_NEW Camera();
 
