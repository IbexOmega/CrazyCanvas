#include "CrazyCanvas.h"

#include "Memory/API/Malloc.h"

#include "Log/Log.h"

#include "Input/API/Input.h"

#include "Resources/ResourceManager.h"

#include "Rendering/RenderSystem.h"
#include "Rendering/Renderer.h"
#include "Rendering/PipelineStateManager.h"
#include "Rendering/RenderGraphEditor.h"
#include "Rendering/RenderGraph.h"
#include "Rendering/Core/API/TextureView.h"
#include "Rendering/Core/API/Sampler.h"
#include "Rendering/Core/API/CommandQueue.h"
#include "Rendering/ImGuiRenderer.h"

#include "Audio/AudioSystem.h"
#include "Audio/API/ISoundEffect3D.h"
#include "Audio/API/ISoundInstance3D.h"
#include "Audio/API/IAudioGeometry.h"
#include "Audio/API/IReverbSphere.h"
#include "Audio/API/IMusic.h"

#include "Application/API/Window.h"
#include "Application/API/CommonApplication.h"

#include "Engine/EngineConfig.h"

#include "Game/Scene.h"

#include "Time/API/Clock.h"

#include "Threading/API/Thread.h"

<<<<<<< HEAD
#include "Utilities/RuntimeStats.h"

#include <rapidjson/document.h>
#include <rapidjson/filewritestream.h>
#include <rapidjson/prettywriter.h>
#include <rapidjson/rapidjson.h>
#include <rapidjson/writer.h>
=======
#include <imgui.h>
>>>>>>> ee755a6f

constexpr const uint32 BACK_BUFFER_COUNT = 3;
#ifdef LAMBDA_PLATFORM_MACOS
constexpr const uint32 MAX_TEXTURES_PER_DESCRIPTOR_SET = 8;
#else
constexpr const uint32 MAX_TEXTURES_PER_DESCRIPTOR_SET = 256;
#endif
constexpr const bool SHOW_DEMO					= true;
<<<<<<< HEAD
constexpr const bool SVGF_ENABLED				= true;
constexpr const bool POST_PROCESSING_ENABLED	= false;
=======
constexpr const bool RAY_TRACING_ENABLED		= false;
constexpr const bool SVGF_ENABLED				= false;
>>>>>>> ee755a6f

constexpr const bool RENDER_GRAPH_IMGUI_ENABLED	= false;
constexpr const bool RENDERING_DEBUG_ENABLED	= false;

constexpr const float DEFAULT_DIR_LIGHT_R			= 1.0f;
constexpr const float DEFAULT_DIR_LIGHT_G			= 1.0f;
constexpr const float DEFAULT_DIR_LIGHT_B			= 1.0f;
constexpr const float DEFAULT_DIR_LIGHT_STRENGTH	= 0.0f;

constexpr const uint32 NUM_BLUE_NOISE_LUTS = 128;

CrazyCanvas::CrazyCanvas()
{
	using namespace LambdaEngine;

	Input::Disable();
	CommonApplication::Get()->AddEventHandler(this);

	m_pScene = DBG_NEW Scene(RenderSystem::GetDevice(), AudioSystem::GetDevice());

	SceneDesc sceneDesc = {};
	sceneDesc.Name				= "Benchmark Scene";
	sceneDesc.RayTracingEnabled = EngineConfig::GetBoolProperty("RayTracingEnabled");
	m_pScene->Init(sceneDesc);

	m_DirectionalLightAngle	= glm::half_pi<float>();
	m_DirectionalLightStrength[0] = DEFAULT_DIR_LIGHT_R;
	m_DirectionalLightStrength[1] = DEFAULT_DIR_LIGHT_G;
	m_DirectionalLightStrength[2] = DEFAULT_DIR_LIGHT_B;
	m_DirectionalLightStrength[3] = DEFAULT_DIR_LIGHT_STRENGTH;

	DirectionalLight directionalLight;
	directionalLight.Direction			= glm::vec4(glm::normalize(glm::vec3(glm::cos(m_DirectionalLightAngle), glm::sin(m_DirectionalLightAngle), 0.0f)), 0.0f);
	directionalLight.EmittedRadiance	= glm::vec4(glm::vec3(m_DirectionalLightStrength[0], m_DirectionalLightStrength[1], m_DirectionalLightStrength[2]) * m_DirectionalLightStrength[3], 0.0f);

	m_pScene->SetDirectionalLight(directionalLight);

	AreaLightObject areaLight;
	areaLight.Type = EAreaLightType::QUAD;
	areaLight.Material = GUID_MATERIAL_DEFAULT_EMISSIVE;

	//Lights
	{
		glm::vec3 position(0.0f, 6.0f, 0.0f);
		glm::vec4 rotation(1.0f, 0.0f, 0.0f, glm::pi<float>());
		glm::vec3 scale(1.5f);

		glm::mat4 transform(1.0f);
		transform = glm::translate(transform, position);
		transform = glm::rotate(transform, rotation.w, glm::vec3(rotation));
		transform = glm::scale(transform, scale);

		InstanceIndexAndTransform instanceIndexAndTransform;
		instanceIndexAndTransform.InstanceIndex = m_pScene->AddAreaLight(areaLight, transform);
		instanceIndexAndTransform.Position		= position;
		instanceIndexAndTransform.Rotation		= rotation;
		instanceIndexAndTransform.Scale			= scale;

		m_LightInstanceIndicesAndTransforms.PushBack(instanceIndexAndTransform);
	}

	//Scene
	{
		TArray<GameObject>	sceneGameObjects;
		ResourceManager::LoadSceneFromFile("sponza/sponza.obj", sceneGameObjects);

		glm::vec3 position(0.0f, 0.0f, 0.0f);
		glm::vec4 rotation(0.0f, 1.0f, 0.0f, 0.0f);
		glm::vec3 scale(0.01f);

		glm::mat4 transform(1.0f);
		transform = glm::translate(transform, position);
		transform = glm::rotate(transform, rotation.w, glm::vec3(rotation));
		transform = glm::scale(transform, scale);

		for (GameObject& gameObject : sceneGameObjects)
		{
			InstanceIndexAndTransform instanceIndexAndTransform;
			instanceIndexAndTransform.InstanceIndex = m_pScene->AddDynamicGameObject(gameObject, transform);
			instanceIndexAndTransform.Position = position;
			instanceIndexAndTransform.Rotation = rotation;
			instanceIndexAndTransform.Scale = scale;

			m_InstanceIndicesAndTransforms.PushBack(instanceIndexAndTransform);
		}
	}

	m_pScene->Finalize();

	m_pCamera = DBG_NEW Camera();

	TSharedRef<Window> window = CommonApplication::Get()->GetMainWindow();

	CameraDesc cameraDesc = {};
	cameraDesc.FOVDegrees	= 90.0f;
	cameraDesc.Width		= window->GetWidth();
	cameraDesc.Height		= window->GetHeight();
	cameraDesc.NearPlane	= 0.001f;
	cameraDesc.FarPlane		= 1000.0f;

	m_pCamera->Init(CommonApplication::Get(), cameraDesc);
	m_pCamera->Update();

	std::vector<glm::vec3> cameraTrack = {
		{-2.0f, 1.6f, 1.0f},
		{9.8f, 1.6f, 0.8f},
		{9.4f, 1.6f, -3.8f},
		{-9.8f, 1.6f, -3.9f},
		{-11.6f, 1.6f, -1.1f},
		{9.8f, 6.1f, -0.8f},
		{9.4f, 6.1f, 3.8f},
		{-9.8f, 6.1f, 3.9f}
	};

	m_CameraTrack.Init(m_pCamera, cameraTrack);

	SamplerDesc samplerLinearDesc = {};
	samplerLinearDesc.DebugName				= "Linear Sampler";
	samplerLinearDesc.MinFilter				= EFilterType::FILTER_TYPE_LINEAR;
	samplerLinearDesc.MagFilter				= EFilterType::FILTER_TYPE_LINEAR;
	samplerLinearDesc.MipmapMode			= EMipmapMode::MIPMAP_MODE_LINEAR;
	samplerLinearDesc.AddressModeU			= ESamplerAddressMode::SAMPLER_ADDRESS_MODE_REPEAT;
	samplerLinearDesc.AddressModeV			= ESamplerAddressMode::SAMPLER_ADDRESS_MODE_REPEAT;
	samplerLinearDesc.AddressModeW			= ESamplerAddressMode::SAMPLER_ADDRESS_MODE_REPEAT;
	samplerLinearDesc.MipLODBias			= 0.0f;
	samplerLinearDesc.AnisotropyEnabled		= false;
	samplerLinearDesc.MaxAnisotropy			= 16;
	samplerLinearDesc.MinLOD				= 0.0f;
	samplerLinearDesc.MaxLOD				= 1.0f;

	m_pLinearSampler = RenderSystem::GetDevice()->CreateSampler(&samplerLinearDesc);

	SamplerDesc samplerNearestDesc = {};
	samplerNearestDesc.DebugName			= "Nearest Sampler";
	samplerNearestDesc.MinFilter			= EFilterType::FILTER_TYPE_NEAREST;
	samplerNearestDesc.MagFilter			= EFilterType::FILTER_TYPE_NEAREST;
	samplerNearestDesc.MipmapMode			= EMipmapMode::MIPMAP_MODE_NEAREST;
	samplerNearestDesc.AddressModeU			= ESamplerAddressMode::SAMPLER_ADDRESS_MODE_REPEAT;
	samplerNearestDesc.AddressModeV			= ESamplerAddressMode::SAMPLER_ADDRESS_MODE_REPEAT;
	samplerNearestDesc.AddressModeW			= ESamplerAddressMode::SAMPLER_ADDRESS_MODE_REPEAT;
	samplerNearestDesc.MipLODBias			= 0.0f;
	samplerNearestDesc.AnisotropyEnabled	= false;
	samplerNearestDesc.MaxAnisotropy		= 16;
	samplerNearestDesc.MinLOD				= 0.0f;
	samplerNearestDesc.MaxLOD				= 1.0f;

	m_pNearestSampler = RenderSystem::GetDevice()->CreateSampler(&samplerNearestDesc);

	m_pRenderGraphEditor = DBG_NEW RenderGraphEditor();

	InitRendererForDeferred();

	CommandList* pGraphicsCopyCommandList = m_pRenderer->AcquireGraphicsCopyCommandList();
	CommandList* pComputeCopyCommandList = m_pRenderer->AcquireComputeCopyCommandList();

	m_pScene->UpdateCamera(m_pCamera);

	//InitTestAudio();
}

CrazyCanvas::~CrazyCanvas()
{
	LambdaEngine::CommonApplication::Get()->RemoveEventHandler(this);

	SAFEDELETE(m_pAudioGeometry);

	SAFEDELETE(m_pScene);
	SAFEDELETE(m_pCamera);
	SAFERELEASE(m_pLinearSampler);
	SAFERELEASE(m_pNearestSampler);

	SAFEDELETE(m_pRenderGraph);
	SAFEDELETE(m_pRenderer);

	SAFEDELETE(m_pRenderGraphEditor);
}

void CrazyCanvas::InitTestAudio()
{
	using namespace LambdaEngine;

	MusicDesc musicDesc = {};
	musicDesc.pFilepath		= "../Assets/Sounds/halo_theme.ogg";
	musicDesc.Volume		= 0.5f;
	musicDesc.Pitch			= 1.0f;

	AudioSystem::GetDevice()->CreateMusic(&musicDesc);
}

void CrazyCanvas::Tick(LambdaEngine::Timestamp delta)
{
	if (m_CameraTrack.hasReachedEnd())
	{
		PrintBenchmarkResults();
		LambdaEngine::CommonApplication::Get()->Terminate();
		return;
	}

	Render(delta);
}

void CrazyCanvas::FixedTick(LambdaEngine::Timestamp delta)
{
	using namespace LambdaEngine;

	float dt = (float)delta.AsSeconds();
	m_Timer += dt;

	if (m_pGunSoundEffect != nullptr)
	{
		if (m_SpawnPlayAts)
		{
			m_GunshotTimer += dt;

			if (m_GunshotTimer > m_GunshotDelay)
			{

				glm::vec3 gunPosition(glm::cos(m_Timer), 0.0f, glm::sin(m_Timer));
				m_pGunSoundEffect->PlayOnceAt(gunPosition, glm::vec3(0.0f), 0.5f);
				m_GunshotTimer = 0.0f;
			}
		}
	}

	if (m_pToneSoundInstance != nullptr)
	{
		glm::vec3 tonePosition(glm::cos(m_Timer), 0.0f, glm::sin(m_Timer));
		m_pToneSoundInstance->SetPosition(tonePosition);
	}

	constexpr float CAMERA_MOVEMENT_SPEED = 1.4f;
	constexpr float CAMERA_ROTATION_SPEED = 45.0f;

	if (Input::IsKeyDown(EKey::KEY_W) && Input::IsKeyUp(EKey::KEY_S))
	{
		m_pCamera->Translate(glm::vec3(0.0f, 0.0f, CAMERA_MOVEMENT_SPEED * delta.AsSeconds()));
	}
	else if (Input::IsKeyDown(EKey::KEY_S) && Input::IsKeyUp(EKey::KEY_W))
	{
		m_pCamera->Translate(glm::vec3(0.0f, 0.0f, -CAMERA_MOVEMENT_SPEED * delta.AsSeconds()));
	}

	if (Input::IsKeyDown(EKey::KEY_A) && Input::IsKeyUp(EKey::KEY_D))
	{
		m_pCamera->Translate(glm::vec3(-CAMERA_MOVEMENT_SPEED * delta.AsSeconds(), 0.0f, 0.0f));
	}
	else if (Input::IsKeyDown(EKey::KEY_D) && Input::IsKeyUp(EKey::KEY_A))
	{
		m_pCamera->Translate(glm::vec3(CAMERA_MOVEMENT_SPEED * delta.AsSeconds(), 0.0f, 0.0f));
	}

	if (Input::IsKeyDown(EKey::KEY_Q) && Input::IsKeyUp(EKey::KEY_E))
	{
		m_pCamera->Translate(glm::vec3(0.0f, CAMERA_MOVEMENT_SPEED * delta.AsSeconds(), 0.0f));
	}
	else if (Input::IsKeyDown(EKey::KEY_E) && Input::IsKeyUp(EKey::KEY_Q))
	{
		m_pCamera->Translate(glm::vec3(0.0f, -CAMERA_MOVEMENT_SPEED * delta.AsSeconds(), 0.0f));
	}

	if (Input::IsKeyDown(EKey::KEY_UP) && Input::IsKeyUp(EKey::KEY_DOWN))
	{
		m_pCamera->Rotate(glm::vec3(-CAMERA_ROTATION_SPEED * delta.AsSeconds(), 0.0f, 0.0f));
	}
	else if (Input::IsKeyDown(EKey::KEY_DOWN) && Input::IsKeyUp(EKey::KEY_UP))
	{
		m_pCamera->Rotate(glm::vec3(CAMERA_ROTATION_SPEED * delta.AsSeconds(), 0.0f, 0.0f));
	}

	if (Input::IsKeyDown(EKey::KEY_LEFT) && Input::IsKeyUp(EKey::KEY_RIGHT))
	{
		m_pCamera->Rotate(glm::vec3(0.0f, -CAMERA_ROTATION_SPEED * delta.AsSeconds(), 0.0f));
	}
	else if (Input::IsKeyDown(EKey::KEY_RIGHT) && Input::IsKeyUp(EKey::KEY_LEFT))
	{
		m_pCamera->Rotate(glm::vec3(0.0f, CAMERA_ROTATION_SPEED * delta.AsSeconds(), 0.0f));
	}

	m_pCamera->Update();
	m_CameraTrack.Tick(dt);
	m_pScene->UpdateCamera(m_pCamera);

	AudioListenerDesc listenerDesc = {};
	listenerDesc.Position = m_pCamera->GetPosition();
	listenerDesc.Forward = m_pCamera->GetForwardVec();
	listenerDesc.Up = m_pCamera->GetUpVec();

	AudioSystem::GetDevice()->UpdateAudioListener(m_AudioListenerIndex, &listenerDesc);
}

void CrazyCanvas::Render(LambdaEngine::Timestamp delta)
{
	using namespace LambdaEngine;

	m_pRenderGraph->Update();

	m_pRenderer->NewFrame(delta);

	CommandList* pGraphicsCopyCommandList = m_pRenderer->AcquireGraphicsCopyCommandList();
	CommandList* pComputeCopyCommandList = m_pRenderer->AcquireGraphicsCopyCommandList();

	m_pScene->PrepareRender(pGraphicsCopyCommandList, pComputeCopyCommandList, m_pRenderer->GetFrameIndex(), delta);
	m_pRenderer->PrepareRender(delta);

	m_pRenderer->Render();
}

namespace LambdaEngine
{
	Game* CreateGame()
	{
		return DBG_NEW CrazyCanvas();
	}
}

bool CrazyCanvas::InitRendererForDeferred()
{
	using namespace LambdaEngine;

	const bool rayTracingEnabled = EngineConfig::GetBoolProperty("RayTracingEnabled");
	String renderGraphFile = "";
	if (SHOW_DEMO)
	{
		renderGraphFile = "../Assets/RenderGraphs/DEMO.lrg";
		//renderGraphFile = "../Assets/RenderGraphs/SIMPLE_RASTERIZER_PBR.lrg";
	}
	else
	{
<<<<<<< HEAD
		if (!rayTracingEnabled && !POST_PROCESSING_ENABLED)
		{
			renderGraphFile = "../Assets/RenderGraphs/DEFERRED.lrg";
		}
		else if (rayTracingEnabled && !SVGF_ENABLED && !POST_PROCESSING_ENABLED)
		{
			renderGraphFile = "../Assets/RenderGraphs/TRT_DEFERRED_SIMPLE.lrg";
		}
		else if (rayTracingEnabled && SVGF_ENABLED && !POST_PROCESSING_ENABLED)
		{
			renderGraphFile = "../Assets/RenderGraphs/TRT_DEFERRED_SVGF.lrg";
		}
		else if (rayTracingEnabled && POST_PROCESSING_ENABLED)
		{
			renderGraphFile = "../Assets/RenderGraphs/TRT_PP_DEFERRED.lrg";
		}
=======
		if constexpr (RAY_TRACING_ENABLED && !SVGF_ENABLED)
		{
			renderGraphFile = "../Assets/RenderGraphs/TRT_DEFERRED_SIMPLE.lrg";
		}
		else if constexpr (RAY_TRACING_ENABLED && SVGF_ENABLED)
		{
			renderGraphFile = "../Assets/RenderGraphs/TRT_DEFERRED_SVGF.lrg";
		}
>>>>>>> ee755a6f
	}
	
	RenderGraphStructureDesc renderGraphStructure = m_pRenderGraphEditor->CreateRenderGraphStructure(renderGraphFile, RENDER_GRAPH_IMGUI_ENABLED);

	RenderGraphDesc renderGraphDesc = {};
	renderGraphDesc.pRenderGraphStructureDesc	= &renderGraphStructure;
	renderGraphDesc.BackBufferCount				= BACK_BUFFER_COUNT;
	renderGraphDesc.MaxTexturesPerDescriptorSet = MAX_TEXTURES_PER_DESCRIPTOR_SET;
	renderGraphDesc.pScene						= m_pScene;

	LambdaEngine::Clock clock;
	clock.Reset();
	clock.Tick();

	m_pRenderGraph = DBG_NEW RenderGraph(RenderSystem::GetDevice());
	m_pRenderGraph->Init(&renderGraphDesc);

	clock.Tick();
	LOG_INFO("Render Graph Build Time: %f milliseconds", clock.GetDeltaTime().AsMilliSeconds());

	SamplerDesc nearestSamplerDesc		= m_pNearestSampler->GetDesc();
	SamplerDesc linearSamplerDesc		= m_pLinearSampler->GetDesc();

	SamplerDesc* pNearestSamplerDesc	= &nearestSamplerDesc;
	SamplerDesc* pLinearSamplerDesc		= &linearSamplerDesc;

	TSharedRef<Window> mainWindow = CommonApplication::Get()->GetMainWindow();
	uint32 renderWidth	= mainWindow->GetWidth();
	uint32 renderHeight = mainWindow->GetHeight();

	{
		Buffer* pBuffer = m_pScene->GetLightsBuffer();
		ResourceUpdateDesc resourceUpdateDesc				= {};
		resourceUpdateDesc.ResourceName						= SCENE_LIGHTS_BUFFER;
		resourceUpdateDesc.ExternalBufferUpdate.ppBuffer	= &pBuffer;

		m_pRenderGraph->UpdateResource(resourceUpdateDesc);
	}

	{
		Buffer* pBuffer = m_pScene->GetPerFrameBuffer();
		ResourceUpdateDesc resourceUpdateDesc				= {};
		resourceUpdateDesc.ResourceName						= PER_FRAME_BUFFER;
		resourceUpdateDesc.ExternalBufferUpdate.ppBuffer	= &pBuffer;

		m_pRenderGraph->UpdateResource(resourceUpdateDesc);
	}

	{
		Buffer* pBuffer = m_pScene->GetMaterialProperties();
		ResourceUpdateDesc resourceUpdateDesc				= {};
		resourceUpdateDesc.ResourceName						= SCENE_MAT_PARAM_BUFFER;
		resourceUpdateDesc.ExternalBufferUpdate.ppBuffer	= &pBuffer;

		m_pRenderGraph->UpdateResource(resourceUpdateDesc);
	}

	{
		Buffer* pBuffer = m_pScene->GetVertexBuffer();
		ResourceUpdateDesc resourceUpdateDesc				= {};
		resourceUpdateDesc.ResourceName						= SCENE_VERTEX_BUFFER;
		resourceUpdateDesc.ExternalBufferUpdate.ppBuffer	= &pBuffer;

		m_pRenderGraph->UpdateResource(resourceUpdateDesc);
	}

	{
		Buffer* pBuffer = m_pScene->GetIndexBuffer();
		ResourceUpdateDesc resourceUpdateDesc				= {};
		resourceUpdateDesc.ResourceName						= SCENE_INDEX_BUFFER;
		resourceUpdateDesc.ExternalBufferUpdate.ppBuffer	= &pBuffer;

		m_pRenderGraph->UpdateResource(resourceUpdateDesc);
	}

	{
		Buffer* pBuffer = m_pScene->GetPrimaryInstanceBuffer();
		ResourceUpdateDesc resourceUpdateDesc				= {};
		resourceUpdateDesc.ResourceName						= SCENE_PRIMARY_INSTANCE_BUFFER;
		resourceUpdateDesc.ExternalBufferUpdate.ppBuffer	= &pBuffer;

		m_pRenderGraph->UpdateResource(resourceUpdateDesc);
	}

	{
		Buffer* pBuffer = m_pScene->GetSecondaryInstanceBuffer();
		ResourceUpdateDesc resourceUpdateDesc				= {};
		resourceUpdateDesc.ResourceName						= SCENE_SECONDARY_INSTANCE_BUFFER;
		resourceUpdateDesc.ExternalBufferUpdate.ppBuffer	= &pBuffer;

		m_pRenderGraph->UpdateResource(resourceUpdateDesc);
	}

	{
		Buffer* pBuffer = m_pScene->GetIndirectArgsBuffer();
		ResourceUpdateDesc resourceUpdateDesc				= {};
		resourceUpdateDesc.ResourceName						= SCENE_INDIRECT_ARGS_BUFFER;
		resourceUpdateDesc.ExternalBufferUpdate.ppBuffer	= &pBuffer;

		m_pRenderGraph->UpdateResource(resourceUpdateDesc);
	}

	{
		Texture** ppAlbedoMaps						= m_pScene->GetAlbedoMaps();
		Texture** ppNormalMaps						= m_pScene->GetNormalMaps();
		Texture** ppAmbientOcclusionMaps			= m_pScene->GetAmbientOcclusionMaps();
		Texture** ppMetallicMaps					= m_pScene->GetMetallicMaps();
		Texture** ppRoughnessMaps					= m_pScene->GetRoughnessMaps();

		TextureView** ppAlbedoMapViews				= m_pScene->GetAlbedoMapViews();
		TextureView** ppNormalMapViews				= m_pScene->GetNormalMapViews();
		TextureView** ppAmbientOcclusionMapViews	= m_pScene->GetAmbientOcclusionMapViews();
		TextureView** ppMetallicMapViews			= m_pScene->GetMetallicMapViews();
		TextureView** ppRoughnessMapViews			= m_pScene->GetRoughnessMapViews();

		std::vector<Sampler*> linearSamplers(MAX_UNIQUE_MATERIALS, m_pLinearSampler);
		std::vector<Sampler*> nearestSamplers(MAX_UNIQUE_MATERIALS, m_pNearestSampler);

		ResourceUpdateDesc albedoMapsUpdateDesc = {};
		albedoMapsUpdateDesc.ResourceName								= SCENE_ALBEDO_MAPS;
		albedoMapsUpdateDesc.ExternalTextureUpdate.ppTextures			= ppAlbedoMaps;
		albedoMapsUpdateDesc.ExternalTextureUpdate.ppTextureViews		= ppAlbedoMapViews;
		albedoMapsUpdateDesc.ExternalTextureUpdate.ppSamplers			= nearestSamplers.data();

		ResourceUpdateDesc normalMapsUpdateDesc = {};
		normalMapsUpdateDesc.ResourceName								= SCENE_NORMAL_MAPS;
		normalMapsUpdateDesc.ExternalTextureUpdate.ppTextures			= ppNormalMaps;
		normalMapsUpdateDesc.ExternalTextureUpdate.ppTextureViews		= ppNormalMapViews;
		normalMapsUpdateDesc.ExternalTextureUpdate.ppSamplers			= nearestSamplers.data();

		ResourceUpdateDesc aoMapsUpdateDesc = {};
		aoMapsUpdateDesc.ResourceName									= SCENE_AO_MAPS;
		aoMapsUpdateDesc.ExternalTextureUpdate.ppTextures				= ppAmbientOcclusionMaps;
		aoMapsUpdateDesc.ExternalTextureUpdate.ppTextureViews			= ppAmbientOcclusionMapViews;
		aoMapsUpdateDesc.ExternalTextureUpdate.ppSamplers				= nearestSamplers.data();

		ResourceUpdateDesc metallicMapsUpdateDesc = {};
		metallicMapsUpdateDesc.ResourceName								= SCENE_METALLIC_MAPS;
		metallicMapsUpdateDesc.ExternalTextureUpdate.ppTextures			= ppMetallicMaps;
		metallicMapsUpdateDesc.ExternalTextureUpdate.ppTextureViews		= ppMetallicMapViews;
		metallicMapsUpdateDesc.ExternalTextureUpdate.ppSamplers			= nearestSamplers.data();

		ResourceUpdateDesc roughnessMapsUpdateDesc = {};
		roughnessMapsUpdateDesc.ResourceName							= SCENE_ROUGHNESS_MAPS;
		roughnessMapsUpdateDesc.ExternalTextureUpdate.ppTextures		= ppRoughnessMaps;
		roughnessMapsUpdateDesc.ExternalTextureUpdate.ppTextureViews	= ppRoughnessMapViews;
		roughnessMapsUpdateDesc.ExternalTextureUpdate.ppSamplers		= nearestSamplers.data();

		m_pRenderGraph->UpdateResource(albedoMapsUpdateDesc);
		m_pRenderGraph->UpdateResource(normalMapsUpdateDesc);
		m_pRenderGraph->UpdateResource(aoMapsUpdateDesc);
		m_pRenderGraph->UpdateResource(metallicMapsUpdateDesc);
		m_pRenderGraph->UpdateResource(roughnessMapsUpdateDesc);
	}

	if (rayTracingEnabled)
	{
		const AccelerationStructure* pTLAS = m_pScene->GetTLAS();
		ResourceUpdateDesc resourceUpdateDesc					= {};
		resourceUpdateDesc.ResourceName							= SCENE_TLAS;
		resourceUpdateDesc.ExternalAccelerationStructure.pTLAS	= pTLAS;

		m_pRenderGraph->UpdateResource(resourceUpdateDesc);
	}

	{
		String blueNoiseLUTFileNames[NUM_BLUE_NOISE_LUTS];

		for (uint32 i = 0; i < NUM_BLUE_NOISE_LUTS; i++)
		{
			char str[5];
			snprintf(str, 5, "%04d", i);
			blueNoiseLUTFileNames[i] = "LUTs/BlueNoise/256_256/HDR_RGBA_" + std::string(str) + ".png";
		}

		GUID_Lambda blueNoiseID = ResourceManager::LoadTextureArrayFromFile("Blue Noise Texture", blueNoiseLUTFileNames, NUM_BLUE_NOISE_LUTS, EFormat::FORMAT_R16_UNORM, false);

		Texture* pBlueNoiseTexture				= ResourceManager::GetTexture(blueNoiseID);
		TextureView* pBlueNoiseTextureView		= ResourceManager::GetTextureView(blueNoiseID);

		ResourceUpdateDesc blueNoiseUpdateDesc = {};
		blueNoiseUpdateDesc.ResourceName								= "BLUE_NOISE_LUT";
		blueNoiseUpdateDesc.ExternalTextureUpdate.ppTextures			= &pBlueNoiseTexture;
		blueNoiseUpdateDesc.ExternalTextureUpdate.ppTextureViews		= &pBlueNoiseTextureView;
		blueNoiseUpdateDesc.ExternalTextureUpdate.ppSamplers			= &m_pNearestSampler;

		m_pRenderGraph->UpdateResource(blueNoiseUpdateDesc);
	}

	m_pRenderer = DBG_NEW Renderer(RenderSystem::GetDevice());

	RendererDesc rendererDesc = {};
	rendererDesc.Name				= "Renderer";
	rendererDesc.Debug				= RENDERING_DEBUG_ENABLED;
	rendererDesc.pRenderGraph		= m_pRenderGraph;
	rendererDesc.pWindow			= CommonApplication::Get()->GetMainWindow().Get();
	rendererDesc.BackBufferCount	= BACK_BUFFER_COUNT;

	m_pRenderer->Init(&rendererDesc);

	if (RENDERING_DEBUG_ENABLED)
	{
		ImGui::SetCurrentContext(ImGuiRenderer::GetImguiContext());
	}

	return true;
}

void CrazyCanvas::PrintBenchmarkResults()
{
	using namespace rapidjson;
	using namespace LambdaEngine;

	constexpr const float MB = 1000000.0f;

	StringBuffer jsonStringBuffer;
	PrettyWriter<StringBuffer> writer(jsonStringBuffer);

	writer.StartObject();

	writer.String("AverageFPS");
	writer.Double(1.0f / RuntimeStats::GetAverageFrametime());
	writer.String("PeakMemoryUsage");
	writer.Double(RuntimeStats::GetPeakMemoryUsage() / MB);

	writer.EndObject();

	FILE* pFile = fopen("benchmark_results.json", "w");

	if (pFile)
	{
		fputs(jsonStringBuffer.GetString(), pFile);
		fclose(pFile);
	}
}<|MERGE_RESOLUTION|>--- conflicted
+++ resolved
@@ -36,17 +36,15 @@
 
 #include "Threading/API/Thread.h"
 
-<<<<<<< HEAD
 #include "Utilities/RuntimeStats.h"
 
+#include <imgui.h>
 #include <rapidjson/document.h>
 #include <rapidjson/filewritestream.h>
 #include <rapidjson/prettywriter.h>
 #include <rapidjson/rapidjson.h>
 #include <rapidjson/writer.h>
-=======
-#include <imgui.h>
->>>>>>> ee755a6f
+
 
 constexpr const uint32 BACK_BUFFER_COUNT = 3;
 #ifdef LAMBDA_PLATFORM_MACOS
@@ -55,13 +53,7 @@
 constexpr const uint32 MAX_TEXTURES_PER_DESCRIPTOR_SET = 256;
 #endif
 constexpr const bool SHOW_DEMO					= true;
-<<<<<<< HEAD
-constexpr const bool SVGF_ENABLED				= true;
-constexpr const bool POST_PROCESSING_ENABLED	= false;
-=======
-constexpr const bool RAY_TRACING_ENABLED		= false;
 constexpr const bool SVGF_ENABLED				= false;
->>>>>>> ee755a6f
 
 constexpr const bool RENDER_GRAPH_IMGUI_ENABLED	= false;
 constexpr const bool RENDERING_DEBUG_ENABLED	= false;
@@ -390,35 +382,16 @@
 	}
 	else
 	{
-<<<<<<< HEAD
-		if (!rayTracingEnabled && !POST_PROCESSING_ENABLED)
-		{
-			renderGraphFile = "../Assets/RenderGraphs/DEFERRED.lrg";
-		}
-		else if (rayTracingEnabled && !SVGF_ENABLED && !POST_PROCESSING_ENABLED)
+		if (rayTracingEnabled && !SVGF_ENABLED)
 		{
 			renderGraphFile = "../Assets/RenderGraphs/TRT_DEFERRED_SIMPLE.lrg";
 		}
-		else if (rayTracingEnabled && SVGF_ENABLED && !POST_PROCESSING_ENABLED)
+		else if (rayTracingEnabled && SVGF_ENABLED)
 		{
 			renderGraphFile = "../Assets/RenderGraphs/TRT_DEFERRED_SVGF.lrg";
 		}
-		else if (rayTracingEnabled && POST_PROCESSING_ENABLED)
-		{
-			renderGraphFile = "../Assets/RenderGraphs/TRT_PP_DEFERRED.lrg";
-		}
-=======
-		if constexpr (RAY_TRACING_ENABLED && !SVGF_ENABLED)
-		{
-			renderGraphFile = "../Assets/RenderGraphs/TRT_DEFERRED_SIMPLE.lrg";
-		}
-		else if constexpr (RAY_TRACING_ENABLED && SVGF_ENABLED)
-		{
-			renderGraphFile = "../Assets/RenderGraphs/TRT_DEFERRED_SVGF.lrg";
-		}
->>>>>>> ee755a6f
-	}
-	
+	}
+
 	RenderGraphStructureDesc renderGraphStructure = m_pRenderGraphEditor->CreateRenderGraphStructure(renderGraphFile, RENDER_GRAPH_IMGUI_ENABLED);
 
 	RenderGraphDesc renderGraphDesc = {};
