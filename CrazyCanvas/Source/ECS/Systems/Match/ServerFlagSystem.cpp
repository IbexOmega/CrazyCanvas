#include "ECS/Systems/Match/ServerFlagSystem.h"
#include "ECS/Components/Match/FlagComponent.h"

#include "ECS/ECSCore.h"

#include "Game/ECS/Systems/Physics/PhysicsSystem.h"

#include "Game/ECS/Components/Misc/InheritanceComponent.h"
#include "Game/ECS/Components/Rendering/MeshComponent.h"

#include "Physics/CollisionGroups.h"

#include "Resources/ResourceManager.h"

#include "Game/Multiplayer/MultiplayerUtils.h"

ServerFlagSystem::ServerFlagSystem()
{

}

ServerFlagSystem::~ServerFlagSystem()
{

}

void ServerFlagSystem::OnFlagPickedUp(LambdaEngine::Entity playerEntity, LambdaEngine::Entity flagEntity)
{
	using namespace LambdaEngine;

	ECSCore* pECS = ECSCore::GetInstance();

	Job job;
	job.Components =
	{
		{ ComponentPermissions::R,	FlagComponent::Type() },
		{ ComponentPermissions::R,	CharacterColliderComponent::Type() },
		{ ComponentPermissions::RW,	DynamicCollisionComponent::Type() },
		{ ComponentPermissions::RW,	ParentComponent::Type() },
		{ ComponentPermissions::RW,	OffsetComponent::Type() },
		{ ComponentPermissions::RW,	PacketComponent<FlagEditedPacket>::Type() },
	};

	job.Function = [flagEntity, playerEntity]()
	{
		ECSCore* pECS = ECSCore::GetInstance();

		const FlagComponent& flagComponent = pECS->GetConstComponent<FlagComponent>(flagEntity);

		if (EngineLoop::GetTimeSinceStart() > flagComponent.PickupAvailableTimestamp)
		{
			const CharacterColliderComponent& playerCollisionComponent	= pECS->GetConstComponent<CharacterColliderComponent>(playerEntity);

			DynamicCollisionComponent& flagCollisionComponent		= pECS->GetComponent<DynamicCollisionComponent>(flagEntity);
			ParentComponent& flagParentComponent					= pECS->GetComponent<ParentComponent>(flagEntity);
			OffsetComponent& flagOffsetComponent					= pECS->GetComponent<OffsetComponent>(flagEntity);
			PacketComponent<FlagEditedPacket>& flagPacketComponent	= pECS->GetComponent<PacketComponent<FlagEditedPacket>>(flagEntity);

			PxShape* pFlagShape;
			flagCollisionComponent.pActor->getShapes(&pFlagShape, 1);
			pFlagShape->acquireReference();
			flagCollisionComponent.pActor->detachShape(*pFlagShape);

			//Update Collision Group
			PxFilterData filterData;
			filterData.word0 = (PxU32)FCrazyCanvasCollisionGroup::COLLISION_GROUP_FLAG;
			filterData.word1 = (PxU32)FLAG_CARRIED_COLLISION_MASK;
			pFlagShape->setSimulationFilterData(filterData);
			pFlagShape->setQueryFilterData(filterData);

			flagCollisionComponent.pActor->attachShape(*pFlagShape);
			pFlagShape->release();

			//Set Flag Carrier (Parent)
			flagParentComponent.Attached	= true;
			flagParentComponent.Parent		= playerEntity;

			//Set Flag Offset
			const physx::PxBounds3& playerBoundingBox = playerCollisionComponent.pController->getActor()->getWorldBounds();
			flagOffsetComponent.Offset = glm::vec3(0.0f, playerBoundingBox.getDimensions().y / 2.0f, 0.0f);

			//Send Packet
			FlagEditedPacket packet	= {};
			packet.FlagPacketType		= EFlagPacketType::FLAG_PACKET_TYPE_PICKED_UP;
			packet.PickedUpNetworkUID	= MultiplayerUtils::GetNetworkUID(playerEntity);
			flagPacketComponent.SendPacket(packet);
		}
	};

	pECS->ScheduleJobASAP(job);
}

void ServerFlagSystem::OnFlagDropped(LambdaEngine::Entity flagEntity, const glm::vec3& dropPosition)
{
	using namespace LambdaEngine;

	ECSCore* pECS = ECSCore::GetInstance();

	Job job;
	job.Components =
	{
		{ ComponentPermissions::RW,	FlagComponent::Type() },
		{ ComponentPermissions::RW,	DynamicCollisionComponent::Type() },
		{ ComponentPermissions::RW,	ParentComponent::Type() },
		{ ComponentPermissions::RW,	PositionComponent::Type() },
		{ ComponentPermissions::RW,	PacketComponent<FlagEditedPacket>::Type() },
	};

	job.Function = [flagEntity, dropPosition]()
	{
		ECSCore* pECS = ECSCore::GetInstance();

		FlagComponent& flagComponent							= pECS->GetComponent<FlagComponent>(flagEntity);
		DynamicCollisionComponent& flagCollisionComponent		= pECS->GetComponent<DynamicCollisionComponent>(flagEntity);
		ParentComponent& flagParentComponent					= pECS->GetComponent<ParentComponent>(flagEntity);
		PositionComponent& flagPositionComponent				= pECS->GetComponent<PositionComponent>(flagEntity);
		PacketComponent<FlagEditedPacket>& flagPacketComponent	= pECS->GetComponent<PacketComponent<FlagEditedPacket>>(flagEntity);

		//Set Flag Spawn Timestamp
		flagComponent.PickupAvailableTimestamp = EngineLoop::GetTimeSinceStart() + flagComponent.PickupCooldown;

		PxShape* pFlagShape;
		flagCollisionComponent.pActor->getShapes(&pFlagShape, 1);
		pFlagShape->acquireReference();
		flagCollisionComponent.pActor->detachShape(*pFlagShape);

		// Update Collision Group
		PxFilterData filterData;
		filterData.word0 = (PxU32)FCrazyCanvasCollisionGroup::COLLISION_GROUP_FLAG;
		filterData.word1 = (PxU32)FLAG_DROPPED_COLLISION_MASK;
		pFlagShape->setSimulationFilterData(filterData);
		pFlagShape->setQueryFilterData(filterData);

		flagCollisionComponent.pActor->attachShape(*pFlagShape);
		pFlagShape->release();

<<<<<<< HEAD
		// Set Flag Carrier (None)
=======
		PxTransform transform;
		transform.p.x = dropPosition.x;
		transform.p.y = dropPosition.y;
		transform.p.z = dropPosition.z;

		glm::quat rotation = glm::quatLookAt(glm::vec3(1.0f, 0.0f, 0.0f), g_DefaultUp);
		transform.q.x = rotation.x;
		transform.q.y = rotation.y;
		transform.q.z = rotation.z;
		transform.q.w = rotation.w;

		flagCollisionComponent.pActor->setKinematicTarget(transform);

		//Set Flag Carrier (None)
>>>>>>> 61a67fc6
		flagParentComponent.Attached	= false;
		flagParentComponent.Parent		= UINT32_MAX;

		// Set Position
		flagPositionComponent.Position	= dropPosition;

		// Send Packet
		FlagEditedPacket packet	= {};
		packet.FlagPacketType	= EFlagPacketType::FLAG_PACKET_TYPE_DROPPED;
		packet.DroppedPosition	= dropPosition;
		flagPacketComponent.SendPacket(packet);
	};

	pECS->ScheduleJobASAP(job);
}

void ServerFlagSystem::OnPlayerFlagCollision(LambdaEngine::Entity entity0, LambdaEngine::Entity entity1)
{
	//Handle Flag Collision
	LOG_WARNING("FLAG COLLIDED Server");

	OnFlagPickedUp(entity1, entity0);
}

void ServerFlagSystem::InternalAddAdditionalRequiredFlagComponents(LambdaEngine::TArray<LambdaEngine::ComponentAccess>& componentAccesses)
{
	using namespace LambdaEngine;
	componentAccesses.PushBack({ RW, DynamicCollisionComponent::Type() });
	componentAccesses.PushBack({ RW, PacketComponent<FlagEditedPacket>::Type() });
}

void ServerFlagSystem::InternalAddAdditionalAccesses(LambdaEngine::TArray<LambdaEngine::ComponentAccess>& componentAccesses)
{
	using namespace LambdaEngine;
	componentAccesses.PushBack({ R, NetworkPositionComponent::Type() });
}

void ServerFlagSystem::TickInternal(LambdaEngine::Timestamp deltaTime)
{
	UNREFERENCED_VARIABLE(deltaTime);

	using namespace LambdaEngine;

	if (!m_Flags.Empty())
	{
		ECSCore* pECS = ECSCore::GetInstance();

		Entity flagEntity = m_Flags[0];

		const ParentComponent& parentComponent = pECS->GetConstComponent<ParentComponent>(flagEntity);

		if (parentComponent.Attached)
		{
			const NetworkPositionComponent& parentPositionComponent = pECS->GetComponent<NetworkPositionComponent>(parentComponent.Parent);
			const RotationComponent& parentRotationComponent		= pECS->GetComponent<RotationComponent>(parentComponent.Parent);

			DynamicCollisionComponent& flagCollisionComponent	= pECS->GetComponent<DynamicCollisionComponent>(flagEntity);
			const OffsetComponent& flagOffsetComponent			= pECS->GetConstComponent<OffsetComponent>(flagEntity);

			glm::vec3 flagPosition;
			glm::quat flagRotation;

			CalculateAttachedFlagPosition(
				flagPosition,
				flagRotation,
				flagOffsetComponent.Offset,
				parentPositionComponent.Position,
				parentRotationComponent.Quaternion);

			PxTransform transform;
			transform.p.x = flagPosition.x;
			transform.p.y = flagPosition.y;
			transform.p.z = flagPosition.z;

			transform.q.x = flagRotation.x;
			transform.q.y = flagRotation.y;
			transform.q.z = flagRotation.z;
			transform.q.w = flagRotation.w;

			flagCollisionComponent.pActor->setKinematicTarget(transform);
		}
	}
}<|MERGE_RESOLUTION|>--- conflicted
+++ resolved
@@ -134,9 +134,6 @@
 		flagCollisionComponent.pActor->attachShape(*pFlagShape);
 		pFlagShape->release();
 
-<<<<<<< HEAD
-		// Set Flag Carrier (None)
-=======
 		PxTransform transform;
 		transform.p.x = dropPosition.x;
 		transform.p.y = dropPosition.y;
@@ -151,7 +148,6 @@
 		flagCollisionComponent.pActor->setKinematicTarget(transform);
 
 		//Set Flag Carrier (None)
->>>>>>> 61a67fc6
 		flagParentComponent.Attached	= false;
 		flagParentComponent.Parent		= UINT32_MAX;
 
