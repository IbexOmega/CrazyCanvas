--- conflicted
+++ resolved
@@ -232,9 +232,10 @@
 
 		if (flagParentComponent.Attached)
 		{
-<<<<<<< HEAD
+			Entity entityPlayer = flagParentComponent.Parent;
+
 			const ComponentArray<TeamComponent>* pTeamComponents = pECS->GetComponentArray<TeamComponent>();
-			const TeamComponent& playerTeamComponent = pTeamComponents->GetConstData(flagParentComponent.Parent);
+			const TeamComponent& playerTeamComponent = pTeamComponents->GetConstData(entityPlayer);
 
 			TeamComponent flagTeamComponent = {};
 			
@@ -250,27 +251,6 @@
 
 			if (validFlagDelivery)
 			{
-=======
-			Entity entityPlayer = flagParentComponent.Parent;
-
-			const ComponentArray<TeamComponent>* pTeamComponents = pECS->GetComponentArray<TeamComponent>();
-			const TeamComponent& playerTeamComponent = pTeamComponents->GetConstData(entityPlayer);
-
-			TeamComponent flagTeamComponent = {};
-			
-			bool validFlagDelivery = false;
-			if (pTeamComponents->GetConstIf(flagEntity, flagTeamComponent))
-			{
-				validFlagDelivery = (flagTeamComponent.TeamIndex != playerTeamComponent.TeamIndex);
-			}
-			else
-			{
-				validFlagDelivery = true;
-			}
-
-			if (validFlagDelivery)
-			{
->>>>>>> b57eee59
 				const TeamComponent& deliveryPointTeamComponent = pTeamComponents->GetConstData(deliveryPointEntity);
 
 				if (playerTeamComponent.TeamIndex == deliveryPointTeamComponent.TeamIndex)
@@ -279,11 +259,7 @@
 					FlagComponent flagComponent = pECS->GetComponent<FlagComponent>(flagEntity);
 					flagComponent.HasBeenPickedUp = false;
 
-<<<<<<< HEAD
-					EventQueue::SendEvent<FlagDeliveredEvent>(FlagDeliveredEvent(flagEntity, flagTeamComponent.TeamIndex, playerTeamComponent.TeamIndex));
-=======
 					EventQueue::SendEvent<FlagDeliveredEvent>(FlagDeliveredEvent(flagEntity, entityPlayer, flagTeamComponent.TeamIndex, playerTeamComponent.TeamIndex));
->>>>>>> b57eee59
 				}
 			}
 		}
