#include "ECS/Systems/Player/WeaponSystemClient.h"
#include "ECS/Components/Player/Player.h"
#include "ECS/ECSCore.h"

#include "Resources/Material.h"
#include "Resources/ResourceManager.h"

#include "Input/API/InputActionSystem.h"

/*
* WeaponSystemClients
*/

void WeaponSystemClient::Tick(LambdaEngine::Timestamp deltaTime)
{
	using namespace LambdaEngine;

	ECSCore* pECS = ECSCore::GetInstance();

	const ComponentArray<WeaponComponent>*		pWeaponComponents				= pECS->GetComponentArray<WeaponComponent>();
	ComponentArray<PositionComponent>*			pPositionComponents				= pECS->GetComponentArray<PositionComponent>();
	ComponentArray<RotationComponent>*			pRotationComponents				= pECS->GetComponentArray<RotationComponent>();
	ComponentArray<ScaleComponent>*				pScaleComponent					= pECS->GetComponentArray<ScaleComponent>();
	ComponentArray<AnimationAttachedComponent>* pAnimationAttachedComponents	= pECS->GetComponentArray<AnimationAttachedComponent>();

	for (Entity weaponEntity : m_WeaponEntities)
	{
		const WeaponComponent&				weaponComponent				= pWeaponComponents->GetConstData(weaponEntity);
		const AnimationAttachedComponent&	animationAttachedComponent	= pAnimationAttachedComponents->GetConstData(weaponEntity);

		PositionComponent&					weaponPositionComponent		= pPositionComponents->GetData(weaponEntity);
		RotationComponent&					weaponRotationComponent		= pRotationComponents->GetData(weaponEntity);
		ScaleComponent&						weaponScaleComponent		= pScaleComponent->GetData(weaponEntity);

		const PositionComponent&			playerPositionComponent		= pPositionComponents->GetConstData(weaponComponent.WeaponOwner);
		const RotationComponent&			playerRotationComponent		= pRotationComponents->GetConstData(weaponComponent.WeaponOwner);
		const ScaleComponent&				playerScaleComponent		= pScaleComponent->GetConstData(weaponComponent.WeaponOwner);

		glm::mat4 transform = glm::translate(playerPositionComponent.Position);

		glm::quat playerRotation = playerRotationComponent.Quaternion;
		playerRotation.x = 0;
		playerRotation.z = 0;
		playerRotation = glm::normalize(playerRotation);

		transform = transform * glm::toMat4(playerRotation);
		transform = glm::scale(transform, playerScaleComponent.Scale);

		transform = transform * animationAttachedComponent.Transform;

		glm::vec3 newScale;
		glm::quat newRotation;
		glm::vec3 newTranslation;
		glm::vec3 newSkew;
		glm::vec4 newPerspective;
		glm::decompose(
			transform,
			newScale,
			newRotation,
			newTranslation,
			newSkew,
			newPerspective);

		weaponPositionComponent.Position	= newTranslation;
		weaponRotationComponent.Quaternion	= newRotation;
		weaponScaleComponent.Scale			= newScale;
	}
}

void WeaponSystemClient::FixedTick(LambdaEngine::Timestamp deltaTime)
{
	using namespace LambdaEngine;
	const float32 dt = (float32)deltaTime.AsSeconds();

	ECSCore* pECS = ECSCore::GetInstance();
	ComponentArray<PacketComponent<PacketPlayerAction>>*			pPlayerActionPackets	= pECS->GetComponentArray<PacketComponent<PacketPlayerAction>>();
	ComponentArray<PacketComponent<PacketPlayerActionResponse>>*	pPlayerResponsePackets	= pECS->GetComponentArray<PacketComponent<PacketPlayerActionResponse>>();
	ComponentArray<WeaponComponent>* pWeaponComponents										= pECS->GetComponentArray<WeaponComponent>();
	const ComponentArray<TeamComponent>* pTeamComponents									= pECS->GetComponentArray<TeamComponent>();
	
	// TODO: Check local response and maybe roll back
	for (Entity weaponEntity : m_WeaponEntities)
	{
		WeaponComponent& weaponComponent = pWeaponComponents->GetData(weaponEntity);
		Entity playerEntity = weaponComponent.WeaponOwner;

		const TeamComponent& teamComponent = pTeamComponents->GetConstData(playerEntity);

		// Foreign Players
		if (!m_LocalPlayerEntities.HasElement(playerEntity))
		{
			PacketComponent<PacketPlayerActionResponse>&	packets			= pPlayerResponsePackets->GetData(playerEntity);
			const TArray<PacketPlayerActionResponse>&		receivedPackets	= packets.GetPacketsReceived();
			for (const PacketPlayerActionResponse& response : receivedPackets)
			{
				if (response.FiredAmmo != EAmmoType::AMMO_TYPE_NONE)
				{
					Fire(weaponEntity,
						weaponComponent,
						response.FiredAmmo,
						response.WeaponPosition,
						response.WeaponVelocity,
						teamComponent.TeamIndex);
				}
			}

			continue;
		}

		// Local Player
		PacketComponent<PacketPlayerAction>& playerActions = pPlayerActionPackets->GetData(playerEntity);
		auto waterAmmo = weaponComponent.WeaponTypeAmmo.find(EAmmoType::AMMO_TYPE_WATER);
		VALIDATE(waterAmmo != weaponComponent.WeaponTypeAmmo.end())

		auto paintAmmo = weaponComponent.WeaponTypeAmmo.find(EAmmoType::AMMO_TYPE_PAINT);
		VALIDATE(paintAmmo != weaponComponent.WeaponTypeAmmo.end())
		
		const bool hasAmmo		= (waterAmmo->second.first > 0) || (paintAmmo->second.first > 0);
		const bool isReloading	= weaponComponent.ReloadClock > 0.0f;
		const bool onCooldown	= weaponComponent.CurrentCooldown > 0.0f;
		if (!hasAmmo && !isReloading)
		{
			StartReload(weaponComponent, playerActions);
		}

		// Reload if we are not reloading
		if (InputActionSystem::IsActive(EAction::ACTION_ATTACK_RELOAD) && !isReloading)
		{
			StartReload(weaponComponent, playerActions);
		}
		else if (!onCooldown) // If we did not hit the reload try and shoot
		{
			if (InputActionSystem::IsActive(EAction::ACTION_ATTACK_PRIMARY))
			{
				TryFire(EAmmoType::AMMO_TYPE_PAINT, weaponEntity);
			}
			else if (InputActionSystem::IsActive(EAction::ACTION_ATTACK_SECONDARY))
			{
				TryFire(EAmmoType::AMMO_TYPE_WATER, weaponEntity);
			}
		}

		// Update reload and cooldown timers
		UpdateWeapon(weaponComponent, dt);
	}
}

void WeaponSystemClient::Fire(LambdaEngine::Entity weaponEntity, WeaponComponent& weaponComponent, EAmmoType ammoType, const glm::vec3& position, const glm::vec3& velocity, uint32 playerTeam)
{
	using namespace LambdaEngine;

	WeaponSystem::Fire(weaponEntity, weaponComponent, ammoType, position, velocity, playerTeam);

	// Play gun fire and spawn particles
	ISoundEffect3D* m_pSound = ResourceManager::GetSoundEffect3D(m_GunFireGUID);
	m_pSound->PlayOnceAt(position, velocity, 0.2f, 1.0f);

	ECSCore* pECS = ECSCore::GetInstance();
	ParticleEmitterComponent& emitterComp = pECS->GetComponent<ParticleEmitterComponent>(weaponEntity);
	emitterComp.Active = true;
}

bool WeaponSystemClient::InitInternal()
{
	using namespace LambdaEngine;

	// Register system
	{
		PlayerGroup playerGroup;
		playerGroup.Position.Permissions	= R;
		playerGroup.Scale.Permissions		= R;
		playerGroup.Rotation.Permissions	= R;
		playerGroup.Velocity.Permissions	= R;

		SystemRegistration systemReg = {};
		WeaponSystem::CreateBaseSystemRegistration(systemReg);

		systemReg.SubscriberRegistration.EntitySubscriptionRegistrations.PushBack(
			{
				.pSubscriber		= &m_ForeignPlayerEntities,
				.ComponentAccesses	=
				{
					{ NDA,	PlayerForeignComponent::Type() },
					{ RW,	PacketComponent<PacketPlayerActionResponse>::Type() }
				},
				.ComponentGroups = { &playerGroup }
			}
		);

		systemReg.SubscriberRegistration.EntitySubscriptionRegistrations.PushBack(
			{
				.pSubscriber		= &m_LocalPlayerEntities,
				.ComponentAccesses	=
				{
					{ NDA,	PlayerLocalComponent::Type() },
					{ RW,	PacketComponent<PacketPlayerAction>::Type() }
				},
				.ComponentGroups = { &playerGroup }
			}
		);

		RegisterSystem(TYPE_NAME(WeaponSystemClient), systemReg);
	}

	// Create rendering resources for projectiles
	{
		MaterialProperties projectileMaterialProperties;
		projectileMaterialProperties.Albedo = glm::vec4(1.0f, 0.0f, 0.0f, 1.0f);
		projectileMaterialProperties.Metallic = 0.5f;
		projectileMaterialProperties.Roughness = 0.5f;

		GUID_Lambda projectileMeshGUID;
		GUID_Lambda projectileMaterialGUID;
		ResourceManager::LoadMeshFromFile("sphere.obj", projectileMeshGUID, projectileMaterialGUID);
		if (projectileMeshGUID == GUID_NONE)
		{
			return false;
		}

		// Paint
		m_RedPaintProjectileMeshComponent = { };
		m_RedPaintProjectileMeshComponent.MeshGUID		= projectileMeshGUID;
		m_RedPaintProjectileMeshComponent.MaterialGUID	= ResourceManager::LoadMaterialFromMemory(
			"Red Paint Projectile",
			GUID_TEXTURE_DEFAULT_COLOR_MAP,
			GUID_TEXTURE_DEFAULT_NORMAL_MAP,
			GUID_TEXTURE_DEFAULT_COLOR_MAP,
			GUID_TEXTURE_DEFAULT_COLOR_MAP,
			GUID_TEXTURE_DEFAULT_COLOR_MAP,
			projectileMaterialProperties);

		projectileMaterialProperties.Albedo = glm::vec4(0.0f, 0.0f, 1.0f, 1.0f);

		m_BluePaintProjectileMeshComponent = { };
		m_BluePaintProjectileMeshComponent.MeshGUID		= projectileMeshGUID;
		m_BluePaintProjectileMeshComponent.MaterialGUID	= ResourceManager::LoadMaterialFromMemory(
			"Blue Paint Projectile",
			GUID_TEXTURE_DEFAULT_COLOR_MAP,
			GUID_TEXTURE_DEFAULT_NORMAL_MAP,
			GUID_TEXTURE_DEFAULT_COLOR_MAP,
			GUID_TEXTURE_DEFAULT_COLOR_MAP,
			GUID_TEXTURE_DEFAULT_COLOR_MAP,
			projectileMaterialProperties);

		// Water
		projectileMaterialProperties.Albedo = glm::vec4(87.0f / 255.0f, 217.0f / 255.0f, 1.0f, 1.0f);

		m_WaterProjectileMeshComponent = { };
		m_WaterProjectileMeshComponent.MeshGUID		= projectileMeshGUID;
		m_WaterProjectileMeshComponent.MaterialGUID	= ResourceManager::LoadMaterialFromMemory(
			"Water Projectile",
			GUID_TEXTURE_DEFAULT_COLOR_MAP,
			GUID_TEXTURE_DEFAULT_NORMAL_MAP,
			GUID_TEXTURE_DEFAULT_COLOR_MAP,
			GUID_TEXTURE_DEFAULT_COLOR_MAP,
			GUID_TEXTURE_DEFAULT_COLOR_MAP,
			projectileMaterialProperties);
	}

	// Create soundeffects
	m_GunFireGUID	= ResourceManager::LoadSoundEffect3DFromFile("gun.wav");
	if (m_GunFireGUID == GUID_NONE)
	{
		return false;
	}

	m_OutOfAmmoGUID = ResourceManager::LoadSoundEffect2DFromFile("out_of_ammo.wav");
	if (m_OutOfAmmoGUID == GUID_NONE)
	{
		return false;
	}

	return true;
}

bool WeaponSystemClient::TryFire(EAmmoType ammoType, LambdaEngine::Entity weaponEntity)
{
	using namespace LambdaEngine;

	// Add cooldown
	ECSCore* pECS = ECSCore::GetInstance();
<<<<<<< HEAD
	WeaponComponent& weaponComponent	= pECS->GetComponent<WeaponComponent>(weaponEntity);
	weaponComponent.CurrentCooldown		= 1.0f / weaponComponent.FireRate;

	auto ammoState = weaponComponent.WeaponTypeAmmo.find(ammoType);
	VALIDATE(ammoState != weaponComponent.WeaponTypeAmmo.end());

	const bool hasAmmo = (ammoState->second.first > 0);
	if (hasAmmo)
=======
	const bool didFire = WeaponSystem::TryFire(ammoType, weaponEntity);
	if (!didFire)
	{
		// Play out of ammo
		ISoundEffect2D* m_pSound = ResourceManager::GetSoundEffect2D(m_OutOfAmmoGUID);
		m_pSound->PlayOnce(1.0f, 1.0f);
	}
	else
>>>>>>> 745ff8da
	{
		// If we try to shoot when reloading we abort the reload
		const bool isReloading = weaponComponent.ReloadClock > 0.0f;
		if (isReloading)
		{
			AbortReload(weaponComponent);
		}

		//Calculate Weapon Fire Properties (Position, Velocity and Team)
		glm::vec3 firePosition;
		glm::vec3 fireVelocity;
		uint32 playerTeam;
		CalculateWeaponFireProperties(weaponEntity, firePosition, fireVelocity, playerTeam);

		// For creating entity
		Fire(weaponEntity, weaponComponent, ammoType, firePosition, fireVelocity, playerTeam);

		// Send action to server
		PacketComponent<PacketPlayerAction>& packets = pECS->GetComponent<PacketComponent<PacketPlayerAction>>(weaponComponent.WeaponOwner);
		TQueue<PacketPlayerAction>& actions = packets.GetPacketsToSend();
		if (!actions.empty())
		{
			actions.back().FiredAmmo = ammoType;
		}

		return true;
	}
	else
	{
		// Play out of ammo
		ISoundEffect2D* pSound = ResourceManager::GetSoundEffect2D(m_OutOfAmmoGUID);
		pSound->PlayOnce(1.0f, 1.0f);

		return false;
	}
}
<|MERGE_RESOLUTION|>--- conflicted
+++ resolved
@@ -279,7 +279,6 @@
 
 	// Add cooldown
 	ECSCore* pECS = ECSCore::GetInstance();
-<<<<<<< HEAD
 	WeaponComponent& weaponComponent	= pECS->GetComponent<WeaponComponent>(weaponEntity);
 	weaponComponent.CurrentCooldown		= 1.0f / weaponComponent.FireRate;
 
@@ -288,16 +287,6 @@
 
 	const bool hasAmmo = (ammoState->second.first > 0);
 	if (hasAmmo)
-=======
-	const bool didFire = WeaponSystem::TryFire(ammoType, weaponEntity);
-	if (!didFire)
-	{
-		// Play out of ammo
-		ISoundEffect2D* m_pSound = ResourceManager::GetSoundEffect2D(m_OutOfAmmoGUID);
-		m_pSound->PlayOnce(1.0f, 1.0f);
-	}
-	else
->>>>>>> 745ff8da
 	{
 		// If we try to shoot when reloading we abort the reload
 		const bool isReloading = weaponComponent.ReloadClock > 0.0f;
