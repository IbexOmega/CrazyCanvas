--- conflicted
+++ resolved
@@ -220,17 +220,7 @@
 	using namespace LambdaEngine;
 
 	const bool didFire = WeaponSystem::TryFire(ammoType, weaponEntity);
-<<<<<<< HEAD
 	if (didFire)
-=======
-	if (!didFire)
-	{
-		// Play out of ammo
-		ISoundEffect2D* m_pSound = ResourceManager::GetSoundEffect2D(m_OutOfAmmoGUID);
-		m_pSound->PlayOnce(1.0f, 1.0f);
-	}
-	else
->>>>>>> 745ff8da
 	{
 		ECSCore* pECS = ECSCore::GetInstance();
 		const WeaponComponent& weaponComponent			= pECS->GetConstComponent<WeaponComponent>(weaponEntity);
