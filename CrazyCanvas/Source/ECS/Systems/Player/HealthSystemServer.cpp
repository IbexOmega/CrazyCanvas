--- conflicted
+++ resolved
@@ -14,11 +14,9 @@
 
 #include "Match/Match.h"
 
-<<<<<<< HEAD
 #include "EventHandlers/MeshPaintHandler.h"
-=======
+
 #include "Lobby/PlayerManagerServer.h"
->>>>>>> 8c65cb6a
 
 #include <mutex>
 
@@ -63,38 +61,16 @@
 		{
 			for (uint32 x = 0; x < SIZE_X; x++)
 			{
-<<<<<<< HEAD
 				const byte mask		 = pPaintMask[(y * SIZE_X) + x].Red;
 				const bool isPainted = IS_MASK_PAINTED(mask);
 				if (isPainted)
 				{
 					paintedPixels++;
 				}
-=======
-				HealthComponent& healthComponent = pECS->GetComponent<HealthComponent>(entity);
-				PacketComponent<PacketHealthChanged>& packets = pECS->GetComponent<PacketComponent<PacketHealthChanged>>(entity);
-				healthComponent.CurrentHealth = START_HEALTH;
-
-				PacketHealthChanged packet = {};
-				packet.CurrentHealth = healthComponent.CurrentHealth;
-				packets.SendPacket(packet);
->>>>>>> 8c65cb6a
 			}
 		}
 
-<<<<<<< HEAD
 		pBuffer->Unmap();
-=======
-	if (!m_EventsToProcess.IsEmpty())
-	{
-		//ComponentArray<ProjectileComponent>* pProjectileComponents = pECS->GetComponentArray<ProjectileComponent>();
-
-		for (ProjectileHitEvent& event : m_EventsToProcess)
-		{
-			// CollisionInfo1 is the entity that got hit
-			Entity entity = event.CollisionInfo1.Entity;
-			EAmmoType ammoType = event.AmmoType;
->>>>>>> 8c65cb6a
 
 		constexpr float32 BIASED_MAX_HEALTH = 0.15f;
 		constexpr float32 MAX_PIXELS		= float32(SIZE_Y * SIZE_X * BIASED_MAX_HEALTH);
@@ -117,41 +93,10 @@
 			bool killed = false;
 			if (healthComponent.CurrentHealth <= 0)
 			{
-<<<<<<< HEAD
 				Match::KillPlayer(entity);
 				killed = true;
 
 				LOG_INFO("PLAYER DIED");
-=======
-				if (ammoType == EAmmoType::AMMO_TYPE_PAINT)
-				{
-					healthComponent.CurrentHealth -= HIT_DAMAGE;
-					if (healthComponent.CurrentHealth <= 0)
-					{
-						/*Entity entityProjectile = event.CollisionInfo0.Entity;
-						const ProjectileComponent& projectileComponent = pProjectileComponents->GetConstData(entityProjectile);
-
-						Match::KillPlayer(entity, projectileComponent.Owner);*/
-						Match::KillPlayer(entity, UINT32_MAX);
-					}
-
-					LOG_INFO("Player damaged. Health=%d", healthComponent.CurrentHealth);
-				}
-				else if (ammoType == EAmmoType::AMMO_TYPE_WATER)
-				{
-					healthComponent.CurrentHealth = std::min(healthComponent.CurrentHealth + HIT_DAMAGE, 100);
-					if (healthComponent.CurrentHealth >= 100)
-					{
-						LOG_INFO("PLAYER REACHED FULL HEALTH");
-					}
-
-					LOG_INFO("Player got splashed. Health=%d", healthComponent.CurrentHealth);
-				}
-
-				PacketHealthChanged packet = {};
-				packet.CurrentHealth = healthComponent.CurrentHealth;
-				packets.SendPacket(packet);
->>>>>>> 8c65cb6a
 			}
 
 			PacketHealthChanged packet = {};
@@ -170,6 +115,9 @@
 	{
 		SystemRegistration systemReg = {};
 		HealthSystem::CreateBaseSystemRegistration(systemReg);
+		
+		systemReg.	
+		
 		RegisterSystem(TYPE_NAME(HealthSystemServer), systemReg);
 	}
 
