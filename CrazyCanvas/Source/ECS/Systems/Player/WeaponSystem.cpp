--- conflicted
+++ resolved
@@ -140,13 +140,8 @@
 		/* Mesh */				pECS->AddComponent<MeshComponent>(projectileEntity, {m_ProjectileMeshComponent}),
 		/* Shape Type */		EShapeType::SIMULATION,
 		/* CollisionGroup */	FCollisionGroup::COLLISION_GROUP_DYNAMIC,
-<<<<<<< HEAD
-		/* CollisionMask */		FCrazyCanvasCollisionGroup::COLLISION_GROUP_OTHERS | FCollisionGroup::COLLISION_GROUP_STATIC,
-		/* CollisionCallback */ std::bind_front(&WeaponSystem::OnProjectileHit, this),
-=======
-		/* CollisionMask */		FCollisionGroup::COLLISION_GROUP_PLAYER | FCollisionGroup::COLLISION_GROUP_STATIC,
+		/* CollisionMask */		FCrazyCanvasCollisionGroup::COLLISION_GROUP_PLAYER | FCollisionGroup::COLLISION_GROUP_STATIC,
 		/* CallbackFunction */	std::bind_front(&WeaponSystem::OnProjectileHit, this),
->>>>>>> 05b2b2f8
 		/* Velocity */			initialVelocity
 	};
 
