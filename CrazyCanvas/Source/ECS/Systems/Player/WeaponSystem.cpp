#include "ECS/Systems/Player/WeaponSystem.h"
#include "ECS/Components/Player/Player.h"
#include "ECS/ECSCore.h"

#include "Application/API/Events/EventQueue.h"

#include "Game/ECS/Systems/Physics/PhysicsSystem.h"

#include "Input/API/Input.h"

#include "Physics/PhysicsEvents.h"

#include "Resources/Material.h"
#include "Resources/ResourceManager.h"

WeaponSystem WeaponSystem::s_Instance;

bool WeaponSystem::Init()
{
	using namespace LambdaEngine;

	// Register system
	{
		// The write permissions are used when creating projectile entities
		PlayerGroup playerGroup;
		playerGroup.Position.Permissions	= RW;
		playerGroup.Scale.Permissions		= RW;
		playerGroup.Rotation.Permissions	= RW;
		playerGroup.Velocity.Permissions	= RW;
		playerGroup.Health.Permissions		= NDA;

		SystemRegistration systemReg = {};
		systemReg.SubscriberRegistration.EntitySubscriptionRegistrations =
		{
			{
				.pSubscriber = &m_WeaponEntities,
				.ComponentAccesses =
				{
					{ RW, WeaponComponent::Type() }
				}
			},
			{
				.pSubscriber = &m_PlayerEntities,
				.ComponentAccesses =
				{
					{ NDA, PlayerLocalComponent::Type() }
				},
				.ComponentGroups = { &playerGroup }
			}
		};
<<<<<<< HEAD
		systemReg.SubscriberRegistration.AdditionalAccesses = GetFireProjectileComponentAccesses();
=======
		systemReg.SubscriberRegistration.AdditionalAccesses =
		{
			{ RW, DynamicCollisionComponent::Type() }, 
			{ RW, MeshComponent::Type() }, 
			{ RW, TeamComponent::Type() }
		};
>>>>>>> 99891987
		systemReg.Phase = 1;

		RegisterSystem(systemReg);
	}

	// Create rendering resources for projectiles
	{
		MaterialProperties projectileMaterialProperties;
		projectileMaterialProperties.Albedo		= glm::vec4(1.0f, 0.0f, 0.0f, 1.0f);
		projectileMaterialProperties.Metallic	= 0.5f;
		projectileMaterialProperties.Roughness	= 0.5f;

		const uint32 projectileMeshGUID = ResourceManager::LoadMeshFromFile("sphere.obj");

		// Paint
		m_PaintProjectileMeshComponent = {};
		m_PaintProjectileMeshComponent.MeshGUID		= projectileMeshGUID;
		m_PaintProjectileMeshComponent.MaterialGUID = ResourceManager::LoadMaterialFromMemory(
			"Paint Projectile",
			GUID_TEXTURE_DEFAULT_COLOR_MAP,
			GUID_TEXTURE_DEFAULT_NORMAL_MAP,
			GUID_TEXTURE_DEFAULT_COLOR_MAP,
			GUID_TEXTURE_DEFAULT_COLOR_MAP,
			GUID_TEXTURE_DEFAULT_COLOR_MAP,
			projectileMaterialProperties);

		// Water
		projectileMaterialProperties.Albedo = glm::vec4(0.0f, 0.0f, 1.0f, 1.0f);

		m_WaterProjectileMeshComponent = {};
		m_WaterProjectileMeshComponent.MeshGUID		= projectileMeshGUID;
		m_WaterProjectileMeshComponent.MaterialGUID = ResourceManager::LoadMaterialFromMemory(
			"Water Projectile",
			GUID_TEXTURE_DEFAULT_COLOR_MAP,
			GUID_TEXTURE_DEFAULT_NORMAL_MAP,
			GUID_TEXTURE_DEFAULT_COLOR_MAP,
			GUID_TEXTURE_DEFAULT_COLOR_MAP,
			GUID_TEXTURE_DEFAULT_COLOR_MAP,
			projectileMaterialProperties);
	}

	// Create soundeffects
	m_GunFireGUID	= ResourceManager::LoadSoundEffectFromFile("9_mm_gunshot-mike-koenig-123.wav");
	m_OutOfAmmoGUID	= ResourceManager::LoadSoundEffectFromFile("out_of_ammo.wav");
	return true;
}

void WeaponSystem::Tick(LambdaEngine::Timestamp deltaTime)
{
	using namespace LambdaEngine;
	const float32 dt = (float32)deltaTime.AsSeconds();

	ECSCore* pECS = ECSCore::GetInstance();
	ComponentArray<WeaponComponent>* pWeaponComponents = pECS->GetComponentArray<WeaponComponent>();
	const ComponentArray<PositionComponent>* pPositionComponents = pECS->GetComponentArray<PositionComponent>();
	const ComponentArray<RotationComponent>* pRotationComponents = pECS->GetComponentArray<RotationComponent>();
	const ComponentArray<VelocityComponent>* pVelocityComponents = pECS->GetComponentArray<VelocityComponent>();

	for (Entity weaponEntity : m_WeaponEntities)
	{
		WeaponComponent& weaponComponent = pWeaponComponents->GetData(weaponEntity);
		Entity playerEntity = weaponComponent.WeaponOwner;
		if (!m_PlayerEntities.HasElement(playerEntity))
		{
			continue;
		}

		const bool hasAmmo		= weaponComponent.CurrentAmmunition > 0;
		const bool isReloading	= weaponComponent.ReloadClock > 0.0f;
		if (!hasAmmo && !isReloading)
		{
			StartReload(weaponComponent);
		}

		const bool onCooldown = weaponComponent.CurrentCooldown > 0.0f;
		if (onCooldown)
		{
			weaponComponent.CurrentCooldown -= dt;
		}

		if (isReloading)
		{
			LOG_INFO("Reloading");

			weaponComponent.ReloadClock -= dt;
			if (weaponComponent.ReloadClock < 0.0f)
			{
				weaponComponent.ReloadClock			= 0.0f;
				weaponComponent.CurrentAmmunition	= AMMO_CAPACITY;

				LOG_INFO("Reload Finish");
			}
		}

		// Reload if we are not reloading
		if (Input::IsKeyDown(EKey::KEY_R) && !isReloading)
		{
			StartReload(weaponComponent);
		}
		else if (!onCooldown) // If we did not hit the reload try and shoot
		{
			if (Input::GetMouseState().IsButtonPressed(EMouseButton::MOUSE_BUTTON_FORWARD))
			{
				const PositionComponent& positionComp = pPositionComponents->GetConstData(playerEntity);
				const VelocityComponent& velocityComp = pVelocityComponents->GetConstData(playerEntity);
				const RotationComponent& rotationComp = pRotationComponents->GetConstData(playerEntity);

				TryFire(EAmmoType::AMMO_TYPE_PAINT, weaponComponent, positionComp.Position, rotationComp.Quaternion, velocityComp.Velocity);
			}
			else if (Input::GetMouseState().IsButtonPressed(EMouseButton::MOUSE_BUTTON_BACK))
			{
				const PositionComponent& positionComp = pPositionComponents->GetConstData(playerEntity);
				const VelocityComponent& velocityComp = pVelocityComponents->GetConstData(playerEntity);
				const RotationComponent& rotationComp = pRotationComponents->GetConstData(playerEntity);

				TryFire(EAmmoType::AMMO_TYPE_WATER, weaponComponent, positionComp.Position, rotationComp.Quaternion, velocityComp.Velocity);
			}
		}
	}
}

void WeaponSystem::TryFire(EAmmoType ammoType, WeaponComponent& weaponComponent, const glm::vec3& startPos, const glm::quat& direction, const glm::vec3& playerVelocity)
{
	using namespace LambdaEngine;

	// Add cooldown
	weaponComponent.CurrentCooldown = 1.0f / weaponComponent.FireRate;

	const bool hasAmmo = weaponComponent.CurrentAmmunition > 0;
	if (hasAmmo)
	{
		LOG_INFO("Fire paint");

		// If we try to shoot when reloading we abort the reload
		const bool isReloading = weaponComponent.ReloadClock > 0.0f;
		if (isReloading)
		{
			AbortReload(weaponComponent);
		}

		// Fire the gun
		Fire(ammoType, weaponComponent, startPos + glm::vec3(0.0f, 1.0f, 0.0f), direction, playerVelocity);
	}
	else
	{
		// Play out of ammo
		ISoundEffect3D* m_pSound = ResourceManager::GetSoundEffect(m_OutOfAmmoGUID);
		m_pSound->PlayOnceAt(startPos, playerVelocity, 0.2f, 1.0f);
	}
}

void WeaponSystem::Fire(EAmmoType ammoType, WeaponComponent& weaponComponent, const glm::vec3& playerPos, const glm::quat& direction, const glm::vec3& playerVelocity)
{
	using namespace LambdaEngine;

	// Tick down ammunition
	weaponComponent.CurrentAmmunition--;

	constexpr const float projectileInitialSpeed = 13.0f;
	const glm::vec3 directionVec = GetForward(direction);
	const glm::vec3 startPos = playerPos + g_DefaultUp + directionVec * 0.3f;

	// Create a projectile entity
	ECSCore* pECS = ECSCore::GetInstance();
	const Entity projectileEntity = pECS->CreateEntity();

	// Get the firing player's team index
	const uint32 playerTeam = pECS->GetConstComponent<TeamComponent>(weaponComponent.WeaponOwner).TeamIndex;
	pECS->AddComponent<TeamComponent>(projectileEntity, { playerTeam });

	const VelocityComponent initialVelocity = { playerVelocity + directionVec * projectileInitialSpeed };
	pECS->AddComponent<VelocityComponent>(projectileEntity, initialVelocity);

	const ProjectileComponent projectileInfo = { ammoType };
	pECS->AddComponent<ProjectileComponent>(projectileEntity, projectileInfo);

	const MeshComponent& meshComp = ammoType == EAmmoType::AMMO_TYPE_PAINT ? m_PaintProjectileMeshComponent : m_WaterProjectileMeshComponent;
	const DynamicCollisionCreateInfo collisionInfo =
	{
		/* Entity */	 		projectileEntity,
		/* Position */	 		pECS->AddComponent<PositionComponent>(projectileEntity, {true, startPos}),
		/* Scale */				pECS->AddComponent<ScaleComponent>(projectileEntity, {true, { 0.3f, 0.3f, 0.3f }}),
		/* Rotation */			pECS->AddComponent<RotationComponent>(projectileEntity, {true, direction}),
		/* Mesh */				pECS->AddComponent<MeshComponent>(projectileEntity, {meshComp}),
		/* Shape Type */		EShapeType::SIMULATION,
		/* CollisionGroup */	FCollisionGroup::COLLISION_GROUP_DYNAMIC,
		/* CollisionMask */		FCollisionGroup::COLLISION_GROUP_PLAYER | FCollisionGroup::COLLISION_GROUP_STATIC,
		/* CallbackFunction */	std::bind_front(&WeaponSystem::OnProjectileHit, this),
		/* Velocity */			initialVelocity
	};

	const DynamicCollisionComponent projectileCollisionComp = PhysicsSystem::GetInstance()->CreateDynamicCollisionSphere(collisionInfo);
	pECS->AddComponent<DynamicCollisionComponent>(projectileEntity, projectileCollisionComp);

	// Play gun fire
	ISoundEffect3D* m_pSound = ResourceManager::GetSoundEffect(m_GunFireGUID);
	m_pSound->PlayOnceAt(startPos, playerVelocity, 0.2f, 1.0f);
}

void WeaponSystem::OnProjectileHit(const LambdaEngine::EntityCollisionInfo& collisionInfo0, const LambdaEngine::EntityCollisionInfo& collisionInfo1)
{
	using namespace LambdaEngine;

	LOG_INFO("Projectile hit, collisionInfo0: %d, collisionInfo1: %d", collisionInfo0.Entity, collisionInfo1.Entity);
	ECSCore* pECS = ECSCore::GetInstance();

	// Is this safe? Concurrency issues?
	const ComponentArray<TeamComponent>*		pTeamComponents			= pECS->GetComponentArray<TeamComponent>();
	const ComponentArray<ProjectileComponent>*	pProjectileComponents	= pECS->GetComponentArray<ProjectileComponent>();

	pECS->RemoveEntity(collisionInfo0.Entity);

	// Disable friendly fire
	bool friendly = false;
	if (pTeamComponents->HasComponent(collisionInfo1.Entity))
	{
		const uint32 otherEntityTeam	= pTeamComponents->GetConstData(collisionInfo1.Entity).TeamIndex;
		const uint32 projectileTeam		= pTeamComponents->GetConstData(collisionInfo0.Entity).TeamIndex;

		if (projectileTeam == otherEntityTeam)
		{
			LOG_INFO("Friendly fire!");
			friendly = true;
		}
	}

	// Always destroy projectile but do not send event if we hit a friend
	pECS->RemoveEntity(collisionInfo0.Entity);
	if (!friendly)
	{
		EAmmoType ammoType = EAmmoType::AMMO_TYPE_NONE;
		if (pProjectileComponents->HasComponent(collisionInfo0.Entity))
		{
			ammoType = pProjectileComponents->GetConstData(collisionInfo0.Entity).AmmoType;
		}

		ProjectileHitEvent hitEvent(collisionInfo0, collisionInfo1, ammoType);
		EventQueue::SendEventImmediate(hitEvent);
	}
}

void WeaponSystem::StartReload(WeaponComponent& weaponComponent)
{
	LOG_INFO("Start reload");
	weaponComponent.ReloadClock = weaponComponent.ReloadTime;
}

void WeaponSystem::AbortReload(WeaponComponent& weaponComponent)
{
	LOG_INFO("Abort reload");
	weaponComponent.ReloadClock = 0;
}<|MERGE_RESOLUTION|>--- conflicted
+++ resolved
@@ -21,13 +21,11 @@
 
 	// Register system
 	{
-		// The write permissions are used when creating projectile entities
 		PlayerGroup playerGroup;
-		playerGroup.Position.Permissions	= RW;
-		playerGroup.Scale.Permissions		= RW;
-		playerGroup.Rotation.Permissions	= RW;
-		playerGroup.Velocity.Permissions	= RW;
-		playerGroup.Health.Permissions		= NDA;
+		playerGroup.Position.Permissions	= R;
+		playerGroup.Scale.Permissions		= R;
+		playerGroup.Rotation.Permissions	= R;
+		playerGroup.Velocity.Permissions	= R;
 
 		SystemRegistration systemReg = {};
 		systemReg.SubscriberRegistration.EntitySubscriptionRegistrations =
@@ -48,16 +46,7 @@
 				.ComponentGroups = { &playerGroup }
 			}
 		};
-<<<<<<< HEAD
 		systemReg.SubscriberRegistration.AdditionalAccesses = GetFireProjectileComponentAccesses();
-=======
-		systemReg.SubscriberRegistration.AdditionalAccesses =
-		{
-			{ RW, DynamicCollisionComponent::Type() }, 
-			{ RW, MeshComponent::Type() }, 
-			{ RW, TeamComponent::Type() }
-		};
->>>>>>> 99891987
 		systemReg.Phase = 1;
 
 		RegisterSystem(systemReg);
