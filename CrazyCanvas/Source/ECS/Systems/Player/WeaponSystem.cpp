#include "ECS/Systems/Player/WeaponSystem.h"
#include "ECS/Components/Player/Player.h"
#include "ECS/Components/Player/WeaponComponent.h"
#include "ECS/Components/Team/TeamComponent.h"
#include "ECS/ECSCore.h"

#include "Application/API/Events/EventQueue.h"

#include "Game/ECS/Systems/Physics/PhysicsSystem.h"

#include "Input/API/Input.h"

#include "Physics/PhysicsEvents.h"

#include "Resources/Material.h"
#include "Resources/ResourceManager.h"

bool WeaponSystem::Init()
{
	using namespace LambdaEngine;

	// Register system
	{
		// The write permissions are used when creating projectile entities
		PlayerGroup playerGroup;
		playerGroup.Position.Permissions	= RW;
		playerGroup.Scale.Permissions		= RW;
		playerGroup.Rotation.Permissions	= RW;
		playerGroup.Velocity.Permissions	= RW;
		playerGroup.Health.Permissions		= NDA;

		SystemRegistration systemReg = {};
		systemReg.SubscriberRegistration.EntitySubscriptionRegistrations =
		{
			{
				.pSubscriber = &m_WeaponEntities,
				.ComponentAccesses =
				{
					{ RW, WeaponComponent::Type() }
				}
			},
			{
				.pSubscriber = &m_PlayerEntities,
				.ComponentAccesses =
				{
					{ NDA, PlayerLocalComponent::Type() }
				},
				.ComponentGroups = { &playerGroup }
			}
		};
		systemReg.SubscriberRegistration.AdditionalAccesses =
		{
			{ RW, DynamicCollisionComponent::Type() }, 
			{ RW, MeshComponent::Type() }, 
			{ RW, TeamComponent::Type() }
		};
		systemReg.Phase = 1;

		RegisterSystem(TYPE_NAME(WeaponSystem), systemReg);
	}

	// Create rendering resources for projectiles
	{
		MaterialProperties projectileMaterialProperties;
		projectileMaterialProperties.Albedo		= glm::vec4(1.0f, 0.0f, 0.0f, 1.0f);
		projectileMaterialProperties.Metallic	= 0.5f;
		projectileMaterialProperties.Roughness	= 0.5f;

		const uint32 projectileMeshGUID = ResourceManager::LoadMeshFromFile("sphere.obj");

		// Paint
		m_PaintProjectileMeshComponent = {};
		m_PaintProjectileMeshComponent.MeshGUID		= projectileMeshGUID;
		m_PaintProjectileMeshComponent.MaterialGUID = ResourceManager::LoadMaterialFromMemory(
			"Paint Projectile",
			GUID_TEXTURE_DEFAULT_COLOR_MAP,
			GUID_TEXTURE_DEFAULT_NORMAL_MAP,
			GUID_TEXTURE_DEFAULT_COLOR_MAP,
			GUID_TEXTURE_DEFAULT_COLOR_MAP,
			GUID_TEXTURE_DEFAULT_COLOR_MAP,
			projectileMaterialProperties);

		// Water
		projectileMaterialProperties.Albedo = glm::vec4(0.0f, 0.0f, 1.0f, 1.0f);

		m_WaterProjectileMeshComponent = {};
		m_WaterProjectileMeshComponent.MeshGUID		= projectileMeshGUID;
		m_WaterProjectileMeshComponent.MaterialGUID = ResourceManager::LoadMaterialFromMemory(
			"Water Projectile",
			GUID_TEXTURE_DEFAULT_COLOR_MAP,
			GUID_TEXTURE_DEFAULT_NORMAL_MAP,
			GUID_TEXTURE_DEFAULT_COLOR_MAP,
			GUID_TEXTURE_DEFAULT_COLOR_MAP,
			GUID_TEXTURE_DEFAULT_COLOR_MAP,
			projectileMaterialProperties);
	}

	// Create soundeffects
	m_GunFireGUID	= ResourceManager::LoadSoundEffectFromFile("9_mm_gunshot-mike-koenig-123.wav");
	m_OutOfAmmoGUID	= ResourceManager::LoadSoundEffectFromFile("out_of_ammo.wav");
	return true;
}

void WeaponSystem::Tick(LambdaEngine::Timestamp deltaTime)
{
	using namespace LambdaEngine;
	const float32 dt = (float32)deltaTime.AsSeconds();

	ECSCore* pECS = ECSCore::GetInstance();
	ComponentArray<WeaponComponent>* pWeaponComponents = pECS->GetComponentArray<WeaponComponent>();
	const ComponentArray<PositionComponent>* pPositionComponents = pECS->GetComponentArray<PositionComponent>();
	const ComponentArray<RotationComponent>* pRotationComponents = pECS->GetComponentArray<RotationComponent>();
	const ComponentArray<VelocityComponent>* pVelocityComponents = pECS->GetComponentArray<VelocityComponent>();

	for (Entity weaponEntity : m_WeaponEntities)
	{
		WeaponComponent& weaponComponent = pWeaponComponents->GetData(weaponEntity);
		Entity playerEntity = weaponComponent.WeaponOwner;
		if (!m_PlayerEntities.HasElement(playerEntity))
		{
			continue;
		}

		const bool hasAmmo		= weaponComponent.CurrentAmmunition > 0;
		const bool isReloading	= weaponComponent.ReloadClock > 0.0f;
		if (!hasAmmo && !isReloading)
		{
			StartReload(weaponComponent);
		}

		const bool onCooldown = weaponComponent.CurrentCooldown > 0.0f;
		if (onCooldown)
		{
			weaponComponent.CurrentCooldown -= dt;
		}

		if (isReloading)
		{
			LOG_INFO("Reloading");

			weaponComponent.ReloadClock -= dt;
			if (weaponComponent.ReloadClock < 0.0f)
			{
				weaponComponent.ReloadClock			= 0.0f;
				weaponComponent.CurrentAmmunition	= AMMO_CAPACITY;

				LOG_INFO("Reload Finish");
			}
		}

		// Reload if we are not reloading
		if (Input::IsKeyDown(EKey::KEY_R) && !isReloading)
		{
			StartReload(weaponComponent);
		}
		else if (!onCooldown) // If we did not hit the reload try and shoot
		{
			if (Input::GetMouseState().IsButtonPressed(EMouseButton::MOUSE_BUTTON_FORWARD))
			{
				const PositionComponent& positionComp = pPositionComponents->GetConstData(playerEntity);
				const VelocityComponent& velocityComp = pVelocityComponents->GetConstData(playerEntity);
				const RotationComponent& rotationComp = pRotationComponents->GetConstData(playerEntity);

				TryFire(EAmmoType::AMMO_TYPE_PAINT, weaponComponent, positionComp.Position + glm::vec3(0.0f, 1.0f, 0.0f), rotationComp.Quaternion, velocityComp.Velocity);
			}
			else if (Input::GetMouseState().IsButtonPressed(EMouseButton::MOUSE_BUTTON_BACK))
			{
				const PositionComponent& positionComp = pPositionComponents->GetConstData(playerEntity);
				const VelocityComponent& velocityComp = pVelocityComponents->GetConstData(playerEntity);
				const RotationComponent& rotationComp = pRotationComponents->GetConstData(playerEntity);

				TryFire(EAmmoType::AMMO_TYPE_WATER, weaponComponent, positionComp.Position + glm::vec3(0.0f, 1.0f, 0.0f), rotationComp.Quaternion, velocityComp.Velocity);
			}
		}
	}
}

void WeaponSystem::Fire(EAmmoType ammoType, WeaponComponent& weaponComponent, const glm::vec3& playerPos, const glm::quat& direction, const glm::vec3& playerVelocity)
{
	using namespace LambdaEngine;

	// Tick down ammunition
	weaponComponent.CurrentAmmunition--;

	constexpr const float projectileInitialSpeed = 13.0f;
	const glm::vec3 directionVec = GetForward(direction);
	const glm::vec3 startPos = playerPos + g_DefaultUp + directionVec * 0.3f;

	// Create a projectile entity
	ECSCore* pECS = ECSCore::GetInstance();
	const Entity projectileEntity = pECS->CreateEntity();

	// Get the firing player's team index
	const uint32 playerTeam = pECS->GetConstComponent<TeamComponent>(weaponComponent.WeaponOwner).TeamIndex;
	pECS->AddComponent<TeamComponent>(projectileEntity, { playerTeam });

	const VelocityComponent initialVelocity = { playerVelocity + directionVec * projectileInitialSpeed };
	pECS->AddComponent<VelocityComponent>(projectileEntity, initialVelocity);

	const ProjectileComponent projectileInfo = { ammoType };
	pECS->AddComponent<ProjectileComponent>(projectileEntity, projectileInfo);

	const MeshComponent& meshComp = ammoType == EAmmoType::AMMO_TYPE_PAINT ? m_PaintProjectileMeshComponent : m_WaterProjectileMeshComponent;
	const DynamicCollisionCreateInfo collisionInfo =
	{
		/* Entity */	 		projectileEntity,
		/* Position */	 		pECS->AddComponent<PositionComponent>(projectileEntity, {true, startPos}),
		/* Scale */				pECS->AddComponent<ScaleComponent>(projectileEntity, {true, { 0.3f, 0.3f, 0.3f }}),
		/* Rotation */			pECS->AddComponent<RotationComponent>(projectileEntity, {true, direction}),
		/* Mesh */				pECS->AddComponent<MeshComponent>(projectileEntity, {meshComp}),
		/* Shape Type */		EShapeType::SIMULATION,
		/* CollisionGroup */	FCollisionGroup::COLLISION_GROUP_DYNAMIC,
		/* CollisionMask */		FCollisionGroup::COLLISION_GROUP_PLAYER | FCollisionGroup::COLLISION_GROUP_STATIC,
		/* CallbackFunction */	std::bind_front(&WeaponSystem::OnProjectileHit, this),
		/* Velocity */			initialVelocity
	};

	const DynamicCollisionComponent projectileCollisionComp = PhysicsSystem::GetInstance()->CreateDynamicCollisionSphere(collisionInfo);
	pECS->AddComponent<DynamicCollisionComponent>(projectileEntity, projectileCollisionComp);

	// Play gun fire
	ISoundEffect3D* m_pSound = ResourceManager::GetSoundEffect(m_GunFireGUID);
	m_pSound->PlayOnceAt(startPos, playerVelocity, 1.0f, 1.0f);
}

void WeaponSystem::OnProjectileHit(const LambdaEngine::EntityCollisionInfo& collisionInfo0, const LambdaEngine::EntityCollisionInfo& collisionInfo1)
{
	using namespace LambdaEngine;

<<<<<<< HEAD
=======
	LOG_INFO("Projectile hit, collisionInfo0: %d, collisionInfo1: %d", collisionInfo0.Entity, collisionInfo1.Entity);
>>>>>>> 0ada50cf
	ECSCore* pECS = ECSCore::GetInstance();

	// Is this safe? Concurrency issues?
	const ComponentArray<TeamComponent>*		pTeamComponents			= pECS->GetComponentArray<TeamComponent>();
	const ComponentArray<ProjectileComponent>*	pProjectileComponents	= pECS->GetComponentArray<ProjectileComponent>();

	pECS->RemoveEntity(collisionInfo0.Entity);

	// Disable friendly fire
	bool friendly = false;
	if (pTeamComponents->HasComponent(collisionInfo1.Entity))
	{
		const uint32 otherEntityTeam	= pTeamComponents->GetConstData(collisionInfo1.Entity).TeamIndex;
		const uint32 projectileTeam		= pTeamComponents->GetConstData(collisionInfo0.Entity).TeamIndex;

		if (projectileTeam == otherEntityTeam)
		{
			LOG_INFO("Friendly fire!");
			friendly = true;
		}
	}

	// Always destroy projectile but do not send event if we hit a friend
	pECS->RemoveEntity(collisionInfo0.Entity);
	if (!friendly)
	{
		EAmmoType ammoType = EAmmoType::AMMO_TYPE_NONE;
		if (pProjectileComponents->HasComponent(collisionInfo0.Entity))
		{
			ammoType = pProjectileComponents->GetConstData(collisionInfo0.Entity).AmmoType;
		}

		ProjectileHitEvent hitEvent(collisionInfo0, collisionInfo1, ammoType);
		EventQueue::SendEventImmediate(hitEvent);
	}
}

void WeaponSystem::StartReload(WeaponComponent& weaponComponent)
{
	LOG_INFO("Start reload");
	weaponComponent.ReloadClock = weaponComponent.ReloadTime;
}

void WeaponSystem::AbortReload(WeaponComponent& weaponComponent)
{
	LOG_INFO("Abort reload");
	weaponComponent.ReloadClock = 0;
}

void WeaponSystem::TryFire(EAmmoType ammoType, WeaponComponent& weaponComponent, const glm::vec3& startPos, const glm::quat& direction, const glm::vec3& playerVelocity)
{
	using namespace LambdaEngine;

	// Add cooldown
	weaponComponent.CurrentCooldown = 1.0f / weaponComponent.FireRate;

	const bool hasAmmo = weaponComponent.CurrentAmmunition > 0;
	if (hasAmmo)
	{
		LOG_INFO("Fire paint");

		// If we try to shoot when reloading we abort the reload
		const bool isReloading = weaponComponent.ReloadClock > 0.0f;
		if (isReloading)
		{
			AbortReload(weaponComponent);
		}

		// Fire the gun
		Fire(ammoType, weaponComponent, startPos + glm::vec3(0.0f, 1.0f, 0.0f), direction, playerVelocity);
	}
	else
	{
		// Play out of ammo
		ISoundEffect3D* m_pSound = ResourceManager::GetSoundEffect(m_OutOfAmmoGUID);
		m_pSound->PlayOnceAt(startPos, playerVelocity, 1.0f, 1.0f);
	}
}<|MERGE_RESOLUTION|>--- conflicted
+++ resolved
@@ -50,8 +50,8 @@
 		};
 		systemReg.SubscriberRegistration.AdditionalAccesses =
 		{
-			{ RW, DynamicCollisionComponent::Type() }, 
-			{ RW, MeshComponent::Type() }, 
+			{ RW, DynamicCollisionComponent::Type() },
+			{ RW, MeshComponent::Type() },
 			{ RW, TeamComponent::Type() }
 		};
 		systemReg.Phase = 1;
@@ -227,10 +227,7 @@
 {
 	using namespace LambdaEngine;
 
-<<<<<<< HEAD
-=======
 	LOG_INFO("Projectile hit, collisionInfo0: %d, collisionInfo1: %d", collisionInfo0.Entity, collisionInfo1.Entity);
->>>>>>> 0ada50cf
 	ECSCore* pECS = ECSCore::GetInstance();
 
 	// Is this safe? Concurrency issues?
