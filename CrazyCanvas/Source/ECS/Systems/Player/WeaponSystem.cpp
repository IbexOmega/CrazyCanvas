#include "ECS/Systems/Player/WeaponSystem.h"
#include "ECS/Components/Player/Player.h"
#include "ECS/Components/Player/WeaponComponent.h"
#include "ECS/Components/Team/TeamComponent.h"
#include "ECS/ECSCore.h"

#include "Application/API/Events/EventQueue.h"

#include "Game/ECS/Systems/Physics/PhysicsSystem.h"

#include "Input/API/Input.h"

#include "Physics/PhysicsEvents.h"

#include "Resources/Material.h"
#include "Resources/ResourceManager.h"

bool WeaponSystem::Init()
{
	using namespace LambdaEngine;

	// Register system
	{
		// The write permissions are used when creating projectile entities
		PlayerGroup playerGroup;
		playerGroup.Position.Permissions	= RW;
		playerGroup.Scale.Permissions		= RW;
		playerGroup.Rotation.Permissions	= RW;
		playerGroup.Velocity.Permissions	= RW;
		playerGroup.Health.Permissions		= NDA;

		SystemRegistration systemReg = {};
		systemReg.SubscriberRegistration.EntitySubscriptionRegistrations =
		{
			{
				.pSubscriber = &m_WeaponEntities,
				.ComponentAccesses =
				{
					{ RW, WeaponComponent::Type() }
				}
			},
			{
				.pSubscriber = &m_PlayerEntities,
				.ComponentAccesses =
				{
					{ NDA, PlayerLocalComponent::Type() }
				},
				.ComponentGroups = { &playerGroup }
			}
		};
		systemReg.SubscriberRegistration.AdditionalAccesses =
		{
<<<<<<< HEAD
			{RW, DynamicCollisionComponent::Type()}, {RW, MeshComponent::Type()}, {RW, TeamComponent::Type()}, { RW, ParticleEmitterComponent::Type() }
=======
			{ RW, DynamicCollisionComponent::Type() }, 
			{ RW, MeshComponent::Type() }, 
			{ RW, TeamComponent::Type() }
>>>>>>> 99891987
		};
		systemReg.Phase = 1;

		RegisterSystem(systemReg);
	}

	// Create rendering resources for projectiles
	{
		MaterialProperties projectileMaterialProperties;
		projectileMaterialProperties.Albedo		= glm::vec4(1.0f, 0.0f, 0.0f, 1.0f);
		projectileMaterialProperties.Metallic	= 0.5f;
		projectileMaterialProperties.Roughness	= 0.5f;

		const uint32 projectileMeshGUID = ResourceManager::LoadMeshFromFile("sphere.obj");

		// Paint
		m_PaintProjectileMeshComponent = {};
		m_PaintProjectileMeshComponent.MeshGUID		= projectileMeshGUID;
		m_PaintProjectileMeshComponent.MaterialGUID = ResourceManager::LoadMaterialFromMemory(
			"Paint Projectile",
			GUID_TEXTURE_DEFAULT_COLOR_MAP,
			GUID_TEXTURE_DEFAULT_NORMAL_MAP,
			GUID_TEXTURE_DEFAULT_COLOR_MAP,
			GUID_TEXTURE_DEFAULT_COLOR_MAP,
			GUID_TEXTURE_DEFAULT_COLOR_MAP,
			projectileMaterialProperties);

		// Water
		projectileMaterialProperties.Albedo = glm::vec4(0.0f, 0.0f, 1.0f, 1.0f);

		m_WaterProjectileMeshComponent = {};
		m_WaterProjectileMeshComponent.MeshGUID		= projectileMeshGUID;
		m_WaterProjectileMeshComponent.MaterialGUID = ResourceManager::LoadMaterialFromMemory(
			"Water Projectile",
			GUID_TEXTURE_DEFAULT_COLOR_MAP,
			GUID_TEXTURE_DEFAULT_NORMAL_MAP,
			GUID_TEXTURE_DEFAULT_COLOR_MAP,
			GUID_TEXTURE_DEFAULT_COLOR_MAP,
			GUID_TEXTURE_DEFAULT_COLOR_MAP,
			projectileMaterialProperties);
	}

	// Create soundeffects
	m_GunFireGUID	= ResourceManager::LoadSoundEffectFromFile("9_mm_gunshot-mike-koenig-123.wav");
	m_OutOfAmmoGUID	= ResourceManager::LoadSoundEffectFromFile("out_of_ammo.wav");
	return true;
}

void WeaponSystem::Tick(LambdaEngine::Timestamp deltaTime)
{
	using namespace LambdaEngine;
	const float32 dt = (float32)deltaTime.AsSeconds();

	ECSCore* pECS = ECSCore::GetInstance();
	ComponentArray<WeaponComponent>* pWeaponComponents = pECS->GetComponentArray<WeaponComponent>();
	ComponentArray<ParticleEmitterComponent>* pEmitterComponents = pECS->GetComponentArray<ParticleEmitterComponent>();
	ComponentArray<PositionComponent>* pPositionComponents = pECS->GetComponentArray<PositionComponent>();
	ComponentArray<RotationComponent>* pRotationComponents = pECS->GetComponentArray<RotationComponent>();
	const ComponentArray<OffsetComponent>* pOffsetComponents = pECS->GetComponentArray<OffsetComponent>();
	const ComponentArray<VelocityComponent>* pVelocityComponents = pECS->GetComponentArray<VelocityComponent>();

	for (Entity weaponEntity : m_WeaponEntities)
	{
		WeaponComponent& weaponComponent = pWeaponComponents->GetData(weaponEntity);
		Entity playerEntity = weaponComponent.WeaponOwner;
		if (!m_PlayerEntities.HasElement(playerEntity))
		{
			continue;
		}

		const bool hasAmmo		= weaponComponent.CurrentAmmunition > 0;
		const bool isReloading	= weaponComponent.ReloadClock > 0.0f;
		if (!hasAmmo && !isReloading)
		{
			StartReload(weaponComponent);
		}

		const bool onCooldown = weaponComponent.CurrentCooldown > 0.0f;
		if (onCooldown)
		{
			weaponComponent.CurrentCooldown -= dt;
		}

<<<<<<< HEAD
		// Update position and orientation
		const PositionComponent& playerPositionComp = pPositionComponents->GetConstData(playerEntity);
		const RotationComponent& playerRotationComp = pRotationComponents->GetConstData(playerEntity);
		const OffsetComponent& weaponOffsetComp = pOffsetComponents->GetConstData(weaponEntity);
		
		glm::vec3 position;
		glm::quat quaternion;
		if (playerPositionComp.Dirty)
		{
			PositionComponent& posComp = pPositionComponents->GetData(weaponEntity);
			posComp.Position = playerPositionComp.Position + weaponOffsetComp.Offset;
			position = posComp.Position;
		}
		else
		{
			position = pPositionComponents->GetConstData(weaponEntity).Position;
		}

		if (playerRotationComp.Dirty)
		{
			RotationComponent& rotComp = pRotationComponents->GetData(weaponEntity);
			rotComp.Quaternion = playerRotationComp.Quaternion;
			quaternion = rotComp.Quaternion;
		}
		else
		{
			quaternion = pRotationComponents->GetConstData(weaponEntity).Quaternion;
		}

		if (Input::GetMouseState().IsButtonPressed(EMouseButton::MOUSE_BUTTON_FORWARD) && !onCooldown)
		{
			const VelocityComponent& playerVelocityComp = pVelocityComponents->GetConstData(playerEntity);

			Fire(weaponComponent, position, quaternion, playerVelocityComp.Velocity);
			if (pEmitterComponents->HasComponent(weaponEntity))
			{
				ParticleEmitterComponent& emitterComp = pEmitterComponents->GetData(weaponEntity);

				emitterComp.Active = true;

=======
		if (isReloading)
		{
			LOG_INFO("Reloading");

			weaponComponent.ReloadClock -= dt;
			if (weaponComponent.ReloadClock < 0.0f)
			{
				weaponComponent.ReloadClock			= 0.0f;
				weaponComponent.CurrentAmmunition	= AMMO_CAPACITY;

				LOG_INFO("Reload Finish");
			}
		}

		// Reload if we are not reloading
		if (Input::IsKeyDown(EKey::KEY_R) && !isReloading)
		{
			StartReload(weaponComponent);
		}
		else if (!onCooldown) // If we did not hit the reload try and shoot
		{
			if (Input::GetMouseState().IsButtonPressed(EMouseButton::MOUSE_BUTTON_FORWARD))
			{
				const PositionComponent& positionComp = pPositionComponents->GetConstData(playerEntity);
				const VelocityComponent& velocityComp = pVelocityComponents->GetConstData(playerEntity);
				const RotationComponent& rotationComp = pRotationComponents->GetConstData(playerEntity);

				TryFire(EAmmoType::AMMO_TYPE_PAINT, weaponComponent, positionComp.Position + glm::vec3(0.0f, 1.0f, 0.0f), rotationComp.Quaternion, velocityComp.Velocity);
			}
			else if (Input::GetMouseState().IsButtonPressed(EMouseButton::MOUSE_BUTTON_BACK))
			{
				const PositionComponent& positionComp = pPositionComponents->GetConstData(playerEntity);
				const VelocityComponent& velocityComp = pVelocityComponents->GetConstData(playerEntity);
				const RotationComponent& rotationComp = pRotationComponents->GetConstData(playerEntity);

				TryFire(EAmmoType::AMMO_TYPE_WATER, weaponComponent, positionComp.Position + glm::vec3(0.0f, 1.0f, 0.0f), rotationComp.Quaternion, velocityComp.Velocity);
>>>>>>> 99891987
			}
		}
	}
}

void WeaponSystem::Fire(EAmmoType ammoType, WeaponComponent& weaponComponent, const glm::vec3& playerPos, const glm::quat& direction, const glm::vec3& playerVelocity)
{
	using namespace LambdaEngine;

	// Tick down ammunition
	weaponComponent.CurrentAmmunition--;

	constexpr const float projectileInitialSpeed = 13.0f;
	const glm::vec3 directionVec = GetForward(direction);
	const glm::vec3 startPos = playerPos + g_DefaultUp + directionVec * 0.3f;

	// Create a projectile entity
	ECSCore* pECS = ECSCore::GetInstance();
	const Entity projectileEntity = pECS->CreateEntity();

	// Get the firing player's team index
	const uint32 playerTeam = pECS->GetConstComponent<TeamComponent>(weaponComponent.WeaponOwner).TeamIndex;
	pECS->AddComponent<TeamComponent>(projectileEntity, { playerTeam });

	const VelocityComponent initialVelocity = { playerVelocity + directionVec * projectileInitialSpeed };
	pECS->AddComponent<VelocityComponent>(projectileEntity, initialVelocity);

	const ProjectileComponent projectileInfo = { ammoType };
	pECS->AddComponent<ProjectileComponent>(projectileEntity, projectileInfo);

	const MeshComponent& meshComp = ammoType == EAmmoType::AMMO_TYPE_PAINT ? m_PaintProjectileMeshComponent : m_WaterProjectileMeshComponent;
	const DynamicCollisionCreateInfo collisionInfo = 
	{
		/* Entity */	 		projectileEntity,
		/* Position */	 		pECS->AddComponent<PositionComponent>(projectileEntity, {true, startPos}),
		/* Scale */				pECS->AddComponent<ScaleComponent>(projectileEntity, {true, { 0.3f, 0.3f, 0.3f }}),
		/* Rotation */			pECS->AddComponent<RotationComponent>(projectileEntity, {true, direction}),
		/* Mesh */				pECS->AddComponent<MeshComponent>(projectileEntity, {meshComp}),
		/* Shape Type */		EShapeType::SIMULATION,
		/* CollisionGroup */	FCollisionGroup::COLLISION_GROUP_DYNAMIC,
		/* CollisionMask */		FCollisionGroup::COLLISION_GROUP_PLAYER | FCollisionGroup::COLLISION_GROUP_STATIC,
		/* CallbackFunction */	std::bind_front(&WeaponSystem::OnProjectileHit, this),
		/* Velocity */			initialVelocity
	};

	const DynamicCollisionComponent projectileCollisionComp = PhysicsSystem::GetInstance()->CreateDynamicCollisionSphere(collisionInfo);
	pECS->AddComponent<DynamicCollisionComponent>(projectileEntity, projectileCollisionComp);

	// Play gun fire
	ISoundEffect3D* m_pSound = ResourceManager::GetSoundEffect(m_GunFireGUID);
	m_pSound->PlayOnceAt(startPos, playerVelocity, 1.0f, 1.0f);
}

void WeaponSystem::OnProjectileHit(const LambdaEngine::EntityCollisionInfo& collisionInfo0, const LambdaEngine::EntityCollisionInfo& collisionInfo1)
{
	using namespace LambdaEngine;

	LOG_INFO("Projectile hit, collisionInfo0: %d, collisionInfo1: %d", collisionInfo0.Entity, collisionInfo1.Entity);
	ECSCore* pECS = ECSCore::GetInstance();

	// Is this safe? Concurrency issues?
	const ComponentArray<TeamComponent>*		pTeamComponents			= pECS->GetComponentArray<TeamComponent>();
	const ComponentArray<ProjectileComponent>*	pProjectileComponents	= pECS->GetComponentArray<ProjectileComponent>();

	pECS->RemoveEntity(collisionInfo0.Entity);

	// Disable friendly fire
	bool friendly = false;
	if (pTeamComponents->HasComponent(collisionInfo1.Entity))
	{
		const uint32 otherEntityTeam	= pTeamComponents->GetConstData(collisionInfo1.Entity).TeamIndex;
		const uint32 projectileTeam		= pTeamComponents->GetConstData(collisionInfo0.Entity).TeamIndex;

		if (projectileTeam == otherEntityTeam)
		{
			LOG_INFO("Friendly fire!");
			friendly = true;
		}
	}

	// Always destroy projectile but do not send event if we hit a friend
	pECS->RemoveEntity(collisionInfo0.Entity);
	if (!friendly)
	{
		EAmmoType ammoType = EAmmoType::AMMO_TYPE_NONE;
		if (pProjectileComponents->HasComponent(collisionInfo0.Entity))
		{
			ammoType = pProjectileComponents->GetConstData(collisionInfo0.Entity).AmmoType;
		}
		
		ProjectileHitEvent hitEvent(collisionInfo0, collisionInfo1, ammoType);
		EventQueue::SendEventImmediate(hitEvent);
	}
}

void WeaponSystem::StartReload(WeaponComponent& weaponComponent)
{
	LOG_INFO("Start reload");
	weaponComponent.ReloadClock = weaponComponent.ReloadTime;
}

void WeaponSystem::AbortReload(WeaponComponent& weaponComponent)
{
	LOG_INFO("Abort reload");
	weaponComponent.ReloadClock = 0;
}

void WeaponSystem::TryFire(EAmmoType ammoType, WeaponComponent& weaponComponent, const glm::vec3& startPos, const glm::quat& direction, const glm::vec3& playerVelocity)
{
	using namespace LambdaEngine;

	// Add cooldown
	weaponComponent.CurrentCooldown = 1.0f / weaponComponent.FireRate;

	const bool hasAmmo = weaponComponent.CurrentAmmunition > 0;
	if (hasAmmo)
	{
		LOG_INFO("Fire paint");

		// If we try to shoot when reloading we abort the reload
		const bool isReloading = weaponComponent.ReloadClock > 0.0f;
		if (isReloading)
		{
			AbortReload(weaponComponent);
		}

		// Fire the gun
		Fire(ammoType, weaponComponent, startPos + glm::vec3(0.0f, 1.0f, 0.0f), direction, playerVelocity);
	}
	else
	{
		// Play out of ammo
		ISoundEffect3D* m_pSound = ResourceManager::GetSoundEffect(m_OutOfAmmoGUID);
		m_pSound->PlayOnceAt(startPos, playerVelocity, 1.0f, 1.0f);
	}
}<|MERGE_RESOLUTION|>--- conflicted
+++ resolved
@@ -4,8 +4,10 @@
 #include "ECS/Components/Team/TeamComponent.h"
 #include "ECS/ECSCore.h"
 
+
 #include "Application/API/Events/EventQueue.h"
 
+#include "Game/ECS/Components/Rendering/ParticleEmitter.h"
 #include "Game/ECS/Systems/Physics/PhysicsSystem.h"
 
 #include "Input/API/Input.h"
@@ -50,13 +52,9 @@
 		};
 		systemReg.SubscriberRegistration.AdditionalAccesses =
 		{
-<<<<<<< HEAD
-			{RW, DynamicCollisionComponent::Type()}, {RW, MeshComponent::Type()}, {RW, TeamComponent::Type()}, { RW, ParticleEmitterComponent::Type() }
-=======
 			{ RW, DynamicCollisionComponent::Type() }, 
 			{ RW, MeshComponent::Type() }, 
 			{ RW, TeamComponent::Type() }
->>>>>>> 99891987
 		};
 		systemReg.Phase = 1;
 
@@ -112,9 +110,9 @@
 
 	ECSCore* pECS = ECSCore::GetInstance();
 	ComponentArray<WeaponComponent>* pWeaponComponents = pECS->GetComponentArray<WeaponComponent>();
-	ComponentArray<ParticleEmitterComponent>* pEmitterComponents = pECS->GetComponentArray<ParticleEmitterComponent>();
 	ComponentArray<PositionComponent>* pPositionComponents = pECS->GetComponentArray<PositionComponent>();
 	ComponentArray<RotationComponent>* pRotationComponents = pECS->GetComponentArray<RotationComponent>();
+	ComponentArray<ParticleEmitterComponent>* pEmitterComponents = pECS->GetComponentArray<ParticleEmitterComponent>();
 	const ComponentArray<OffsetComponent>* pOffsetComponents = pECS->GetComponentArray<OffsetComponent>();
 	const ComponentArray<VelocityComponent>* pVelocityComponents = pECS->GetComponentArray<VelocityComponent>();
 
@@ -140,48 +138,49 @@
 			weaponComponent.CurrentCooldown -= dt;
 		}
 
-<<<<<<< HEAD
+		if (isReloading)
+		{
+			LOG_INFO("Reloading");
+
+			weaponComponent.ReloadClock -= dt;
+			if (weaponComponent.ReloadClock < 0.0f)
+			{
+				weaponComponent.ReloadClock			= 0.0f;
+				weaponComponent.CurrentAmmunition	= AMMO_CAPACITY;
+
+				LOG_INFO("Reload Finish");
+			}
+		}
+
 		// Update position and orientation
 		const PositionComponent& playerPositionComp = pPositionComponents->GetConstData(playerEntity);
 		const RotationComponent& playerRotationComp = pRotationComponents->GetConstData(playerEntity);
 		const OffsetComponent& weaponOffsetComp = pOffsetComponents->GetConstData(weaponEntity);
 		
-		glm::vec3 position;
-		glm::quat quaternion;
+		glm::vec3 weaponPosition;
+		glm::quat weaponQuaternion;
 		if (playerPositionComp.Dirty)
 		{
-			PositionComponent& posComp = pPositionComponents->GetData(weaponEntity);
-			posComp.Position = playerPositionComp.Position + weaponOffsetComp.Offset;
-			position = posComp.Position;
+			PositionComponent& weaponPositionComp = pPositionComponents->GetData(weaponEntity);
+			weaponPositionComp.Position = playerPositionComp.Position + weaponOffsetComp.Offset;
+			weaponPosition = weaponPositionComp.Position;
 		}
 		else
 		{
-			position = pPositionComponents->GetConstData(weaponEntity).Position;
+			weaponPosition = pPositionComponents->GetConstData(weaponEntity).Position;
 		}
 
 		if (playerRotationComp.Dirty)
 		{
-			RotationComponent& rotComp = pRotationComponents->GetData(weaponEntity);
-			rotComp.Quaternion = playerRotationComp.Quaternion;
-			quaternion = rotComp.Quaternion;
+			RotationComponent& weaponRotationComp = pRotationComponents->GetData(weaponEntity);
+			weaponRotationComp.Quaternion = playerRotationComp.Quaternion;
+			weaponQuaternion = weaponRotationComp.Quaternion;
 		}
 		else
 		{
-			quaternion = pRotationComponents->GetConstData(weaponEntity).Quaternion;
-		}
-
-		if (Input::GetMouseState().IsButtonPressed(EMouseButton::MOUSE_BUTTON_FORWARD) && !onCooldown)
-		{
-			const VelocityComponent& playerVelocityComp = pVelocityComponents->GetConstData(playerEntity);
-
-			Fire(weaponComponent, position, quaternion, playerVelocityComp.Velocity);
-			if (pEmitterComponents->HasComponent(weaponEntity))
-			{
-				ParticleEmitterComponent& emitterComp = pEmitterComponents->GetData(weaponEntity);
-
-				emitterComp.Active = true;
-
-=======
+			weaponQuaternion = pRotationComponents->GetConstData(weaponEntity).Quaternion;
+		}
+		
 		if (isReloading)
 		{
 			LOG_INFO("Reloading");
@@ -205,20 +204,31 @@
 		{
 			if (Input::GetMouseState().IsButtonPressed(EMouseButton::MOUSE_BUTTON_FORWARD))
 			{
-				const PositionComponent& positionComp = pPositionComponents->GetConstData(playerEntity);
 				const VelocityComponent& velocityComp = pVelocityComponents->GetConstData(playerEntity);
-				const RotationComponent& rotationComp = pRotationComponents->GetConstData(playerEntity);
-
-				TryFire(EAmmoType::AMMO_TYPE_PAINT, weaponComponent, positionComp.Position + glm::vec3(0.0f, 1.0f, 0.0f), rotationComp.Quaternion, velocityComp.Velocity);
+
+				TryFire(EAmmoType::AMMO_TYPE_PAINT, weaponComponent, weaponPosition, weaponQuaternion, velocityComp.Velocity);
+				
+				// Emit particles
+				if (pEmitterComponents->HasComponent(weaponEntity))
+				{
+					ParticleEmitterComponent& emitterComp = pEmitterComponents->GetData(weaponEntity);
+
+					emitterComp.Active = true;
+				}
 			}
 			else if (Input::GetMouseState().IsButtonPressed(EMouseButton::MOUSE_BUTTON_BACK))
 			{
-				const PositionComponent& positionComp = pPositionComponents->GetConstData(playerEntity);
 				const VelocityComponent& velocityComp = pVelocityComponents->GetConstData(playerEntity);
-				const RotationComponent& rotationComp = pRotationComponents->GetConstData(playerEntity);
-
-				TryFire(EAmmoType::AMMO_TYPE_WATER, weaponComponent, positionComp.Position + glm::vec3(0.0f, 1.0f, 0.0f), rotationComp.Quaternion, velocityComp.Velocity);
->>>>>>> 99891987
+
+				TryFire(EAmmoType::AMMO_TYPE_WATER, weaponComponent, weaponPosition, weaponQuaternion, velocityComp.Velocity);
+				
+				// Emit particles
+				if (pEmitterComponents->HasComponent(weaponEntity))
+				{
+					ParticleEmitterComponent& emitterComp = pEmitterComponents->GetData(weaponEntity);
+
+					emitterComp.Active = true;
+				}
 			}
 		}
 	}
@@ -346,7 +356,7 @@
 		}
 
 		// Fire the gun
-		Fire(ammoType, weaponComponent, startPos + glm::vec3(0.0f, 1.0f, 0.0f), direction, playerVelocity);
+		Fire(ammoType, weaponComponent, startPos + glm::vec3(0.0f, -1.0f, 0.0f), direction, playerVelocity);
 	}
 	else
 	{
