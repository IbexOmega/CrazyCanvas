--- conflicted
+++ resolved
@@ -186,7 +186,6 @@
 		if (weaponComponent.ReloadClock < 0.0f)
 		{
 			weaponComponent.ReloadClock = 0.0f;
-<<<<<<< HEAD
 
 			auto waterAmmo = weaponComponent.WeaponTypeAmmo.find(EAmmoType::AMMO_TYPE_WATER);
 			VALIDATE(waterAmmo != weaponComponent.WeaponTypeAmmo.end())
@@ -194,15 +193,6 @@
 			auto paintAmmo = weaponComponent.WeaponTypeAmmo.find(EAmmoType::AMMO_TYPE_PAINT);
 			VALIDATE(paintAmmo != weaponComponent.WeaponTypeAmmo.end())
 
-=======
-
-			auto waterAmmo = weaponComponent.WeaponTypeAmmo.find(EAmmoType::AMMO_TYPE_WATER);
-			VALIDATE(waterAmmo != weaponComponent.WeaponTypeAmmo.end())
-
-			auto paintAmmo = weaponComponent.WeaponTypeAmmo.find(EAmmoType::AMMO_TYPE_PAINT);
-			VALIDATE(paintAmmo != weaponComponent.WeaponTypeAmmo.end())
-
->>>>>>> b259702d
 			paintAmmo->second.first = AMMO_CAPACITY;
 			waterAmmo->second.first = AMMO_CAPACITY;
 
