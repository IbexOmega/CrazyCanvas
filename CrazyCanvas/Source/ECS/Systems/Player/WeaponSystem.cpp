--- conflicted
+++ resolved
@@ -26,9 +26,6 @@
 static const glm::vec3 PROJECTILE_OFFSET = glm::vec3(0.0f, 1.0f, 0.0f);
 
 /*
-<<<<<<< HEAD
-* WeaponSystem
-=======
 * Helper
 */
 
@@ -52,8 +49,7 @@
 }
 
 /*
-* WeaponSystem 
->>>>>>> 34d9fe30
+* WeaponSystem
 */
 
 WeaponSystem WeaponSystem::s_Instance;
@@ -192,20 +188,12 @@
 			WeaponComponent& weaponComp = pWeaponComponents->GetData(weaponEntity);
 			Entity remotePlayerEntity	= weaponComp.WeaponOwner;
 
-<<<<<<< HEAD
-			TQueue<PlayerActionResponse>& packetsToSend = responsesToSend.GetPacketsToSend();
-			const TArray<PlayerAction>& packetsRecived = actionsRecived.GetPacketsReceived();
-
-			const uint32 packetCount = packetsRecived.GetSize();
-			for (uint32 i = 0; i < packetCount; i++)
-=======
 			// Update weapon
 			const bool hasAmmo		= weaponComp.CurrentAmmunition > 0;
 			const bool isReloading	= weaponComp.ReloadClock > 0.0f;
 			const bool onCooldown	= weaponComp.CurrentCooldown > 0.0f;
-			
+
 			if (onCooldown)
->>>>>>> 34d9fe30
 			{
 				weaponComp.CurrentCooldown -= dt;
 			}
@@ -263,10 +251,10 @@
 
 						// Create projectile
 						Fire(
-							ammoType, 
-							remotePlayerEntity, 
-							playerPositionComp.Position, 
-							playerRotationComp.Quaternion, 
+							ammoType,
+							remotePlayerEntity,
+							playerPositionComp.Position,
+							playerRotationComp.Quaternion,
 							velocityComp.Velocity);
 					}
 				}
@@ -335,32 +323,6 @@
 			}
 
 			// Update position and orientation of weapon component
-<<<<<<< HEAD
-			const PositionComponent& playerPositionComp	= pPositionComponents->GetConstData(playerEntity);
-			const RotationComponent& playerRotationComp	= pRotationComponents->GetConstData(playerEntity);
-			const OffsetComponent& weaponOffsetComp		= pOffsetComponents->GetConstData(weaponEntity);
-
-			glm::vec3 weaponPosition;
-			//if (playerRotationComp.Dirty || playerPositionComp.Dirty)
-			//{
-				PositionComponent& weaponPositionComp = pPositionComponents->GetData(weaponEntity);
-				RotationComponent& weaponRotationComp = pRotationComponents->GetData(weaponEntity);
-
-				glm::quat quatY = playerRotationComp.Quaternion;
-				quatY.x = 0;
-				quatY.z = 0;
-				quatY = glm::normalize(quatY);
-				weaponPositionComp.Position = playerPositionComp.Position + quatY * weaponOffsetComp.Offset;
-				weaponPosition = weaponPositionComp.Position;
-
-				weaponRotationComp.Quaternion = playerRotationComp.Quaternion;
-			//}
-			//else
-			//{
-			//	weaponPosition = pPositionComponents->GetConstData(weaponEntity).Position;
-			//}
-
-=======
 			const PositionComponent& playerPositionComp = pPositionComponents->GetConstData(playerEntity);
 			const RotationComponent& playerRotationComp = pRotationComponents->GetConstData(playerEntity);
 			const OffsetComponent& weaponOffsetComp	= pOffsetComponents->GetConstData(weaponEntity);
@@ -372,8 +334,7 @@
 				weaponPositionComp,
 				weaponRotationComp,
 				weaponOffsetComp);
-			
->>>>>>> 34d9fe30
+
 			// Reload if we are not reloading
 			if (Input::IsKeyDown(EInputLayer::GAME, EKey::KEY_R) && !isReloading)
 			{
@@ -530,7 +491,7 @@
 	{
 		const ProjectileComponent& projectilComp = pProjectileComponents->GetConstData(collisionInfo0.Entity);
 		ammoType = projectilComp.AmmoType;
-		
+
 		if (projectilComp.Owner == collisionInfo1.Entity)
 		{
 			selfHit = true;
