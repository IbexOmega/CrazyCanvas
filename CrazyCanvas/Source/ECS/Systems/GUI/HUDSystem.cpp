--- conflicted
+++ resolved
@@ -17,7 +17,6 @@
 #include "Application/API/Events/EventQueue.h"
 
 #include "Lobby/PlayerManagerClient.h"
-#include "..\..\..\..\Include\ECS\Systems\GUI\HUDSystem.h"
 
 
 using namespace LambdaEngine;
@@ -271,11 +270,7 @@
 			if (event.WeaponOwnerEntity == weaponComponent.WeaponOwner && m_HUDGUI)
 			{
 				m_HUDGUI->Reload(weaponComponent.WeaponTypeAmmo, true);
-<<<<<<< HEAD
 				PromptMessage("Reloading", true);
-=======
-				HUDSystem::PromptMessage("Reloading", true);
->>>>>>> a6e81b41
 			}
 		}
 	}
@@ -354,16 +349,11 @@
 			if (event.pPlayerKiller)
 			{
 				String promptText = "You Were Killed By " + event.pPlayerKiller->GetName();
-<<<<<<< HEAD
 				PromptMessage(promptText, false);
-=======
-				HUDSystem::PromptMessage(promptText, false);
->>>>>>> a6e81b41
 			}
 			else
 			{
 				String promptText = "You Were Killed By The Server";
-<<<<<<< HEAD
 				PromptMessage(promptText, false);
 			}
 		}
@@ -372,13 +362,6 @@
 			m_HUDGUI->ShowHUD(true);
 			m_HUDGUI->DisplaySpectateText("", false);
 		}
-=======
-				HUDSystem::PromptMessage(promptText, false);
-			}
-		}
-		else
-			m_HUDGUI->ShowHUD(true);
->>>>>>> a6e81b41
 	}
 
 	return false;
@@ -403,11 +386,7 @@
 	else
 		promptText = "Team " + std::to_string(packet.TeamIndex + 1) + " Scored!";
 
-<<<<<<< HEAD
 	PromptMessage(promptText, false, packet.TeamIndex);
-=======
-	HUDSystem::PromptMessage(promptText, false, packet.TeamIndex);
->>>>>>> a6e81b41
 
 	return false;
 }
@@ -521,9 +500,5 @@
 
 void HUDSystem::PromptMessage(const LambdaEngine::String& promtMessage, bool isSmallPrompt, const uint8 teamIndex)
 {
-<<<<<<< HEAD
 	m_HUDGUI->DisplayPrompt(promtMessage, isSmallPrompt, teamIndex);
-=======
-	s_pHudsystemInstance->m_HUDGUI->DisplayPrompt(promtMessage, isSmallPrompt, teamIndex);
->>>>>>> a6e81b41
 }