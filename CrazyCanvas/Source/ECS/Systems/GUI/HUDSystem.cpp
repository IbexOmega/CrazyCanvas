--- conflicted
+++ resolved
@@ -70,13 +70,8 @@
 			{
 				{ R,	ProjectedGUIComponent::Type() }
 			},
-<<<<<<< HEAD
-			.OnEntityAdded		= std::bind_front(&HUDSystem::OnProjectedEntityAdded, this)/*,
-			.OnEntityRemoval	= std::bind_front(&HUDSystem::RemoveProjectedEntity, this)*/
-=======
 			.OnEntityAdded		= std::bind_front(&HUDSystem::OnProjectedEntityAdded, this),
 			.OnEntityRemoval	= std::bind_front(&HUDSystem::RemoveProjectedEntity, this)
->>>>>>> fd6d10ef
 		},
 		{
 			.pSubscriber = &m_CameraEntities,
@@ -304,11 +299,8 @@
 
 bool HUDSystem::RemoveProjectedEntity(LambdaEngine::Entity projectedEntity)
 {
-<<<<<<< HEAD
-=======
 	m_HUDGUI->RemoveProjectedGUIElement(projectedEntity);
 
->>>>>>> fd6d10ef
 	return false;
 }
 
