#include "ECS/Systems/GUI/HUDSystem.h"

#include "Game/ECS/Systems/Rendering/RenderSystem.h"
#include "Game/ECS/Components/Rendering/CameraComponent.h"

#include "ECS/Components/Player/WeaponComponent.h"
#include "ECS/Components/Player/Player.h"
#include "ECS/Components/Team/TeamComponent.h"

#include "ECS/ECSCore.h"

#include "Input/API/Input.h"
#include "Input/API/InputActionSystem.h"

#include "Game/Multiplayer/MultiplayerUtils.h"

#include "Application/API/Events/EventQueue.h"

#include "Lobby/PlayerManagerClient.h"


using namespace LambdaEngine;

HUDSystem::~HUDSystem()
{
	m_HUDGUI.Reset();
	m_View.Reset();

	EventQueue::UnregisterEventHandler<WeaponFiredEvent>(this, &HUDSystem::OnWeaponFired);
	EventQueue::UnregisterEventHandler<WeaponReloadFinishedEvent>(this, &HUDSystem::OnWeaponReloadFinished);
	EventQueue::UnregisterEventHandler<MatchCountdownEvent>(this, &HUDSystem::OnMatchCountdownEvent);
	EventQueue::UnregisterEventHandler<ProjectileHitEvent>(this, &HUDSystem::OnProjectileHit);
	EventQueue::UnregisterEventHandler<PlayerScoreUpdatedEvent>(this, &HUDSystem::OnPlayerScoreUpdated);
	EventQueue::UnregisterEventHandler<PlayerPingUpdatedEvent>(this, &HUDSystem::OnPlayerPingUpdated);
	EventQueue::UnregisterEventHandler<PlayerAliveUpdatedEvent>(this, &HUDSystem::OnPlayerAliveUpdated);
	EventQueue::UnregisterEventHandler<GameOverEvent>(this, &HUDSystem::OnGameOver);
	EventQueue::UnregisterEventHandler<WindowResizedEvent>(this, &HUDSystem::OnWindowResized);
}

void HUDSystem::Init()
{

	SystemRegistration systemReg = {};
	systemReg.SubscriberRegistration.EntitySubscriptionRegistrations =
	{
		{
			.pSubscriber = &m_WeaponEntities,
			.ComponentAccesses =
			{
				{ R, WeaponComponent::Type() },
			}
		},
		{
			.pSubscriber = &m_PlayerEntities,
			.ComponentAccesses =
			{
				{ R, HealthComponent::Type() }, { R, RotationComponent::Type() }, { NDA, PlayerLocalComponent::Type() }
			}
		},
		{
			.pSubscriber = &m_ForeignPlayerEntities,
			.ComponentAccesses =
			{
				{ NDA, PlayerForeignComponent::Type() }, { R, TeamComponent::Type() }
			}
		},
		{
			.pSubscriber = &m_ProjectedGUIEntities,
			.ComponentAccesses =
			{
<<<<<<< HEAD
				{ R, ProjectedGUIComponent::Type() }
			}
=======
				{ R,	ProjectedGUIComponent::Type() }
			},
			.OnEntityAdded		= std::bind_front(&HUDSystem::OnProjectedEntityAdded, this)/*,
			.OnEntityRemoval	= std::bind_front(&HUDSystem::RemoveProjectedEntity, this)*/
>>>>>>> 6137c609
		},
		{
			.pSubscriber = &m_CameraEntities,
			.ComponentAccesses =
			{
				{ R, CameraComponent::Type() }
			}
		}
	};

	systemReg.SubscriberRegistration.AdditionalAccesses =
	{
		{ R, ProjectileComponent::Type() }
	};

	systemReg.Phase = 1;

	RegisterSystem(TYPE_NAME(HUDSystem), systemReg);

	RenderSystem::GetInstance().SetRenderStageSleeping("RENDER_STAGE_NOESIS_GUI", false);

	EventQueue::RegisterEventHandler<WeaponFiredEvent>(this, &HUDSystem::OnWeaponFired);
	EventQueue::RegisterEventHandler<WeaponReloadFinishedEvent>(this, &HUDSystem::OnWeaponReloadFinished);
	EventQueue::RegisterEventHandler<MatchCountdownEvent>(this, &HUDSystem::OnMatchCountdownEvent);
	EventQueue::RegisterEventHandler<ProjectileHitEvent>(this, &HUDSystem::OnProjectileHit);
	EventQueue::RegisterEventHandler<PlayerScoreUpdatedEvent>(this, &HUDSystem::OnPlayerScoreUpdated);
	EventQueue::RegisterEventHandler<PlayerPingUpdatedEvent>(this, &HUDSystem::OnPlayerPingUpdated);
	EventQueue::RegisterEventHandler<PlayerAliveUpdatedEvent>(this, &HUDSystem::OnPlayerAliveUpdated);
	EventQueue::RegisterEventHandler<GameOverEvent>(this, &HUDSystem::OnGameOver);
	EventQueue::RegisterEventHandler<WindowResizedEvent>(this, &HUDSystem::OnWindowResized);

	m_HUDGUI = *new HUDGUI();
	m_View = Noesis::GUI::CreateView(m_HUDGUI);

	// Add players to scoreboard
	const THashTable<uint64, Player>& players = PlayerManagerClient::GetPlayers();
	for (auto& player : players)
	{
		m_HUDGUI->AddPlayer(player.second);
	}

	GUIApplication::SetView(m_View);

	m_LocalTeamIndex = PlayerManagerClient::GetPlayerLocal()->GetTeam();
}

void HUDSystem::Tick(LambdaEngine::Timestamp deltaTime)
{
}

void HUDSystem::FixedTick(Timestamp delta)
{
	UNREFERENCED_VARIABLE(delta);

	ECSCore* pECS = ECSCore::GetInstance();
	const ComponentArray<HealthComponent>* pHealthComponents = pECS->GetComponentArray<HealthComponent>();
	const ComponentArray<ViewProjectionMatricesComponent>* pViewProjMats = pECS->GetComponentArray<ViewProjectionMatricesComponent>();
	const ComponentArray<PositionComponent>* pPositionComponents = pECS->GetComponentArray<PositionComponent>();

	for (Entity player : m_PlayerEntities)
	{
		const HealthComponent& healthComponent = pHealthComponents->GetConstData(player);
		m_HUDGUI->UpdateScore();
		m_HUDGUI->UpdateHealth(healthComponent.CurrentHealth);

		{
			std::scoped_lock<SpinLock> lock(m_DeferredEventsLock);
			if (!m_DeferredDamageTakenHitEvents.IsEmpty())
			{
				m_DamageTakenEventsToProcess = m_DeferredDamageTakenHitEvents;
				m_DeferredDamageTakenHitEvents.Clear();
			}

			if (!m_DeferredEnemyHitEvents.IsEmpty())
			{
				m_EnemyHitEventsToProcess = m_DeferredEnemyHitEvents;
				m_DeferredEnemyHitEvents.Clear();
			}
		}

		if (!m_DamageTakenEventsToProcess.IsEmpty())
		{
			for (ProjectileHitEvent& event : m_DamageTakenEventsToProcess)
			{
				const ComponentArray<RotationComponent>* pPlayerRotationComp = pECS->GetComponentArray<RotationComponent>();
				const RotationComponent& playerRotationComp = pPlayerRotationComp->GetConstData(event.CollisionInfo1.Entity);

				m_HUDGUI->DisplayDamageTakenIndicator(GetForward(glm::normalize(playerRotationComp.Quaternion)), event.CollisionInfo1.Normal);
			}

			m_DamageTakenEventsToProcess.Clear();
		}

		if (!m_EnemyHitEventsToProcess.IsEmpty())
		{
			for (uint32 i = 0; i < m_EnemyHitEventsToProcess.GetSize(); i++)
			{
				m_HUDGUI->DisplayHitIndicator();
			}

			m_EnemyHitEventsToProcess.Clear();
		}


		for (Entity camera : m_CameraEntities)
		{
			const ViewProjectionMatricesComponent& viewProjMat = pViewProjMats->GetConstData(camera);

			for (Entity entity : m_ProjectedGUIEntities)
			{
				const PositionComponent& worldPosition = pPositionComponents->GetConstData(entity);

				const glm::mat4 viewProj = viewProjMat.Projection * viewProjMat.View;
			
				m_HUDGUI->ProjectGUIIndicator(viewProj, worldPosition.Position, entity);
			}
		}
	}

	static bool activeButtonChanged = false;
	if (InputActionSystem::IsActive(EAction::ACTION_GENERAL_SCOREBOARD) && !activeButtonChanged)
	{
		m_HUDGUI->DisplayScoreboardMenu(true);
		activeButtonChanged = true;
	}
	else if (!InputActionSystem::IsActive(EAction::ACTION_GENERAL_SCOREBOARD) && activeButtonChanged)
	{
		m_HUDGUI->DisplayScoreboardMenu(false);
		activeButtonChanged = false;
	}
}

bool HUDSystem::OnWeaponFired(const WeaponFiredEvent& event)
{
	if (!MultiplayerUtils::IsServer())
	{
		ECSCore* pECS = ECSCore::GetInstance();
		const ComponentArray<WeaponComponent>* pWeaponComponents = pECS->GetComponentArray<WeaponComponent>();
		const ComponentArray<PlayerLocalComponent>* pPlayerLocalComponents = pECS->GetComponentArray<PlayerLocalComponent>();

		for (Entity playerWeapon : m_WeaponEntities)
		{
			const WeaponComponent& weaponComponent = pWeaponComponents->GetConstData(playerWeapon);

			if (pPlayerLocalComponents->HasComponent(weaponComponent.WeaponOwner) && m_HUDGUI)
			{
				m_HUDGUI->UpdateAmmo(weaponComponent.WeaponTypeAmmo, event.AmmoType);
			}
		}
	}
	return false;
}

bool HUDSystem::OnWeaponReloadFinished(const WeaponReloadFinishedEvent& event)
{
	if (!MultiplayerUtils::IsServer())
	{
		ECSCore* pECS = ECSCore::GetInstance();
		const ComponentArray<WeaponComponent>* pWeaponComponents = pECS->GetComponentArray<WeaponComponent>();

		for (Entity playerWeapon : m_WeaponEntities)
		{
			const WeaponComponent& weaponComponent = pWeaponComponents->GetConstData(playerWeapon);

			if (event.WeaponOwnerEntity == weaponComponent.WeaponOwner && m_HUDGUI)
			{
				m_HUDGUI->UpdateAmmo(weaponComponent.WeaponTypeAmmo, EAmmoType::AMMO_TYPE_PAINT);
				m_HUDGUI->UpdateAmmo(weaponComponent.WeaponTypeAmmo, EAmmoType::AMMO_TYPE_WATER);
			}
		}
	}
	return false;
}

bool HUDSystem::OnPlayerScoreUpdated(const PlayerScoreUpdatedEvent& event)
{
	m_HUDGUI->UpdateAllPlayerProperties(*event.pPlayer);
	return false;
}

bool HUDSystem::OnPlayerPingUpdated(const PlayerPingUpdatedEvent& event)
{
	m_HUDGUI->UpdatePlayerProperty(
		event.pPlayer->GetUID(),
		EPlayerProperty::PLAYER_PROPERTY_PING,
		std::to_string(event.pPlayer->GetPing()));
	return false;
}

bool HUDSystem::OnPlayerAliveUpdated(const PlayerAliveUpdatedEvent& event)
{
	const Player* pPlayer = event.pPlayer;

	m_HUDGUI->UpdatePlayerAliveStatus(pPlayer->GetUID(), !pPlayer->IsDead());
	return false;
}

bool HUDSystem::OnMatchCountdownEvent(const MatchCountdownEvent& event)
{
	m_HUDGUI->UpdateCountdown(event.CountDownTime);

	return false;
}

bool HUDSystem::OnProjectedEntityAdded(LambdaEngine::Entity projectedEntity)
{
	ECSCore* pECS = ECSCore::GetInstance();
	const ComponentArray<ProjectedGUIComponent>* pProjectedGUIComponents = pECS->GetComponentArray<ProjectedGUIComponent>();
	const ProjectedGUIComponent& projectedGUIComponent = pProjectedGUIComponents->GetConstData(projectedEntity);


	if (projectedGUIComponent.GUIType == IndicatorTypeGUI::FLAG_INDICATOR)
	{
		const ComponentArray<TeamComponent>* pTeamComponents = pECS->GetComponentArray<TeamComponent>();
		const TeamComponent& teamComponent = pTeamComponents->GetConstData(projectedEntity);
		m_HUDGUI->CreateProjectedGUIElement(projectedEntity, m_LocalTeamIndex, teamComponent.TeamIndex);
	}
	else
	{
		m_HUDGUI->CreateProjectedGUIElement(projectedEntity, m_LocalTeamIndex);
	}

	return false;
}

bool HUDSystem::RemoveProjectedEntity(LambdaEngine::Entity projectedEntity)
{
	return false;
}

bool HUDSystem::OnProjectileHit(const ProjectileHitEvent& event)
{
	if (!MultiplayerUtils::IsServer())
	{
		std::scoped_lock<SpinLock> lock(m_DeferredEventsLock);

		ECSCore* pECS = ECSCore::GetInstance();
		const ComponentArray<PlayerLocalComponent>* pPlayerLocalComponents = pECS->GetComponentArray<PlayerLocalComponent>();

		if (pPlayerLocalComponents->HasComponent(event.CollisionInfo1.Entity))
		{
			m_DeferredDamageTakenHitEvents.EmplaceBack(event);
		}
		else
		{
			const ComponentArray<TeamComponent>* pTeamComponents = pECS->GetComponentArray<TeamComponent>();
			const ComponentArray<ProjectileComponent>* pProjectileComponents = pECS->GetComponentArray<ProjectileComponent>();

			if (m_ForeignPlayerEntities.HasElement(event.CollisionInfo1.Entity))
			{
				if (pProjectileComponents->HasComponent(event.CollisionInfo0.Entity))
				{
					const ProjectileComponent& projectileComponents = pProjectileComponents->GetConstData(event.CollisionInfo0.Entity);

					if (pTeamComponents->GetConstData(event.CollisionInfo1.Entity).TeamIndex != m_LocalTeamIndex && pPlayerLocalComponents->HasComponent(projectileComponents.Owner))
					{
						m_DeferredEnemyHitEvents.EmplaceBack(true);
					}
				}
			}
		}
	}

	return false;
}

bool HUDSystem::OnGameOver(const GameOverEvent& event)
{
	//un-lock mouse
	Input::PushInputMode(EInputLayer::GUI);

	const THashTable<uint64, Player>& playerMap = PlayerManagerBase::GetPlayers();

	PlayerPair mostKills((uint8)0, nullptr);
	PlayerPair mostFlags((uint8)0, nullptr);
	PlayerPair mostDeaths((uint8)0, nullptr);

	for (auto& pair : playerMap)
	{
		const Player* pPlayer = &pair.second;

		uint8 kills = pPlayer->GetKills();
		uint8 deaths = pPlayer->GetDeaths();
		uint8 flags = pPlayer->GetFlagsCaptured();

		if (kills >= mostKills.first)
			mostKills = std::make_pair(kills, pPlayer);

		if (deaths >= mostDeaths.first)
			mostDeaths = std::make_pair(deaths, pPlayer);

		if (flags >= mostFlags.first)
			mostFlags = std::make_pair(flags, pPlayer);
	}

	m_HUDGUI->DisplayGameOverGrid(event.WinningTeamIndex, mostKills, mostFlags, mostDeaths);

	return false;
}

bool HUDSystem::OnWindowResized(const WindowResizedEvent& event)
{
	m_HUDGUI->SetWindowSize(event.Width, event.Height);
	return false;
}<|MERGE_RESOLUTION|>--- conflicted
+++ resolved
@@ -68,15 +68,10 @@
 			.pSubscriber = &m_ProjectedGUIEntities,
 			.ComponentAccesses =
 			{
-<<<<<<< HEAD
-				{ R, ProjectedGUIComponent::Type() }
-			}
-=======
 				{ R,	ProjectedGUIComponent::Type() }
 			},
 			.OnEntityAdded		= std::bind_front(&HUDSystem::OnProjectedEntityAdded, this)/*,
 			.OnEntityRemoval	= std::bind_front(&HUDSystem::RemoveProjectedEntity, this)*/
->>>>>>> 6137c609
 		},
 		{
 			.pSubscriber = &m_CameraEntities,
