--- conflicted
+++ resolved
@@ -186,13 +186,8 @@
 				const PositionComponent& worldPosition = pPositionComponents->GetConstData(entity);
 
 				const glm::mat4 viewProj = viewProjMat.Projection * viewProjMat.View;
-<<<<<<< HEAD
 			
 				m_HUDGUI->ProjectGUIIndicator(viewProj, worldPosition.Position, entity);
-=======
-
-				m_HUDGUI->ProjectGUIIndicator(viewProj, worldPosition.Position, projectedGUIComponent.GUIType);
->>>>>>> f1f39c92
 			}
 		}
 	}
