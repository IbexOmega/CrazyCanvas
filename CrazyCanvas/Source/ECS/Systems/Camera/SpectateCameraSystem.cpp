#include "ECS/Systems/Camera/SpectateCameraSystem.h"

#include "Application/API/Events/EventQueue.h"

#include "ECS/ECSCore.h"
#include "ECS/Components/Player/Player.h"
#include "ECS/Components/Match/FlagComponent.h"
#include "ECS/Components/World/SpectateComponent.h"

#include "Game/ECS/Systems/Rendering/RenderSystem.h"
#include "Game/ECS/Components/Rendering/CameraComponent.h"
#include "Game/ECS/Components/Misc/InheritanceComponent.h"
#include "Game/ECS/Components/Physics/Transform.h"

#include "Events/GameplayEvents.h"

#include "Lobby/Player.h"

#include "Lobby/PlayerManagerClient.h"

using namespace LambdaEngine;

SpectateCameraSystem::~SpectateCameraSystem()
{
	EventQueue::UnregisterEventHandler<MouseButtonClickedEvent>(this, &SpectateCameraSystem::OnMouseButtonClicked);
	EventQueue::UnregisterEventHandler<PlayerAliveUpdatedEvent>(this, &SpectateCameraSystem::OnPlayerAliveUpdated);
	EventQueue::UnregisterEventHandler<GameOverEvent>(this, &SpectateCameraSystem::OnGameOver);
}

void SpectateCameraSystem::Init()
{
	SystemRegistration systemReg = {};
	systemReg.SubscriberRegistration.EntitySubscriptionRegistrations =
	{
		{
			.pSubscriber = & m_SpectatableEntities,
			.ComponentAccesses =
			{
				{ NDA, SpectateComponent::Type() }
			}
		},
		{
			.pSubscriber = &m_CameraEntities,
			.ComponentAccesses =
			{
				{ RW, CameraComponent::Type() },
				{ RW, OffsetComponent::Type() },
				{ RW, ParentComponent::Type() },
			}
		}
	};

	systemReg.SubscriberRegistration.AdditionalAccesses =
	{
		{ RW, RotationComponent::Type() },
		{ R, TeamComponent::Type() },
		{ NDA, FlagSpawnComponent::Type() },
	};

	RegisterSystem(TYPE_NAME(SpectateCameraSystem), systemReg);

	EventQueue::RegisterEventHandler<MouseButtonClickedEvent>(this, &SpectateCameraSystem::OnMouseButtonClicked);
	EventQueue::RegisterEventHandler<PlayerAliveUpdatedEvent>(this, &SpectateCameraSystem::OnPlayerAliveUpdated);
	EventQueue::RegisterEventHandler<GameOverEvent>(this, &SpectateCameraSystem::OnGameOver);

	m_LocalTeamIndex = PlayerManagerClient::GetPlayerLocal()->GetTeam();
}

void SpectateCameraSystem::Tick(LambdaEngine::Timestamp deltaTime)
{

	UNREFERENCED_VARIABLE(deltaTime);
	//After tomorrow I will add a neat rotation to the camera upon death. dont have time to fix it now
	/*if (m_IsGameOver)
	{

	}*/
}

bool SpectateCameraSystem::OnMouseButtonClicked(const MouseButtonClickedEvent& event)
{
	if (m_InSpectateView)
	{
		if (event.Button == EMouseButton::MOUSE_BUTTON_RIGHT)
		{
			m_SpectatorIndex++;
			SpectatePlayer();
		}
		else if (event.Button == EMouseButton::MOUSE_BUTTON_LEFT)
		{
			m_SpectatorIndex--;
			SpectatePlayer();
		}
	}

	return false;
}

bool SpectateCameraSystem::OnPlayerAliveUpdated(const PlayerAliveUpdatedEvent& event)
{
	using namespace LambdaEngine;

	const Player* pLocalPlayer = PlayerManagerClient::GetPlayerLocal();

	if (pLocalPlayer == event.pPlayer)
	{
		ECSCore* pECS = ECSCore::GetInstance();
		ComponentArray<ParentComponent>* pParentComponents = pECS->GetComponentArray<ParentComponent>();
		ComponentArray<OffsetComponent>* pOffsetComponents = pECS->GetComponentArray<OffsetComponent>();
<<<<<<< HEAD
=======
		ComponentArray<CameraComponent>* pCameraComponents = pECS->GetComponentArray<CameraComponent>();

		Entity cameraEntity = UINT32_MAX;

		for (Entity entity : m_SpectatableEntities)
		{
			if (pCameraComponents->HasComponent(entity))
				cameraEntity = entity;
		}
>>>>>>> 13a28807

		for (Entity cameraEntity : m_CameraEntities)
		{
			if (!pLocalPlayer->IsDead())
			{
				RenderSystem::GetInstance().SetRenderStageSleeping("RENDER_STAGE_FIRST_PERSON_WEAPON", false);
				ParentComponent& parentComponent = pParentComponents->GetData(cameraEntity);
				OffsetComponent& cameraOffsetComponent = pOffsetComponents->GetData(cameraEntity);
				cameraOffsetComponent.Offset *= 0.5f; // reset camera offset
				parentComponent.Parent = PlayerManagerClient::GetPlayerLocal()->GetEntity(); // reset camera parent

				m_SpectatorIndex = 0;
				m_InSpectateView = false;
				m_SpectatedPlayer = UINT32_MAX;

				SpectatePlayerEvent spectatePlayerEvent("", false);
				EventQueue::SendEventImmediate(spectatePlayerEvent);
			}
			else
			{
				RenderSystem::GetInstance().SetRenderStageSleeping("RENDER_STAGE_FIRST_PERSON_WEAPON", true);
				OffsetComponent& cameraOffsetComponent = pOffsetComponents->GetData(cameraEntity);

				cameraOffsetComponent.Offset *= 2;
				SpectatePlayer();
				m_InSpectateView = true;
			}
		}
	}
	else if (m_SpectatedPlayer == event.pPlayer->GetEntity())
	{
		SpectatePlayer();
	}

	return false;
}

bool SpectateCameraSystem::OnGameOver(const GameOverEvent& event)
{

	UNREFERENCED_VARIABLE(event);

	m_IsGameOver = true;

	SpectatePlayer();

	return false;
}

void SpectateCameraSystem::SpectatePlayer()
{
	LambdaEngine::TArray<Entity> teamPlayers;

	ECSCore* pECS = ECSCore::GetInstance();

	ComponentArray<ParentComponent>* pParentComponents = pECS->GetComponentArray<ParentComponent>();
	const ComponentArray<TeamComponent>* pTeamComponents = pECS->GetComponentArray<TeamComponent>();
	const ComponentArray<SpectateComponent>* pSpectateComponents = pECS->GetComponentArray<SpectateComponent>();

	Entity localPlayer = UINT32_MAX;
	Entity flagSpawnEntity = UINT32_MAX;
	Entity mapSpectatePointEntity = UINT32_MAX;

	for (Entity cameraEntity : m_CameraEntities)
	{
		for (Entity entity : m_SpectatableEntities)
		{
			const SpectateComponent& spectateComponent = pSpectateComponents->GetConstData(entity);

			switch (spectateComponent.SpectateType)
			{
				case SpectateType::FLAG_SPAWN:
				{
					TeamComponent teamComponent = {};
					
					if (pTeamComponents->GetConstIf(entity, teamComponent))
					{
						if (teamComponent.TeamIndex == m_LocalTeamIndex)
							flagSpawnEntity = entity;
					}

					break;
				}
				case SpectateType::PLAYER:
				{
					const Player* pPlayer = PlayerManagerClient::GetPlayer(entity);

					if (pPlayer)
					{
						if (pPlayer->GetTeam() == m_LocalTeamIndex && !pPlayer->IsDead())
							teamPlayers.PushBack(entity);
					}

					break;
				}
				case SpectateType::LOCAL_PLAYER:
				{
					localPlayer = entity;
					break;
				}
				case SpectateType::SPECTATE_OBJECT:
				{
					mapSpectatePointEntity = entity;
					break;
				}
				default: { LOG_ERROR("Spectate Type not found!"); }
			}
		}


		if (!m_IsGameOver)
		{
			if (!teamPlayers.IsEmpty()) //Spectate team-member
			{
				ParentComponent& parentComponent = pParentComponents->GetData(cameraEntity);

				if (m_SpectatorIndex < 0)
					m_SpectatorIndex = (int8)(teamPlayers.GetSize() - 1);

				m_SpectatorIndex = m_SpectatorIndex % teamPlayers.GetSize();

				m_SpectatedPlayer = teamPlayers[m_SpectatorIndex];

				parentComponent.Parent = m_SpectatedPlayer;

				SpectatePlayerEvent event(PlayerManagerClient::GetPlayer(m_SpectatedPlayer)->GetName(), true);
				EventQueue::SendEventImmediate(event);
			}
			else // spectate Flag
			{
				if (flagSpawnEntity != UINT32_MAX)
				{
					ParentComponent& parentComponent = pParentComponents->GetData(cameraEntity);
					parentComponent.Parent = flagSpawnEntity;


					SpectatePlayerEvent event("Team Flag", true);
					EventQueue::SendEventImmediate(event);
				}
			}
		}
		else if (m_IsGameOver)
		{
			if (mapSpectatePointEntity != UINT32_MAX)
			{
				ParentComponent& parentComponent = pParentComponents->GetData(cameraEntity);
				parentComponent.Parent = mapSpectatePointEntity;
			}
		}
	}
}<|MERGE_RESOLUTION|>--- conflicted
+++ resolved
@@ -107,18 +107,6 @@
 		ECSCore* pECS = ECSCore::GetInstance();
 		ComponentArray<ParentComponent>* pParentComponents = pECS->GetComponentArray<ParentComponent>();
 		ComponentArray<OffsetComponent>* pOffsetComponents = pECS->GetComponentArray<OffsetComponent>();
-<<<<<<< HEAD
-=======
-		ComponentArray<CameraComponent>* pCameraComponents = pECS->GetComponentArray<CameraComponent>();
-
-		Entity cameraEntity = UINT32_MAX;
-
-		for (Entity entity : m_SpectatableEntities)
-		{
-			if (pCameraComponents->HasComponent(entity))
-				cameraEntity = entity;
-		}
->>>>>>> 13a28807
 
 		for (Entity cameraEntity : m_CameraEntities)
 		{
