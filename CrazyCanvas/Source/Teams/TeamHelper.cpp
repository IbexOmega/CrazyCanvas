#include "Teams/TeamHelper.h"

#include "Resources/ResourceManager.h"

bool TeamHelper::Init()
{
	using namespace LambdaEngine;

	float32 baseAngle = 240.0f;
	float32 deltaAngle = 360.0f / MAX_NUM_TEAMS;
<<<<<<< HEAD

	// Load player textures
	s_PlayerTextureGUID = ResourceManager::LoadTextureFromFile(
		"Player/CharacterAlbedo.png",
		EFormat::FORMAT_R8G8B8A8_UNORM,
		true, true);
=======
>>>>>>> b57eee59

	// Create materials
	for (uint32 teamIndex = 0; teamIndex < MAX_NUM_TEAMS; teamIndex++)
	{
		glm::vec3 color = glm::rgbColor(glm::vec3(baseAngle + deltaAngle * float32(teamIndex), 1.0f, 1.0f));

		MaterialProperties materialProperties = {};
		materialProperties.Albedo = glm::vec4(color, 1.0f);

		s_TeamColorMaterialGUIDs[teamIndex] = ResourceManager::LoadMaterialFromMemory(
			"Team " + std::to_string(teamIndex) + " Color Material",
			GUID_TEXTURE_DEFAULT_COLOR_MAP,
			GUID_TEXTURE_DEFAULT_NORMAL_MAP,
			GUID_TEXTURE_DEFAULT_COLOR_MAP,
			GUID_TEXTURE_DEFAULT_COLOR_MAP,
			GUID_TEXTURE_DEFAULT_COLOR_MAP,
			materialProperties);
	}

	return true;
}

GUID_Lambda TeamHelper::GetTeamColorMaterialGUID(uint32 teamIndex)
{
	VALIDATE(teamIndex < MAX_NUM_TEAMS);
	return s_TeamColorMaterialGUIDs[teamIndex];
}

glm::vec3 TeamHelper::GetTeamColor(uint32 teamIndex)
{
	float32 baseAngle = 240.0f;
	float32 deltaAngle = 360.0f / MAX_NUM_TEAMS;

	return glm::rgbColor(glm::vec3(baseAngle + deltaAngle * float32(teamIndex), 1.0f, 1.0f));
}<|MERGE_RESOLUTION|>--- conflicted
+++ resolved
@@ -8,15 +8,6 @@
 
 	float32 baseAngle = 240.0f;
 	float32 deltaAngle = 360.0f / MAX_NUM_TEAMS;
-<<<<<<< HEAD
-
-	// Load player textures
-	s_PlayerTextureGUID = ResourceManager::LoadTextureFromFile(
-		"Player/CharacterAlbedo.png",
-		EFormat::FORMAT_R8G8B8A8_UNORM,
-		true, true);
-=======
->>>>>>> b57eee59
 
 	// Create materials
 	for (uint32 teamIndex = 0; teamIndex < MAX_NUM_TEAMS; teamIndex++)
