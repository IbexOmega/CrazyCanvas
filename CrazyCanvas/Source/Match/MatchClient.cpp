#include "Match/MatchClient.h"
#include "Match/Match.h"

#include "Multiplayer/Packet/PacketType.h"

#include "World/LevelObjectCreator.h"
#include "World/LevelManager.h"
#include "World/Level.h"

#include "Application/API/CommonApplication.h"
#include "Application/API/Events/EventQueue.h"

#include "Game/ECS/Components/Physics/Transform.h"
#include "Game/ECS/Components/Audio/AudibleComponent.h"
#include "Game/ECS/Components/Rendering/AnimationComponent.h"
#include "Game/ECS/Components/Rendering/CameraComponent.h"
#include "Game/ECS/Components/Rendering/DirectionalLightComponent.h"
#include "Game/ECS/Components/Rendering/PointLightComponent.h"
#include "Game/ECS/Systems/Physics/PhysicsSystem.h"
#include "Game/ECS/Systems/Rendering/RenderSystem.h"

#include "Lobby/PlayerManagerClient.h"

#include "Events/MatchEvents.h"

#include "Engine/EngineConfig.h"

#include "Resources/ResourceManager.h"

#include "Audio/AudioAPI.h"

using namespace LambdaEngine;

MatchClient::~MatchClient()
{
	EventQueue::UnregisterEventHandler<PacketReceivedEvent<PacketCreateLevelObject>>(this, &MatchClient::OnPacketCreateLevelObjectReceived);
	EventQueue::UnregisterEventHandler<PacketReceivedEvent<PacketTeamScored>>(this, &MatchClient::OnPacketTeamScoredReceived);
	EventQueue::UnregisterEventHandler<PacketReceivedEvent<PacketDeleteLevelObject>>(this, &MatchClient::OnPacketDeleteLevelObjectReceived);
	EventQueue::UnregisterEventHandler<PacketReceivedEvent<PacketMatchReady>>(this, &MatchClient::OnPacketMatchReadyReceived);
	EventQueue::UnregisterEventHandler<PacketReceivedEvent<PacketMatchStart>>(this, &MatchClient::OnPacketMatchStartReceived);
	EventQueue::UnregisterEventHandler<PacketReceivedEvent<PacketMatchBegin>>(this, &MatchClient::OnPacketMatchBeginReceived);
	EventQueue::UnregisterEventHandler<PacketReceivedEvent<PacketGameOver>>(this, &MatchClient::OnPacketGameOverReceived);
}

bool MatchClient::InitInternal()
{
	if (MultiplayerUtils::IsSingleplayer())
	{
		m_HasBegun = true;
		m_ClientSideBegun = true;
		m_MatchBeginTimer = 0.0f;
	}

	EventQueue::RegisterEventHandler<PacketReceivedEvent<PacketCreateLevelObject>>(this, &MatchClient::OnPacketCreateLevelObjectReceived);
	EventQueue::RegisterEventHandler<PacketReceivedEvent<PacketTeamScored>>(this, &MatchClient::OnPacketTeamScoredReceived);
	EventQueue::RegisterEventHandler<PacketReceivedEvent<PacketDeleteLevelObject>>(this, &MatchClient::OnPacketDeleteLevelObjectReceived);
	EventQueue::RegisterEventHandler<PacketReceivedEvent<PacketMatchReady>>(this, &MatchClient::OnPacketMatchReadyReceived);
	EventQueue::RegisterEventHandler<PacketReceivedEvent<PacketMatchStart>>(this, &MatchClient::OnPacketMatchStartReceived);
	EventQueue::RegisterEventHandler<PacketReceivedEvent<PacketMatchBegin>>(this, &MatchClient::OnPacketMatchBeginReceived);
	EventQueue::RegisterEventHandler<PacketReceivedEvent<PacketGameOver>>(this, &MatchClient::OnPacketGameOverReceived);

	m_CountdownSoundEffects[4] = ResourceManager::LoadSoundEffect2DFromFile("Countdown/five.wav");
	m_CountdownSoundEffects[3] = ResourceManager::LoadSoundEffect2DFromFile("Countdown/four.wav");
	m_CountdownSoundEffects[2] = ResourceManager::LoadSoundEffect2DFromFile("Countdown/three.wav");
	m_CountdownSoundEffects[1] = ResourceManager::LoadSoundEffect2DFromFile("Countdown/two.wav");
	m_CountdownSoundEffects[0] = ResourceManager::LoadSoundEffect2DFromFile("Countdown/one.wav");
	m_CountdownDoneSoundEffect = ResourceManager::LoadSoundEffect2DFromFile("Countdown/go.mp3");

	return true;
}

void MatchClient::TickInternal(LambdaEngine::Timestamp deltaTime)
{
	if (!m_ClientSideBegun)
	{
		float32 previousTimer = m_MatchBeginTimer;
		m_MatchBeginTimer -= float32(deltaTime.AsSeconds());

		if (previousTimer >= 5.0f && m_MatchBeginTimer < 5.0f)
		{
			ResourceManager::GetSoundEffect2D(m_CountdownSoundEffects[4])->PlayOnce(0.1f);
			EventQueue::SendEvent<MatchCountdownEvent>(5);
		}
		else if (previousTimer >= 4.0f && m_MatchBeginTimer < 4.0f)
		{
			ResourceManager::GetSoundEffect2D(m_CountdownSoundEffects[3])->PlayOnce(0.1f);
			EventQueue::SendEvent<MatchCountdownEvent>(4);
		}
		else if (previousTimer >= 3.0f && m_MatchBeginTimer < 3.0f)
		{
			ResourceManager::GetSoundEffect2D(m_CountdownSoundEffects[2])->PlayOnce(0.1f);
			EventQueue::SendEvent<MatchCountdownEvent>(3);
		}
		else if (previousTimer >= 2.0f && m_MatchBeginTimer < 2.0f)
		{
			ResourceManager::GetSoundEffect2D(m_CountdownSoundEffects[1])->PlayOnce(0.1f);
			EventQueue::SendEvent<MatchCountdownEvent>(2);
		}
		else if (previousTimer >= 1.0f && m_MatchBeginTimer < 1.0f)
		{
			ResourceManager::GetSoundEffect2D(m_CountdownSoundEffects[0])->PlayOnce(0.1f);
			EventQueue::SendEvent<MatchCountdownEvent>(1);
		}
		else if (m_MatchBeginTimer < 0.0f)
		{
			ResourceManager::GetSoundEffect2D(m_CountdownDoneSoundEffect)->PlayOnce(0.1f);
			EventQueue::SendEvent<MatchCountdownEvent>(0);

			m_ClientSideBegun = true;
			m_CountdownHideTimer = 1.0f;

			if (MultiplayerUtils::IsSingleplayer())
			{
				m_HasBegun = true;
			}
		}	
	}

	if (m_CountdownHideTimer >= 0.0f)
	{
		m_CountdownHideTimer -= float32(deltaTime.AsSeconds());

		if (m_CountdownHideTimer < 0.0f)
		{
			EventQueue::SendEvent<MatchCountdownEvent>(UINT8_MAX);
		}
	}
}

bool MatchClient::OnPacketCreateLevelObjectReceived(const PacketReceivedEvent<PacketCreateLevelObject>& event)
{
	const PacketCreateLevelObject& packet = event.Packet;

	switch (packet.LevelObjectType)
	{
		case ELevelObjectType::LEVEL_OBJECT_TYPE_PLAYER:
		{
			TSharedRef<Window> window = CommonApplication::Get()->GetMainWindow();

			const CameraDesc cameraDesc =
			{
				.FOVDegrees	= EngineConfig::GetFloatProperty(EConfigOption::CONFIG_OPTION_CAMERA_FOV),
				.Width		= (float)window->GetWidth(),
				.Height		= (float)window->GetHeight(),
				.NearPlane	= EngineConfig::GetFloatProperty(EConfigOption::CONFIG_OPTION_CAMERA_NEAR_PLANE),
				.FarPlane	= EngineConfig::GetFloatProperty(EConfigOption::CONFIG_OPTION_CAMERA_FAR_PLANE)
			};

			CreatePlayerDesc createPlayerDesc =
			{
				.ClientUID			= packet.Player.ClientUID,
				.IsLocal			= packet.Player.ClientUID == event.pClient->GetUID(),
				.PlayerNetworkUID	= packet.NetworkUID,
				.WeaponNetworkUID	= packet.Player.WeaponNetworkUID,
				.Position			= packet.Position,
				.Forward			= packet.Forward,
				.Scale				= glm::vec3(1.0f),
				.TeamIndex			= packet.Player.TeamIndex,
				.pCameraDesc		= &cameraDesc,
			};

			TArray<Entity> createdPlayerEntities;
			if (!m_pLevel->CreateObject(ELevelObjectType::LEVEL_OBJECT_TYPE_PLAYER, &createPlayerDesc, createdPlayerEntities))
			{
				LOG_ERROR("[MatchClient]: Failed to create Player!");
			}

			// Notify systems that a new player connected (Not myself tho)
			if (!createPlayerDesc.IsLocal)
			{
				PlayerConnectedEvent connectedEvent(createdPlayerEntities[0], packet.Position);
				EventQueue::SendEvent(connectedEvent);
			}

			break;
		}
		case ELevelObjectType::LEVEL_OBJECT_TYPE_FLAG:
		{
			Entity parentEntity = MultiplayerUtils::GetEntity(packet.Flag.ParentNetworkUID);

			CreateFlagDesc createFlagDesc =
			{
				.NetworkUID		= packet.NetworkUID,
				.ParentEntity	= parentEntity,
				.Position		= packet.Position,
				.Scale			= glm::vec3(1.0f),
				.Rotation		= glm::quatLookAt(packet.Forward, g_DefaultUp),
<<<<<<< HEAD
				.TeamIndex		= packet.Flag.TeamIndex
=======
>>>>>>> 9c9ef912
			};

			TArray<Entity> createdFlagEntities;
			if (!m_pLevel->CreateObject(ELevelObjectType::LEVEL_OBJECT_TYPE_FLAG, &createFlagDesc, createdFlagEntities))
			{
				LOG_ERROR("[MatchClient]: Failed to create Flag!");
			}

			break;
		}
	}
	return true;
}

bool MatchClient::OnPacketTeamScoredReceived(const PacketReceivedEvent<PacketTeamScored>& event)
{
	const PacketTeamScored& packet = event.Packet;
	SetScore(packet.TeamIndex, packet.Score);
	return true;
}

bool MatchClient::OnPacketDeleteLevelObjectReceived(const PacketReceivedEvent<PacketDeleteLevelObject>& event)
{
	const PacketDeleteLevelObject& packet = event.Packet;
	Entity entity = MultiplayerUtils::GetEntity(packet.NetworkUID);

	if(entity != UINT32_MAX)
		m_pLevel->DeleteObject(entity);

	return true;
}

bool MatchClient::OnPacketMatchStartReceived(const PacketReceivedEvent<PacketMatchStart>& event)
{
	UNREFERENCED_VARIABLE(event);

	m_HasBegun = false;
	m_ClientSideBegun = false;
	m_MatchBeginTimer = MATCH_BEGIN_COUNTDOWN_TIME;

	LOG_INFO("CLIENT: Match Start");

	return true;
}

bool MatchClient::OnPacketMatchReadyReceived(const PacketReceivedEvent<PacketMatchReady>& event)
{
	UNREFERENCED_VARIABLE(event);
	//Makes sure we have finished loading everything....

	PlayerManagerClient::SetLocalPlayerStateLoaded();

	return true;
}

bool MatchClient::OnPacketMatchBeginReceived(const PacketReceivedEvent<PacketMatchBegin>& event)
{
	UNREFERENCED_VARIABLE(event);

	m_HasBegun = true;

	LOG_INFO("CLIENT: Match Begin");

	return true;
}

bool MatchClient::OnPacketGameOverReceived(const PacketReceivedEvent<PacketGameOver>& event)
{
	const PacketGameOver& packet = event.Packet;

	LOG_INFO("Game Over, Winning team is %d", packet.WinningTeamIndex);
	ResetMatch();

	EventQueue::SendEvent<GameOverEvent>(packet.WinningTeamIndex);

	return true;
}

bool MatchClient::OnWeaponFired(const WeaponFiredEvent& event)
{
	using namespace LambdaEngine;

	CreateProjectileDesc createProjectileDesc;
	createProjectileDesc.AmmoType		= event.AmmoType;
	createProjectileDesc.FirePosition	= event.Position;
	createProjectileDesc.InitalVelocity = event.InitialVelocity;
	createProjectileDesc.TeamIndex		= event.TeamIndex;
	createProjectileDesc.Callback		= event.Callback;
	createProjectileDesc.MeshComponent	= event.MeshComponent;
	createProjectileDesc.WeaponOwner	= event.WeaponOwnerEntity;
	createProjectileDesc.Angle			= event.Angle;

	TArray<Entity> createdFlagEntities;
	if (!m_pLevel->CreateObject(ELevelObjectType::LEVEL_OBJECT_TYPE_PROJECTILE, &createProjectileDesc, createdFlagEntities))
	{
		LOG_ERROR("[MatchClient]: Failed to create projectile!");
	}

	LOG_INFO("CLIENT: Weapon fired");
	return true;
}<|MERGE_RESOLUTION|>--- conflicted
+++ resolved
@@ -185,10 +185,7 @@
 				.Position		= packet.Position,
 				.Scale			= glm::vec3(1.0f),
 				.Rotation		= glm::quatLookAt(packet.Forward, g_DefaultUp),
-<<<<<<< HEAD
 				.TeamIndex		= packet.Flag.TeamIndex
-=======
->>>>>>> 9c9ef912
 			};
 
 			TArray<Entity> createdFlagEntities;
