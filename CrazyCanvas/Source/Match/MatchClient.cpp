--- conflicted
+++ resolved
@@ -131,7 +131,6 @@
 	return true;
 }
 
-<<<<<<< HEAD
 bool MatchClient::OnPacketGameOverReceived(const PacketReceivedEvent<PacketGameOver>& event)
 {
 	const PacketGameOver& packet = event.Packet;
@@ -140,7 +139,7 @@
 	ResetMatch();
 
 	return true;
-=======
+}
 bool MatchClient::OnWeaponFired(const WeaponFiredEvent& event)
 {
 	using namespace LambdaEngine;
@@ -168,5 +167,4 @@
 {
 	LOG_INFO("CLIENT: Player=%u DIED", event.KilledEntity);
 	return false;
->>>>>>> 260afa64
 }