--- conflicted
+++ resolved
@@ -66,16 +66,6 @@
 
 			CreatePlayerDesc createPlayerDesc =
 			{
-<<<<<<< HEAD
-				.IsLocal		= packet.Player.IsMySelf,
-				.NetworkUID		= packet.NetworkUID,
-				.pClient		= pClient,
-				.Position		= packet.Position,
-				.Forward		= packet.Forward,
-				.Scale			= glm::vec3(1.0f),
-				.TeamIndex		= packet.Player.TeamIndex,
-				.pCameraDesc	= &cameraDesc,
-=======
 				.IsLocal			= packet.Player.IsMySelf,
 				.PlayerNetworkUID	= packet.NetworkUID,
 				.WeaponNetworkUID	= packet.Player.WeaponNetworkUID,
@@ -87,7 +77,6 @@
 				.pCameraDesc		= &cameraDesc,
 				.MeshGUID			= robotGUID,
 				.AnimationComponent = robotAnimationComp,
->>>>>>> 561b3e52
 			};
 
 			TArray<Entity> createdPlayerEntities;
