#include "Match/MatchServer.h"
#include "Match/Match.h"

#include "ECS/ECSCore.h"
#include "ECS/Components/Player/Player.h"
#include "ECS/Components/Match/FlagComponent.h"
#include "ECS/Components/Player/WeaponComponent.h"
#include "ECS/Systems/Match/FlagSystemBase.h"
#include "ECS/Systems/Player/HealthSystem.h"

#include "Game/ECS/Components/Physics/Transform.h"
#include "Game/ECS/Components/Audio/AudibleComponent.h"
#include "Game/ECS/Components/Rendering/AnimationComponent.h"
#include "Game/ECS/Components/Rendering/CameraComponent.h"
#include "Game/ECS/Components/Rendering/DirectionalLightComponent.h"
#include "Game/ECS/Components/Rendering/PointLightComponent.h"
#include "Game/ECS/Components/Misc/InheritanceComponent.h"
#include "Game/ECS/Systems/Physics/PhysicsSystem.h"
#include "Game/ECS/Systems/Rendering/RenderSystem.h"
#include "Game/Multiplayer/Server/ServerSystem.h"

#include "World/LevelManager.h"
#include "World/Level.h"

#include "Application/API/Events/EventQueue.h"

#include "Math/Random.h"

#include "Networking/API/ClientRemoteBase.h"

#include "Rendering/ImGuiRenderer.h"

#include "Multiplayer/ServerHelper.h"
#include "Multiplayer/Packet/PacketType.h"
#include "Multiplayer/Packet/PacketCreateLevelObject.h"
#include "Multiplayer/Packet/PacketTeamScored.h"
#include "Multiplayer/Packet/PacketDeleteLevelObject.h"
#include "Multiplayer/Packet/PacketGameOver.h"
#include "Multiplayer/Packet/PacketMatchReady.h"
#include "Multiplayer/Packet/PacketMatchStart.h"
#include "Multiplayer/Packet/PacketMatchBegin.h"

#include "Lobby/PlayerManagerServer.h"

#include <imgui.h>

#define RENDER_MATCH_INFORMATION

MatchServer::~MatchServer()
{
	using namespace LambdaEngine;
	
	EventQueue::UnregisterEventHandler<FlagDeliveredEvent>(this, &MatchServer::OnFlagDelivered);
	EventQueue::UnregisterEventHandler<FlagRespawnEvent>(this, &MatchServer::OnFlagRespawn);
	EventQueue::UnregisterEventHandler<ClientDisconnectedEvent>(this, &MatchServer::OnClientDisconnected);
}

bool MatchServer::InitInternal()
{
	using namespace LambdaEngine;

	EventQueue::RegisterEventHandler<FlagDeliveredEvent>(this, &MatchServer::OnFlagDelivered);
	EventQueue::RegisterEventHandler<FlagRespawnEvent>(this, &MatchServer::OnFlagRespawn);
	EventQueue::RegisterEventHandler<ClientDisconnectedEvent>(this, &MatchServer::OnClientDisconnected);

	return true;
}

void MatchServer::TickInternal(LambdaEngine::Timestamp deltaTime)
{
	using namespace LambdaEngine;

	if (m_ShouldBeginMatch && !m_HasBegun)
	{
		m_MatchBeginTimer -= float32(deltaTime.AsSeconds());

		if (m_MatchBeginTimer < 0.0f)
		{
			MatchBegin();
		}
	}

	//Render Some Server Match Information
#if defined(RENDER_MATCH_INFORMATION)
	ImGuiRenderer::Get().DrawUI([this]()
	{
		ECSCore* pECS = ECSCore::GetInstance();
		if (ImGui::Begin("Match Panel"))
		{
			if (m_pLevel != nullptr)
			{
				const ComponentArray<TeamComponent>* pTeamComponents = pECS->GetComponentArray<TeamComponent>();
				const ComponentArray<ParentComponent>* pParentComponents = pECS->GetComponentArray<ParentComponent>();
				const ComponentArray<PositionComponent>* pPositionComponent = pECS->GetComponentArray<PositionComponent>();

				// Flags
				TArray<Entity> flagEntities = m_pLevel->GetEntities(ELevelObjectType::LEVEL_OBJECT_TYPE_FLAG);
				for (uint32 f = 0; f < flagEntities.GetSize(); f++)
				{
					Entity flagEntity = flagEntities[f];

					std::string name = "Flag " + std::to_string(f) + ": [EntityID=" + std::to_string(flagEntity) + "]";
					if (ImGui::TreeNode(name.c_str()))
					{
						const TeamComponent& flagTeamComponent			= pTeamComponents->GetConstData(flagEntity);
						const ParentComponent& flagParentComponent		= pParentComponents->GetConstData(flagEntity);
						const PositionComponent& flagPositionComponent	= pPositionComponent->GetConstData(flagEntity);
						ImGui::Text("Flag Team Index: %u", flagTeamComponent.TeamIndex);
						ImGui::Text("Flag Position: [ %f, %f, %f ]", flagPositionComponent.Position.x, flagPositionComponent.Position.y, flagPositionComponent.Position.z);
						ImGui::Text("Flag Status: %s", flagParentComponent.Attached ? "Carried" : "Not Carried");

						if (flagParentComponent.Attached)
						{
							if (ImGui::Button("Drop Flag"))
							{
								glm::vec3 flagPosition;
								if (CreateFlagSpawnProperties(flagTeamComponent.TeamIndex, flagPosition))
								{
									FlagSystemBase::GetInstance()->OnFlagDropped(flagEntity, flagPosition);
								}
							}
						}

						ImGui::TreePop();
					}
				}

				// Player
				TArray<Entity> playerEntities = m_pLevel->GetEntities(ELevelObjectType::LEVEL_OBJECT_TYPE_PLAYER);
				if (!playerEntities.IsEmpty())
				{
					ComponentArray<ChildComponent>*		pChildComponents	= pECS->GetComponentArray<ChildComponent>();
					ComponentArray<HealthComponent>*	pHealthComponents	= pECS->GetComponentArray<HealthComponent>();
					ComponentArray<WeaponComponent>*	pWeaponComponents	= pECS->GetComponentArray<WeaponComponent>();

					ImGui::Text("Player Status:");
					for (Entity playerEntity : playerEntities)
					{
						const Player* pPlayer = PlayerManagerServer::GetPlayer(playerEntity);
						if (!pPlayer)
							continue;

						std::string name = pPlayer->GetName() + ": [EntityID=" + std::to_string(playerEntity) + "]";
						if (ImGui::TreeNode(name.c_str()))
						{
							const HealthComponent& health = pHealthComponents->GetConstData(playerEntity);
							ImGui::Text("Health: %u", health.CurrentHealth);

							const ChildComponent& children = pChildComponents->GetConstData(playerEntity);
							Entity weapon = children.GetEntityWithTag("weapon");

							const WeaponComponent& weaponComp = pWeaponComponents->GetConstData(weapon);

							auto waterAmmo = weaponComp.WeaponTypeAmmo.find(EAmmoType::AMMO_TYPE_WATER);
							if(waterAmmo != weaponComp.WeaponTypeAmmo.end())
								ImGui::Text("Water Ammunition: %u/%u", waterAmmo->second.first, waterAmmo->second.second);

							auto paintAmmo = weaponComp.WeaponTypeAmmo.find(EAmmoType::AMMO_TYPE_PAINT);
							if (paintAmmo != weaponComp.WeaponTypeAmmo.end())
								ImGui::Text("Paint Ammunition: %u/%u", paintAmmo->second.first, paintAmmo->second.second);


							if (ImGui::Button("Kill"))
							{
								MatchServer::KillPlayer(playerEntity, UINT32_MAX);
							}
							
							ImGui::SameLine();

							if (ImGui::Button("Disconnect"))
							{
								ServerHelper::DisconnectPlayer(pPlayer, "Kicked");
							}

							ImGui::TreePop();
						}
					}
				}
				else
				{
					ImGui::Text("Player Status: No players");
				}
			}
		}

		ImGui::End();
	});
#endif
}

void MatchServer::BeginLoading()
{
	using namespace LambdaEngine;
	LOG_INFO("SERVER: Loading started!");

	const THashTable<uint64, Player>& players = PlayerManagerBase::GetPlayers();

	for (auto& pair : players)
	{
		SpawnPlayer(pair.second);
	}

	if (m_pLevel != nullptr)
	{
		if (m_GameModeHasFlag)
		{
			if (m_MatchDesc.GameMode == EGameMode::CTF_COMMON_FLAG)
			{
				SpawnFlag(UINT8_MAX); //UINT8_MAX means no Team
			}
			else
			{
				for (uint8 t = 0; t < m_MatchDesc.NumTeams; t++)
				{
					SpawnFlag(t);
				}
			}
		}
	}

	PacketMatchReady packet;
	ServerHelper::SendBroadcast(packet);
}

void MatchServer::MatchStart()
{
	m_HasBegun = false;
	m_ShouldBeginMatch = true;
	m_MatchBeginTimer = MATCH_BEGIN_COUNTDOWN_TIME;

	PacketMatchStart matchStartPacket;
	ServerHelper::SendBroadcast(matchStartPacket);

	LOG_INFO("SERVER: Match Start");
}

void MatchServer::MatchBegin()
{
	m_HasBegun = true;
	m_ShouldBeginMatch = false;

	PacketMatchBegin matchBeginPacket;
	ServerHelper::SendBroadcast(matchBeginPacket);

	LOG_INFO("SERVER: Match Begin");
}

void MatchServer::SpawnPlayer(const Player& player)
{
	using namespace LambdaEngine;

	ECSCore* pECS = ECSCore::GetInstance();

	TArray<Entity> playerSpawnPointEntities = m_pLevel->GetEntities(ELevelObjectType::LEVEL_OBJECT_TYPE_PLAYER_SPAWN);

	ComponentArray<PositionComponent>* pPositionComponents = pECS->GetComponentArray<PositionComponent>();
	ComponentArray<TeamComponent>* pTeamComponents = pECS->GetComponentArray<TeamComponent>();

	glm::vec3 position(0.0f, 5.0f, 0.0f);
	glm::vec3 forward(0.0f, 0.0f, 1.0f);

	for (Entity spawnPoint : playerSpawnPointEntities)
	{
		const TeamComponent& teamComponent = pTeamComponents->GetConstData(spawnPoint);

		if (teamComponent.TeamIndex == player.GetTeam())
		{
			const PositionComponent& positionComponent = pPositionComponents->GetConstData(spawnPoint);
			position = positionComponent.Position + glm::vec3(0.0f, 1.0f, 0.0f);
			forward = glm::normalize(-glm::vec3(position.x, 0.0f, position.z));
			break;
		}
	}

	CreatePlayerDesc createPlayerDesc =
	{
		.pPlayer	= &player,
		.Position	= position,
		.Forward	= forward,
		.Scale		= glm::vec3(1.0f),
	};

	TArray<Entity> createdPlayerEntities;
	if (m_pLevel->CreateObject(ELevelObjectType::LEVEL_OBJECT_TYPE_PLAYER, &createPlayerDesc, createdPlayerEntities))
	{
		VALIDATE(createdPlayerEntities.GetSize() == 1);

		PacketCreateLevelObject packet;
		packet.LevelObjectType	= ELevelObjectType::LEVEL_OBJECT_TYPE_PLAYER;
		packet.Position			= position;
		packet.Forward			= forward;

		ComponentArray<ChildComponent>* pCreatedChildComponents = pECS->GetComponentArray<ChildComponent>();
		for (Entity playerEntity : createdPlayerEntities)
		{
			const ChildComponent& childComp = pCreatedChildComponents->GetConstData(playerEntity);
			packet.Player.ClientUID			= player.GetUID();
			packet.NetworkUID				= playerEntity;
			packet.Player.WeaponNetworkUID	= childComp.GetEntityWithTag("weapon");
			ServerHelper::SendBroadcast(packet);
		}
	}
	else
	{
		LOG_ERROR("[MatchServer]: Failed to create Player");
	}
}

void MatchServer::FixedTickInternal(LambdaEngine::Timestamp deltaTime)
{
	using namespace LambdaEngine;

	UNREFERENCED_VARIABLE(deltaTime);

	{
		std::scoped_lock<SpinLock> lock(m_PlayersToKillLock);
		for (Entity playerEntity : m_PlayersToKill)
		{
			LOG_INFO("SERVER: Player=%u DIED", playerEntity);
			DoKillPlayer(playerEntity);
		}
		m_PlayersToKill.Clear();
	}

	{
		std::scoped_lock<SpinLock> lock2(m_PlayersToRespawnLock);

		for (PlayerTimers& player : m_PlayersToRespawn)
		{
			player.second -= float32(deltaTime.AsSeconds());

			if (player.second <= 0.0f)
			{
				RespawnPlayer(player.first);
				LOG_INFO("SERVER: Player=%u RESPAWNED", player.first);
				m_PlayersToRespawn.Erase(m_PlayersToRespawn.Begin());
			}
		}
	}
}

void MatchServer::SpawnFlag(uint8 teamIndex)
{
	using namespace LambdaEngine;

	glm::vec3 flagPosition;

	if (CreateFlagSpawnProperties(teamIndex, flagPosition))
	{
		CreateFlagDesc createDesc = {};
		createDesc.Position		= flagPosition;
		createDesc.Scale		= glm::vec3(1.0f);
		createDesc.Rotation		= glm::identity<glm::quat>();
		createDesc.TeamIndex	= teamIndex;

		TArray<Entity> createdFlagEntities;
		if (m_pLevel->CreateObject(ELevelObjectType::LEVEL_OBJECT_TYPE_FLAG, &createDesc, createdFlagEntities))
		{
			VALIDATE(createdFlagEntities.GetSize() == 1);

			PacketCreateLevelObject packet;
			packet.LevelObjectType			= ELevelObjectType::LEVEL_OBJECT_TYPE_FLAG;
			packet.Position					= createDesc.Position;
			packet.Forward					= GetForward(createDesc.Rotation);
			packet.Flag.ParentNetworkUID	= INT32_MAX;
			packet.Flag.TeamIndex			= teamIndex;

			//Tell the bois that we created a flag
			for (Entity entity : createdFlagEntities)
			{
				packet.NetworkUID = entity;

				ServerHelper::SendBroadcast(packet);
			}
		}
		else
		{
			LOG_ERROR("[MatchServer]: Failed to create Flag");
		}
	}
	else
	{
		LOG_ERROR("[MatchServer]: Failed to find suitable place to spawn flag");
	}
}

bool MatchServer::OnWeaponFired(const WeaponFiredEvent& event)
{
	using namespace LambdaEngine;

	CreateProjectileDesc createProjectileDesc;
	createProjectileDesc.AmmoType		= event.AmmoType;
	createProjectileDesc.FirePosition	= event.Position;
	createProjectileDesc.InitalVelocity	= event.InitialVelocity;
	createProjectileDesc.TeamIndex		= event.TeamIndex;
	createProjectileDesc.Callback		= event.Callback;
	createProjectileDesc.WeaponOwner	= event.WeaponOwnerEntity;
	createProjectileDesc.MeshComponent	= event.MeshComponent;
	createProjectileDesc.Angle			= event.Angle;

	TArray<Entity> createdFlagEntities;
	if (!m_pLevel->CreateObject(ELevelObjectType::LEVEL_OBJECT_TYPE_PROJECTILE, &createProjectileDesc, createdFlagEntities))
	{
		LOG_ERROR("[MatchServer]: Failed to create projectile!");
	}

	LOG_INFO("SERVER: Weapon fired");
	return false;
}

void MatchServer::DeleteGameLevelObject(LambdaEngine::Entity entity)
{
	m_pLevel->DeleteObject(entity);

	PacketDeleteLevelObject packet;
	packet.NetworkUID = entity;

	ServerHelper::SendBroadcast(packet);
}

bool MatchServer::OnClientDisconnected(const LambdaEngine::ClientDisconnectedEvent& event)
{
	VALIDATE(event.pClient != nullptr);

	const Player* pPlayer = PlayerManagerBase::GetPlayer(event.pClient);
	if (pPlayer)
	{
		MatchServer::KillPlayer(pPlayer->GetEntity(), UINT32_MAX);
	}
	

	// TODO: Fix this
	//DeleteGameLevelObject(playerEntity);

	return true;
}

bool MatchServer::OnFlagDelivered(const FlagDeliveredEvent& event)
{
	using namespace LambdaEngine;

<<<<<<< HEAD
	glm::vec3 flagPosition;

	if (CreateFlagSpawnProperties(event.FlagTeamIndex, flagPosition))
	{
		FlagSystemBase::GetInstance()->OnFlagDropped(event.Entity, flagPosition);

		uint32 newScore = GetScore(event.ScoringTeamIndex) + 1;
		SetScore(event.ScoringTeamIndex, newScore);

		PacketTeamScored packet;
		packet.TeamIndex	= event.ScoringTeamIndex;
		packet.Score		= newScore;
		ServerHelper::SendBroadcast(packet);

=======
	const Player* pPlayer = PlayerManagerServer::GetPlayer(event.EntityPlayer);
	PlayerManagerServer::SetPlayerFlagsCaptured(pPlayer, pPlayer->GetFlagsCaptured() + 1);

	glm::vec3 flagPosition;

	if (CreateFlagSpawnProperties(event.FlagTeamIndex, flagPosition))
	{
		FlagSystemBase::GetInstance()->OnFlagDropped(event.Entity, flagPosition);

		uint32 newScore = GetScore(event.ScoringTeamIndex) + 1;
		SetScore(event.ScoringTeamIndex, newScore);

		PacketTeamScored packet;
		packet.TeamIndex	= event.ScoringTeamIndex;
		packet.Score		= newScore;
		ServerHelper::SendBroadcast(packet);

>>>>>>> b57eee59
		if (newScore == m_MatchDesc.MaxScore) // game over
		{
			PacketGameOver gameOverPacket;
			gameOverPacket.WinningTeamIndex = event.ScoringTeamIndex;

			ServerHelper::SendBroadcast(gameOverPacket);

			ResetMatch();
		}
	}
	else
	{
		LOG_ERROR("[MatchServer]: Failed to find suitable place to respawn flag after delivery");
	}

	return true;
}

bool MatchServer::OnFlagRespawn(const FlagRespawnEvent& event)
{
	using namespace LambdaEngine;

	glm::vec3 flagPosition;

	if (CreateFlagSpawnProperties(event.FlagTeamIndex, flagPosition))
	{
		FlagSystemBase::GetInstance()->OnFlagDropped(event.Entity, flagPosition);
	}
	else
	{
		LOG_ERROR("[MatchServer]: Failed to find suitable place to respawn flag");
	}

	return true;
}

void MatchServer::DoKillPlayer(LambdaEngine::Entity playerEntity)
{
	using namespace LambdaEngine;

	// MUST HAPPEN ON MAIN THREAD IN FIXED TICK FOR NOW
	ECSCore* pECS = ECSCore::GetInstance();
	ComponentArray<NetworkPositionComponent>* pNetworkPosComponents = pECS->GetComponentArray<NetworkPositionComponent>();
	if (pNetworkPosComponents != nullptr && pNetworkPosComponents->HasComponent(playerEntity))
	{
		NetworkPositionComponent& positionComp = pECS->GetComponent<NetworkPositionComponent>(playerEntity);

		const glm::vec3 oldPosition = positionComp.Position;
		glm::vec3 jailPosition = glm::vec3(0.0f);

		VALIDATE(m_pLevel != nullptr);

		// Retrive jailPoints
		TArray<Entity> jailPoints = m_pLevel->GetEntities(ELevelObjectType::LEVEL_OBJECT_TYPE_PLAYER_JAIL);

		ComponentArray<PositionComponent>* pPositionComponents = pECS->GetComponentArray<PositionComponent>();

		for (Entity jailEntity : jailPoints)
		{
			jailPosition = pPositionComponents->GetConstData(jailEntity).Position;
		}

		positionComp.Position = jailPosition;

		const Player* pPlayer = PlayerManagerServer::GetPlayer(playerEntity);
		
		LOG_INFO("SERVER: Moving player[%s] to [%.4f, %.4f, %.4f]", 
			pPlayer->GetName().c_str(), 
			jailPosition.x,
			jailPosition.y,
			jailPosition.z);

		// Drop flag if player carries it
		TArray<Entity> flagEntities = m_pLevel->GetEntities(ELevelObjectType::LEVEL_OBJECT_TYPE_FLAG);
		for (Entity flagEntity : flagEntities)
		{
			const ParentComponent& flagParentComponent = pECS->GetConstComponent<ParentComponent>(flagEntity);
			if (flagParentComponent.Attached && flagParentComponent.Parent == playerEntity)
			{
				FlagSystemBase::GetInstance()->OnFlagDropped(flagEntity, oldPosition);
			}
		}
	}
	else
	{
		LOG_WARNING("Killed player called for entity(=%u) that does not have a NetworkPositionComponent", playerEntity);
	}
}

void MatchServer::InternalKillPlayer(LambdaEngine::Entity entityToKill, LambdaEngine::Entity killedByEntity)
{
	using namespace LambdaEngine;

	{

<<<<<<< HEAD
		const Player* pPlayer		= PlayerManagerServer::GetPlayer(entityToKill);
		const Player* pPlayerKiller = PlayerManagerServer::GetPlayer(killedByEntity);
		PlayerManagerServer::SetPlayerAlive(pPlayer, false, pPlayerKiller);

		std::scoped_lock<SpinLock> lock(m_PlayersToKillLock);
		m_PlayersToKill.EmplaceBack(entityToKill);

	}

	{

		std::scoped_lock<SpinLock> lock2(m_PlayersToRespawnLock);
		m_PlayersToRespawn.EmplaceBack(std::make_pair(entityToKill, 5.0f));
	
	}
}

void MatchServer::RespawnPlayer(LambdaEngine::Entity entity)
{
	using namespace LambdaEngine;

	ECSCore* pECS = ECSCore::GetInstance();
	NetworkPositionComponent& positionComp = pECS->GetComponent<NetworkPositionComponent>(entity);

	glm::vec3 spawnPosition = glm::vec3(0.0f);

	if (m_pLevel != nullptr)
	{
		TArray<Entity> spawnPoints = m_pLevel->GetEntities(ELevelObjectType::LEVEL_OBJECT_TYPE_PLAYER_SPAWN);

		ComponentArray<PositionComponent>* pPositionComponents = pECS->GetComponentArray<PositionComponent>();
		const ComponentArray<TeamComponent>* pTeamComponents = pECS->GetComponentArray<TeamComponent>();

		uint8 playerTeam = pTeamComponents->GetConstData(entity).TeamIndex;
		for (Entity spawnEntity : spawnPoints)
		{
			if (pTeamComponents->HasComponent(spawnEntity))
			{
				if (pTeamComponents->GetConstData(spawnEntity).TeamIndex == playerTeam)
				{
					spawnPosition = pPositionComponents->GetConstData(spawnEntity).Position;
				}
			}
		}
	}

	// Spawn position
	positionComp.Position = spawnPosition;

	//Set player alive again
	const Player* pPlayer = PlayerManagerServer::GetPlayer(entity);
	PlayerManagerServer::SetPlayerAlive(pPlayer, true, nullptr);
=======
	if (pPlayerKiller)
	{
		ECSCore* pECS = ECSCore::GetInstance();

		TArray<Entity> flagEntities = m_pLevel->GetEntities(ELevelObjectType::LEVEL_OBJECT_TYPE_FLAG);
		for (uint32 f = 0; f < flagEntities.GetSize(); f++)
		{
			Entity flagEntity = flagEntities[f];
			const ParentComponent& parentComponent = pECS->GetConstComponent<ParentComponent>(flagEntity);

			if (parentComponent.Parent == entityToKill)
			{
				PlayerManagerServer::SetPlayerFlagsDefended(pPlayerKiller, pPlayerKiller->GetFlagsDefended() + 1);
				break;
			}
		}
	}

	std::scoped_lock<SpinLock> lock(m_PlayersToKillLock);
	m_PlayersToKill.EmplaceBack(entityToKill);
>>>>>>> b57eee59
}

void MatchServer::KillPlayer(LambdaEngine::Entity entityToKill, LambdaEngine::Entity killedByEntity)
{
	using namespace LambdaEngine;

	MatchServer* pMatchServer = static_cast<MatchServer*>(Match::GetInstance());
	pMatchServer->InternalKillPlayer(entityToKill, killedByEntity);
}

bool MatchServer::CreateFlagSpawnProperties(uint8 teamIndex, glm::vec3& position)
{
	using namespace LambdaEngine;

	ECSCore* pECS = ECSCore::GetInstance();

	TArray<Entity> flagSpawnPointEntities = m_pLevel->GetEntities(ELevelObjectType::LEVEL_OBJECT_TYPE_FLAG_SPAWN);

	const ComponentArray<TeamComponent>* pTeamComponents = pECS->GetComponentArray<TeamComponent>();

	for (Entity flagSpawnPointEntity : flagSpawnPointEntities)
	{
		TeamComponent flagSpawnTeamComponent = {};
		bool flagSpawnHasTeamComponent = pTeamComponents->GetConstIf(flagSpawnPointEntity, flagSpawnTeamComponent);

		bool validSpawnPoint = false;
		if (teamIndex == UINT8_MAX)
		{
			//If the team index is UINT8_MAX the flag is common and we don't care about flag spawn point team
			validSpawnPoint = !flagSpawnHasTeamComponent;
		}
		else
		{
			//Check that the spawn point has the same team index as the flag we want to spawn
			validSpawnPoint = (flagSpawnTeamComponent.TeamIndex == teamIndex);
		}

		if (validSpawnPoint)
		{
			const PositionComponent& flagSpawnPositionComponent		= pECS->GetConstComponent<PositionComponent>(flagSpawnPointEntity);
			position = flagSpawnPositionComponent.Position;
			return true;
		}
	}

	return false;
}<|MERGE_RESOLUTION|>--- conflicted
+++ resolved
@@ -439,7 +439,9 @@
 {
 	using namespace LambdaEngine;
 
-<<<<<<< HEAD
+	const Player* pPlayer = PlayerManagerServer::GetPlayer(event.EntityPlayer);
+	PlayerManagerServer::SetPlayerFlagsCaptured(pPlayer, pPlayer->GetFlagsCaptured() + 1);
+
 	glm::vec3 flagPosition;
 
 	if (CreateFlagSpawnProperties(event.FlagTeamIndex, flagPosition))
@@ -454,25 +456,6 @@
 		packet.Score		= newScore;
 		ServerHelper::SendBroadcast(packet);
 
-=======
-	const Player* pPlayer = PlayerManagerServer::GetPlayer(event.EntityPlayer);
-	PlayerManagerServer::SetPlayerFlagsCaptured(pPlayer, pPlayer->GetFlagsCaptured() + 1);
-
-	glm::vec3 flagPosition;
-
-	if (CreateFlagSpawnProperties(event.FlagTeamIndex, flagPosition))
-	{
-		FlagSystemBase::GetInstance()->OnFlagDropped(event.Entity, flagPosition);
-
-		uint32 newScore = GetScore(event.ScoringTeamIndex) + 1;
-		SetScore(event.ScoringTeamIndex, newScore);
-
-		PacketTeamScored packet;
-		packet.TeamIndex	= event.ScoringTeamIndex;
-		packet.Score		= newScore;
-		ServerHelper::SendBroadcast(packet);
-
->>>>>>> b57eee59
 		if (newScore == m_MatchDesc.MaxScore) // game over
 		{
 			PacketGameOver gameOverPacket;
@@ -566,12 +549,30 @@
 {
 	using namespace LambdaEngine;
 
-	{
-
-<<<<<<< HEAD
-		const Player* pPlayer		= PlayerManagerServer::GetPlayer(entityToKill);
-		const Player* pPlayerKiller = PlayerManagerServer::GetPlayer(killedByEntity);
-		PlayerManagerServer::SetPlayerAlive(pPlayer, false, pPlayerKiller);
+
+	const Player* pPlayer		= PlayerManagerServer::GetPlayer(entityToKill);
+	const Player* pPlayerKiller = PlayerManagerServer::GetPlayer(killedByEntity);
+	PlayerManagerServer::SetPlayerAlive(pPlayer, false, pPlayerKiller);
+
+	if (pPlayerKiller)
+	{
+		ECSCore* pECS = ECSCore::GetInstance();
+
+		TArray<Entity> flagEntities = m_pLevel->GetEntities(ELevelObjectType::LEVEL_OBJECT_TYPE_FLAG);
+		for (uint32 f = 0; f < flagEntities.GetSize(); f++)
+		{
+			Entity flagEntity = flagEntities[f];
+			const ParentComponent& parentComponent = pECS->GetConstComponent<ParentComponent>(flagEntity);
+
+			if (parentComponent.Parent == entityToKill)
+			{
+				PlayerManagerServer::SetPlayerFlagsDefended(pPlayerKiller, pPlayerKiller->GetFlagsDefended() + 1);
+				break;
+			}
+		}
+	}
+
+	{
 
 		std::scoped_lock<SpinLock> lock(m_PlayersToKillLock);
 		m_PlayersToKill.EmplaceBack(entityToKill);
@@ -621,28 +622,6 @@
 	//Set player alive again
 	const Player* pPlayer = PlayerManagerServer::GetPlayer(entity);
 	PlayerManagerServer::SetPlayerAlive(pPlayer, true, nullptr);
-=======
-	if (pPlayerKiller)
-	{
-		ECSCore* pECS = ECSCore::GetInstance();
-
-		TArray<Entity> flagEntities = m_pLevel->GetEntities(ELevelObjectType::LEVEL_OBJECT_TYPE_FLAG);
-		for (uint32 f = 0; f < flagEntities.GetSize(); f++)
-		{
-			Entity flagEntity = flagEntities[f];
-			const ParentComponent& parentComponent = pECS->GetConstComponent<ParentComponent>(flagEntity);
-
-			if (parentComponent.Parent == entityToKill)
-			{
-				PlayerManagerServer::SetPlayerFlagsDefended(pPlayerKiller, pPlayerKiller->GetFlagsDefended() + 1);
-				break;
-			}
-		}
-	}
-
-	std::scoped_lock<SpinLock> lock(m_PlayersToKillLock);
-	m_PlayersToKill.EmplaceBack(entityToKill);
->>>>>>> b57eee59
 }
 
 void MatchServer::KillPlayer(LambdaEngine::Entity entityToKill, LambdaEngine::Entity killedByEntity)
