#include "World/LevelObjectCreator.h"
#include "World/KillPlane.h"
#include "World/Level.h"

#include "Audio/AudioAPI.h"
#include "Audio/FMOD/AudioDeviceFMOD.h"
#include "Audio/FMOD/SoundInstance3DFMOD.h"

#include "Game/ECS/Components/Audio/ListenerComponent.h"
#include "Game/ECS/Components/Physics/Transform.h"
#include "Game/ECS/Components/Rendering/DirectionalLightComponent.h"
#include "Game/ECS/Components/Rendering/PointLightComponent.h"
#include "Game/ECS/Components/Rendering/CameraComponent.h"
#include "Game/ECS/Components/Rendering/MeshPaintComponent.h"
#include "Game/ECS/Components/Misc/InheritanceComponent.h"
#include "Game/ECS/Components/Player/PlayerComponent.h"
#include "Game/ECS/Components/Player/PlayerRelatedComponent.h"
#include "Game/ECS/Components/Networking/NetworkPositionComponent.h"
#include "Game/ECS/Components/Networking/NetworkComponent.h"
#include "Game/ECS/Components/Rendering/ParticleEmitter.h"
#include "Game/ECS/Systems/Physics/PhysicsSystem.h"
#include "Game/ECS/Components/Rendering/RayTracedComponent.h"

#include "Game/Multiplayer/MultiplayerUtils.h"
#include "Game/Multiplayer/Server/ServerSystem.h"

#include "ECS/ECSCore.h"
#include "ECS/Systems/Match/FlagSystemBase.h"
#include "ECS/Systems/Player/WeaponSystem.h"
#include "ECS/Components/Match/FlagComponent.h"
#include "ECS/Components/Multiplayer/PacketComponent.h"
#include "ECS/Components/Player/WeaponComponent.h"
#include "ECS/Components/Player/HealthComponent.h"
#include "ECS/Components/GUI/ProjectedGUIComponent.h"

#include "Teams/TeamHelper.h"

#include "Networking/API/NetworkSegment.h"
#include "Networking/API/BinaryEncoder.h"

#include "Math/Math.h"
#include "Math/Random.h"

#include "Resources/ResourceManager.h"

#include "Rendering/EntityMaskManager.h"

#include "Multiplayer/Packet/PacketType.h"
#include "Multiplayer/Packet/PacketPlayerAction.h"
#include "Multiplayer/Packet/PacketPlayerActionResponse.h"
#include "Multiplayer/Packet/PacketFlagEdited.h"
#include "Multiplayer/Packet/PacketHealthChanged.h"
#include "Multiplayer/Packet/PacketWeaponFired.h"

#include "Physics/CollisionGroups.h"

#include "Lobby/PlayerManagerBase.h"

bool LevelObjectCreator::Init()
{
	using namespace LambdaEngine;

	//Register Create Level Object by Prefix Functions
	{
		//Spawnpoint
		{
			LevelObjectOnLoadDesc levelObjectDesc =
			{
				.Prefix = "SO_PLAYER_SPAWN_"
			};

			s_LevelObjectOnLoadDescriptions.PushBack(levelObjectDesc);
			s_LevelObjectByPrefixCreateFunctions[levelObjectDesc.Prefix] = &LevelObjectCreator::CreatePlayerSpawn;
		}

		//Flag Spawn
		{
			LevelObjectOnLoadDesc levelObjectDesc =
			{
				.Prefix = "SO_FLAG_SPAWN_"
			};

			s_LevelObjectOnLoadDescriptions.PushBack(levelObjectDesc);
			s_LevelObjectByPrefixCreateFunctions[levelObjectDesc.Prefix] = &LevelObjectCreator::CreateFlagSpawn;
		}

		//Flag Delivery Point
		{
			LevelObjectOnLoadDesc levelObjectDesc =
			{
				.Prefix = "SO_FLAG_DELIVERY_POINT_"
			};

			s_LevelObjectOnLoadDescriptions.PushBack(levelObjectDesc);
			s_LevelObjectByPrefixCreateFunctions[levelObjectDesc.Prefix] = &LevelObjectCreator::CreateFlagDeliveryPoint;
		}

		//Kill plane
		{
			LevelObjectOnLoadDesc levelObjectDesc =
			{
				.Prefix = "SO_KILL_PLANE_"
			};

			s_LevelObjectOnLoadDescriptions.PushBack(levelObjectDesc);
			s_LevelObjectByPrefixCreateFunctions[levelObjectDesc.Prefix] = &LevelObjectCreator::CreateKillPlane;
		}
	}

	//Register Create Special Object by Type Functions
	{
		s_LevelObjectByTypeCreateFunctions[ELevelObjectType::LEVEL_OBJECT_TYPE_FLAG]		= &LevelObjectCreator::CreateFlag;
		s_LevelObjectByTypeCreateFunctions[ELevelObjectType::LEVEL_OBJECT_TYPE_PLAYER]		= &LevelObjectCreator::CreatePlayer;
		s_LevelObjectByTypeCreateFunctions[ELevelObjectType::LEVEL_OBJECT_TYPE_PROJECTILE]	= &LevelObjectCreator::CreateProjectile;
	}

	//Load Object Meshes & Materials
	{
		//Flag
		{
			ResourceManager::LoadMeshAndMaterialFromFile("Roller.glb", s_FlagMeshGUID, s_FlagCommonMaterialGUID);
		}

		//Player
		{
			ResourceManager::LoadMeshFromFile("Player/IdleRightUV.glb", s_PlayerMeshGUID, s_PlayerIdleGUIDs);

#ifdef USE_ALL_ANIMATIONS
			s_PlayerRunGUIDs					= ResourceManager::LoadAnimationsFromFile("Player/Run.glb");
			s_PlayerRunMirroredGUIDs			= ResourceManager::LoadAnimationsFromFile("Player/RunMirrored.glb");
			s_PlayerRunBackwardGUIDs			= ResourceManager::LoadAnimationsFromFile("Player/RunBackward.glb");
			s_PlayerRunBackwardMirroredGUIDs	= ResourceManager::LoadAnimationsFromFile("Player/RunBackwardMirrored.glb");
			s_PlayerStrafeLeftGUIDs				= ResourceManager::LoadAnimationsFromFile("Player/StrafeLeft.glb");
			s_PlayerStrafeRightGUIDs			= ResourceManager::LoadAnimationsFromFile("Player/StrafeRight.glb");
#endif
			MaterialProperties playerMaterialProperties = {};
			playerMaterialProperties.Albedo = glm::vec4(0.0f, 1.0f, 0.0f, 1.0f);
			playerMaterialProperties.AO = 1.0f;
			playerMaterialProperties.Metallic = 0.0f;
			playerMaterialProperties.Metallic = 0.0f;

			s_PlayerMaterial = ResourceManager::LoadMaterialFromMemory(
				"Player Material",
				GUID_TEXTURE_DEFAULT_COLOR_MAP,
				GUID_TEXTURE_DEFAULT_NORMAL_MAP,
				GUID_TEXTURE_DEFAULT_COLOR_MAP,
				GUID_TEXTURE_DEFAULT_COLOR_MAP,
				GUID_TEXTURE_DEFAULT_COLOR_MAP,
				playerMaterialProperties);

			ResourceManager::LoadMeshAndMaterialFromFile("Gun/Gun.glb", s_WeaponMesh, s_WeaponMaterial);
		}
	}

	return true;
}

LambdaEngine::Entity LevelObjectCreator::CreateDirectionalLight(
	const LambdaEngine::LoadedDirectionalLight& directionalLight, 
	const glm::vec3& translation)
{
	using namespace LambdaEngine;

	Entity entity = UINT32_MAX;

	if (!MultiplayerUtils::IsServer())
	{
		ECSCore* pECS = ECSCore::GetInstance();

		DirectionalLightComponent directionalLightComponent =
		{
			.ColorIntensity = directionalLight.ColorIntensity,
		};

		entity = pECS->CreateEntity();
		pECS->AddComponent<PositionComponent>(entity, { true, (translation) });
		pECS->AddComponent<RotationComponent>(entity, { true, glm::quatLookAt({directionalLight.Direction}, g_DefaultUp) });
		pECS->AddComponent<DirectionalLightComponent>(entity, directionalLightComponent);

		D_LOG_INFO("[LevelObjectCreator]: Created Directional Light");
	}

	return entity;
}

LambdaEngine::Entity LevelObjectCreator::CreatePointLight(const LambdaEngine::LoadedPointLight& pointLight, const glm::vec3& translation)
{
	using namespace LambdaEngine;

	Entity entity = UINT32_MAX;

	if (!MultiplayerUtils::IsServer())
	{
		ECSCore* pECS = ECSCore::GetInstance();

		PointLightComponent pointLightComponent =
		{
			.ColorIntensity = pointLight.ColorIntensity
		};

		entity = pECS->CreateEntity();
		pECS->AddComponent<PositionComponent>(entity, { true, (pointLight.Position + translation) });
		pECS->AddComponent<PointLightComponent>(entity, pointLightComponent);

		D_LOG_INFO("[LevelObjectCreator]: Created Point Light");
	}

	return entity;
}

LambdaEngine::Entity LevelObjectCreator::CreateStaticGeometry(const LambdaEngine::MeshComponent& meshComponent, const glm::vec3& translation)
{
	using namespace LambdaEngine;

	Mesh* pMesh = ResourceManager::GetMesh(meshComponent.MeshGUID);

	const float32 maxDim = glm::max<float32>(
		pMesh->DefaultScale.x * pMesh->BoundingBox.Dimensions.x,
		glm::max<float32>(
			pMesh->DefaultScale.y * pMesh->BoundingBox.Dimensions.y,
			pMesh->DefaultScale.z * pMesh->BoundingBox.Dimensions.z));

	const uint32 meshPaintSize = glm::max<uint32>(1, uint32(maxDim * 384.0f));

	ECSCore* pECS					= ECSCore::GetInstance();
	PhysicsSystem* pPhysicsSystem	= PhysicsSystem::GetInstance();

	Entity entity = pECS->CreateEntity();
	if (!MultiplayerUtils::IsServer())
	{
		pECS->AddComponent<MeshPaintComponent>(entity, MeshPaint::CreateComponent(entity, "GeometryUnwrappedTexture", meshPaintSize, meshPaintSize, false));
		pECS->AddComponent<MeshComponent>(entity, meshComponent);
		pECS->AddComponent<RayTracedComponent>(entity, 
			RayTracedComponent
			{
				.HitMask = 0xFF
			});
	}

	const CollisionCreateInfo collisionCreateInfo =
	{
		.Entity		= entity,
		.Position	= pECS->AddComponent<PositionComponent>(entity, { true, pMesh->DefaultPosition + translation }),
		.Scale		= pECS->AddComponent<ScaleComponent>(entity,	{ true, pMesh->DefaultScale }),
		.Rotation	= pECS->AddComponent<RotationComponent>(entity, { true, pMesh->DefaultRotation }),
		.Shapes =
		{
			{
				/* ShapeType */			EShapeType::SIMULATION,
				/* GeometryType */		EGeometryType::MESH,
				/* Geometry */			{ .pMesh = pMesh },
				/* CollisionGroup */	FCollisionGroup::COLLISION_GROUP_STATIC,
				/* CollisionMask */		~FCollisionGroup::COLLISION_GROUP_STATIC, // Collide with any non-static object
				/* EntityID*/			entity
			},
		},
	};

	StaticCollisionComponent staticCollisionComponent = pPhysicsSystem->CreateStaticActor(collisionCreateInfo);
	pECS->AddComponent<StaticCollisionComponent>(entity, staticCollisionComponent);
	return entity;
}

ELevelObjectType LevelObjectCreator::CreateLevelObjectFromPrefix(
	const LambdaEngine::LevelObjectOnLoad& levelObject,
	LambdaEngine::TArray<LambdaEngine::Entity>& createdEntities,
	const glm::vec3& translation)
{
	auto createFuncIt = s_LevelObjectByPrefixCreateFunctions.find(levelObject.Prefix);

	if (createFuncIt != s_LevelObjectByPrefixCreateFunctions.end())
	{
		return createFuncIt->second(levelObject, createdEntities, translation);
	}
	else
	{
		LOG_ERROR("[LevelObjectCreator]: Failed to create special object %s with prefix %s, no create function could be found", levelObject.Name.c_str(), levelObject.Prefix.c_str());
		return ELevelObjectType::LEVEL_OBJECT_TYPE_NONE;
	}
}

bool LevelObjectCreator::CreateLevelObjectOfType(
	ELevelObjectType levelObjectType,
	const void* pData,
	LambdaEngine::TArray<LambdaEngine::Entity>& createdEntities,
	LambdaEngine::TArray<LambdaEngine::TArray<LambdaEngine::Entity>>& createdChildEntities)
{
	auto createFuncIt = s_LevelObjectByTypeCreateFunctions.find(levelObjectType);

	if (createFuncIt != s_LevelObjectByTypeCreateFunctions.end())
	{
		return createFuncIt->second(pData, createdEntities, createdChildEntities);
	}
	else
	{
		LOG_ERROR("[LevelObjectCreator]: Failed to create special object, no create function could be found");
		return false;
	}
}

ELevelObjectType LevelObjectCreator::CreatePlayerSpawn(
	const LambdaEngine::LevelObjectOnLoad& levelObject,
	LambdaEngine::TArray<LambdaEngine::Entity>& createdEntities,
	const glm::vec3& translation)
{
	using namespace LambdaEngine;

	if (levelObject.BoundingBoxes.GetSize() > 1 )
	{
		LOG_WARNING("[LevelObjectCreator]: Player Spawn can currently not be created with more than one mesh, using the first mesh...");
	}

	ECSCore* pECS = ECSCore::GetInstance();
	Entity entity = pECS->CreateEntity();

	PositionComponent& positionComponent = pECS->AddComponent<PositionComponent>(entity, { true, levelObject.DefaultPosition + translation });
	ScaleComponent& scaleComponent = pECS->AddComponent<ScaleComponent>(entity, { true, levelObject.DefaultScale });
	RotationComponent& rotationComponent = pECS->AddComponent<RotationComponent>(entity, { true, levelObject.DefaultRotation });

	TeamComponent teamComponent = {};

	if (!FindTeamIndex(levelObject.Name, teamComponent.TeamIndex))
	{
		LOG_ERROR("[LevelObjectCreator]: Team Index not found for Player Spawn, defaulting to 0...");
		teamComponent.TeamIndex = 0;
	}

	pECS->AddComponent<TeamComponent>(entity, teamComponent);

	if (!levelObject.MeshComponents.IsEmpty())
	{
		const MeshComponent& meshComponent = levelObject.MeshComponents[0];
		if (!MultiplayerUtils::IsServer())
		{
			pECS->AddComponent<MeshComponent>(entity, meshComponent);
			pECS->AddComponent<MeshPaintComponent>(entity, MeshPaint::CreateComponent(entity, "GeometryUnwrappedTexture", 256, 256, false));
			pECS->AddComponent<RayTracedComponent>(entity, RayTracedComponent{
					.HitMask = 0xFF
				});
		}
		
		PhysicsSystem* pPhysicsSystem	= PhysicsSystem::GetInstance();
		const CollisionCreateInfo collisionCreateInfo =
		{
			.Entity			= entity,
			.Position		= positionComponent,
			.Scale			= scaleComponent,
			.Rotation		= rotationComponent,
			.Shapes =
			{
				{
					/* ShapeType */			EShapeType::SIMULATION,
					/* GeometryType */		EGeometryType::MESH,
					/* Geometry */			{ .pMesh = ResourceManager::GetMesh(meshComponent.MeshGUID) },
					/* CollisionGroup */	FCollisionGroup::COLLISION_GROUP_STATIC,
					/* CollisionMask */		~FCollisionGroup::COLLISION_GROUP_STATIC, // Collide with any non-static object
					/* EntityID*/			entity
				},
			},
		};

		StaticCollisionComponent staticCollisionComponent = pPhysicsSystem->CreateStaticActor(collisionCreateInfo);
		pECS->AddComponent<StaticCollisionComponent>(entity, staticCollisionComponent);
	}

	createdEntities.PushBack(entity);

	D_LOG_INFO("Created Player Spawn with EntityID %u and Team Index %u", entity, teamComponent.TeamIndex);
	return ELevelObjectType::LEVEL_OBJECT_TYPE_PLAYER_SPAWN;
}

ELevelObjectType LevelObjectCreator::CreateFlagSpawn(
	const LambdaEngine::LevelObjectOnLoad& levelObject,
	LambdaEngine::TArray<LambdaEngine::Entity>& createdEntities,
	const glm::vec3& translation)
{
	using namespace LambdaEngine;

	ECSCore* pECS = ECSCore::GetInstance();

	Entity entity = pECS->CreateEntity();

	pECS->AddComponent<FlagSpawnComponent>(entity, FlagSpawnComponent());
	pECS->AddComponent<PositionComponent>(entity, { true, levelObject.DefaultPosition + translation });

	uint8 teamIndex = 0;
	if (FindTeamIndex(levelObject.Name, teamIndex))
	{
		pECS->AddComponent<TeamComponent>(entity, { .TeamIndex = teamIndex });
	}

	createdEntities.PushBack(entity);

	D_LOG_INFO("Created Flag Spawn with EntityID %u", entity);
	return ELevelObjectType::LEVEL_OBJECT_TYPE_FLAG_SPAWN;
}

ELevelObjectType LevelObjectCreator::CreateFlagDeliveryPoint(
	const LambdaEngine::LevelObjectOnLoad& levelObject, 
	LambdaEngine::TArray<LambdaEngine::Entity>& createdEntities, 
	const glm::vec3& translation)
{
	using namespace LambdaEngine;
	//Only the server is allowed to create a Base
	if (!MultiplayerUtils::IsServer())
		return ELevelObjectType::LEVEL_OBJECT_TYPE_NONE;

	if (levelObject.BoundingBoxes.GetSize() > 1)
	{
		LOG_WARNING("[LevelObjectCreator]: Bases can currently not be created with more than one Bounding Box, using the first Bounding Box...");
	}

	const BoundingBox& boundingBox = levelObject.BoundingBoxes[0];

	ECSCore* pECS = ECSCore::GetInstance();
	PhysicsSystem* pPhysicsSystem = PhysicsSystem::GetInstance();

	Entity entity = pECS->CreateEntity();

	pECS->AddComponent<FlagDeliveryPointComponent>(entity, {});

	TeamComponent teamComponent = {};

	if (!FindTeamIndex(levelObject.Name, teamComponent.TeamIndex))
	{
		LOG_ERROR("[LevelObjectCreator]: Team Index not found for Flag Delivery Point, defaulting to 0...");
		teamComponent.TeamIndex = 0;
	}

	pECS->AddComponent<TeamComponent>(entity, teamComponent);
	const PositionComponent& positionComponent = pECS->AddComponent<PositionComponent>(entity, { true, levelObject.DefaultPosition + translation });
	const ScaleComponent& scaleComponent = pECS->AddComponent<ScaleComponent>(entity, { true, levelObject.DefaultScale });
	const RotationComponent& rotationComponent = pECS->AddComponent<RotationComponent>(entity, { true, levelObject.DefaultRotation });

	//Only the server checks collision with the flag
	const CollisionCreateInfo collisionCreateInfo =
	{
		.Entity		= entity,
		.Position	= positionComponent,
		.Scale		= scaleComponent,
		.Rotation	= rotationComponent,
		.Shapes =
		{
			{
				/* Shape Type */		EShapeType::TRIGGER,
				/* GeometryType */		EGeometryType::BOX,
				/* Geometry */			{ .HalfExtents = boundingBox.Dimensions },
				/* CollisionGroup */	FCrazyCanvasCollisionGroup::COLLISION_GROUP_FLAG_DELIVERY_POINT,
				/* CollisionMask */		FCrazyCanvasCollisionGroup::COLLISION_GROUP_FLAG,
				/* EntityID*/			entity
			},
		},
	};

	StaticCollisionComponent collisionComponent = pPhysicsSystem->CreateStaticActor(collisionCreateInfo);
	pECS->AddComponent<StaticCollisionComponent>(entity, collisionComponent);

	createdEntities.PushBack(entity);

	D_LOG_INFO("Created Base with EntityID %u and Team Index %u", entity, teamComponent.TeamIndex);
	return ELevelObjectType::LEVEL_OBJECT_TYPE_FLAG_DELIVERY_POINT;
}

ELevelObjectType LevelObjectCreator::CreateKillPlane(
	const LambdaEngine::LevelObjectOnLoad& levelObject, 
	LambdaEngine::TArray<LambdaEngine::Entity>& createdEntities, 
	const glm::vec3& translation)
{
	using namespace LambdaEngine;

	ECSCore* pECS = ECSCore::GetInstance();
	const Entity entity = pECS->CreateEntity();
	const glm::vec3 boxHalfExtents = levelObject.BoundingBoxes.GetBack().Dimensions * levelObject.DefaultScale * 0.5f;

	const CollisionCreateInfo colliderInfo =
	{
		.Entity		= entity,
		.Position	= pECS->AddComponent<PositionComponent>(entity,	{ true, levelObject.DefaultPosition + translation }),
		.Scale		= pECS->AddComponent<ScaleComponent>(entity,	{ true, levelObject.DefaultScale }),
		.Rotation	= pECS->AddComponent<RotationComponent>(entity,	{ true, glm::identity<glm::quat>() }),
		.Shapes	=
		{
			{
				.ShapeType			= EShapeType::TRIGGER,
				.GeometryType		= EGeometryType::PLANE,
				.CollisionGroup		= FCollisionGroup::COLLISION_GROUP_STATIC,
				.CollisionMask		= ~FCollisionGroup::COLLISION_GROUP_STATIC,
				.EntityID			= entity,
				.CallbackFunction	= &KillPlaneCallback
			}
		}
	};

	PhysicsSystem* pPhysicsSystem = PhysicsSystem::GetInstance();
	const StaticCollisionComponent staticCollider = pPhysicsSystem->CreateStaticActor(colliderInfo);
	pECS->AddComponent<StaticCollisionComponent>(entity, staticCollider);
	createdEntities.PushBack(entity);

	return ELevelObjectType::LEVEL_OBJECT_TYPE_KILL_PLANE;
}

bool LevelObjectCreator::CreateFlag(
	const void* pData,
	LambdaEngine::TArray<LambdaEngine::Entity>& createdEntities,
	LambdaEngine::TArray<LambdaEngine::TArray<LambdaEngine::Entity>>& createdChildEntities)
{
	UNREFERENCED_VARIABLE(createdChildEntities);

	if (pData == nullptr) return false;

	using namespace LambdaEngine;

	const CreateFlagDesc* pFlagDesc = reinterpret_cast<const CreateFlagDesc*>(pData);

	ECSCore* pECS = ECSCore::GetInstance();
	PhysicsSystem* pPhysicsSystem = PhysicsSystem::GetInstance();

	Entity flagEntity = pECS->CreateEntity();

	GUID_Lambda flagMaterialGUID = s_FlagCommonMaterialGUID;

	if (pFlagDesc->TeamIndex != UINT8_MAX)
	{
		pECS->AddComponent<TeamComponent>(flagEntity, { .TeamIndex = pFlagDesc->TeamIndex });
		flagMaterialGUID = TeamHelper::GetTeamColorMaterialGUID(pFlagDesc->TeamIndex);
	}

	const Timestamp			pickupCooldown = Timestamp::Seconds(1.0f);
	const Timestamp			respawnCooldown = Timestamp::Seconds(5.0f);
	const FlagComponent		flagComponent{ EngineLoop::GetTimeSinceStart(), pickupCooldown, respawnCooldown, false };
	const PositionComponent	positionComponent{ true, pFlagDesc->Position };
	const ScaleComponent	scaleComponent{ true, pFlagDesc->Scale };
	const RotationComponent	rotationComponent{ true, pFlagDesc->Rotation };
	const MeshComponent		meshComponent{ s_FlagMeshGUID, flagMaterialGUID };
	const ProjectedGUIComponent	projectedGUIComponent{ IndicatorTypeGUI::FLAG_INDICATOR };

	pECS->AddComponent<FlagComponent>(flagEntity,			flagComponent);
	pECS->AddComponent<PositionComponent>(flagEntity,		positionComponent);
	pECS->AddComponent<ScaleComponent>(flagEntity,			scaleComponent);
	pECS->AddComponent<RotationComponent>(flagEntity,		rotationComponent);
	pECS->AddComponent<MeshComponent>(flagEntity,			meshComponent);
	pECS->AddComponent<ProjectedGUIComponent>(flagEntity,	projectedGUIComponent);

	bool attachedToParent = pFlagDesc->ParentEntity != UINT32_MAX;

	ParentComponent parentComponent =
	{
		.Parent		= pFlagDesc->ParentEntity,
		.Attached	= attachedToParent,
	};

	OffsetComponent offsetComponent =
	{
		.Offset		= glm::vec3(0.0f)
	};

	if (attachedToParent)
	{
		const CharacterColliderComponent& parentCollisionComponent = pECS->GetConstComponent<CharacterColliderComponent>(pFlagDesc->ParentEntity);

		//Set Flag Offset
		const physx::PxBounds3& parentBoundingBox = parentCollisionComponent.pController->getActor()->getWorldBounds();
		offsetComponent.Offset = glm::vec3(0.0f, parentBoundingBox.getDimensions().y / 2.0f, 0.0f);
	}

	pECS->AddComponent<ParentComponent>(flagEntity,	parentComponent);
	pECS->AddComponent<OffsetComponent>(flagEntity,	offsetComponent);

	pECS->AddComponent<PacketComponent<PacketFlagEdited>>(flagEntity, {});

	int32 networkUID;
	if (!MultiplayerUtils::IsServer())
	{
		networkUID = pFlagDesc->NetworkUID;

		// Add Animation attachment on client
		pECS->AddComponent<AnimationAttachedComponent>(flagEntity, AnimationAttachedComponent
			{
				.JointName = "mixamorig:Spine2",
				.Transform = glm::mat4(1.0f),
			});
	}
	else
	{
		EFlagColliderType flagPlayerColliderType = EFlagColliderType::FLAG_COLLIDER_TYPE_PLAYER;
		EFlagColliderType flagDeliveryPointColliderType = EFlagColliderType::FLAG_COLLIDER_TYPE_DELIVERY_POINT;

		pECS->AddComponent<RayTracedComponent>(flagEntity, RayTracedComponent{
				.HitMask = 0xFF
			});

		//Only the server checks collision with the flag
		const Mesh* pMesh = ResourceManager::GetMesh(meshComponent.MeshGUID);
		const DynamicCollisionCreateInfo collisionCreateInfo =
		{
			/* Entity */	 		flagEntity,
			/* Detection Method */	ECollisionDetection::DISCRETE,
			/* Position */	 		positionComponent,
			/* Scale */				scaleComponent,
			/* Rotation */			rotationComponent,
			{
				{
					/* Shape Type */		EShapeType::TRIGGER,
					/* GeometryType */		EGeometryType::BOX,
					/* Geometry */			{ .HalfExtents = pMesh->BoundingBox.Dimensions },
					/* CollisionGroup */	FCrazyCanvasCollisionGroup::COLLISION_GROUP_FLAG,
					/* CollisionMask */		FCrazyCanvasCollisionGroup::COLLISION_GROUP_PLAYER,
					/* EntityID*/			flagEntity,
					/* CallbackFunction */	std::bind_front(&FlagSystemBase::OnPlayerFlagCollision, FlagSystemBase::GetInstance()),
					/* UserData */			&flagPlayerColliderType,
					/* UserDataSize */		sizeof(EFlagColliderType)
				},
				{
					/* Shape Type */		EShapeType::SIMULATION,
					/* GeometryType */		EGeometryType::BOX,
					/* Geometry */			{ .HalfExtents = pMesh->BoundingBox.Dimensions },
					/* CollisionGroup */	FCrazyCanvasCollisionGroup::COLLISION_GROUP_FLAG,
					/* CollisionMask */		FCrazyCanvasCollisionGroup::COLLISION_GROUP_FLAG_DELIVERY_POINT,
					/* EntityID*/			flagEntity,
					/* CallbackFunction */	std::bind_front(&FlagSystemBase::OnDeliveryPointFlagCollision, FlagSystemBase::GetInstance()),
					/* UserData */			&flagDeliveryPointColliderType,
					/* UserDataSize */		sizeof(EFlagColliderType)
				},
			},
			/* Velocity */			pECS->AddComponent<VelocityComponent>(flagEntity, { glm::vec3(0.0f) })
		};

		DynamicCollisionComponent collisionComponent = pPhysicsSystem->CreateDynamicActor(collisionCreateInfo);
		collisionComponent.pActor->setRigidBodyFlag(PxRigidBodyFlag::eKINEMATIC, true);
		pECS->AddComponent<DynamicCollisionComponent>(flagEntity, collisionComponent);

		networkUID = (int32)flagEntity;
	}

	pECS->AddComponent<NetworkComponent>(flagEntity, { networkUID });

	createdEntities.PushBack(flagEntity);

	D_LOG_INFO("Created Flag with EntityID %u and NetworkID %u", flagEntity, networkUID);
	return true;
}

bool LevelObjectCreator::CreatePlayer(
	const void* pData,
	LambdaEngine::TArray<LambdaEngine::Entity>& createdEntities,
	LambdaEngine::TArray<LambdaEngine::TArray<LambdaEngine::Entity>>& createdChildEntities)
{
	if (pData == nullptr)
		return false;

	using namespace LambdaEngine;

	const CreatePlayerDesc* pPlayerDesc = reinterpret_cast<const CreatePlayerDesc*>(pData);

	const Player* pPlayer = pPlayerDesc->pPlayer;

	ECSCore* pECS = ECSCore::GetInstance();
	const Entity playerEntity = pECS->CreateEntity();
	createdEntities.PushBack(playerEntity);
	TArray<Entity>& childEntities = createdChildEntities.PushBack({});

	const glm::quat lookDirQuat = glm::quatLookAt(pPlayerDesc->Forward, g_DefaultUp);

	pECS->AddComponent<PlayerBaseComponent>(playerEntity,		PlayerBaseComponent());
	EntityMaskManager::AddExtensionToEntity(playerEntity,		PlayerBaseComponent::Type(), nullptr);

	pECS->AddComponent<PlayerRelatedComponent>(playerEntity, PlayerRelatedComponent());
	EntityMaskManager::AddExtensionToEntity(playerEntity, PlayerRelatedComponent::Type(), nullptr);

	pECS->AddComponent<PositionComponent>(playerEntity,			PositionComponent{ .Position = pPlayerDesc->Position });
	pECS->AddComponent<NetworkPositionComponent>(playerEntity,
		NetworkPositionComponent
		{
			.Position		= pPlayerDesc->Position,
			.PositionLast	= pPlayerDesc->Position,
			.TimestampStart = EngineLoop::GetTimeSinceStart(),
			.Duration		= EngineLoop::GetFixedTimestep()
		});

	pECS->AddComponent<RotationComponent>(playerEntity,			RotationComponent{ .Quaternion = lookDirQuat });
	pECS->AddComponent<ScaleComponent>(playerEntity,			ScaleComponent{ .Scale = pPlayerDesc->Scale });
	pECS->AddComponent<VelocityComponent>(playerEntity,			VelocityComponent());
	pECS->AddComponent<TeamComponent>(playerEntity,				TeamComponent{ .TeamIndex = pPlayer->GetTeam() });
	pECS->AddComponent<PacketComponent<PacketPlayerAction>>(playerEntity, { });
	pECS->AddComponent<PacketComponent<PacketPlayerActionResponse>>(playerEntity, { });

	const CharacterColliderCreateInfo colliderInfo =
	{
		.Entity			= playerEntity,
		.Position		= pECS->GetComponent<PositionComponent>(playerEntity),
		.Rotation		= pECS->GetComponent<RotationComponent>(playerEntity),
		.CollisionGroup	= FCrazyCanvasCollisionGroup::COLLISION_GROUP_PLAYER,
		.CollisionMask	= (uint32)FCollisionGroup::COLLISION_GROUP_STATIC |
						 (uint32)FCrazyCanvasCollisionGroup::COLLISION_GROUP_PLAYER |
						 (uint32)FCrazyCanvasCollisionGroup::COLLISION_GROUP_FLAG |
						 (uint32)FCollisionGroup::COLLISION_GROUP_DYNAMIC,
		.EntityID		= playerEntity
	};

	PhysicsSystem* pPhysicsSystem = PhysicsSystem::GetInstance();
	CharacterColliderComponent characterColliderComponent = pPhysicsSystem->CreateCharacterCapsule(
		colliderInfo,
		std::max(0.0f, PLAYER_CAPSULE_HEIGHT - 2.0f * PLAYER_CAPSULE_RADIUS),
		PLAYER_CAPSULE_RADIUS);

	pECS->AddComponent<CharacterColliderComponent>(playerEntity, characterColliderComponent);

	Entity weaponEntity = pECS->CreateEntity();
	pECS->AddComponent<WeaponComponent>(weaponEntity, { .WeaponOwner = playerEntity });
	pECS->AddComponent<PacketComponent<PacketWeaponFired>>(weaponEntity, { });
	pECS->AddComponent<PositionComponent>(weaponEntity, PositionComponent{ .Position = pPlayerDesc->Position });
	pECS->AddComponent<RotationComponent>(weaponEntity, RotationComponent{ .Quaternion = lookDirQuat });
	pECS->AddComponent<ScaleComponent>(weaponEntity, ScaleComponent{ .Scale = glm::vec3(1.0f) });
	pECS->AddComponent<OffsetComponent>(weaponEntity, OffsetComponent{ .Offset = pPlayerDesc->Scale * glm::vec3(0.0f, 1.5f, 0.0f) });
	pECS->AddComponent<ParentComponent>(weaponEntity, ParentComponent{ .Parent = playerEntity, .Attached = true });
	pECS->AddComponent<TeamComponent>(weaponEntity, TeamComponent{ .TeamIndex = pPlayer->GetTeam() });
	pECS->AddComponent<MeshPaintComponent>(weaponEntity, MeshPaint::CreateComponent(weaponEntity, "WeaponUnwrappedTexture", 256, 256, false));
	pECS->AddComponent<PlayerRelatedComponent>(weaponEntity, PlayerRelatedComponent{});
	EntityMaskManager::AddExtensionToEntity(weaponEntity, PlayerRelatedComponent::Type(), nullptr);


	ChildComponent playerChildComp;
	playerChildComp.AddChild(weaponEntity, "weapon");

	pECS->AddComponent<MeshComponent>(playerEntity,
		MeshComponent
		{
			.MeshGUID		= s_PlayerMeshGUID,
<<<<<<< HEAD
			.MaterialGUID	= s_PlayerMaterial
=======
			.MaterialGUID	= TeamHelper::GetTeamColorMaterialGUID(pPlayer->GetTeam())
>>>>>>> 7b6df33a
		});

	const bool readback = MultiplayerUtils::IsServer();
	pECS->AddComponent<MeshPaintComponent>(playerEntity, MeshPaint::CreateComponent(playerEntity, "PlayerUnwrappedTexture", 512, 512, true, readback));

	AnimationComponent animationComponent = {};
	animationComponent.Pose.pSkeleton = ResourceManager::GetMesh(s_PlayerMeshGUID)->pSkeleton;

	AnimationGraph* pAnimationGraph = DBG_NEW AnimationGraph();
	pAnimationGraph->AddState(DBG_NEW AnimationState("Idle", s_PlayerIdleGUIDs[0]));
	pAnimationGraph->TransitionToState("Idle");
	animationComponent.pGraph = pAnimationGraph;

	pECS->AddComponent<AnimationComponent>(playerEntity, animationComponent);

	// Server/Client 
	int32 playerNetworkUID;
	int32 weaponNetworkUID;
	if (!MultiplayerUtils::IsServer())
	{
		pECS->AddComponent<MeshComponent>(weaponEntity, MeshComponent
			{
				.MeshGUID = s_WeaponMesh,
				.MaterialGUID = s_WeaponMaterial,
			});

		pECS->AddComponent<RayTracedComponent>(weaponEntity, RayTracedComponent{
				.HitMask = 0xFF
			});

		pECS->AddComponent<AnimationAttachedComponent>(weaponEntity, AnimationAttachedComponent
			{
				.JointName	= "mixamorig:RightHand",
				.Transform	= glm::mat4(1.0f),
			});

		playerNetworkUID = pPlayerDesc->PlayerNetworkUID;
		weaponNetworkUID = pPlayerDesc->WeaponNetworkUID;

#ifdef USE_ALL_ANIMATIONS
		pAnimationGraph->AddState(DBG_NEW AnimationState("Running", s_PlayerRunGUIDs[0]));
		pAnimationGraph->AddState(DBG_NEW AnimationState("Run Backward", s_PlayerRunBackwardGUIDs[0]));
		pAnimationGraph->AddState(DBG_NEW AnimationState("Strafe Right", s_PlayerStrafeRightGUIDs[0]));
		pAnimationGraph->AddState(DBG_NEW AnimationState("Strafe Left", s_PlayerStrafeLeftGUIDs[0]));

		{
			AnimationState* pAnimationState = DBG_NEW AnimationState("Running & Strafe Left");
			ClipNode* pRunning = pAnimationState->CreateClipNode(s_PlayerRunMirroredGUIDs[0]);
			ClipNode* pStrafeLeft = pAnimationState->CreateClipNode(s_PlayerStrafeLeftGUIDs[0]);
			BlendNode* pBlendNode = pAnimationState->CreateBlendNode(pStrafeLeft, pRunning, BlendInfo(0.5f));
			pAnimationState->SetOutputNode(pBlendNode);
			pAnimationGraph->AddState(pAnimationState);
		}

		{
			AnimationState* pAnimationState = DBG_NEW AnimationState("Running & Strafe Right");
			ClipNode* pRunning = pAnimationState->CreateClipNode(s_PlayerRunGUIDs[0]);
			ClipNode* pStrafeRight = pAnimationState->CreateClipNode(s_PlayerStrafeRightGUIDs[0]);
			BlendNode* pBlendNode = pAnimationState->CreateBlendNode(pStrafeRight, pRunning, BlendInfo(0.5f));
			pAnimationState->SetOutputNode(pBlendNode);
			pAnimationGraph->AddState(pAnimationState);
		}

		{
			AnimationState* pAnimationState = DBG_NEW AnimationState("Run Backward & Strafe Left");
			ClipNode* pRunningBackward = pAnimationState->CreateClipNode(s_PlayerRunBackwardMirroredGUIDs[0]);
			ClipNode* pStrafeLeft = pAnimationState->CreateClipNode(s_PlayerStrafeLeftGUIDs[0]);
			BlendNode* pBlendNode = pAnimationState->CreateBlendNode(pStrafeLeft, pRunningBackward, BlendInfo(0.5f));
			pAnimationState->SetOutputNode(pBlendNode);
			pAnimationGraph->AddState(pAnimationState);
		}

		{
			AnimationState* pAnimationState = DBG_NEW AnimationState("Run Backward & Strafe Right");
			ClipNode* pRunningBackward = pAnimationState->CreateClipNode(s_PlayerRunBackwardGUIDs[0]);
			ClipNode* pStrafeRight = pAnimationState->CreateClipNode(s_PlayerStrafeRightGUIDs[0]);
			BlendNode* pBlendNode = pAnimationState->CreateBlendNode(pStrafeRight, pRunningBackward, BlendInfo(0.5f));
			pAnimationState->SetOutputNode(pBlendNode);
			pAnimationGraph->AddState(pAnimationState);
		}

		pAnimationGraph->AddTransition(DBG_NEW Transition("Idle", "Running"));
		pAnimationGraph->AddTransition(DBG_NEW Transition("Idle", "Run Backward"));
		pAnimationGraph->AddTransition(DBG_NEW Transition("Idle", "Strafe Right"));
		pAnimationGraph->AddTransition(DBG_NEW Transition("Idle", "Strafe Left"));
		pAnimationGraph->AddTransition(DBG_NEW Transition("Idle", "Running & Strafe Left"));
		pAnimationGraph->AddTransition(DBG_NEW Transition("Idle", "Running & Strafe Right"));
		pAnimationGraph->AddTransition(DBG_NEW Transition("Idle", "Run Backward & Strafe Left"));
		pAnimationGraph->AddTransition(DBG_NEW Transition("Idle", "Run Backward & Strafe Right"));

		pAnimationGraph->AddTransition(DBG_NEW Transition("Running", "Idle"));
		pAnimationGraph->AddTransition(DBG_NEW Transition("Running", "Run Backward"));
		pAnimationGraph->AddTransition(DBG_NEW Transition("Running", "Strafe Right"));
		pAnimationGraph->AddTransition(DBG_NEW Transition("Running", "Strafe Left"));
		pAnimationGraph->AddTransition(DBG_NEW Transition("Running", "Running & Strafe Left"));
		pAnimationGraph->AddTransition(DBG_NEW Transition("Running", "Running & Strafe Right"));
		pAnimationGraph->AddTransition(DBG_NEW Transition("Running", "Run Backward & Strafe Left"));
		pAnimationGraph->AddTransition(DBG_NEW Transition("Running", "Run Backward & Strafe Right"));

		pAnimationGraph->AddTransition(DBG_NEW Transition("Run Backward", "Idle"));
		pAnimationGraph->AddTransition(DBG_NEW Transition("Run Backward", "Running"));
		pAnimationGraph->AddTransition(DBG_NEW Transition("Run Backward", "Strafe Right"));
		pAnimationGraph->AddTransition(DBG_NEW Transition("Run Backward", "Strafe Left"));
		pAnimationGraph->AddTransition(DBG_NEW Transition("Run Backward", "Running & Strafe Left"));
		pAnimationGraph->AddTransition(DBG_NEW Transition("Run Backward", "Running & Strafe Right"));
		pAnimationGraph->AddTransition(DBG_NEW Transition("Run Backward", "Run Backward & Strafe Left"));
		pAnimationGraph->AddTransition(DBG_NEW Transition("Run Backward", "Run Backward & Strafe Right"));

		pAnimationGraph->AddTransition(DBG_NEW Transition("Strafe Right", "Idle"));
		pAnimationGraph->AddTransition(DBG_NEW Transition("Strafe Right", "Running"));
		pAnimationGraph->AddTransition(DBG_NEW Transition("Strafe Right", "Run Backward"));
		pAnimationGraph->AddTransition(DBG_NEW Transition("Strafe Right", "Strafe Left"));
		pAnimationGraph->AddTransition(DBG_NEW Transition("Strafe Right", "Running & Strafe Left"));
		pAnimationGraph->AddTransition(DBG_NEW Transition("Strafe Right", "Running & Strafe Right"));
		pAnimationGraph->AddTransition(DBG_NEW Transition("Strafe Right", "Run Backward & Strafe Left"));
		pAnimationGraph->AddTransition(DBG_NEW Transition("Strafe Right", "Run Backward & Strafe Right"));

		pAnimationGraph->AddTransition(DBG_NEW Transition("Strafe Left", "Idle"));
		pAnimationGraph->AddTransition(DBG_NEW Transition("Strafe Left", "Running"));
		pAnimationGraph->AddTransition(DBG_NEW Transition("Strafe Left", "Run Backward"));
		pAnimationGraph->AddTransition(DBG_NEW Transition("Strafe Left", "Strafe Right"));
		pAnimationGraph->AddTransition(DBG_NEW Transition("Strafe Left", "Running & Strafe Left"));
		pAnimationGraph->AddTransition(DBG_NEW Transition("Strafe Left", "Running & Strafe Right"));
		pAnimationGraph->AddTransition(DBG_NEW Transition("Strafe Left", "Run Backward & Strafe Left"));
		pAnimationGraph->AddTransition(DBG_NEW Transition("Strafe Left", "Run Backward & Strafe Right"));

		pAnimationGraph->AddTransition(DBG_NEW Transition("Running & Strafe Left", "Idle"));
		pAnimationGraph->AddTransition(DBG_NEW Transition("Running & Strafe Left", "Running"));
		pAnimationGraph->AddTransition(DBG_NEW Transition("Running & Strafe Left", "Run Backward"));
		pAnimationGraph->AddTransition(DBG_NEW Transition("Running & Strafe Left", "Strafe Right"));
		pAnimationGraph->AddTransition(DBG_NEW Transition("Running & Strafe Left", "Strafe Left"));
		pAnimationGraph->AddTransition(DBG_NEW Transition("Running & Strafe Left", "Running & Strafe Right"));
		pAnimationGraph->AddTransition(DBG_NEW Transition("Running & Strafe Left", "Run Backward & Strafe Left"));
		pAnimationGraph->AddTransition(DBG_NEW Transition("Running & Strafe Left", "Run Backward & Strafe Right"));

		pAnimationGraph->AddTransition(DBG_NEW Transition("Running & Strafe Right", "Idle"));
		pAnimationGraph->AddTransition(DBG_NEW Transition("Running & Strafe Right", "Running"));
		pAnimationGraph->AddTransition(DBG_NEW Transition("Running & Strafe Right", "Run Backward"));
		pAnimationGraph->AddTransition(DBG_NEW Transition("Running & Strafe Right", "Strafe Right"));
		pAnimationGraph->AddTransition(DBG_NEW Transition("Running & Strafe Right", "Strafe Left"));
		pAnimationGraph->AddTransition(DBG_NEW Transition("Running & Strafe Right", "Running & Strafe Left"));
		pAnimationGraph->AddTransition(DBG_NEW Transition("Running & Strafe Right", "Run Backward & Strafe Left"));
		pAnimationGraph->AddTransition(DBG_NEW Transition("Running & Strafe Right", "Run Backward & Strafe Right"));

		pAnimationGraph->AddTransition(DBG_NEW Transition("Run Backward & Strafe Left", "Idle"));
		pAnimationGraph->AddTransition(DBG_NEW Transition("Run Backward & Strafe Left", "Running"));
		pAnimationGraph->AddTransition(DBG_NEW Transition("Run Backward & Strafe Left", "Run Backward"));
		pAnimationGraph->AddTransition(DBG_NEW Transition("Run Backward & Strafe Left", "Strafe Right"));
		pAnimationGraph->AddTransition(DBG_NEW Transition("Run Backward & Strafe Left", "Strafe Left"));
		pAnimationGraph->AddTransition(DBG_NEW Transition("Run Backward & Strafe Left", "Running & Strafe Left"));
		pAnimationGraph->AddTransition(DBG_NEW Transition("Run Backward & Strafe Left", "Running & Strafe Right"));
		pAnimationGraph->AddTransition(DBG_NEW Transition("Run Backward & Strafe Left", "Run Backward & Strafe Right"));

		pAnimationGraph->AddTransition(DBG_NEW Transition("Run Backward & Strafe Right", "Idle"));
		pAnimationGraph->AddTransition(DBG_NEW Transition("Run Backward & Strafe Right", "Running"));
		pAnimationGraph->AddTransition(DBG_NEW Transition("Run Backward & Strafe Right", "Run Backward"));
		pAnimationGraph->AddTransition(DBG_NEW Transition("Run Backward & Strafe Right", "Strafe Right"));
		pAnimationGraph->AddTransition(DBG_NEW Transition("Run Backward & Strafe Right", "Strafe Left"));
		pAnimationGraph->AddTransition(DBG_NEW Transition("Run Backward & Strafe Right", "Running & Strafe Left"));
		pAnimationGraph->AddTransition(DBG_NEW Transition("Run Backward & Strafe Right", "Running & Strafe Right"));
		pAnimationGraph->AddTransition(DBG_NEW Transition("Run Backward & Strafe Right", "Run Backward & Strafe Left"));
#endif
		pECS->AddComponent<RayTracedComponent>(playerEntity, RayTracedComponent{
				.HitMask = 0xFF
			});

		if (!pPlayerDesc->IsLocal)
		{
			pECS->AddComponent<PlayerForeignComponent>(playerEntity, PlayerForeignComponent());
		}
		else
		{
			if (pPlayerDesc->pCameraDesc == nullptr)
			{
				pECS->RemoveEntity(playerEntity);
				LOG_ERROR("[LevelObjectCreator]: Local Player must have a camera description");
				return false;
			}

			pECS->AddComponent<WeaponLocalComponent>(weaponEntity, WeaponLocalComponent());
			EntityMaskManager::AddExtensionToEntity(weaponEntity, WeaponLocalComponent::Type(), nullptr);

			pECS->AddComponent<PlayerLocalComponent>(playerEntity, PlayerLocalComponent());
			EntityMaskManager::AddExtensionToEntity(playerEntity, PlayerLocalComponent::Type(), nullptr);

			//Create Camera Entity
			Entity cameraEntity = pECS->CreateEntity();
			childEntities.PushBack(cameraEntity);
			playerChildComp.AddChild(cameraEntity, "camera");

			//Todo: Better implementation for this somehow maybe?
			const Mesh* pMesh = ResourceManager::GetMesh(s_PlayerMeshGUID);
			OffsetComponent offsetComponent = { .Offset = pPlayerDesc->Scale * glm::vec3(0.0f, 0.95f * pMesh->BoundingBox.Dimensions.y, 0.0f) };

			pECS->AddComponent<OffsetComponent>(cameraEntity, offsetComponent);
			pECS->AddComponent<PositionComponent>(cameraEntity, PositionComponent{ .Position = pPlayerDesc->Position + offsetComponent.Offset });
			pECS->AddComponent<ScaleComponent>(cameraEntity, ScaleComponent{ .Scale = {1.0f, 1.0f, 1.0f} });
			pECS->AddComponent<RotationComponent>(cameraEntity, RotationComponent{ .Quaternion = lookDirQuat });
			pECS->AddComponent<ListenerComponent>(cameraEntity, { AudioAPI::GetDevice()->CreateAudioListener() });

			const ViewProjectionMatricesComponent viewProjComp =
			{
				.Projection = glm::perspective(
					glm::radians(pPlayerDesc->pCameraDesc->FOVDegrees),
					pPlayerDesc->pCameraDesc->Width / pPlayerDesc->pCameraDesc->Height,
					pPlayerDesc->pCameraDesc->NearPlane,
					pPlayerDesc->pCameraDesc->FarPlane),

				.View = glm::lookAt(
					pPlayerDesc->Position,
					pPlayerDesc->Position + pPlayerDesc->Forward,
					g_DefaultUp)
			};
			pECS->AddComponent<ViewProjectionMatricesComponent>(cameraEntity, viewProjComp);

			const CameraComponent cameraComp =
			{
				.NearPlane	= pPlayerDesc->pCameraDesc->NearPlane,
				.FarPlane	= pPlayerDesc->pCameraDesc->FarPlane,
				.FOV		= pPlayerDesc->pCameraDesc->FOVDegrees
			};
			pECS->AddComponent<CameraComponent>(cameraEntity, cameraComp);
			pECS->AddComponent<ParentComponent>(cameraEntity, ParentComponent{ .Parent = playerEntity, .Attached = true });
		}
	}
	else
	{
		playerNetworkUID = (int32)playerEntity;
		weaponNetworkUID = (int32)weaponEntity;
	}

	pECS->AddComponent<NetworkComponent>(playerEntity, { playerNetworkUID });
	pECS->AddComponent<ChildComponent>(playerEntity, playerChildComp);
	pECS->AddComponent<HealthComponent>(playerEntity, HealthComponent());
	pECS->AddComponent<PacketComponent<PacketHealthChanged>>(playerEntity, {});

	pECS->AddComponent<NetworkComponent>(weaponEntity, { weaponNetworkUID });

	PlayerManagerBase::SetPlayerEntity(pPlayer, playerEntity);

	D_LOG_INFO("Created Player with EntityID %d and NetworkID %d", playerEntity, playerNetworkUID);
	D_LOG_INFO("Created Weapon with EntityID %d and NetworkID %d", weaponEntity, weaponNetworkUID);

	return true;
}

bool LevelObjectCreator::CreateProjectile(
	const void* pData,
	LambdaEngine::TArray<LambdaEngine::Entity>& createdEntities,
	LambdaEngine::TArray<LambdaEngine::TArray<LambdaEngine::Entity>>& createdChildEntities)
{
	using namespace LambdaEngine;

	UNREFERENCED_VARIABLE(createdChildEntities);

	if (pData == nullptr)
	{
		return false;
	}

	const CreateProjectileDesc& desc = *reinterpret_cast<const CreateProjectileDesc*>(pData);

	// Create a projectile entity
	ECSCore* pECS = ECSCore::GetInstance();
	const Entity projectileEntity = pECS->CreateEntity();
	createdEntities.PushBack(projectileEntity);

	const VelocityComponent velocityComponent = { desc.InitalVelocity };
	pECS->AddComponent<VelocityComponent>(projectileEntity, velocityComponent);

	ProjectileComponent projectileComp;
	projectileComp.AmmoType	= desc.AmmoType;
	projectileComp.Owner	= desc.WeaponOwner;
	projectileComp.Angle	= desc.Angle;
	pECS->AddComponent<ProjectileComponent>(projectileEntity, projectileComp);
	pECS->AddComponent<TeamComponent>(projectileEntity, { static_cast<uint8>(desc.TeamIndex) });

	PositionComponent& positionComponent = pECS->AddComponent<PositionComponent>(projectileEntity, { true, desc.FirePosition });
	ScaleComponent& scaleComponent = pECS->AddComponent<ScaleComponent>(projectileEntity, { true, glm::vec3(0.7f) });
	RotationComponent& rotationComponent = pECS->AddComponent<RotationComponent>(projectileEntity, { true, glm::quatLookAt(glm::normalize(desc.InitalVelocity), g_DefaultUp) });

	const DynamicCollisionCreateInfo collisionInfo =
	{
		/* Entity */	 		projectileEntity,
		/* Detection Method */	ECollisionDetection::CONTINUOUS,
		/* Position */	 		positionComponent,
		/* Scale */				scaleComponent,
		/* Rotation */			rotationComponent,
		{
			{
				/* Shape Type */		EShapeType::SIMULATION,
				/* Geometry Type */		EGeometryType::SPHERE,
				/* Geometry Params */	{ .Radius = 0.3f },
				/* CollisionGroup */	FCollisionGroup::COLLISION_GROUP_DYNAMIC,
				/* CollisionMask */		(uint32)FCrazyCanvasCollisionGroup::COLLISION_GROUP_PLAYER |
										(uint32)FCollisionGroup::COLLISION_GROUP_STATIC,
				/* EntityID*/			desc.WeaponOwner,
				/* CallbackFunction */	desc.Callback,
			},
		},
		/* Velocity */			velocityComponent
	};

	const DynamicCollisionComponent projectileCollisionComp = PhysicsSystem::GetInstance()->CreateDynamicActor(collisionInfo);
	pECS->AddComponent<DynamicCollisionComponent>(projectileEntity, projectileCollisionComp);

	if (!MultiplayerUtils::IsServer())
	{
		pECS->AddComponent<MeshComponent>(projectileEntity, desc.MeshComponent );
		pECS->AddComponent<RayTracedComponent>(projectileEntity, RayTracedComponent{
				.HitMask = 0xFF
			});

		pECS->AddComponent<ParticleEmitterComponent>(projectileEntity, ParticleEmitterComponent{
				.Active = true,
				.OneTime = true,
				.Explosive = 1.0f,
				.ParticleCount = 64,
				.EmitterShape = EEmitterShape::CONE,
				.Angle = 15.f,
				.VelocityRandomness = 0.5f,
				.Velocity = 10.0,
				.Acceleration = 0.0,
				.Gravity = -4.f,
				.LifeTime = 2.0f,
				.RadiusRandomness = 0.5f,
				.BeginRadius = 0.1f,
				.FrictionFactor = 0.f,
				.Bounciness = 0.f,
				.TileIndex = 14,
				.AnimationCount = 1,
				.FirstAnimationIndex = 14,
				.Color = glm::vec4(TeamHelper::GetTeamColor(desc.TeamIndex), 1.0f),
			}
		);
	}

	return true;
}

bool LevelObjectCreator::FindTeamIndex(const LambdaEngine::String& objectName, uint8& teamIndex)
{
	using namespace LambdaEngine;

	size_t teamIndexPos = objectName.find("TEAM");
	if (teamIndexPos != String::npos)
	{
		teamIndex = (uint8)std::stoi(objectName.substr(teamIndexPos + 4));
		return true;
	}

	return false;
}<|MERGE_RESOLUTION|>--- conflicted
+++ resolved
@@ -726,11 +726,7 @@
 		MeshComponent
 		{
 			.MeshGUID		= s_PlayerMeshGUID,
-<<<<<<< HEAD
 			.MaterialGUID	= s_PlayerMaterial
-=======
-			.MaterialGUID	= TeamHelper::GetTeamColorMaterialGUID(pPlayer->GetTeam())
->>>>>>> 7b6df33a
 		});
 
 	const bool readback = MultiplayerUtils::IsServer();
