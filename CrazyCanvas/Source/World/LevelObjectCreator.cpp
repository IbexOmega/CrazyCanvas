--- conflicted
+++ resolved
@@ -207,7 +207,7 @@
 	{
 		pECS->AddComponent<MeshPaintComponent>(entity, MeshPaint::CreateComponent(entity, "GeometryUnwrappedTexture", meshPaintSize, meshPaintSize, false));
 		pECS->AddComponent<MeshComponent>(entity, meshComponent);
-		pECS->AddComponent<RayTracedComponent>(entity, 
+		pECS->AddComponent<RayTracedComponent>(entity,
 			RayTracedComponent
 			{
 				.HitMask = 0xFF
@@ -315,7 +315,7 @@
 					.HitMask = 0xFF
 				});
 		}
-		
+
 		PhysicsSystem* pPhysicsSystem	= PhysicsSystem::GetInstance();
 		const CollisionCreateInfo collisionCreateInfo =
 		{
@@ -765,7 +765,7 @@
 
 	GUID_Lambda playerMaterialGUID;
 
-	// Server/Client 
+	// Server/Client
 	int32 playerNetworkUID;
 	int32 weaponNetworkUID;
 	if (!MultiplayerUtils::IsServer())
@@ -927,18 +927,8 @@
 			soundInstanceDesc.Position		= pPlayerDesc->Position;
 			soundInstanceDesc.Volume		= 1.0f;
 
-<<<<<<< HEAD
-		pECS->AddComponent<AnimationComponent>(playerEntity, animationComponent);
-		pECS->AddComponent<MeshComponent>(playerEntity,
-			MeshComponent
-			{
-				.MeshGUID		= s_PlayerMeshGUID,
-				.MaterialGUID	= TeamHelper::GetTeamColorMaterialGUID(pPlayerDesc->TeamIndex)
-			});
-=======
 			AudibleComponent audibleComponent = {};
 			audibleComponent.SoundInstances3D[soundInstanceDesc.pName] = AudioAPI::GetDevice()->Create3DSoundInstance(&soundInstanceDesc);
->>>>>>> 653f8b81
 
 			pECS->AddComponent<AudibleComponent>(playerEntity, audibleComponent);
 		}
@@ -1064,16 +1054,9 @@
 
 	pECS->AddComponent<TeamComponent>(projectileEntity, { static_cast<uint8>(desc.TeamIndex) });
 
-<<<<<<< HEAD
-	if (!MultiplayerUtils::IsServer())
-	{
-		// pECS->AddComponent<MeshComponent>(projectileEntity, desc.MeshComponent );
-	}
-=======
 	PositionComponent& positionComponent = pECS->AddComponent<PositionComponent>(projectileEntity, { true, desc.FirePosition });
 	ScaleComponent& scaleComponent = pECS->AddComponent<ScaleComponent>(projectileEntity, { true, glm::vec3(0.7f) });
 	RotationComponent& rotationComponent = pECS->AddComponent<RotationComponent>(projectileEntity, { true, glm::quatLookAt(glm::normalize(desc.InitalVelocity), g_DefaultUp) });
->>>>>>> 653f8b81
 
 	const DynamicCollisionCreateInfo collisionInfo =
 	{
@@ -1104,13 +1087,13 @@
 		glm::vec4 particleColor(1.0f);
 		if (desc.AmmoType == EAmmoType::AMMO_TYPE_PAINT)
 		{
-			GUID_Lambda projectileMaterialGUID = TeamHelper::GetTeamColorMaterialGUID(desc.TeamIndex);
-			pECS->AddComponent<MeshComponent>(projectileEntity, MeshComponent{ .MeshGUID = ResourceCatalog::PROJECTILE_MESH_GUID, .MaterialGUID = projectileMaterialGUID });
+			// GUID_Lambda projectileMaterialGUID = TeamHelper::GetTeamColorMaterialGUID(desc.TeamIndex);
+			// pECS->AddComponent<MeshComponent>(projectileEntity, MeshComponent{ .MeshGUID = ResourceCatalog::PROJECTILE_MESH_GUID, .MaterialGUID = projectileMaterialGUID });
 			particleColor = glm::vec4(TeamHelper::GetTeamColor(desc.TeamIndex), 1.0f);
 		}
 		else
 		{
-			pECS->AddComponent<MeshComponent>(projectileEntity, MeshComponent{ .MeshGUID = ResourceCatalog::PROJECTILE_MESH_GUID, .MaterialGUID = ResourceCatalog::PROJECTILE_WATER_MATERIAL });
+			// pECS->AddComponent<MeshComponent>(projectileEntity, MeshComponent{ .MeshGUID = ResourceCatalog::PROJECTILE_MESH_GUID, .MaterialGUID = ResourceCatalog::PROJECTILE_WATER_MATERIAL });
 			particleColor = glm::vec4(0.34, 0.85, 1.0f, 1.0f);
 		}
 
