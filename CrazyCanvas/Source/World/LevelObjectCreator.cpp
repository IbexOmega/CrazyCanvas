#include "World/LevelObjectCreator.h"
#include "World/KillPlane.h"
#include "World/Level.h"

#include "Audio/AudioAPI.h"
#include "Audio/FMOD/AudioDeviceFMOD.h"
#include "Audio/FMOD/SoundInstance3DFMOD.h"

#include "Game/ECS/Components/Audio/ListenerComponent.h"
#include "Game/ECS/Components/Physics/Transform.h"
#include "Game/ECS/Components/Rendering/DirectionalLightComponent.h"
#include "Game/ECS/Components/Rendering/PointLightComponent.h"
#include "Game/ECS/Components/Rendering/CameraComponent.h"
#include "Game/ECS/Components/Rendering/MeshPaintComponent.h"
#include "Game/ECS/Components/Misc/InheritanceComponent.h"
#include "Game/ECS/Components/Player/PlayerComponent.h"
#include "Game/ECS/Components/Player/PlayerRelatedComponent.h"
#include "Game/ECS/Components/Networking/NetworkPositionComponent.h"
#include "Game/ECS/Components/Networking/NetworkComponent.h"
#include "Game/ECS/Components/Rendering/ParticleEmitter.h"
#include "Game/ECS/Systems/Physics/PhysicsSystem.h"
#include "Game/ECS/Components/Rendering/RayTracedComponent.h"

#include "Game/Multiplayer/MultiplayerUtils.h"
#include "Game/Multiplayer/Server/ServerSystem.h"

#include "ECS/ECSCore.h"
#include "ECS/Systems/Match/FlagSystemBase.h"
#include "ECS/Systems/Player/WeaponSystem.h"
#include "ECS/Components/Match/FlagComponent.h"
#include "ECS/Components/Multiplayer/PacketComponent.h"
#include "ECS/Components/Player/WeaponComponent.h"
#include "ECS/Components/Player/HealthComponent.h"
#include "ECS/Components/GUI/ProjectedGUIComponent.h"

#include "Teams/TeamHelper.h"

#include "Networking/API/NetworkSegment.h"
#include "Networking/API/BinaryEncoder.h"

#include "Math/Math.h"
#include "Math/Random.h"

#include "Resources/ResourceManager.h"

#include "Rendering/EntityMaskManager.h"

#include "Multiplayer/Packet/PacketType.h"
#include "Multiplayer/Packet/PacketPlayerAction.h"
#include "Multiplayer/Packet/PacketPlayerActionResponse.h"
#include "Multiplayer/Packet/PacketFlagEdited.h"
#include "Multiplayer/Packet/PacketHealthChanged.h"
#include "Multiplayer/Packet/PacketWeaponFired.h"

#include "Physics/CollisionGroups.h"

#include "Lobby/PlayerManagerBase.h"

bool LevelObjectCreator::Init()
{
	using namespace LambdaEngine;

	//Register Create Level Object by Prefix Functions
	{
		//Spawnpoint
		{
			LevelObjectOnLoadDesc levelObjectDesc =
			{
				.Prefix = "SO_PLAYER_SPAWN_"
			};

			s_LevelObjectOnLoadDescriptions.PushBack(levelObjectDesc);
			s_LevelObjectByPrefixCreateFunctions[levelObjectDesc.Prefix] = &LevelObjectCreator::CreatePlayerSpawn;
		}

		//Flag Spawn
		{
			LevelObjectOnLoadDesc levelObjectDesc =
			{
				.Prefix = "SO_FLAG_SPAWN_"
			};

			s_LevelObjectOnLoadDescriptions.PushBack(levelObjectDesc);
			s_LevelObjectByPrefixCreateFunctions[levelObjectDesc.Prefix] = &LevelObjectCreator::CreateFlagSpawn;
		}

		//Flag Delivery Point
		{
			LevelObjectOnLoadDesc levelObjectDesc =
			{
				.Prefix = "SO_FLAG_DELIVERY_POINT_"
			};

			s_LevelObjectOnLoadDescriptions.PushBack(levelObjectDesc);
			s_LevelObjectByPrefixCreateFunctions[levelObjectDesc.Prefix] = &LevelObjectCreator::CreateFlagDeliveryPoint;
		}

		//Kill plane
		{
			LevelObjectOnLoadDesc levelObjectDesc =
			{
				.Prefix = "SO_KILL_PLANE_"
			};

			s_LevelObjectOnLoadDescriptions.PushBack(levelObjectDesc);
			s_LevelObjectByPrefixCreateFunctions[levelObjectDesc.Prefix] = &LevelObjectCreator::CreateKillPlane;
		}
	}

	//Register Create Special Object by Type Functions
	{
		s_LevelObjectByTypeCreateFunctions[ELevelObjectType::LEVEL_OBJECT_TYPE_FLAG]		= &LevelObjectCreator::CreateFlag;
		s_LevelObjectByTypeCreateFunctions[ELevelObjectType::LEVEL_OBJECT_TYPE_PLAYER]		= &LevelObjectCreator::CreatePlayer;
		s_LevelObjectByTypeCreateFunctions[ELevelObjectType::LEVEL_OBJECT_TYPE_PROJECTILE]	= &LevelObjectCreator::CreateProjectile;
	}

	//Load Object Meshes & Materials
	{
		//Flag
		{
			ResourceManager::LoadMeshAndMaterialFromFile("Roller.glb", s_FlagMeshGUID, s_FlagMaterialGUID);
		}

		//Player
		{
			ResourceManager::LoadMeshFromFile("Player/IdleRightUV.glb", s_PlayerMeshGUID, s_PlayerIdleGUIDs);

#ifdef USE_ALL_ANIMATIONS
			s_PlayerRunGUIDs					= ResourceManager::LoadAnimationsFromFile("Player/Run.glb");
			s_PlayerRunMirroredGUIDs			= ResourceManager::LoadAnimationsFromFile("Player/RunMirrored.glb");
			s_PlayerRunBackwardGUIDs			= ResourceManager::LoadAnimationsFromFile("Player/RunBackward.glb");
			s_PlayerRunBackwardMirroredGUIDs	= ResourceManager::LoadAnimationsFromFile("Player/RunBackwardMirrored.glb");
			s_PlayerStrafeLeftGUIDs				= ResourceManager::LoadAnimationsFromFile("Player/StrafeLeft.glb");
			s_PlayerStrafeRightGUIDs			= ResourceManager::LoadAnimationsFromFile("Player/StrafeRight.glb");
#endif

			ResourceManager::LoadMeshAndMaterialFromFile("Gun/Gun.glb", s_WeaponMesh, s_WeaponMaterial);
		}
	}

	return true;
}

LambdaEngine::Entity LevelObjectCreator::CreateDirectionalLight(
	const LambdaEngine::LoadedDirectionalLight& directionalLight, 
	const glm::vec3& translation)
{
	using namespace LambdaEngine;

	Entity entity = UINT32_MAX;

	if (!MultiplayerUtils::IsServer())
	{
		ECSCore* pECS = ECSCore::GetInstance();

		DirectionalLightComponent directionalLightComponent =
		{
			.ColorIntensity = directionalLight.ColorIntensity,
		};

		entity = pECS->CreateEntity();
		pECS->AddComponent<PositionComponent>(entity, { true, (translation) });
		pECS->AddComponent<RotationComponent>(entity, { true, glm::quatLookAt({directionalLight.Direction}, g_DefaultUp) });
		pECS->AddComponent<DirectionalLightComponent>(entity, directionalLightComponent);

		D_LOG_INFO("[LevelObjectCreator]: Created Directional Light");
	}

	return entity;
}

LambdaEngine::Entity LevelObjectCreator::CreatePointLight(const LambdaEngine::LoadedPointLight& pointLight, const glm::vec3& translation)
{
	using namespace LambdaEngine;

	Entity entity = UINT32_MAX;

	if (!MultiplayerUtils::IsServer())
	{
		ECSCore* pECS = ECSCore::GetInstance();

		PointLightComponent pointLightComponent =
		{
			.ColorIntensity = pointLight.ColorIntensity
		};

		entity = pECS->CreateEntity();
		pECS->AddComponent<PositionComponent>(entity, { true, (pointLight.Position + translation) });
		pECS->AddComponent<PointLightComponent>(entity, pointLightComponent);

		D_LOG_INFO("[LevelObjectCreator]: Created Point Light");
	}

	return entity;
}

LambdaEngine::Entity LevelObjectCreator::CreateStaticGeometry(const LambdaEngine::MeshComponent& meshComponent, const glm::vec3& translation)
{
	using namespace LambdaEngine;

	Mesh* pMesh = ResourceManager::GetMesh(meshComponent.MeshGUID);

	const float32 maxDim = glm::max<float32>(
		pMesh->DefaultScale.x * pMesh->BoundingBox.Dimensions.x,
		glm::max<float32>(
			pMesh->DefaultScale.y * pMesh->BoundingBox.Dimensions.y,
			pMesh->DefaultScale.z * pMesh->BoundingBox.Dimensions.z));

	const uint32 meshPaintSize = glm::max<uint32>(1, uint32(maxDim * 384.0f));

	ECSCore* pECS					= ECSCore::GetInstance();
	PhysicsSystem* pPhysicsSystem	= PhysicsSystem::GetInstance();

	Entity entity = pECS->CreateEntity();
	if (!MultiplayerUtils::IsServer())
	{
		pECS->AddComponent<MeshPaintComponent>(entity, MeshPaint::CreateComponent(entity, "GeometryUnwrappedTexture", meshPaintSize, meshPaintSize, false));
		pECS->AddComponent<MeshComponent>(entity, meshComponent);
		pECS->AddComponent<RayTracedComponent>(entity, 
			RayTracedComponent
			{
				.HitMask = 0xFF
			});
	}

	const CollisionCreateInfo collisionCreateInfo =
	{
		.Entity		= entity,
		.Position	= pECS->AddComponent<PositionComponent>(entity, { true, pMesh->DefaultPosition + translation }),
		.Scale		= pECS->AddComponent<ScaleComponent>(entity,	{ true, pMesh->DefaultScale }),
		.Rotation	= pECS->AddComponent<RotationComponent>(entity, { true, pMesh->DefaultRotation }),
		.Shapes =
		{
			{
				/* ShapeType */			EShapeType::SIMULATION,
				/* GeometryType */		EGeometryType::MESH,
				/* Geometry */			{ .pMesh = pMesh },
				/* CollisionGroup */	FCollisionGroup::COLLISION_GROUP_STATIC,
				/* CollisionMask */		~FCollisionGroup::COLLISION_GROUP_STATIC, // Collide with any non-static object
				/* EntityID*/			entity
			},
		},
	};

	StaticCollisionComponent staticCollisionComponent = pPhysicsSystem->CreateStaticActor(collisionCreateInfo);
	pECS->AddComponent<StaticCollisionComponent>(entity, staticCollisionComponent);
	return entity;
}

ELevelObjectType LevelObjectCreator::CreateLevelObjectFromPrefix(
	const LambdaEngine::LevelObjectOnLoad& levelObject,
	LambdaEngine::TArray<LambdaEngine::Entity>& createdEntities,
	const glm::vec3& translation)
{
	auto createFuncIt = s_LevelObjectByPrefixCreateFunctions.find(levelObject.Prefix);

	if (createFuncIt != s_LevelObjectByPrefixCreateFunctions.end())
	{
		return createFuncIt->second(levelObject, createdEntities, translation);
	}
	else
	{
		LOG_ERROR("[LevelObjectCreator]: Failed to create special object %s with prefix %s, no create function could be found", levelObject.Name.c_str(), levelObject.Prefix.c_str());
		return ELevelObjectType::LEVEL_OBJECT_TYPE_NONE;
	}
}

bool LevelObjectCreator::CreateLevelObjectOfType(
	ELevelObjectType levelObjectType,
	const void* pData,
	LambdaEngine::TArray<LambdaEngine::Entity>& createdEntities,
	LambdaEngine::TArray<LambdaEngine::TArray<LambdaEngine::Entity>>& createdChildEntities)
{
	auto createFuncIt = s_LevelObjectByTypeCreateFunctions.find(levelObjectType);

	if (createFuncIt != s_LevelObjectByTypeCreateFunctions.end())
	{
		return createFuncIt->second(pData, createdEntities, createdChildEntities);
	}
	else
	{
		LOG_ERROR("[LevelObjectCreator]: Failed to create special object, no create function could be found");
		return false;
	}
}

ELevelObjectType LevelObjectCreator::CreatePlayerSpawn(
	const LambdaEngine::LevelObjectOnLoad& levelObject,
	LambdaEngine::TArray<LambdaEngine::Entity>& createdEntities,
	const glm::vec3& translation)
{
	using namespace LambdaEngine;

	if (levelObject.BoundingBoxes.GetSize() > 1 )
	{
		LOG_WARNING("[LevelObjectCreator]: Player Spawn can currently not be created with more than one mesh, using the first mesh...");
	}

	ECSCore* pECS = ECSCore::GetInstance();
	Entity entity = pECS->CreateEntity();

	PositionComponent& positionComponent = pECS->AddComponent<PositionComponent>(entity, { true, levelObject.DefaultPosition + translation });
	ScaleComponent& scaleComponent = pECS->AddComponent<ScaleComponent>(entity, { true, levelObject.DefaultScale });
	RotationComponent& rotationComponent = pECS->AddComponent<RotationComponent>(entity, { true, levelObject.DefaultRotation });

	uint8 teamIndex = 0;
	size_t teamIndexPos = levelObject.Name.find("TEAM");
	if (teamIndexPos != String::npos) teamIndex = (uint8)std::stoi(levelObject.Name.substr(teamIndexPos + 4));

	pECS->AddComponent<TeamComponent>(entity, { .TeamIndex = teamIndex });

	if (!levelObject.MeshComponents.IsEmpty())
	{
		const MeshComponent& meshComponent = levelObject.MeshComponents[0];
		if (!MultiplayerUtils::IsServer())
		{
			pECS->AddComponent<MeshComponent>(entity, meshComponent);
			pECS->AddComponent<MeshPaintComponent>(entity, MeshPaint::CreateComponent(entity, "GeometryUnwrappedTexture", 256, 256, false));
			pECS->AddComponent<RayTracedComponent>(entity, RayTracedComponent{
					.HitMask = 0xFF
				});
		}
		
		PhysicsSystem* pPhysicsSystem	= PhysicsSystem::GetInstance();
		const CollisionCreateInfo collisionCreateInfo =
		{
			.Entity			= entity,
			.Position		= positionComponent,
			.Scale			= scaleComponent,
			.Rotation		= rotationComponent,
			.Shapes =
			{
				{
					/* ShapeType */			EShapeType::SIMULATION,
					/* GeometryType */		EGeometryType::MESH,
					/* Geometry */			{ .pMesh = ResourceManager::GetMesh(meshComponent.MeshGUID) },
					/* CollisionGroup */	FCollisionGroup::COLLISION_GROUP_STATIC,
					/* CollisionMask */		~FCollisionGroup::COLLISION_GROUP_STATIC, // Collide with any non-static object
					/* EntityID*/			entity
				},
			},
		};

		StaticCollisionComponent staticCollisionComponent = pPhysicsSystem->CreateStaticActor(collisionCreateInfo);
		pECS->AddComponent<StaticCollisionComponent>(entity, staticCollisionComponent);
	}

	createdEntities.PushBack(entity);

	D_LOG_INFO("Created Player Spawn with EntityID %u and Team Index %u", entity, teamIndex);
	return ELevelObjectType::LEVEL_OBJECT_TYPE_PLAYER_SPAWN;
}

ELevelObjectType LevelObjectCreator::CreateFlagSpawn(
	const LambdaEngine::LevelObjectOnLoad& levelObject,
	LambdaEngine::TArray<LambdaEngine::Entity>& createdEntities,
	const glm::vec3& translation)
{
	using namespace LambdaEngine;

	ECSCore* pECS = ECSCore::GetInstance();

	Entity entity = pECS->CreateEntity();

	pECS->AddComponent<FlagSpawnComponent>(entity, { 1.0f });
	pECS->AddComponent<PositionComponent>(entity, { true, levelObject.DefaultPosition + translation });

	createdEntities.PushBack(entity);

	D_LOG_INFO("Created Flag Spawn with EntityID %u", entity);
	return ELevelObjectType::LEVEL_OBJECT_TYPE_FLAG_SPAWN;
}

ELevelObjectType LevelObjectCreator::CreateFlagDeliveryPoint(
	const LambdaEngine::LevelObjectOnLoad& levelObject, 
	LambdaEngine::TArray<LambdaEngine::Entity>& createdEntities, 
	const glm::vec3& translation)
{
	using namespace LambdaEngine;
	//Only the server is allowed to create a Base
	if (!MultiplayerUtils::IsServer())
		return ELevelObjectType::LEVEL_OBJECT_TYPE_NONE;

	if (levelObject.BoundingBoxes.GetSize() > 1)
	{
		LOG_WARNING("[LevelObjectCreator]: Bases can currently not be created with more than one Bounding Box, using the first Bounding Box...");
	}

	const BoundingBox& boundingBox = levelObject.BoundingBoxes[0];

	ECSCore* pECS = ECSCore::GetInstance();
	PhysicsSystem* pPhysicsSystem = PhysicsSystem::GetInstance();

	Entity entity = pECS->CreateEntity();

	pECS->AddComponent<FlagDeliveryPointComponent>(entity, {});

	uint8 teamIndex = 0;
	size_t teamIndexPos = levelObject.Name.find("TEAM");
	if (teamIndexPos != String::npos) teamIndex = (uint8)std::stoi(levelObject.Name.substr(teamIndexPos + 4));

	pECS->AddComponent<TeamComponent>(entity, { .TeamIndex = teamIndex });
	const PositionComponent& positionComponent = pECS->AddComponent<PositionComponent>(entity, { true, levelObject.DefaultPosition + translation });
	const ScaleComponent& scaleComponent = pECS->AddComponent<ScaleComponent>(entity, { true, levelObject.DefaultScale });
	const RotationComponent& rotationComponent = pECS->AddComponent<RotationComponent>(entity, { true, levelObject.DefaultRotation });

	//Only the server checks collision with the flag
	const CollisionCreateInfo collisionCreateInfo =
	{
		.Entity		= entity,
		.Position	= positionComponent,
		.Scale		= scaleComponent,
		.Rotation	= rotationComponent,
		.Shapes =
		{
			{
				/* Shape Type */		EShapeType::TRIGGER,
				/* GeometryType */		EGeometryType::BOX,
				/* Geometry */			{ .HalfExtents = boundingBox.Dimensions },
				/* CollisionGroup */	FCrazyCanvasCollisionGroup::COLLISION_GROUP_FLAG_DELIVERY_POINT,
				/* CollisionMask */		FCrazyCanvasCollisionGroup::COLLISION_GROUP_FLAG,
				/* EntityID*/			entity
			},
		},
	};

	StaticCollisionComponent collisionComponent = pPhysicsSystem->CreateStaticActor(collisionCreateInfo);
	pECS->AddComponent<StaticCollisionComponent>(entity, collisionComponent);

	createdEntities.PushBack(entity);

	D_LOG_INFO("Created Base with EntityID %u and Team Index %u", entity, teamIndex);
	return ELevelObjectType::LEVEL_OBJECT_TYPE_FLAG_DELIVERY_POINT;
}

ELevelObjectType LevelObjectCreator::CreateKillPlane(
	const LambdaEngine::LevelObjectOnLoad& levelObject, 
	LambdaEngine::TArray<LambdaEngine::Entity>& createdEntities, 
	const glm::vec3& translation)
{
	using namespace LambdaEngine;

	ECSCore* pECS = ECSCore::GetInstance();
	const Entity entity = pECS->CreateEntity();
	const glm::vec3 boxHalfExtents = levelObject.BoundingBoxes.GetBack().Dimensions * levelObject.DefaultScale * 0.5f;

	const CollisionCreateInfo colliderInfo =
	{
		.Entity		= entity,
		.Position	= pECS->AddComponent<PositionComponent>(entity,	{ true, levelObject.DefaultPosition + translation }),
		.Scale		= pECS->AddComponent<ScaleComponent>(entity,	{ true, levelObject.DefaultScale }),
		.Rotation	= pECS->AddComponent<RotationComponent>(entity,	{ true, glm::identity<glm::quat>() }),
		.Shapes	=
		{
			{
				.ShapeType			= EShapeType::TRIGGER,
				.GeometryType		= EGeometryType::PLANE,
				.CollisionGroup		= FCollisionGroup::COLLISION_GROUP_STATIC,
				.CollisionMask		= ~FCollisionGroup::COLLISION_GROUP_STATIC,
				.EntityID			= entity,
				.CallbackFunction	= &KillPlaneCallback
			}
		}
	};

	PhysicsSystem* pPhysicsSystem = PhysicsSystem::GetInstance();
	const StaticCollisionComponent staticCollider = pPhysicsSystem->CreateStaticActor(colliderInfo);
	pECS->AddComponent<StaticCollisionComponent>(entity, staticCollider);
	createdEntities.PushBack(entity);

	return ELevelObjectType::LEVEL_OBJECT_TYPE_KILL_PLANE;
}

bool LevelObjectCreator::CreateFlag(
	const void* pData,
	LambdaEngine::TArray<LambdaEngine::Entity>& createdEntities,
	LambdaEngine::TArray<LambdaEngine::TArray<LambdaEngine::Entity>>& createdChildEntities)
{
	UNREFERENCED_VARIABLE(createdChildEntities);

	if (pData == nullptr) return false;

	using namespace LambdaEngine;

	const CreateFlagDesc* pFlagDesc = reinterpret_cast<const CreateFlagDesc*>(pData);

	ECSCore* pECS = ECSCore::GetInstance();
	PhysicsSystem* pPhysicsSystem = PhysicsSystem::GetInstance();

	Entity flagEntity = pECS->CreateEntity();

	const Timestamp				pickupCooldown = Timestamp::Seconds(1.0f);
	const FlagComponent			flagComponent{ EngineLoop::GetTimeSinceStart() + pickupCooldown, pickupCooldown };
	const PositionComponent		positionComponent{ true, pFlagDesc->Position };
	const ScaleComponent		scaleComponent{ true, pFlagDesc->Scale };
	const RotationComponent		rotationComponent{ true, pFlagDesc->Rotation };
	const MeshComponent			meshComponent{ s_FlagMeshGUID, s_FlagMaterialGUID };
	const ProjectedGUIComponent	projectedGUIComponent{ IndicatorTypeGUI::FLAG_INDICATOR };

	pECS->AddComponent<FlagComponent>(flagEntity,			flagComponent);
	pECS->AddComponent<PositionComponent>(flagEntity,		positionComponent);
	pECS->AddComponent<ScaleComponent>(flagEntity,			scaleComponent);
	pECS->AddComponent<RotationComponent>(flagEntity,		rotationComponent);
	pECS->AddComponent<MeshComponent>(flagEntity,			meshComponent);
	pECS->AddComponent<ProjectedGUIComponent>(flagEntity,	projectedGUIComponent);

	bool attachedToParent = pFlagDesc->ParentEntity != UINT32_MAX;

	ParentComponent parentComponent =
	{
		.Parent		= pFlagDesc->ParentEntity,
		.Attached	= attachedToParent,
	};

	OffsetComponent offsetComponent =
	{
		.Offset		= glm::vec3(0.0f)
	};

	if (attachedToParent)
	{
		const CharacterColliderComponent& parentCollisionComponent = pECS->GetConstComponent<CharacterColliderComponent>(pFlagDesc->ParentEntity);

		//Set Flag Offset
		const physx::PxBounds3& parentBoundingBox = parentCollisionComponent.pController->getActor()->getWorldBounds();
		offsetComponent.Offset = glm::vec3(0.0f, parentBoundingBox.getDimensions().y / 2.0f, 0.0f);
	}

	pECS->AddComponent<ParentComponent>(flagEntity,	parentComponent);
	pECS->AddComponent<OffsetComponent>(flagEntity,	offsetComponent);

	//Network Stuff
	{
		pECS->AddComponent<PacketComponent<PacketFlagEdited>>(flagEntity, {});
	}

	int32 networkUID;
	if (!MultiplayerUtils::IsServer())
	{
		networkUID = pFlagDesc->NetworkUID;

		// Add Animation attachment on client
		pECS->AddComponent<AnimationAttachedComponent>(flagEntity, AnimationAttachedComponent
			{
				.JointName = "mixamorig:Spine2",
				.Transform = glm::mat4(1.0f),
			});
	}
	else
	{
		EFlagColliderType flagPlayerColliderType = EFlagColliderType::FLAG_COLLIDER_TYPE_PLAYER;
		EFlagColliderType flagDeliveryPointColliderType = EFlagColliderType::FLAG_COLLIDER_TYPE_DELIVERY_POINT;

		pECS->AddComponent<RayTracedComponent>(flagEntity, RayTracedComponent{
				.HitMask = 0xFF
			});

		//Only the server checks collision with the flag
		const Mesh* pMesh = ResourceManager::GetMesh(meshComponent.MeshGUID);
		const DynamicCollisionCreateInfo collisionCreateInfo =
		{
			/* Entity */	 		flagEntity,
			/* Detection Method */	ECollisionDetection::DISCRETE,
			/* Position */	 		positionComponent,
			/* Scale */				scaleComponent,
			/* Rotation */			rotationComponent,
			{
				{
					/* Shape Type */		EShapeType::TRIGGER,
					/* GeometryType */		EGeometryType::BOX,
					/* Geometry */			{ .HalfExtents = pMesh->BoundingBox.Dimensions },
					/* CollisionGroup */	FCrazyCanvasCollisionGroup::COLLISION_GROUP_FLAG,
					/* CollisionMask */		FCrazyCanvasCollisionGroup::COLLISION_GROUP_PLAYER,
					/* EntityID*/			flagEntity,
					/* CallbackFunction */	std::bind_front(&FlagSystemBase::OnPlayerFlagCollision, FlagSystemBase::GetInstance()),
					/* UserData */			&flagPlayerColliderType,
					/* UserDataSize */		sizeof(EFlagColliderType)
				},
				{
					/* Shape Type */		EShapeType::SIMULATION,
					/* GeometryType */		EGeometryType::BOX,
					/* Geometry */			{ .HalfExtents = pMesh->BoundingBox.Dimensions },
					/* CollisionGroup */	FCrazyCanvasCollisionGroup::COLLISION_GROUP_FLAG,
					/* CollisionMask */		FCrazyCanvasCollisionGroup::COLLISION_GROUP_FLAG_DELIVERY_POINT,
					/* EntityID*/			flagEntity,
					/* CallbackFunction */	std::bind_front(&FlagSystemBase::OnDeliveryPointFlagCollision, FlagSystemBase::GetInstance()),
					/* UserData */			&flagDeliveryPointColliderType,
					/* UserDataSize */		sizeof(EFlagColliderType)
				},
			},
			/* Velocity */			pECS->AddComponent<VelocityComponent>(flagEntity, { glm::vec3(0.0f) })
		};

		DynamicCollisionComponent collisionComponent = pPhysicsSystem->CreateDynamicActor(collisionCreateInfo);
		collisionComponent.pActor->setRigidBodyFlag(PxRigidBodyFlag::eKINEMATIC, true);
		pECS->AddComponent<DynamicCollisionComponent>(flagEntity, collisionComponent);

		networkUID = (int32)flagEntity;
	}

	pECS->AddComponent<NetworkComponent>(flagEntity, { networkUID });

	createdEntities.PushBack(flagEntity);

	D_LOG_INFO("Created Flag with EntityID %u and NetworkID %u", flagEntity, networkUID);
	return true;
}

bool LevelObjectCreator::CreatePlayer(
	const void* pData,
	LambdaEngine::TArray<LambdaEngine::Entity>& createdEntities,
	LambdaEngine::TArray<LambdaEngine::TArray<LambdaEngine::Entity>>& createdChildEntities)
{
	if (pData == nullptr)
		return false;

	using namespace LambdaEngine;

	const CreatePlayerDesc* pPlayerDesc = reinterpret_cast<const CreatePlayerDesc*>(pData);

	ECSCore* pECS = ECSCore::GetInstance();
	const Entity playerEntity = pECS->CreateEntity();
	createdEntities.PushBack(playerEntity);
	TArray<Entity>& childEntities = createdChildEntities.PushBack({});

	const glm::quat lookDirQuat = glm::quatLookAt(pPlayerDesc->Forward, g_DefaultUp);

	pECS->AddComponent<PlayerBaseComponent>(playerEntity,		PlayerBaseComponent());
	pECS->AddComponent<PlayerRelatedComponent>(playerEntity, PlayerRelatedComponent());
	EntityMaskManager::AddExtensionToEntity(playerEntity, PlayerRelatedComponent::Type(), nullptr);

	pECS->AddComponent<PositionComponent>(playerEntity,			PositionComponent{ .Position = pPlayerDesc->Position });
	pECS->AddComponent<NetworkPositionComponent>(playerEntity,
		NetworkPositionComponent
		{
			.Position		= pPlayerDesc->Position,
			.PositionLast	= pPlayerDesc->Position,
			.TimestampStart = EngineLoop::GetTimeSinceStart(),
			.Duration		= EngineLoop::GetFixedTimestep()
		});

	pECS->AddComponent<RotationComponent>(playerEntity,			RotationComponent{ .Quaternion = lookDirQuat });
	pECS->AddComponent<ScaleComponent>(playerEntity,			ScaleComponent{ .Scale = pPlayerDesc->Scale });
	pECS->AddComponent<VelocityComponent>(playerEntity,			VelocityComponent());
	pECS->AddComponent<TeamComponent>(playerEntity,				TeamComponent{ .TeamIndex = pPlayerDesc->TeamIndex });
	pECS->AddComponent<PacketComponent<PacketPlayerAction>>(playerEntity, { });
	pECS->AddComponent<PacketComponent<PacketPlayerActionResponse>>(playerEntity, { });

	const CharacterColliderCreateInfo colliderInfo =
	{
		.Entity			= playerEntity,
		.Position		= pECS->GetComponent<PositionComponent>(playerEntity),
		.Rotation		= pECS->GetComponent<RotationComponent>(playerEntity),
		.CollisionGroup	= FCrazyCanvasCollisionGroup::COLLISION_GROUP_PLAYER,
		.CollisionMask	= (uint32)FCollisionGroup::COLLISION_GROUP_STATIC |
						 (uint32)FCrazyCanvasCollisionGroup::COLLISION_GROUP_PLAYER |
						 (uint32)FCrazyCanvasCollisionGroup::COLLISION_GROUP_FLAG |
						 (uint32)FCollisionGroup::COLLISION_GROUP_DYNAMIC,
		.EntityID		= playerEntity
	};

	PhysicsSystem* pPhysicsSystem = PhysicsSystem::GetInstance();
	CharacterColliderComponent characterColliderComponent = pPhysicsSystem->CreateCharacterCapsule(
		colliderInfo,
		std::max(0.0f, PLAYER_CAPSULE_HEIGHT - 2.0f * PLAYER_CAPSULE_RADIUS),
		PLAYER_CAPSULE_RADIUS);

	pECS->AddComponent<CharacterColliderComponent>(playerEntity, characterColliderComponent);

	Entity weaponEntity = pECS->CreateEntity();
	pECS->AddComponent<WeaponComponent>(weaponEntity, { .WeaponOwner = playerEntity });
	pECS->AddComponent<PacketComponent<PacketWeaponFired>>(weaponEntity, { });
	pECS->AddComponent<PositionComponent>(weaponEntity, PositionComponent{ .Position = pPlayerDesc->Position });
	pECS->AddComponent<RotationComponent>(weaponEntity, RotationComponent{ .Quaternion = lookDirQuat });
	pECS->AddComponent<ScaleComponent>(weaponEntity, ScaleComponent{ .Scale = glm::vec3(1.0f) });
	pECS->AddComponent<OffsetComponent>(weaponEntity, OffsetComponent{ .Offset = pPlayerDesc->Scale * glm::vec3(0.0f, 1.5f, 0.0f) });
	pECS->AddComponent<ParentComponent>(weaponEntity, ParentComponent{ .Parent = playerEntity, .Attached = true });
	pECS->AddComponent<TeamComponent>(weaponEntity, TeamComponent{ .TeamIndex = pPlayerDesc->TeamIndex });
	pECS->AddComponent<MeshPaintComponent>(weaponEntity, MeshPaint::CreateComponent(weaponEntity, "WeaponUnwrappedTexture", 256, 256, false));
	pECS->AddComponent<PlayerRelatedComponent>(weaponEntity, PlayerRelatedComponent{});
	EntityMaskManager::AddExtensionToEntity(weaponEntity, PlayerRelatedComponent::Type(), nullptr);


	ChildComponent playerChildComp;
	playerChildComp.AddChild(weaponEntity, "weapon");

	pECS->AddComponent<MeshComponent>(playerEntity,
		MeshComponent
		{
			.MeshGUID		= s_PlayerMeshGUID,
			.MaterialGUID	= TeamHelper::GetTeamColorMaterialGUID(pPlayerDesc->TeamIndex)
		});

	const bool readback = MultiplayerUtils::IsServer();
	pECS->AddComponent<MeshPaintComponent>(playerEntity, MeshPaint::CreateComponent(playerEntity, "PlayerUnwrappedTexture", 512, 512, true, readback));

	AnimationComponent animationComponent = {};
	animationComponent.Pose.pSkeleton = ResourceManager::GetMesh(s_PlayerMeshGUID)->pSkeleton;

	AnimationGraph* pAnimationGraph = DBG_NEW AnimationGraph();
	pAnimationGraph->AddState(DBG_NEW AnimationState("Idle", s_PlayerIdleGUIDs[0]));
	pAnimationGraph->TransitionToState("Idle");
	animationComponent.pGraph = pAnimationGraph;

	pECS->AddComponent<AnimationComponent>(playerEntity, animationComponent);

	// Server/Client 
	int32 playerNetworkUID;
	int32 weaponNetworkUID;
	if (!MultiplayerUtils::IsServer())
	{
		pECS->AddComponent<MeshComponent>(weaponEntity, MeshComponent
			{
				.MeshGUID = s_WeaponMesh,
				.MaterialGUID = s_WeaponMaterial,
			});

		pECS->AddComponent<RayTracedComponent>(weaponEntity, RayTracedComponent{
				.HitMask = 0xFF
			});

		pECS->AddComponent<AnimationAttachedComponent>(weaponEntity, AnimationAttachedComponent
			{
				.JointName	= "mixamorig:RightHand",
				.Transform	= glm::mat4(1.0f),
			});

		playerNetworkUID = pPlayerDesc->PlayerNetworkUID;
		weaponNetworkUID = pPlayerDesc->WeaponNetworkUID;

#ifdef USE_ALL_ANIMATIONS
		pAnimationGraph->AddState(DBG_NEW AnimationState("Running", s_PlayerRunGUIDs[0]));
		pAnimationGraph->AddState(DBG_NEW AnimationState("Run Backward", s_PlayerRunBackwardGUIDs[0]));
		pAnimationGraph->AddState(DBG_NEW AnimationState("Strafe Right", s_PlayerStrafeRightGUIDs[0]));
		pAnimationGraph->AddState(DBG_NEW AnimationState("Strafe Left", s_PlayerStrafeLeftGUIDs[0]));

		{
			AnimationState* pAnimationState = DBG_NEW AnimationState("Running & Strafe Left");
			ClipNode* pRunning = pAnimationState->CreateClipNode(s_PlayerRunMirroredGUIDs[0]);
			ClipNode* pStrafeLeft = pAnimationState->CreateClipNode(s_PlayerStrafeLeftGUIDs[0]);
			BlendNode* pBlendNode = pAnimationState->CreateBlendNode(pStrafeLeft, pRunning, BlendInfo(0.5f));
			pAnimationState->SetOutputNode(pBlendNode);
			pAnimationGraph->AddState(pAnimationState);
		}

		{
			AnimationState* pAnimationState = DBG_NEW AnimationState("Running & Strafe Right");
			ClipNode* pRunning = pAnimationState->CreateClipNode(s_PlayerRunGUIDs[0]);
			ClipNode* pStrafeRight = pAnimationState->CreateClipNode(s_PlayerStrafeRightGUIDs[0]);
			BlendNode* pBlendNode = pAnimationState->CreateBlendNode(pStrafeRight, pRunning, BlendInfo(0.5f));
			pAnimationState->SetOutputNode(pBlendNode);
			pAnimationGraph->AddState(pAnimationState);
		}

		{
			AnimationState* pAnimationState = DBG_NEW AnimationState("Run Backward & Strafe Left");
			ClipNode* pRunningBackward = pAnimationState->CreateClipNode(s_PlayerRunBackwardMirroredGUIDs[0]);
			ClipNode* pStrafeLeft = pAnimationState->CreateClipNode(s_PlayerStrafeLeftGUIDs[0]);
			BlendNode* pBlendNode = pAnimationState->CreateBlendNode(pStrafeLeft, pRunningBackward, BlendInfo(0.5f));
			pAnimationState->SetOutputNode(pBlendNode);
			pAnimationGraph->AddState(pAnimationState);
		}

		{
			AnimationState* pAnimationState = DBG_NEW AnimationState("Run Backward & Strafe Right");
			ClipNode* pRunningBackward = pAnimationState->CreateClipNode(s_PlayerRunBackwardGUIDs[0]);
			ClipNode* pStrafeRight = pAnimationState->CreateClipNode(s_PlayerStrafeRightGUIDs[0]);
			BlendNode* pBlendNode = pAnimationState->CreateBlendNode(pStrafeRight, pRunningBackward, BlendInfo(0.5f));
			pAnimationState->SetOutputNode(pBlendNode);
			pAnimationGraph->AddState(pAnimationState);
		}

		pAnimationGraph->AddTransition(DBG_NEW Transition("Idle", "Running"));
		pAnimationGraph->AddTransition(DBG_NEW Transition("Idle", "Run Backward"));
		pAnimationGraph->AddTransition(DBG_NEW Transition("Idle", "Strafe Right"));
		pAnimationGraph->AddTransition(DBG_NEW Transition("Idle", "Strafe Left"));
		pAnimationGraph->AddTransition(DBG_NEW Transition("Idle", "Running & Strafe Left"));
		pAnimationGraph->AddTransition(DBG_NEW Transition("Idle", "Running & Strafe Right"));
		pAnimationGraph->AddTransition(DBG_NEW Transition("Idle", "Run Backward & Strafe Left"));
		pAnimationGraph->AddTransition(DBG_NEW Transition("Idle", "Run Backward & Strafe Right"));

		pAnimationGraph->AddTransition(DBG_NEW Transition("Running", "Idle"));
		pAnimationGraph->AddTransition(DBG_NEW Transition("Running", "Run Backward"));
		pAnimationGraph->AddTransition(DBG_NEW Transition("Running", "Strafe Right"));
		pAnimationGraph->AddTransition(DBG_NEW Transition("Running", "Strafe Left"));
		pAnimationGraph->AddTransition(DBG_NEW Transition("Running", "Running & Strafe Left"));
		pAnimationGraph->AddTransition(DBG_NEW Transition("Running", "Running & Strafe Right"));
		pAnimationGraph->AddTransition(DBG_NEW Transition("Running", "Run Backward & Strafe Left"));
		pAnimationGraph->AddTransition(DBG_NEW Transition("Running", "Run Backward & Strafe Right"));

		pAnimationGraph->AddTransition(DBG_NEW Transition("Run Backward", "Idle"));
		pAnimationGraph->AddTransition(DBG_NEW Transition("Run Backward", "Running"));
		pAnimationGraph->AddTransition(DBG_NEW Transition("Run Backward", "Strafe Right"));
		pAnimationGraph->AddTransition(DBG_NEW Transition("Run Backward", "Strafe Left"));
		pAnimationGraph->AddTransition(DBG_NEW Transition("Run Backward", "Running & Strafe Left"));
		pAnimationGraph->AddTransition(DBG_NEW Transition("Run Backward", "Running & Strafe Right"));
		pAnimationGraph->AddTransition(DBG_NEW Transition("Run Backward", "Run Backward & Strafe Left"));
		pAnimationGraph->AddTransition(DBG_NEW Transition("Run Backward", "Run Backward & Strafe Right"));

		pAnimationGraph->AddTransition(DBG_NEW Transition("Strafe Right", "Idle"));
		pAnimationGraph->AddTransition(DBG_NEW Transition("Strafe Right", "Running"));
		pAnimationGraph->AddTransition(DBG_NEW Transition("Strafe Right", "Run Backward"));
		pAnimationGraph->AddTransition(DBG_NEW Transition("Strafe Right", "Strafe Left"));
		pAnimationGraph->AddTransition(DBG_NEW Transition("Strafe Right", "Running & Strafe Left"));
		pAnimationGraph->AddTransition(DBG_NEW Transition("Strafe Right", "Running & Strafe Right"));
		pAnimationGraph->AddTransition(DBG_NEW Transition("Strafe Right", "Run Backward & Strafe Left"));
		pAnimationGraph->AddTransition(DBG_NEW Transition("Strafe Right", "Run Backward & Strafe Right"));

		pAnimationGraph->AddTransition(DBG_NEW Transition("Strafe Left", "Idle"));
		pAnimationGraph->AddTransition(DBG_NEW Transition("Strafe Left", "Running"));
		pAnimationGraph->AddTransition(DBG_NEW Transition("Strafe Left", "Run Backward"));
		pAnimationGraph->AddTransition(DBG_NEW Transition("Strafe Left", "Strafe Right"));
		pAnimationGraph->AddTransition(DBG_NEW Transition("Strafe Left", "Running & Strafe Left"));
		pAnimationGraph->AddTransition(DBG_NEW Transition("Strafe Left", "Running & Strafe Right"));
		pAnimationGraph->AddTransition(DBG_NEW Transition("Strafe Left", "Run Backward & Strafe Left"));
		pAnimationGraph->AddTransition(DBG_NEW Transition("Strafe Left", "Run Backward & Strafe Right"));

		pAnimationGraph->AddTransition(DBG_NEW Transition("Running & Strafe Left", "Idle"));
		pAnimationGraph->AddTransition(DBG_NEW Transition("Running & Strafe Left", "Running"));
		pAnimationGraph->AddTransition(DBG_NEW Transition("Running & Strafe Left", "Run Backward"));
		pAnimationGraph->AddTransition(DBG_NEW Transition("Running & Strafe Left", "Strafe Right"));
		pAnimationGraph->AddTransition(DBG_NEW Transition("Running & Strafe Left", "Strafe Left"));
		pAnimationGraph->AddTransition(DBG_NEW Transition("Running & Strafe Left", "Running & Strafe Right"));
		pAnimationGraph->AddTransition(DBG_NEW Transition("Running & Strafe Left", "Run Backward & Strafe Left"));
		pAnimationGraph->AddTransition(DBG_NEW Transition("Running & Strafe Left", "Run Backward & Strafe Right"));

		pAnimationGraph->AddTransition(DBG_NEW Transition("Running & Strafe Right", "Idle"));
		pAnimationGraph->AddTransition(DBG_NEW Transition("Running & Strafe Right", "Running"));
		pAnimationGraph->AddTransition(DBG_NEW Transition("Running & Strafe Right", "Run Backward"));
		pAnimationGraph->AddTransition(DBG_NEW Transition("Running & Strafe Right", "Strafe Right"));
		pAnimationGraph->AddTransition(DBG_NEW Transition("Running & Strafe Right", "Strafe Left"));
		pAnimationGraph->AddTransition(DBG_NEW Transition("Running & Strafe Right", "Running & Strafe Left"));
		pAnimationGraph->AddTransition(DBG_NEW Transition("Running & Strafe Right", "Run Backward & Strafe Left"));
		pAnimationGraph->AddTransition(DBG_NEW Transition("Running & Strafe Right", "Run Backward & Strafe Right"));

		pAnimationGraph->AddTransition(DBG_NEW Transition("Run Backward & Strafe Left", "Idle"));
		pAnimationGraph->AddTransition(DBG_NEW Transition("Run Backward & Strafe Left", "Running"));
		pAnimationGraph->AddTransition(DBG_NEW Transition("Run Backward & Strafe Left", "Run Backward"));
		pAnimationGraph->AddTransition(DBG_NEW Transition("Run Backward & Strafe Left", "Strafe Right"));
		pAnimationGraph->AddTransition(DBG_NEW Transition("Run Backward & Strafe Left", "Strafe Left"));
		pAnimationGraph->AddTransition(DBG_NEW Transition("Run Backward & Strafe Left", "Running & Strafe Left"));
		pAnimationGraph->AddTransition(DBG_NEW Transition("Run Backward & Strafe Left", "Running & Strafe Right"));
		pAnimationGraph->AddTransition(DBG_NEW Transition("Run Backward & Strafe Left", "Run Backward & Strafe Right"));

		pAnimationGraph->AddTransition(DBG_NEW Transition("Run Backward & Strafe Right", "Idle"));
		pAnimationGraph->AddTransition(DBG_NEW Transition("Run Backward & Strafe Right", "Running"));
		pAnimationGraph->AddTransition(DBG_NEW Transition("Run Backward & Strafe Right", "Run Backward"));
		pAnimationGraph->AddTransition(DBG_NEW Transition("Run Backward & Strafe Right", "Strafe Right"));
		pAnimationGraph->AddTransition(DBG_NEW Transition("Run Backward & Strafe Right", "Strafe Left"));
		pAnimationGraph->AddTransition(DBG_NEW Transition("Run Backward & Strafe Right", "Running & Strafe Left"));
		pAnimationGraph->AddTransition(DBG_NEW Transition("Run Backward & Strafe Right", "Running & Strafe Right"));
		pAnimationGraph->AddTransition(DBG_NEW Transition("Run Backward & Strafe Right", "Run Backward & Strafe Left"));
#endif
<<<<<<< HEAD
		animationComponent.pGraph = pAnimationGraph;

		pAnimationGraph->TransitionToState("Idle");

		pECS->AddComponent<AnimationComponent>(playerEntity, animationComponent);
		pECS->AddComponent<MeshComponent>(playerEntity, 
			MeshComponent
			{
				.MeshGUID = s_PlayerMeshGUID, 
				.MaterialGUID = TeamHelper::GetTeamColorMaterialGUID(pPlayerDesc->TeamIndex)
			});
		pECS->AddComponent<MeshPaintComponent>(playerEntity, MeshPaint::CreateComponent(playerEntity, "PlayerUnwrappedTexture", 512, 512, true));
=======
>>>>>>> 9c9ef912
		pECS->AddComponent<RayTracedComponent>(playerEntity, RayTracedComponent{
				.HitMask = 0xFF
			});

		if (!pPlayerDesc->IsLocal)
		{
			pECS->AddComponent<PlayerForeignComponent>(playerEntity, PlayerForeignComponent());
		}
		else
		{
			if (pPlayerDesc->pCameraDesc == nullptr)
			{
				pECS->RemoveEntity(playerEntity);
				LOG_ERROR("[LevelObjectCreator]: Local Player must have a camera description");
				return false;
			}

			pECS->AddComponent<WeaponLocalComponent>(weaponEntity, WeaponLocalComponent());
			EntityMaskManager::AddExtensionToEntity(weaponEntity, WeaponLocalComponent::Type(), nullptr);

			pECS->AddComponent<PlayerLocalComponent>(playerEntity, PlayerLocalComponent());
			EntityMaskManager::AddExtensionToEntity(playerEntity, PlayerLocalComponent::Type(), nullptr);

			//Create Camera Entity
			Entity cameraEntity = pECS->CreateEntity();
			childEntities.PushBack(cameraEntity);
			playerChildComp.AddChild(cameraEntity, "camera");

			//Todo: Better implementation for this somehow maybe?
			const Mesh* pMesh = ResourceManager::GetMesh(s_PlayerMeshGUID);
			OffsetComponent offsetComponent = { .Offset = pPlayerDesc->Scale * glm::vec3(0.0f, 0.95f * pMesh->BoundingBox.Dimensions.y, 0.0f) };

			pECS->AddComponent<OffsetComponent>(cameraEntity, offsetComponent);
			pECS->AddComponent<PositionComponent>(cameraEntity, PositionComponent{ .Position = pPlayerDesc->Position + offsetComponent.Offset });
			pECS->AddComponent<ScaleComponent>(cameraEntity, ScaleComponent{ .Scale = {1.0f, 1.0f, 1.0f} });
			pECS->AddComponent<RotationComponent>(cameraEntity, RotationComponent{ .Quaternion = lookDirQuat });
			pECS->AddComponent<ListenerComponent>(cameraEntity, { AudioAPI::GetDevice()->GetAudioListener(false) });

			const ViewProjectionMatricesComponent viewProjComp =
			{
				.Projection = glm::perspective(
					glm::radians(pPlayerDesc->pCameraDesc->FOVDegrees),
					pPlayerDesc->pCameraDesc->Width / pPlayerDesc->pCameraDesc->Height,
					pPlayerDesc->pCameraDesc->NearPlane,
					pPlayerDesc->pCameraDesc->FarPlane),

				.View = glm::lookAt(
					pPlayerDesc->Position,
					pPlayerDesc->Position + pPlayerDesc->Forward,
					g_DefaultUp)
			};
			pECS->AddComponent<ViewProjectionMatricesComponent>(cameraEntity, viewProjComp);

			const CameraComponent cameraComp =
			{
				.NearPlane	= pPlayerDesc->pCameraDesc->NearPlane,
				.FarPlane	= pPlayerDesc->pCameraDesc->FarPlane,
				.FOV		= pPlayerDesc->pCameraDesc->FOVDegrees
			};
			pECS->AddComponent<CameraComponent>(cameraEntity, cameraComp);
			pECS->AddComponent<ParentComponent>(cameraEntity, ParentComponent{ .Parent = playerEntity, .Attached = true });
		}
	}
	else
	{
		playerNetworkUID = (int32)playerEntity;
		weaponNetworkUID = (int32)weaponEntity;
	}

	pECS->AddComponent<NetworkComponent>(playerEntity, { playerNetworkUID });
	pECS->AddComponent<ChildComponent>(playerEntity, playerChildComp);
	pECS->AddComponent<HealthComponent>(playerEntity, HealthComponent());
	pECS->AddComponent<PacketComponent<PacketHealthChanged>>(playerEntity, {});

	pECS->AddComponent<NetworkComponent>(weaponEntity, { weaponNetworkUID });

	PlayerManagerBase::RegisterPlayerEntity(pPlayerDesc->ClientUID, playerEntity);

	D_LOG_INFO("Created Player with EntityID %d and NetworkID %d", playerEntity, playerNetworkUID);
	D_LOG_INFO("Created Weapon with EntityID %d and NetworkID %d", weaponEntity, weaponNetworkUID);

	return true;
}

bool LevelObjectCreator::CreateProjectile(
	const void* pData,
	LambdaEngine::TArray<LambdaEngine::Entity>& createdEntities,
	LambdaEngine::TArray<LambdaEngine::TArray<LambdaEngine::Entity>>& createdChildEntities)
{
	using namespace LambdaEngine;

	UNREFERENCED_VARIABLE(createdChildEntities);

	if (pData == nullptr)
	{
		return false;
	}

	const CreateProjectileDesc& desc = *reinterpret_cast<const CreateProjectileDesc*>(pData);

	// Create a projectile entity
	ECSCore* pECS = ECSCore::GetInstance();
	const Entity projectileEntity = pECS->CreateEntity();
	createdEntities.PushBack(projectileEntity);

	const VelocityComponent velocityComponent = { desc.InitalVelocity };
	pECS->AddComponent<VelocityComponent>(projectileEntity, velocityComponent);

	ProjectileComponent projectileComp;
	projectileComp.AmmoType	= desc.AmmoType;
	projectileComp.Owner	= desc.WeaponOwner;
	projectileComp.Angle	= desc.Angle;
	pECS->AddComponent<ProjectileComponent>(projectileEntity, projectileComp);
	pECS->AddComponent<TeamComponent>(projectileEntity, { static_cast<uint8>(desc.TeamIndex) });

	PositionComponent& positionComponent = pECS->AddComponent<PositionComponent>(projectileEntity, { true, desc.FirePosition });
	ScaleComponent& scaleComponent = pECS->AddComponent<ScaleComponent>(projectileEntity, { true, glm::vec3(0.7f) });
	RotationComponent& rotationComponent = pECS->AddComponent<RotationComponent>(projectileEntity, { true, glm::quatLookAt(glm::normalize(desc.InitalVelocity), g_DefaultUp) });

	const DynamicCollisionCreateInfo collisionInfo =
	{
		/* Entity */	 		projectileEntity,
		/* Detection Method */	ECollisionDetection::CONTINUOUS,
		/* Position */	 		positionComponent,
		/* Scale */				scaleComponent,
		/* Rotation */			rotationComponent,
		{
			{
				/* Shape Type */		EShapeType::SIMULATION,
				/* Geometry Type */		EGeometryType::SPHERE,
				/* Geometry Params */	{ .Radius = 0.3f },
				/* CollisionGroup */	FCollisionGroup::COLLISION_GROUP_DYNAMIC,
				/* CollisionMask */		(uint32)FCrazyCanvasCollisionGroup::COLLISION_GROUP_PLAYER |
										(uint32)FCollisionGroup::COLLISION_GROUP_STATIC,
				/* EntityID*/			desc.WeaponOwner,
				/* CallbackFunction */	desc.Callback,
			},
		},
		/* Velocity */			velocityComponent
	};

	const DynamicCollisionComponent projectileCollisionComp = PhysicsSystem::GetInstance()->CreateDynamicActor(collisionInfo);
	pECS->AddComponent<DynamicCollisionComponent>(projectileEntity, projectileCollisionComp);

	if (!MultiplayerUtils::IsServer())
	{
		pECS->AddComponent<MeshComponent>(projectileEntity, desc.MeshComponent );
		pECS->AddComponent<RayTracedComponent>(projectileEntity, RayTracedComponent{
				.HitMask = 0xFF
			});

		pECS->AddComponent<ParticleEmitterComponent>(projectileEntity, ParticleEmitterComponent{
				.Active = true,
				.OneTime = true,
				.Explosive = 1.0f,
				.ParticleCount = 64,
				.EmitterShape = EEmitterShape::CONE,
				.Angle = 15.f,
				.VelocityRandomness = 0.5f,
				.Velocity = 10.0,
				.Acceleration = 0.0,
				.Gravity = -4.f,
				.LifeTime = 2.0f,
				.RadiusRandomness = 0.5f,
				.BeginRadius = 0.1f,
				.FrictionFactor = 0.f,
				.Bounciness = 0.f,
				.TileIndex = 14,
				.AnimationCount = 1,
				.FirstAnimationIndex = 14,
				.Color = glm::vec4(TeamHelper::GetTeamColor(desc.TeamIndex), 1.0f),
			}
		);
	}

	return true;
}<|MERGE_RESOLUTION|>--- conflicted
+++ resolved
@@ -851,21 +851,6 @@
 		pAnimationGraph->AddTransition(DBG_NEW Transition("Run Backward & Strafe Right", "Running & Strafe Right"));
 		pAnimationGraph->AddTransition(DBG_NEW Transition("Run Backward & Strafe Right", "Run Backward & Strafe Left"));
 #endif
-<<<<<<< HEAD
-		animationComponent.pGraph = pAnimationGraph;
-
-		pAnimationGraph->TransitionToState("Idle");
-
-		pECS->AddComponent<AnimationComponent>(playerEntity, animationComponent);
-		pECS->AddComponent<MeshComponent>(playerEntity, 
-			MeshComponent
-			{
-				.MeshGUID = s_PlayerMeshGUID, 
-				.MaterialGUID = TeamHelper::GetTeamColorMaterialGUID(pPlayerDesc->TeamIndex)
-			});
-		pECS->AddComponent<MeshPaintComponent>(playerEntity, MeshPaint::CreateComponent(playerEntity, "PlayerUnwrappedTexture", 512, 512, true));
-=======
->>>>>>> 9c9ef912
 		pECS->AddComponent<RayTracedComponent>(playerEntity, RayTracedComponent{
 				.HitMask = 0xFF
 			});
