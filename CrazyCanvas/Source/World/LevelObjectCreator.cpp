--- conflicted
+++ resolved
@@ -1021,11 +1021,8 @@
 				.FOV		= pPlayerDesc->pCameraDesc->FOVDegrees
 			};
 			pECS->AddComponent<CameraComponent>(cameraEntity, cameraComp);
-<<<<<<< HEAD
 			pECS->AddComponent<ParentComponent>(cameraEntity, ParentComponent{ .Parent = playerEntity, .Attached = true });
 			pECS->AddComponent<StepParentComponent>(cameraEntity, StepParentComponent{ .Owner = playerEntity});
-=======
->>>>>>> 04a0f0b5
 		}
 	}
 	else
