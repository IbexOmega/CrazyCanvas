--- conflicted
+++ resolved
@@ -251,15 +251,9 @@
 	pECS->AddComponent<PositionComponent>(weaponEntity, PositionComponent{ .Position = pPlayerDesc->Position });
 	pECS->AddComponent<RotationComponent>(weaponEntity, RotationComponent{ .Quaternion = lookDirQuat });
 	pECS->AddComponent<ParticleEmitterComponent>(weaponEntity, ParticleEmitterComponent{
-<<<<<<< HEAD
 		.Active = false,
 		.OneTime = true,
-		.Burst = true,
-=======
-		.Active = true,
-		.OneTime = false,
 		.Explosiveness = false,
->>>>>>> 4f6f1c9e
 		.ParticleCount = 32,
 		.EmitterShape = EEmitterShape::CONE,
 		.Angle = 15.f,
