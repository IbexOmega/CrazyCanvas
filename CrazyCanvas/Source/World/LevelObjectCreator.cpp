--- conflicted
+++ resolved
@@ -724,11 +724,7 @@
 		MeshComponent
 		{
 			.MeshGUID		= s_PlayerMeshGUID,
-<<<<<<< HEAD
 			.MaterialGUID	= s_PlayerMaterial
-=======
-			.MaterialGUID	= TeamHelper::GetTeamColorMaterialGUID(pPlayer->GetTeam())
->>>>>>> 9f2c7b60
 		});
 
 	const bool readback = MultiplayerUtils::IsServer();
