#include "World/LevelObjectCreator.h"
#include "World/Level.h"

#include "Audio/AudioAPI.h"
#include "Audio/FMOD/AudioDeviceFMOD.h"
#include "Audio/FMOD/SoundInstance3DFMOD.h"
#include "Game/ECS/Components/Audio/ListenerComponent.h"
#include "Game/ECS/Components/Physics/Transform.h"
#include "Game/ECS/Components/Rendering/DirectionalLightComponent.h"
#include "Game/ECS/Components/Rendering/PointLightComponent.h"
#include "Game/ECS/Components/Rendering/CameraComponent.h"
#include "Game/ECS/Components/Rendering/MeshPaintComponent.h"
#include "Game/ECS/Components/Misc/InheritanceComponent.h"
#include "Game/ECS/Components/Player/PlayerComponent.h"
#include "Game/ECS/Components/Networking/NetworkPositionComponent.h"
#include "Game/ECS/Components/Networking/NetworkComponent.h"

#include "ECS/Systems/Match/FlagSystemBase.h"
#include "ECS/Components/Match/FlagComponent.h"
#include "Teams/TeamHelper.h"

#include "ECS/Components/Multiplayer/PacketComponent.h"
#include "ECS/Components/Player/WeaponComponent.h"
#include "ECS/Components/Player/HealthComponent.h"

#include "Networking/API/NetworkSegment.h"
#include "Networking/API/BinaryEncoder.h"

#include "ECS/ECSCore.h"
#include "Game/ECS/Systems/Physics/PhysicsSystem.h"

#include "Math/Math.h"
#include "Math/Random.h"

#include "Resources/ResourceManager.h"

#include "Game/Multiplayer/MultiplayerUtils.h"
#include "Game/Multiplayer/Server/ServerSystem.h"

#include "Rendering/EntityMaskManager.h"

#include "Multiplayer/PacketType.h"

#include "Physics/CollisionGroups.h"

bool LevelObjectCreator::Init()
{
	using namespace LambdaEngine;

	//Register Create Special Object by Prefix Functions
	{
		//Spawnpoint
		{
			LevelObjectOnLoadDesc levelObjectDesc =
			{
				.Prefix = "SO_PLAYER_SPAWN_"
			};

			s_LevelObjectOnLoadDescriptions.PushBack(levelObjectDesc);
			s_LevelObjectByPrefixCreateFunctions[levelObjectDesc.Prefix] = &LevelObjectCreator::CreatePlayerSpawn;
		}

		//Spawnpoint
		{
			LevelObjectOnLoadDesc levelObjectDesc =
			{
				.Prefix = "SO_FLAG_SPAWN_"
			};

			s_LevelObjectOnLoadDescriptions.PushBack(levelObjectDesc);
			s_LevelObjectByPrefixCreateFunctions[levelObjectDesc.Prefix] = &LevelObjectCreator::CreateFlagSpawn;
		}
	}

	//Register Create Special Object by Type Functions
	{
		s_LevelObjectByTypeCreateFunctions[ELevelObjectType::LEVEL_OBJECT_TYPE_FLAG]	= &LevelObjectCreator::CreateFlag;
		s_LevelObjectByTypeCreateFunctions[ELevelObjectType::LEVEL_OBJECT_TYPE_PLAYER]	= &LevelObjectCreator::CreatePlayer;
	}

	//Load Object Meshes & Materials
	{
		//Flag
		{
			s_FlagMeshGUID		= ResourceManager::LoadMeshFromFile("gun.obj");

			MaterialProperties materialProperties = {};
			materialProperties.Albedo = glm::vec4(0.0f, 1.0f, 0.0f, 1.0f);

			s_FlagMaterialGUID = ResourceManager::LoadMaterialFromMemory(
				"Flag Material",
				GUID_TEXTURE_DEFAULT_COLOR_MAP,
				GUID_TEXTURE_DEFAULT_NORMAL_MAP,
				GUID_TEXTURE_DEFAULT_COLOR_MAP,
				GUID_TEXTURE_DEFAULT_COLOR_MAP,
				GUID_TEXTURE_DEFAULT_COLOR_MAP,
				materialProperties);
		}
	}

	return true;
}

LambdaEngine::Entity LevelObjectCreator::CreateDirectionalLight(const LambdaEngine::LoadedDirectionalLight& directionalLight, const glm::vec3& translation)
{
	using namespace LambdaEngine;

	Entity entity = UINT32_MAX;

	if (!MultiplayerUtils::IsServer())
	{
		ECSCore* pECS = ECSCore::GetInstance();

		DirectionalLightComponent directionalLightComponent =
		{
			.ColorIntensity = directionalLight.ColorIntensity
		};

		entity = pECS->CreateEntity();
		pECS->AddComponent<PositionComponent>(entity, { true, (translation) });
		pECS->AddComponent<RotationComponent>(entity, { true, glm::quatLookAt({directionalLight.Direction}, g_DefaultUp) });
		pECS->AddComponent<DirectionalLightComponent>(entity, directionalLightComponent);

		D_LOG_INFO("[LevelObjectCreator]: Created Directional Light");
	}

	return entity;
}

LambdaEngine::Entity LevelObjectCreator::CreatePointLight(const LambdaEngine::LoadedPointLight& pointLight, const glm::vec3& translation)
{
	using namespace LambdaEngine;

	Entity entity = UINT32_MAX;

	if (!MultiplayerUtils::IsServer())
	{
		ECSCore* pECS = ECSCore::GetInstance();

		PointLightComponent pointLightComponent =
		{
			.ColorIntensity = pointLight.ColorIntensity
		};

		entity = pECS->CreateEntity();
		pECS->AddComponent<PositionComponent>(entity, { true, (pointLight.Position + translation) });
		pECS->AddComponent<PointLightComponent>(entity, pointLightComponent);

		D_LOG_INFO("[LevelObjectCreator]: Created Point Light");
	}

	return entity;
}

LambdaEngine::Entity LevelObjectCreator::CreateStaticGeometry(const LambdaEngine::MeshComponent& meshComponent, const glm::vec3& translation)
{
	using namespace LambdaEngine;

	const Mesh* pMesh = ResourceManager::GetMesh(meshComponent.MeshGUID);

	ECSCore* pECS					= ECSCore::GetInstance();
	PhysicsSystem* pPhysicsSystem	= PhysicsSystem::GetInstance();

	Entity entity = pECS->CreateEntity();
	pECS->AddComponent<MeshPaintComponent>(entity, MeshPaint::CreateComponent(entity, "GeometryUnwrappedTexture", 4096, 4096));
	const CollisionCreateInfo collisionCreateInfo =
	{
		.Entity			= entity,
		.Position		= pECS->AddComponent<PositionComponent>(entity, { true, pMesh->DefaultPosition + translation }),
		.Scale			= pECS->AddComponent<ScaleComponent>(entity,	{ true, pMesh->DefaultScale }),
		.Rotation		= pECS->AddComponent<RotationComponent>(entity, { true, pMesh->DefaultRotation }),
		.Mesh			= pECS->AddComponent<MeshComponent>(entity,		meshComponent),
		.ShapeType		= EShapeType::SIMULATION,
		.CollisionGroup = FCollisionGroup::COLLISION_GROUP_STATIC,
		.CollisionMask	= ~FCollisionGroup::COLLISION_GROUP_STATIC // Collide with any non-static object
	};

	StaticCollisionComponent staticCollisionComponent = pPhysicsSystem->CreateStaticCollisionMesh(collisionCreateInfo);
	pECS->AddComponent<StaticCollisionComponent>(entity, staticCollisionComponent);
	return entity;
}

ELevelObjectType LevelObjectCreator::CreateLevelObjectFromPrefix(const LambdaEngine::LevelObjectOnLoad& levelObject, LambdaEngine::TArray<LambdaEngine::Entity>& createdEntities, const glm::vec3& translation)
{
	auto createFuncIt = s_LevelObjectByPrefixCreateFunctions.find(levelObject.Prefix);

	if (createFuncIt != s_LevelObjectByPrefixCreateFunctions.end())
	{
		return createFuncIt->second(levelObject, createdEntities, translation);
	}
	else
	{
		LOG_ERROR("[LevelObjectCreator]: Failed to create special object %s with prefix %s, no create function could be found", levelObject.Name.c_str(), levelObject.Prefix.c_str());
		return ELevelObjectType::LEVEL_OBJECT_TYPE_NONE;
	}
}

bool LevelObjectCreator::CreateLevelObjectOfType(
	ELevelObjectType levelObjectType,
	const void* pData,
	LambdaEngine::TArray<LambdaEngine::Entity>& createdEntities,
	LambdaEngine::TArray<LambdaEngine::TArray<LambdaEngine::Entity>>& createdChildEntities,
	LambdaEngine::TArray<uint64>& saltUIDs)
{
	auto createFuncIt = s_LevelObjectByTypeCreateFunctions.find(levelObjectType);

	if (createFuncIt != s_LevelObjectByTypeCreateFunctions.end())
	{
		return createFuncIt->second(pData, createdEntities, createdChildEntities, saltUIDs);
	}
	else
	{
		LOG_ERROR("[LevelObjectCreator]: Failed to create special object, no create function could be found");
		return false;
	}
}

ELevelObjectType LevelObjectCreator::CreatePlayerSpawn(const LambdaEngine::LevelObjectOnLoad& levelObject, LambdaEngine::TArray<LambdaEngine::Entity>& createdEntities, const glm::vec3& translation)
{
	UNREFERENCED_VARIABLE(levelObject);
	UNREFERENCED_VARIABLE(createdEntities);
	UNREFERENCED_VARIABLE(translation);

	LOG_WARNING("[LevelObjectCreator]: Spawnpoint not implemented!");
	return ELevelObjectType::LEVEL_OBJECT_TYPE_PLAYER_SPAWN;
}

ELevelObjectType LevelObjectCreator::CreateFlagSpawn(const LambdaEngine::LevelObjectOnLoad& levelObject, LambdaEngine::TArray<LambdaEngine::Entity>& createdEntities, const glm::vec3& translation)
{
	using namespace LambdaEngine;

	ECSCore* pECS = ECSCore::GetInstance();

	Entity entity = pECS->CreateEntity();

	pECS->AddComponent<FlagSpawnComponent>(entity, { 1.0f });
	pECS->AddComponent<PositionComponent>(entity, { true, levelObject.DefaultPosition + translation });

	createdEntities.PushBack(entity);

	return ELevelObjectType::LEVEL_OBJECT_TYPE_FLAG_SPAWN;
}

bool LevelObjectCreator::CreateFlag(
	const void* pData, 
	LambdaEngine::TArray<LambdaEngine::Entity>& createdEntities, 
	LambdaEngine::TArray<LambdaEngine::TArray<LambdaEngine::Entity>>& createdChildEntities, 
	LambdaEngine::TArray<uint64>& saltUIDs)
{
	if (pData == nullptr) return false;

	using namespace LambdaEngine;

	const CreateFlagDesc* pFlagDesc = reinterpret_cast<const CreateFlagDesc*>(pData);

	ECSCore* pECS = ECSCore::GetInstance();
	PhysicsSystem* pPhysicsSystem = PhysicsSystem::GetInstance();

	Entity entity = pECS->CreateEntity();

	PositionComponent positionComponent{ true, pFlagDesc->Position };
	ScaleComponent scaleComponent{ true, pFlagDesc->Scale };
	RotationComponent rotationComponent{ true, pFlagDesc->Rotation };
	MeshComponent meshComponent{ s_FlagMeshGUID, s_FlagMaterialGUID };

	pECS->AddComponent<FlagComponent>(entity,		FlagComponent());
	pECS->AddComponent<OffsetComponent>(entity,		OffsetComponent{ .Offset = glm::vec3(1.0f) });
	pECS->AddComponent<PositionComponent>(entity,	positionComponent);
	pECS->AddComponent<ScaleComponent>(entity,		scaleComponent);
	pECS->AddComponent<RotationComponent>(entity,	rotationComponent);
	pECS->AddComponent<MeshComponent>(entity,		meshComponent);

	if (pFlagDesc->ParentEntity != UINT32_MAX)
	{
		pECS->AddComponent<ParentComponent>(entity, ParentComponent{ .Parent = pFlagDesc->ParentEntity, .Attached = true });
	}
	else
	{
		pECS->AddComponent<ParentComponent>(entity, ParentComponent{ .Attached = false });
	}

	//Network Stuff
	{
		pECS->AddComponent<PacketComponent<FlagEditedPacket>>(entity, {});
	}

	int32 networkUID;
	if (!MultiplayerUtils::IsServer())
	{
		networkUID = pFlagDesc->NetworkUID;
	}
	else
	{
		//Only the server checks collision with the flag
		const DynamicCollisionCreateInfo collisionCreateInfo =
		{
			/* Entity */	 		entity,
			/* Position */	 		positionComponent,
			/* Scale */				scaleComponent,
			/* Rotation */			rotationComponent,
			/* Mesh */				meshComponent,
			/* Shape Type */		EShapeType::TRIGGER,
			/* CollisionGroup */	FCrazyCanvasCollisionGroup::COLLISION_GROUP_FLAG,
			/* CollisionMask */		FLAG_DROPPED_COLLISION_MASK,
			/* CallbackFunction */	std::bind_front(&FlagSystemBase::OnPlayerFlagCollision, FlagSystemBase::GetInstance()),
			/* Velocity */			pECS->AddComponent<VelocityComponent>(entity,		{ glm::vec3(0.0f) })
		};
		DynamicCollisionComponent collisionComponent = pPhysicsSystem->CreateDynamicCollisionBox(collisionCreateInfo);
		collisionComponent.pActor->setRigidBodyFlag(PxRigidBodyFlag::eKINEMATIC, true);
		pECS->AddComponent<DynamicCollisionComponent>(entity, collisionComponent);

		networkUID = (int32)entity;
	}

	pECS->AddComponent<NetworkComponent>(entity, { networkUID });
	MultiplayerUtils::RegisterEntity(entity, networkUID);

	createdEntities.PushBack(entity);

	D_LOG_INFO("Created Flag with EntityID %d and NetworkID %d", entity, networkUID);
	return true;
}

bool LevelObjectCreator::CreatePlayer(
	const void* pData,
	LambdaEngine::TArray<LambdaEngine::Entity>& createdEntities,
	LambdaEngine::TArray<LambdaEngine::TArray<LambdaEngine::Entity>>& createdChildEntities,
	LambdaEngine::TArray<uint64>& saltUIDs)
{
	if (pData == nullptr) 
		return false;

	using namespace LambdaEngine;

	const CreatePlayerDesc* pPlayerDesc = reinterpret_cast<const CreatePlayerDesc*>(pData);

	ECSCore* pECS = ECSCore::GetInstance();
	Entity playerEntity = pECS->CreateEntity();
	createdEntities.PushBack(playerEntity);
	TArray<Entity>& childEntities = createdChildEntities.PushBack({});

	glm::quat lookDirQuat = glm::quatLookAt(pPlayerDesc->Forward, g_DefaultUp);

	pECS->AddComponent<PlayerBaseComponent>(playerEntity,		PlayerBaseComponent());
	pECS->AddComponent<PositionComponent>(playerEntity,			PositionComponent{ .Position = pPlayerDesc->Position });
	pECS->AddComponent<NetworkPositionComponent>(playerEntity,	NetworkPositionComponent{ .Position = pPlayerDesc->Position, .PositionLast = pPlayerDesc->Position, .TimestampStart = EngineLoop::GetTimeSinceStart(), .Duration = EngineLoop::GetFixedTimestep() });
	pECS->AddComponent<RotationComponent>(playerEntity,			RotationComponent{ .Quaternion = lookDirQuat });
	pECS->AddComponent<ScaleComponent>(playerEntity,			ScaleComponent{ .Scale = pPlayerDesc->Scale });
	pECS->AddComponent<VelocityComponent>(playerEntity,			VelocityComponent());
	pECS->AddComponent<TeamComponent>(playerEntity,				TeamComponent{ .TeamIndex = pPlayerDesc->TeamIndex });
	pECS->AddComponent<HealthComponent>(playerEntity,			HealthComponent());

	pECS->AddComponent<PacketComponent<PlayerAction>>(playerEntity, { });
	pECS->AddComponent<PacketComponent<PlayerActionResponse>>(playerEntity, { });

	const CharacterColliderCreateInfo colliderInfo =
	{
		.Entity			= playerEntity,
		.Position		= pECS->GetComponent<PositionComponent>(playerEntity),
		.Rotation		= pECS->GetComponent<RotationComponent>(playerEntity),
<<<<<<< HEAD
		.CollisionGroup	= FCrazyCanvasCollisionGroup::COLLISION_GROUP_PLAYER,
		.CollisionMask	= FCollisionGroup::COLLISION_GROUP_STATIC | FCrazyCanvasCollisionGroup::COLLISION_GROUP_PLAYER | FCrazyCanvasCollisionGroup::COLLISION_GROUP_FLAG
=======
		.CollisionGroup	= FCollisionGroup::COLLISION_GROUP_PLAYER,
		.CollisionMask	=	FCollisionGroup::COLLISION_GROUP_STATIC |
							FCollisionGroup::COLLISION_GROUP_PLAYER |
							FCollisionGroup::COLLISION_GROUP_DYNAMIC
>>>>>>> ba0ce2cb
	};

	PhysicsSystem* pPhysicsSystem = PhysicsSystem::GetInstance();
	CharacterColliderComponent characterColliderComponent = pPhysicsSystem->CreateCharacterCapsule(colliderInfo, std::max(0.0f, PLAYER_CAPSULE_HEIGHT - 2.0f * PLAYER_CAPSULE_RADIUS), PLAYER_CAPSULE_RADIUS);
	pECS->AddComponent<CharacterColliderComponent>(playerEntity, characterColliderComponent);

	Entity weaponEntity = pECS->CreateEntity();
	pECS->AddComponent<WeaponComponent>(weaponEntity, { .WeaponOwner = playerEntity, });

	int32 networkUID;
	if (!MultiplayerUtils::IsServer())
	{
		networkUID = pPlayerDesc->NetworkUID;

		//Todo: Set DrawArgs Mask here to avoid rendering local mesh
		pECS->AddComponent<MeshComponent>(playerEntity, MeshComponent{.MeshGUID = pPlayerDesc->MeshGUID, .MaterialGUID = TeamHelper::GetTeamColorMaterialGUID(pPlayerDesc->TeamIndex)});
		pECS->AddComponent<AnimationComponent>(playerEntity, pPlayerDesc->AnimationComponent);
		pECS->AddComponent<MeshPaintComponent>(playerEntity, MeshPaint::CreateComponent(playerEntity, "PlayerUnwrappedTexture", 512, 512));

		if (!pPlayerDesc->IsLocal)
		{
			pECS->AddComponent<PlayerForeignComponent>(playerEntity, PlayerForeignComponent());
		}
		else
		{
			if (pPlayerDesc->pCameraDesc == nullptr)
			{
				pECS->RemoveEntity(playerEntity);
				LOG_ERROR("[LevelObjectCreator]: Local Player must have a camera description");
				return false;
			}

			pECS->AddComponent<PlayerLocalComponent>(playerEntity, PlayerLocalComponent());
			EntityMaskManager::AddExtensionToEntity(playerEntity, PlayerLocalComponent::Type(), nullptr);

			//Create Camera Entity
			Entity cameraEntity = pECS->CreateEntity();
			childEntities.PushBack(cameraEntity);

			//Todo: Better implementation for this somehow maybe?
			const Mesh* pMesh = ResourceManager::GetMesh(pPlayerDesc->MeshGUID);
			OffsetComponent offsetComponent = { .Offset = pPlayerDesc->Scale * glm::vec3(0.0f, 0.95f * pMesh->BoundingBox.Dimensions.y, 0.0f) };

			pECS->AddComponent<OffsetComponent>(cameraEntity, offsetComponent);
			pECS->AddComponent<PositionComponent>(cameraEntity, PositionComponent{ .Position = pPlayerDesc->Position + offsetComponent.Offset });
			pECS->AddComponent<ScaleComponent>(cameraEntity, ScaleComponent{ .Scale = {1.0f, 1.0f, 1.0f} });
			pECS->AddComponent<RotationComponent>(cameraEntity, RotationComponent{ .Quaternion = lookDirQuat });
			pECS->AddComponent<ListenerComponent>(cameraEntity, { AudioAPI::GetDevice()->CreateAudioListener() });

			const ViewProjectionMatricesComponent viewProjComp =
			{
				.Projection = glm::perspective(
					glm::radians(pPlayerDesc->pCameraDesc->FOVDegrees),
					pPlayerDesc->pCameraDesc->Width / pPlayerDesc->pCameraDesc->Height,
					pPlayerDesc->pCameraDesc->NearPlane,
					pPlayerDesc->pCameraDesc->FarPlane),

				.View = glm::lookAt(
					pPlayerDesc->Position,
					pPlayerDesc->Position + pPlayerDesc->Forward,
					g_DefaultUp)
			};
			pECS->AddComponent<ViewProjectionMatricesComponent>(cameraEntity, viewProjComp);

			const CameraComponent cameraComp =
			{
				.NearPlane	= pPlayerDesc->pCameraDesc->NearPlane,
				.FarPlane	= pPlayerDesc->pCameraDesc->FarPlane,
				.FOV		= pPlayerDesc->pCameraDesc->FOVDegrees
			};
			pECS->AddComponent<CameraComponent>(cameraEntity, cameraComp);

			pECS->AddComponent<ParentComponent>(cameraEntity, ParentComponent{ .Parent = playerEntity, .Attached = true });
		}

		saltUIDs.PushBack(pPlayerDesc->pClient->GetStatistics()->GetRemoteSalt());
	}
	else
	{
		networkUID = (int32)playerEntity;
		saltUIDs.PushBack(pPlayerDesc->pClient->GetStatistics()->GetSalt());
	}

	pECS->AddComponent<NetworkComponent>(playerEntity, { networkUID });
	MultiplayerUtils::RegisterEntity(playerEntity, networkUID);

	D_LOG_INFO("Created Player with EntityID %d and NetworkID %d", playerEntity, networkUID);
	return true;
}<|MERGE_RESOLUTION|>--- conflicted
+++ resolved
@@ -358,15 +358,12 @@
 		.Entity			= playerEntity,
 		.Position		= pECS->GetComponent<PositionComponent>(playerEntity),
 		.Rotation		= pECS->GetComponent<RotationComponent>(playerEntity),
-<<<<<<< HEAD
 		.CollisionGroup	= FCrazyCanvasCollisionGroup::COLLISION_GROUP_PLAYER,
-		.CollisionMask	= FCollisionGroup::COLLISION_GROUP_STATIC | FCrazyCanvasCollisionGroup::COLLISION_GROUP_PLAYER | FCrazyCanvasCollisionGroup::COLLISION_GROUP_FLAG
-=======
-		.CollisionGroup	= FCollisionGroup::COLLISION_GROUP_PLAYER,
-		.CollisionMask	=	FCollisionGroup::COLLISION_GROUP_STATIC |
-							FCollisionGroup::COLLISION_GROUP_PLAYER |
-							FCollisionGroup::COLLISION_GROUP_DYNAMIC
->>>>>>> ba0ce2cb
+		.CollisionMask	=   FCollisionGroup::COLLISION_GROUP_STATIC | 
+                            FCollisionGroup::COLLISION_GROUP_DYNAMIC | 
+                            FCrazyCanvasCollisionGroup::COLLISION_GROUP_PLAYER | 
+                            FCrazyCanvasCollisionGroup::COLLISION_GROUP_FLAG;|
+
 	};
 
 	PhysicsSystem* pPhysicsSystem = PhysicsSystem::GetInstance();
