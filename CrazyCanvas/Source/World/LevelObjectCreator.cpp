#include "World/LevelObjectCreator.h"
#include "World/KillPlane.h"
#include "World/Level.h"

#include "Audio/AudioAPI.h"
#include "Audio/FMOD/AudioDeviceFMOD.h"
#include "Audio/FMOD/SoundInstance3DFMOD.h"

#include "Game/ECS/Components/Audio/ListenerComponent.h"
#include "Game/ECS/Components/Physics/Transform.h"
#include "Game/ECS/Components/Rendering/DirectionalLightComponent.h"
#include "Game/ECS/Components/Rendering/PointLightComponent.h"
#include "Game/ECS/Components/Rendering/CameraComponent.h"
#include "Game/ECS/Components/Rendering/MeshPaintComponent.h"
#include "Game/ECS/Components/Misc/InheritanceComponent.h"
#include "Game/ECS/Components/Player/PlayerComponent.h"
#include "Game/ECS/Components/Player/PlayerRelatedComponent.h"
#include "Game/ECS/Components/Networking/NetworkPositionComponent.h"
#include "Game/ECS/Components/Networking/NetworkComponent.h"
#include "Game/ECS/Components/Rendering/ParticleEmitter.h"
#include "Game/ECS/Systems/Physics/PhysicsSystem.h"
#include "Game/ECS/Components/Rendering/RayTracedComponent.h"

#include "Game/Multiplayer/MultiplayerUtils.h"
#include "Game/Multiplayer/Server/ServerSystem.h"

#include "ECS/ECSCore.h"
#include "ECS/Systems/Match/FlagSystemBase.h"
#include "ECS/Systems/Player/WeaponSystem.h"
#include "ECS/Components/Match/FlagComponent.h"
#include "ECS/Components/Multiplayer/PacketComponent.h"
#include "ECS/Components/Player/WeaponComponent.h"
#include "ECS/Components/Player/HealthComponent.h"
#include "ECS/Components/GUI/ProjectedGUIComponent.h"

#include "Teams/TeamHelper.h"

#include "Networking/API/NetworkSegment.h"
#include "Networking/API/BinaryEncoder.h"

#include "Math/Math.h"
#include "Math/Random.h"

#include "Resources/ResourceManager.h"

#include "Rendering/EntityMaskManager.h"

#include "Multiplayer/Packet/PacketType.h"
#include "Multiplayer/Packet/PacketPlayerAction.h"
#include "Multiplayer/Packet/PacketPlayerActionResponse.h"
#include "Multiplayer/Packet/PacketFlagEdited.h"
#include "Multiplayer/Packet/PacketHealthChanged.h"
#include "Multiplayer/Packet/PacketWeaponFired.h"

#include "Physics/CollisionGroups.h"

#include "Lobby/PlayerManagerBase.h"

bool LevelObjectCreator::Init()
{
	using namespace LambdaEngine;

	//Register Create Level Object by Prefix Functions
	{
		//Spawnpoint
		{
			LevelObjectOnLoadDesc levelObjectDesc =
			{
				.Prefix = "SO_PLAYER_SPAWN_"
			};

			s_LevelObjectOnLoadDescriptions.PushBack(levelObjectDesc);
			s_LevelObjectByPrefixCreateFunctions[levelObjectDesc.Prefix] = &LevelObjectCreator::CreatePlayerSpawn;
		}

		//Flag Spawn
		{
			LevelObjectOnLoadDesc levelObjectDesc =
			{
				.Prefix = "SO_FLAG_SPAWN_"
			};

			s_LevelObjectOnLoadDescriptions.PushBack(levelObjectDesc);
			s_LevelObjectByPrefixCreateFunctions[levelObjectDesc.Prefix] = &LevelObjectCreator::CreateFlagSpawn;
		}

		//Flag Delivery Point
		{
			LevelObjectOnLoadDesc levelObjectDesc =
			{
				.Prefix = "SO_FLAG_DELIVERY_POINT_"
			};

			s_LevelObjectOnLoadDescriptions.PushBack(levelObjectDesc);
			s_LevelObjectByPrefixCreateFunctions[levelObjectDesc.Prefix] = &LevelObjectCreator::CreateFlagDeliveryPoint;
		}

		//Kill plane
		{
			LevelObjectOnLoadDesc levelObjectDesc =
			{
				.Prefix = "SO_KILL_PLANE_"
			};

			s_LevelObjectOnLoadDescriptions.PushBack(levelObjectDesc);
			s_LevelObjectByPrefixCreateFunctions[levelObjectDesc.Prefix] = &LevelObjectCreator::CreateKillPlane;
		}
	}

	//Register Create Special Object by Type Functions
	{
		s_LevelObjectByTypeCreateFunctions[ELevelObjectType::LEVEL_OBJECT_TYPE_FLAG]		= &LevelObjectCreator::CreateFlag;
		s_LevelObjectByTypeCreateFunctions[ELevelObjectType::LEVEL_OBJECT_TYPE_PLAYER]		= &LevelObjectCreator::CreatePlayer;
		s_LevelObjectByTypeCreateFunctions[ELevelObjectType::LEVEL_OBJECT_TYPE_PROJECTILE]	= &LevelObjectCreator::CreateProjectile;
	}

	//Load Object Meshes & Materials
	{
		//Flag
		{
			ResourceManager::LoadMeshAndMaterialFromFile("Roller.glb", s_FlagMeshGUID, s_FlagCommonMaterialGUID);
		}

		//Player
		{
			ResourceManager::LoadMeshFromFile("Player/IdleRightUV.glb", s_PlayerMeshGUID, s_PlayerIdleGUIDs);

#ifdef USE_ALL_ANIMATIONS
			s_PlayerRunGUIDs					= ResourceManager::LoadAnimationsFromFile("Player/Run.glb");
			s_PlayerRunMirroredGUIDs			= ResourceManager::LoadAnimationsFromFile("Player/RunMirrored.glb");
			s_PlayerRunBackwardGUIDs			= ResourceManager::LoadAnimationsFromFile("Player/RunBackward.glb");
			s_PlayerRunBackwardMirroredGUIDs	= ResourceManager::LoadAnimationsFromFile("Player/RunBackwardMirrored.glb");
			s_PlayerStrafeLeftGUIDs				= ResourceManager::LoadAnimationsFromFile("Player/StrafeLeft.glb");
			s_PlayerStrafeRightGUIDs			= ResourceManager::LoadAnimationsFromFile("Player/StrafeRight.glb");
#endif
			MaterialProperties playerMaterialProperties = {};
			playerMaterialProperties.Albedo = glm::vec4(0.0f, 1.0f, 0.0f, 1.0f);
			playerMaterialProperties.AO = 1.0f;
			playerMaterialProperties.Metallic = 0.0f;
			playerMaterialProperties.Metallic = 0.0f;

			s_PlayerMaterial = ResourceManager::LoadMaterialFromMemory(
				"Player Material",
				GUID_TEXTURE_DEFAULT_COLOR_MAP,
				GUID_TEXTURE_DEFAULT_NORMAL_MAP,
				GUID_TEXTURE_DEFAULT_COLOR_MAP,
				GUID_TEXTURE_DEFAULT_COLOR_MAP,
				GUID_TEXTURE_DEFAULT_COLOR_MAP,
				playerMaterialProperties);

			ResourceManager::LoadMeshAndMaterialFromFile("Gun/Gun.glb", s_WeaponMesh, s_WeaponMaterial);
		}
	}

	return true;
}

LambdaEngine::Entity LevelObjectCreator::CreateDirectionalLight(
	const LambdaEngine::LoadedDirectionalLight& directionalLight, 
	const glm::vec3& translation)
{
	using namespace LambdaEngine;

	Entity entity = UINT32_MAX;

	if (!MultiplayerUtils::IsServer())
	{
		ECSCore* pECS = ECSCore::GetInstance();

		DirectionalLightComponent directionalLightComponent =
		{
			.ColorIntensity = directionalLight.ColorIntensity,
		};

		entity = pECS->CreateEntity();
		pECS->AddComponent<PositionComponent>(entity, { true, (translation) });
		pECS->AddComponent<RotationComponent>(entity, { true, glm::quatLookAt({directionalLight.Direction}, g_DefaultUp) });
		pECS->AddComponent<DirectionalLightComponent>(entity, directionalLightComponent);

		D_LOG_INFO("[LevelObjectCreator]: Created Directional Light");
	}

	return entity;
}

LambdaEngine::Entity LevelObjectCreator::CreatePointLight(const LambdaEngine::LoadedPointLight& pointLight, const glm::vec3& translation)
{
	using namespace LambdaEngine;

	Entity entity = UINT32_MAX;

	if (!MultiplayerUtils::IsServer())
	{
		ECSCore* pECS = ECSCore::GetInstance();

		PointLightComponent pointLightComponent =
		{
			.ColorIntensity = pointLight.ColorIntensity
		};

		entity = pECS->CreateEntity();
		pECS->AddComponent<PositionComponent>(entity, { true, (pointLight.Position + translation) });
		pECS->AddComponent<PointLightComponent>(entity, pointLightComponent);

		D_LOG_INFO("[LevelObjectCreator]: Created Point Light");
	}

	return entity;
}

LambdaEngine::Entity LevelObjectCreator::CreateStaticGeometry(const LambdaEngine::MeshComponent& meshComponent, const glm::vec3& translation)
{
	using namespace LambdaEngine;

	Mesh* pMesh = ResourceManager::GetMesh(meshComponent.MeshGUID);

	const float32 maxDim = glm::max<float32>(
		pMesh->DefaultScale.x * pMesh->BoundingBox.Dimensions.x,
		glm::max<float32>(
			pMesh->DefaultScale.y * pMesh->BoundingBox.Dimensions.y,
			pMesh->DefaultScale.z * pMesh->BoundingBox.Dimensions.z));

	const uint32 meshPaintSize = glm::max<uint32>(1, uint32(maxDim * 384.0f));

	ECSCore* pECS					= ECSCore::GetInstance();
	PhysicsSystem* pPhysicsSystem	= PhysicsSystem::GetInstance();

	Entity entity = pECS->CreateEntity();
	if (!MultiplayerUtils::IsServer())
	{
		pECS->AddComponent<MeshPaintComponent>(entity, MeshPaint::CreateComponent(entity, "GeometryUnwrappedTexture", meshPaintSize, meshPaintSize, false));
		pECS->AddComponent<MeshComponent>(entity, meshComponent);
		pECS->AddComponent<RayTracedComponent>(entity, 
			RayTracedComponent
			{
				.HitMask = 0xFF
			});
	}

	const CollisionCreateInfo collisionCreateInfo =
	{
		.Entity		= entity,
		.Position	= pECS->AddComponent<PositionComponent>(entity, { true, pMesh->DefaultPosition + translation }),
		.Scale		= pECS->AddComponent<ScaleComponent>(entity,	{ true, pMesh->DefaultScale }),
		.Rotation	= pECS->AddComponent<RotationComponent>(entity, { true, pMesh->DefaultRotation }),
		.Shapes =
		{
			{
				/* ShapeType */			EShapeType::SIMULATION,
				/* GeometryType */		EGeometryType::MESH,
				/* Geometry */			{ .pMesh = pMesh },
				/* CollisionGroup */	FCollisionGroup::COLLISION_GROUP_STATIC,
				/* CollisionMask */		~FCollisionGroup::COLLISION_GROUP_STATIC, // Collide with any non-static object
				/* EntityID*/			entity
			},
		},
	};

	StaticCollisionComponent staticCollisionComponent = pPhysicsSystem->CreateStaticActor(collisionCreateInfo);
	pECS->AddComponent<StaticCollisionComponent>(entity, staticCollisionComponent);
	return entity;
}

ELevelObjectType LevelObjectCreator::CreateLevelObjectFromPrefix(
	const LambdaEngine::LevelObjectOnLoad& levelObject,
	LambdaEngine::TArray<LambdaEngine::Entity>& createdEntities,
	const glm::vec3& translation)
{
	auto createFuncIt = s_LevelObjectByPrefixCreateFunctions.find(levelObject.Prefix);

	if (createFuncIt != s_LevelObjectByPrefixCreateFunctions.end())
	{
		return createFuncIt->second(levelObject, createdEntities, translation);
	}
	else
	{
		LOG_ERROR("[LevelObjectCreator]: Failed to create special object %s with prefix %s, no create function could be found", levelObject.Name.c_str(), levelObject.Prefix.c_str());
		return ELevelObjectType::LEVEL_OBJECT_TYPE_NONE;
	}
}

bool LevelObjectCreator::CreateLevelObjectOfType(
	ELevelObjectType levelObjectType,
	const void* pData,
	LambdaEngine::TArray<LambdaEngine::Entity>& createdEntities,
	LambdaEngine::TArray<LambdaEngine::TArray<LambdaEngine::Entity>>& createdChildEntities)
{
	auto createFuncIt = s_LevelObjectByTypeCreateFunctions.find(levelObjectType);

	if (createFuncIt != s_LevelObjectByTypeCreateFunctions.end())
	{
		return createFuncIt->second(pData, createdEntities, createdChildEntities);
	}
	else
	{
		LOG_ERROR("[LevelObjectCreator]: Failed to create special object, no create function could be found");
		return false;
	}
}

ELevelObjectType LevelObjectCreator::CreatePlayerSpawn(
	const LambdaEngine::LevelObjectOnLoad& levelObject,
	LambdaEngine::TArray<LambdaEngine::Entity>& createdEntities,
	const glm::vec3& translation)
{
	using namespace LambdaEngine;

	if (levelObject.BoundingBoxes.GetSize() > 1 )
	{
		LOG_WARNING("[LevelObjectCreator]: Player Spawn can currently not be created with more than one mesh, using the first mesh...");
	}

	ECSCore* pECS = ECSCore::GetInstance();
	Entity entity = pECS->CreateEntity();

	PositionComponent& positionComponent = pECS->AddComponent<PositionComponent>(entity, { true, levelObject.DefaultPosition + translation });
	ScaleComponent& scaleComponent = pECS->AddComponent<ScaleComponent>(entity, { true, levelObject.DefaultScale });
	RotationComponent& rotationComponent = pECS->AddComponent<RotationComponent>(entity, { true, levelObject.DefaultRotation });

	TeamComponent teamComponent = {};

	if (!FindTeamIndex(levelObject.Name, teamComponent.TeamIndex))
	{
		LOG_ERROR("[LevelObjectCreator]: Team Index not found for Player Spawn, defaulting to 0...");
		teamComponent.TeamIndex = 0;
	}

	pECS->AddComponent<TeamComponent>(entity, teamComponent);

	if (!levelObject.MeshComponents.IsEmpty())
	{
		const MeshComponent& meshComponent = levelObject.MeshComponents[0];
		if (!MultiplayerUtils::IsServer())
		{
			pECS->AddComponent<MeshComponent>(entity, meshComponent);
			pECS->AddComponent<MeshPaintComponent>(entity, MeshPaint::CreateComponent(entity, "GeometryUnwrappedTexture", 256, 256, false));
			pECS->AddComponent<RayTracedComponent>(entity, RayTracedComponent{
					.HitMask = 0xFF
				});
		}
		
		PhysicsSystem* pPhysicsSystem	= PhysicsSystem::GetInstance();
		const CollisionCreateInfo collisionCreateInfo =
		{
			.Entity			= entity,
			.Position		= positionComponent,
			.Scale			= scaleComponent,
			.Rotation		= rotationComponent,
			.Shapes =
			{
				{
					/* ShapeType */			EShapeType::SIMULATION,
					/* GeometryType */		EGeometryType::MESH,
					/* Geometry */			{ .pMesh = ResourceManager::GetMesh(meshComponent.MeshGUID) },
					/* CollisionGroup */	FCollisionGroup::COLLISION_GROUP_STATIC,
					/* CollisionMask */		~FCollisionGroup::COLLISION_GROUP_STATIC, // Collide with any non-static object
					/* EntityID*/			entity
				},
			},
		};

		StaticCollisionComponent staticCollisionComponent = pPhysicsSystem->CreateStaticActor(collisionCreateInfo);
		pECS->AddComponent<StaticCollisionComponent>(entity, staticCollisionComponent);
	}

	createdEntities.PushBack(entity);

	D_LOG_INFO("Created Player Spawn with EntityID %u and Team Index %u", entity, teamComponent.TeamIndex);
	return ELevelObjectType::LEVEL_OBJECT_TYPE_PLAYER_SPAWN;
}

ELevelObjectType LevelObjectCreator::CreateFlagSpawn(
	const LambdaEngine::LevelObjectOnLoad& levelObject,
	LambdaEngine::TArray<LambdaEngine::Entity>& createdEntities,
	const glm::vec3& translation)
{
	using namespace LambdaEngine;

	ECSCore* pECS = ECSCore::GetInstance();

	Entity entity = pECS->CreateEntity();

	pECS->AddComponent<FlagSpawnComponent>(entity, FlagSpawnComponent());
	pECS->AddComponent<PositionComponent>(entity, { true, levelObject.DefaultPosition + translation });

	uint8 teamIndex = 0;
	if (FindTeamIndex(levelObject.Name, teamIndex))
	{
		pECS->AddComponent<TeamComponent>(entity, { .TeamIndex = teamIndex });
	}

	createdEntities.PushBack(entity);

	D_LOG_INFO("Created Flag Spawn with EntityID %u", entity);
	return ELevelObjectType::LEVEL_OBJECT_TYPE_FLAG_SPAWN;
}

ELevelObjectType LevelObjectCreator::CreateFlagDeliveryPoint(
	const LambdaEngine::LevelObjectOnLoad& levelObject, 
	LambdaEngine::TArray<LambdaEngine::Entity>& createdEntities, 
	const glm::vec3& translation)
{
	using namespace LambdaEngine;
	//Only the server is allowed to create a Base
	if (!MultiplayerUtils::IsServer())
		return ELevelObjectType::LEVEL_OBJECT_TYPE_NONE;

	if (levelObject.BoundingBoxes.GetSize() > 1)
	{
		LOG_WARNING("[LevelObjectCreator]: Bases can currently not be created with more than one Bounding Box, using the first Bounding Box...");
	}

	const BoundingBox& boundingBox = levelObject.BoundingBoxes[0];

	ECSCore* pECS = ECSCore::GetInstance();
	PhysicsSystem* pPhysicsSystem = PhysicsSystem::GetInstance();

	Entity entity = pECS->CreateEntity();

	pECS->AddComponent<FlagDeliveryPointComponent>(entity, {});

	TeamComponent teamComponent = {};

	if (!FindTeamIndex(levelObject.Name, teamComponent.TeamIndex))
	{
		LOG_ERROR("[LevelObjectCreator]: Team Index not found for Flag Delivery Point, defaulting to 0...");
		teamComponent.TeamIndex = 0;
	}

	pECS->AddComponent<TeamComponent>(entity, teamComponent);
	const PositionComponent& positionComponent = pECS->AddComponent<PositionComponent>(entity, { true, levelObject.DefaultPosition + translation });
	const ScaleComponent& scaleComponent = pECS->AddComponent<ScaleComponent>(entity, { true, levelObject.DefaultScale });
	const RotationComponent& rotationComponent = pECS->AddComponent<RotationComponent>(entity, { true, levelObject.DefaultRotation });

	//Only the server checks collision with the flag
	const CollisionCreateInfo collisionCreateInfo =
	{
		.Entity		= entity,
		.Position	= positionComponent,
		.Scale		= scaleComponent,
		.Rotation	= rotationComponent,
		.Shapes =
		{
			{
				/* Shape Type */		EShapeType::TRIGGER,
				/* GeometryType */		EGeometryType::BOX,
				/* Geometry */			{ .HalfExtents = boundingBox.Dimensions },
				/* CollisionGroup */	FCrazyCanvasCollisionGroup::COLLISION_GROUP_FLAG_DELIVERY_POINT,
				/* CollisionMask */		FCrazyCanvasCollisionGroup::COLLISION_GROUP_FLAG,
				/* EntityID*/			entity
			},
		},
	};

	StaticCollisionComponent collisionComponent = pPhysicsSystem->CreateStaticActor(collisionCreateInfo);
	pECS->AddComponent<StaticCollisionComponent>(entity, collisionComponent);

	createdEntities.PushBack(entity);

	D_LOG_INFO("Created Base with EntityID %u and Team Index %u", entity, teamComponent.TeamIndex);
	return ELevelObjectType::LEVEL_OBJECT_TYPE_FLAG_DELIVERY_POINT;
}

ELevelObjectType LevelObjectCreator::CreateKillPlane(
	const LambdaEngine::LevelObjectOnLoad& levelObject, 
	LambdaEngine::TArray<LambdaEngine::Entity>& createdEntities, 
	const glm::vec3& translation)
{
	using namespace LambdaEngine;

	ECSCore* pECS = ECSCore::GetInstance();
	const Entity entity = pECS->CreateEntity();
	const glm::vec3 boxHalfExtents = levelObject.BoundingBoxes.GetBack().Dimensions * levelObject.DefaultScale * 0.5f;

	const CollisionCreateInfo colliderInfo =
	{
		.Entity		= entity,
		.Position	= pECS->AddComponent<PositionComponent>(entity,	{ true, levelObject.DefaultPosition + translation }),
		.Scale		= pECS->AddComponent<ScaleComponent>(entity,	{ true, levelObject.DefaultScale }),
		.Rotation	= pECS->AddComponent<RotationComponent>(entity,	{ true, glm::identity<glm::quat>() }),
		.Shapes	=
		{
			{
				.ShapeType			= EShapeType::TRIGGER,
				.GeometryType		= EGeometryType::PLANE,
				.CollisionGroup		= FCollisionGroup::COLLISION_GROUP_STATIC,
				.CollisionMask		= ~FCollisionGroup::COLLISION_GROUP_STATIC,
				.EntityID			= entity,
				.CallbackFunction	= &KillPlaneCallback
			}
		}
	};

	PhysicsSystem* pPhysicsSystem = PhysicsSystem::GetInstance();
	const StaticCollisionComponent staticCollider = pPhysicsSystem->CreateStaticActor(colliderInfo);
	pECS->AddComponent<StaticCollisionComponent>(entity, staticCollider);
	createdEntities.PushBack(entity);

	return ELevelObjectType::LEVEL_OBJECT_TYPE_KILL_PLANE;
}

bool LevelObjectCreator::CreateFlag(
	const void* pData,
	LambdaEngine::TArray<LambdaEngine::Entity>& createdEntities,
	LambdaEngine::TArray<LambdaEngine::TArray<LambdaEngine::Entity>>& createdChildEntities)
{
	UNREFERENCED_VARIABLE(createdChildEntities);

	if (pData == nullptr) return false;

	using namespace LambdaEngine;

	const CreateFlagDesc* pFlagDesc = reinterpret_cast<const CreateFlagDesc*>(pData);

	ECSCore* pECS = ECSCore::GetInstance();
	PhysicsSystem* pPhysicsSystem = PhysicsSystem::GetInstance();

	Entity flagEntity = pECS->CreateEntity();

<<<<<<< HEAD
	GUID_Lambda flagMaterialGUID = s_FlagCommonMaterialGUID;

	if (pFlagDesc->TeamIndex != UINT8_MAX)
	{
		pECS->AddComponent<TeamComponent>(flagEntity, { .TeamIndex = pFlagDesc->TeamIndex });
		flagMaterialGUID = TeamHelper::GetTeamColorMaterialGUID(pFlagDesc->TeamIndex);
	}

	const Timestamp			pickupCooldown = Timestamp::Seconds(1.0f);
	const Timestamp			respawnCooldown = Timestamp::Seconds(5.0f);
	const FlagComponent		flagComponent{ EngineLoop::GetTimeSinceStart(), pickupCooldown, respawnCooldown, false };
	const PositionComponent	positionComponent{ true, pFlagDesc->Position };
	const ScaleComponent	scaleComponent{ true, pFlagDesc->Scale };
	const RotationComponent	rotationComponent{ true, pFlagDesc->Rotation };
	const MeshComponent		meshComponent{ s_FlagMeshGUID, flagMaterialGUID };

	pECS->AddComponent<FlagComponent>(flagEntity,		flagComponent);
	pECS->AddComponent<PositionComponent>(flagEntity,	positionComponent);
	pECS->AddComponent<ScaleComponent>(flagEntity,		scaleComponent);
	pECS->AddComponent<RotationComponent>(flagEntity,	rotationComponent);
	pECS->AddComponent<MeshComponent>(flagEntity,		meshComponent);
=======
	const Timestamp				pickupCooldown = Timestamp::Seconds(1.0f);
	const FlagComponent			flagComponent{ EngineLoop::GetTimeSinceStart() + pickupCooldown, pickupCooldown };
	const PositionComponent		positionComponent{ true, pFlagDesc->Position };
	const ScaleComponent		scaleComponent{ true, pFlagDesc->Scale };
	const RotationComponent		rotationComponent{ true, pFlagDesc->Rotation };
	const MeshComponent			meshComponent{ s_FlagMeshGUID, s_FlagMaterialGUID };
	const ProjectedGUIComponent	projectedGUIComponent{ IndicatorTypeGUI::FLAG_INDICATOR };

	pECS->AddComponent<FlagComponent>(flagEntity,			flagComponent);
	pECS->AddComponent<PositionComponent>(flagEntity,		positionComponent);
	pECS->AddComponent<ScaleComponent>(flagEntity,			scaleComponent);
	pECS->AddComponent<RotationComponent>(flagEntity,		rotationComponent);
	pECS->AddComponent<MeshComponent>(flagEntity,			meshComponent);
	pECS->AddComponent<ProjectedGUIComponent>(flagEntity,	projectedGUIComponent);
>>>>>>> 9c9ef912

	bool attachedToParent = pFlagDesc->ParentEntity != UINT32_MAX;

	ParentComponent parentComponent =
	{
		.Parent		= pFlagDesc->ParentEntity,
		.Attached	= attachedToParent,
	};

	OffsetComponent offsetComponent =
	{
		.Offset		= glm::vec3(0.0f)
	};

	if (attachedToParent)
	{
		const CharacterColliderComponent& parentCollisionComponent = pECS->GetConstComponent<CharacterColliderComponent>(pFlagDesc->ParentEntity);

		//Set Flag Offset
		const physx::PxBounds3& parentBoundingBox = parentCollisionComponent.pController->getActor()->getWorldBounds();
		offsetComponent.Offset = glm::vec3(0.0f, parentBoundingBox.getDimensions().y / 2.0f, 0.0f);
	}

	pECS->AddComponent<ParentComponent>(flagEntity,	parentComponent);
	pECS->AddComponent<OffsetComponent>(flagEntity,	offsetComponent);

	pECS->AddComponent<PacketComponent<PacketFlagEdited>>(flagEntity, {});

	int32 networkUID;
	if (!MultiplayerUtils::IsServer())
	{
		networkUID = pFlagDesc->NetworkUID;

		// Add Animation attachment on client
		pECS->AddComponent<AnimationAttachedComponent>(flagEntity, AnimationAttachedComponent
			{
				.JointName = "mixamorig:Spine2",
				.Transform = glm::mat4(1.0f),
			});
	}
	else
	{
		EFlagColliderType flagPlayerColliderType = EFlagColliderType::FLAG_COLLIDER_TYPE_PLAYER;
		EFlagColliderType flagDeliveryPointColliderType = EFlagColliderType::FLAG_COLLIDER_TYPE_DELIVERY_POINT;

		pECS->AddComponent<RayTracedComponent>(flagEntity, RayTracedComponent{
				.HitMask = 0xFF
			});

		//Only the server checks collision with the flag
		const Mesh* pMesh = ResourceManager::GetMesh(meshComponent.MeshGUID);
		const DynamicCollisionCreateInfo collisionCreateInfo =
		{
			/* Entity */	 		flagEntity,
			/* Detection Method */	ECollisionDetection::DISCRETE,
			/* Position */	 		positionComponent,
			/* Scale */				scaleComponent,
			/* Rotation */			rotationComponent,
			{
				{
					/* Shape Type */		EShapeType::TRIGGER,
					/* GeometryType */		EGeometryType::BOX,
					/* Geometry */			{ .HalfExtents = pMesh->BoundingBox.Dimensions },
					/* CollisionGroup */	FCrazyCanvasCollisionGroup::COLLISION_GROUP_FLAG,
					/* CollisionMask */		FCrazyCanvasCollisionGroup::COLLISION_GROUP_PLAYER,
					/* EntityID*/			flagEntity,
					/* CallbackFunction */	std::bind_front(&FlagSystemBase::OnPlayerFlagCollision, FlagSystemBase::GetInstance()),
					/* UserData */			&flagPlayerColliderType,
					/* UserDataSize */		sizeof(EFlagColliderType)
				},
				{
					/* Shape Type */		EShapeType::SIMULATION,
					/* GeometryType */		EGeometryType::BOX,
					/* Geometry */			{ .HalfExtents = pMesh->BoundingBox.Dimensions },
					/* CollisionGroup */	FCrazyCanvasCollisionGroup::COLLISION_GROUP_FLAG,
					/* CollisionMask */		FCrazyCanvasCollisionGroup::COLLISION_GROUP_FLAG_DELIVERY_POINT,
					/* EntityID*/			flagEntity,
					/* CallbackFunction */	std::bind_front(&FlagSystemBase::OnDeliveryPointFlagCollision, FlagSystemBase::GetInstance()),
					/* UserData */			&flagDeliveryPointColliderType,
					/* UserDataSize */		sizeof(EFlagColliderType)
				},
			},
			/* Velocity */			pECS->AddComponent<VelocityComponent>(flagEntity, { glm::vec3(0.0f) })
		};

		DynamicCollisionComponent collisionComponent = pPhysicsSystem->CreateDynamicActor(collisionCreateInfo);
		collisionComponent.pActor->setRigidBodyFlag(PxRigidBodyFlag::eKINEMATIC, true);
		pECS->AddComponent<DynamicCollisionComponent>(flagEntity, collisionComponent);

		networkUID = (int32)flagEntity;
	}

	pECS->AddComponent<NetworkComponent>(flagEntity, { networkUID });

	createdEntities.PushBack(flagEntity);

	D_LOG_INFO("Created Flag with EntityID %u and NetworkID %u", flagEntity, networkUID);
	return true;
}

bool LevelObjectCreator::CreatePlayer(
	const void* pData,
	LambdaEngine::TArray<LambdaEngine::Entity>& createdEntities,
	LambdaEngine::TArray<LambdaEngine::TArray<LambdaEngine::Entity>>& createdChildEntities)
{
	if (pData == nullptr)
		return false;

	using namespace LambdaEngine;

	const CreatePlayerDesc* pPlayerDesc = reinterpret_cast<const CreatePlayerDesc*>(pData);

	ECSCore* pECS = ECSCore::GetInstance();
	const Entity playerEntity = pECS->CreateEntity();
	createdEntities.PushBack(playerEntity);
	TArray<Entity>& childEntities = createdChildEntities.PushBack({});

	const glm::quat lookDirQuat = glm::quatLookAt(pPlayerDesc->Forward, g_DefaultUp);

	pECS->AddComponent<PlayerBaseComponent>(playerEntity,		PlayerBaseComponent());
	EntityMaskManager::AddExtensionToEntity(playerEntity,		PlayerBaseComponent::Type(), nullptr);

	pECS->AddComponent<PlayerRelatedComponent>(playerEntity, PlayerRelatedComponent());
	EntityMaskManager::AddExtensionToEntity(playerEntity, PlayerRelatedComponent::Type(), nullptr);

	pECS->AddComponent<PositionComponent>(playerEntity,			PositionComponent{ .Position = pPlayerDesc->Position });
	pECS->AddComponent<NetworkPositionComponent>(playerEntity,
		NetworkPositionComponent
		{
			.Position		= pPlayerDesc->Position,
			.PositionLast	= pPlayerDesc->Position,
			.TimestampStart = EngineLoop::GetTimeSinceStart(),
			.Duration		= EngineLoop::GetFixedTimestep()
		});

	pECS->AddComponent<RotationComponent>(playerEntity,			RotationComponent{ .Quaternion = lookDirQuat });
	pECS->AddComponent<ScaleComponent>(playerEntity,			ScaleComponent{ .Scale = pPlayerDesc->Scale });
	pECS->AddComponent<VelocityComponent>(playerEntity,			VelocityComponent());
	pECS->AddComponent<TeamComponent>(playerEntity,				TeamComponent{ .TeamIndex = pPlayerDesc->TeamIndex });
	pECS->AddComponent<PacketComponent<PacketPlayerAction>>(playerEntity, { });
	pECS->AddComponent<PacketComponent<PacketPlayerActionResponse>>(playerEntity, { });

	const CharacterColliderCreateInfo colliderInfo =
	{
		.Entity			= playerEntity,
		.Position		= pECS->GetComponent<PositionComponent>(playerEntity),
		.Rotation		= pECS->GetComponent<RotationComponent>(playerEntity),
		.CollisionGroup	= FCrazyCanvasCollisionGroup::COLLISION_GROUP_PLAYER,
		.CollisionMask	= (uint32)FCollisionGroup::COLLISION_GROUP_STATIC |
						 (uint32)FCrazyCanvasCollisionGroup::COLLISION_GROUP_PLAYER |
						 (uint32)FCrazyCanvasCollisionGroup::COLLISION_GROUP_FLAG |
						 (uint32)FCollisionGroup::COLLISION_GROUP_DYNAMIC,
		.EntityID		= playerEntity
	};

	PhysicsSystem* pPhysicsSystem = PhysicsSystem::GetInstance();
	CharacterColliderComponent characterColliderComponent = pPhysicsSystem->CreateCharacterCapsule(
		colliderInfo,
		std::max(0.0f, PLAYER_CAPSULE_HEIGHT - 2.0f * PLAYER_CAPSULE_RADIUS),
		PLAYER_CAPSULE_RADIUS);

	pECS->AddComponent<CharacterColliderComponent>(playerEntity, characterColliderComponent);

	Entity weaponEntity = pECS->CreateEntity();
	pECS->AddComponent<WeaponComponent>(weaponEntity, { .WeaponOwner = playerEntity });
	pECS->AddComponent<PacketComponent<PacketWeaponFired>>(weaponEntity, { });
	pECS->AddComponent<PositionComponent>(weaponEntity, PositionComponent{ .Position = pPlayerDesc->Position });
	pECS->AddComponent<RotationComponent>(weaponEntity, RotationComponent{ .Quaternion = lookDirQuat });
	pECS->AddComponent<ScaleComponent>(weaponEntity, ScaleComponent{ .Scale = glm::vec3(1.0f) });
	pECS->AddComponent<OffsetComponent>(weaponEntity, OffsetComponent{ .Offset = pPlayerDesc->Scale * glm::vec3(0.0f, 1.5f, 0.0f) });
	pECS->AddComponent<ParentComponent>(weaponEntity, ParentComponent{ .Parent = playerEntity, .Attached = true });
	pECS->AddComponent<TeamComponent>(weaponEntity, TeamComponent{ .TeamIndex = pPlayerDesc->TeamIndex });
	pECS->AddComponent<MeshPaintComponent>(weaponEntity, MeshPaint::CreateComponent(weaponEntity, "WeaponUnwrappedTexture", 256, 256, false));
	pECS->AddComponent<PlayerRelatedComponent>(weaponEntity, PlayerRelatedComponent{});
	EntityMaskManager::AddExtensionToEntity(weaponEntity, PlayerRelatedComponent::Type(), nullptr);


	ChildComponent playerChildComp;
	playerChildComp.AddChild(weaponEntity, "weapon");

	pECS->AddComponent<MeshComponent>(playerEntity,
		MeshComponent
		{
			.MeshGUID		= s_PlayerMeshGUID,
			.MaterialGUID	= TeamHelper::GetTeamColorMaterialGUID(pPlayerDesc->TeamIndex)
		});

	const bool readback = MultiplayerUtils::IsServer();
	pECS->AddComponent<MeshPaintComponent>(playerEntity, MeshPaint::CreateComponent(playerEntity, "PlayerUnwrappedTexture", 512, 512, true, readback));

	AnimationComponent animationComponent = {};
	animationComponent.Pose.pSkeleton = ResourceManager::GetMesh(s_PlayerMeshGUID)->pSkeleton;

	AnimationGraph* pAnimationGraph = DBG_NEW AnimationGraph();
	pAnimationGraph->AddState(DBG_NEW AnimationState("Idle", s_PlayerIdleGUIDs[0]));
	pAnimationGraph->TransitionToState("Idle");
	animationComponent.pGraph = pAnimationGraph;

	pECS->AddComponent<AnimationComponent>(playerEntity, animationComponent);

	// Server/Client 
	int32 playerNetworkUID;
	int32 weaponNetworkUID;
	if (!MultiplayerUtils::IsServer())
	{
		pECS->AddComponent<MeshComponent>(weaponEntity, MeshComponent
			{
				.MeshGUID = s_WeaponMesh,
				.MaterialGUID = s_WeaponMaterial,
			});

		pECS->AddComponent<RayTracedComponent>(weaponEntity, RayTracedComponent{
				.HitMask = 0xFF
			});

		pECS->AddComponent<AnimationAttachedComponent>(weaponEntity, AnimationAttachedComponent
			{
				.JointName	= "mixamorig:RightHand",
				.Transform	= glm::mat4(1.0f),
			});

		playerNetworkUID = pPlayerDesc->PlayerNetworkUID;
		weaponNetworkUID = pPlayerDesc->WeaponNetworkUID;

#ifdef USE_ALL_ANIMATIONS
		pAnimationGraph->AddState(DBG_NEW AnimationState("Running", s_PlayerRunGUIDs[0]));
		pAnimationGraph->AddState(DBG_NEW AnimationState("Run Backward", s_PlayerRunBackwardGUIDs[0]));
		pAnimationGraph->AddState(DBG_NEW AnimationState("Strafe Right", s_PlayerStrafeRightGUIDs[0]));
		pAnimationGraph->AddState(DBG_NEW AnimationState("Strafe Left", s_PlayerStrafeLeftGUIDs[0]));

		{
			AnimationState* pAnimationState = DBG_NEW AnimationState("Running & Strafe Left");
			ClipNode* pRunning = pAnimationState->CreateClipNode(s_PlayerRunMirroredGUIDs[0]);
			ClipNode* pStrafeLeft = pAnimationState->CreateClipNode(s_PlayerStrafeLeftGUIDs[0]);
			BlendNode* pBlendNode = pAnimationState->CreateBlendNode(pStrafeLeft, pRunning, BlendInfo(0.5f));
			pAnimationState->SetOutputNode(pBlendNode);
			pAnimationGraph->AddState(pAnimationState);
		}

		{
			AnimationState* pAnimationState = DBG_NEW AnimationState("Running & Strafe Right");
			ClipNode* pRunning = pAnimationState->CreateClipNode(s_PlayerRunGUIDs[0]);
			ClipNode* pStrafeRight = pAnimationState->CreateClipNode(s_PlayerStrafeRightGUIDs[0]);
			BlendNode* pBlendNode = pAnimationState->CreateBlendNode(pStrafeRight, pRunning, BlendInfo(0.5f));
			pAnimationState->SetOutputNode(pBlendNode);
			pAnimationGraph->AddState(pAnimationState);
		}

		{
			AnimationState* pAnimationState = DBG_NEW AnimationState("Run Backward & Strafe Left");
			ClipNode* pRunningBackward = pAnimationState->CreateClipNode(s_PlayerRunBackwardMirroredGUIDs[0]);
			ClipNode* pStrafeLeft = pAnimationState->CreateClipNode(s_PlayerStrafeLeftGUIDs[0]);
			BlendNode* pBlendNode = pAnimationState->CreateBlendNode(pStrafeLeft, pRunningBackward, BlendInfo(0.5f));
			pAnimationState->SetOutputNode(pBlendNode);
			pAnimationGraph->AddState(pAnimationState);
		}

		{
			AnimationState* pAnimationState = DBG_NEW AnimationState("Run Backward & Strafe Right");
			ClipNode* pRunningBackward = pAnimationState->CreateClipNode(s_PlayerRunBackwardGUIDs[0]);
			ClipNode* pStrafeRight = pAnimationState->CreateClipNode(s_PlayerStrafeRightGUIDs[0]);
			BlendNode* pBlendNode = pAnimationState->CreateBlendNode(pStrafeRight, pRunningBackward, BlendInfo(0.5f));
			pAnimationState->SetOutputNode(pBlendNode);
			pAnimationGraph->AddState(pAnimationState);
		}

		pAnimationGraph->AddTransition(DBG_NEW Transition("Idle", "Running"));
		pAnimationGraph->AddTransition(DBG_NEW Transition("Idle", "Run Backward"));
		pAnimationGraph->AddTransition(DBG_NEW Transition("Idle", "Strafe Right"));
		pAnimationGraph->AddTransition(DBG_NEW Transition("Idle", "Strafe Left"));
		pAnimationGraph->AddTransition(DBG_NEW Transition("Idle", "Running & Strafe Left"));
		pAnimationGraph->AddTransition(DBG_NEW Transition("Idle", "Running & Strafe Right"));
		pAnimationGraph->AddTransition(DBG_NEW Transition("Idle", "Run Backward & Strafe Left"));
		pAnimationGraph->AddTransition(DBG_NEW Transition("Idle", "Run Backward & Strafe Right"));

		pAnimationGraph->AddTransition(DBG_NEW Transition("Running", "Idle"));
		pAnimationGraph->AddTransition(DBG_NEW Transition("Running", "Run Backward"));
		pAnimationGraph->AddTransition(DBG_NEW Transition("Running", "Strafe Right"));
		pAnimationGraph->AddTransition(DBG_NEW Transition("Running", "Strafe Left"));
		pAnimationGraph->AddTransition(DBG_NEW Transition("Running", "Running & Strafe Left"));
		pAnimationGraph->AddTransition(DBG_NEW Transition("Running", "Running & Strafe Right"));
		pAnimationGraph->AddTransition(DBG_NEW Transition("Running", "Run Backward & Strafe Left"));
		pAnimationGraph->AddTransition(DBG_NEW Transition("Running", "Run Backward & Strafe Right"));

		pAnimationGraph->AddTransition(DBG_NEW Transition("Run Backward", "Idle"));
		pAnimationGraph->AddTransition(DBG_NEW Transition("Run Backward", "Running"));
		pAnimationGraph->AddTransition(DBG_NEW Transition("Run Backward", "Strafe Right"));
		pAnimationGraph->AddTransition(DBG_NEW Transition("Run Backward", "Strafe Left"));
		pAnimationGraph->AddTransition(DBG_NEW Transition("Run Backward", "Running & Strafe Left"));
		pAnimationGraph->AddTransition(DBG_NEW Transition("Run Backward", "Running & Strafe Right"));
		pAnimationGraph->AddTransition(DBG_NEW Transition("Run Backward", "Run Backward & Strafe Left"));
		pAnimationGraph->AddTransition(DBG_NEW Transition("Run Backward", "Run Backward & Strafe Right"));

		pAnimationGraph->AddTransition(DBG_NEW Transition("Strafe Right", "Idle"));
		pAnimationGraph->AddTransition(DBG_NEW Transition("Strafe Right", "Running"));
		pAnimationGraph->AddTransition(DBG_NEW Transition("Strafe Right", "Run Backward"));
		pAnimationGraph->AddTransition(DBG_NEW Transition("Strafe Right", "Strafe Left"));
		pAnimationGraph->AddTransition(DBG_NEW Transition("Strafe Right", "Running & Strafe Left"));
		pAnimationGraph->AddTransition(DBG_NEW Transition("Strafe Right", "Running & Strafe Right"));
		pAnimationGraph->AddTransition(DBG_NEW Transition("Strafe Right", "Run Backward & Strafe Left"));
		pAnimationGraph->AddTransition(DBG_NEW Transition("Strafe Right", "Run Backward & Strafe Right"));

		pAnimationGraph->AddTransition(DBG_NEW Transition("Strafe Left", "Idle"));
		pAnimationGraph->AddTransition(DBG_NEW Transition("Strafe Left", "Running"));
		pAnimationGraph->AddTransition(DBG_NEW Transition("Strafe Left", "Run Backward"));
		pAnimationGraph->AddTransition(DBG_NEW Transition("Strafe Left", "Strafe Right"));
		pAnimationGraph->AddTransition(DBG_NEW Transition("Strafe Left", "Running & Strafe Left"));
		pAnimationGraph->AddTransition(DBG_NEW Transition("Strafe Left", "Running & Strafe Right"));
		pAnimationGraph->AddTransition(DBG_NEW Transition("Strafe Left", "Run Backward & Strafe Left"));
		pAnimationGraph->AddTransition(DBG_NEW Transition("Strafe Left", "Run Backward & Strafe Right"));

		pAnimationGraph->AddTransition(DBG_NEW Transition("Running & Strafe Left", "Idle"));
		pAnimationGraph->AddTransition(DBG_NEW Transition("Running & Strafe Left", "Running"));
		pAnimationGraph->AddTransition(DBG_NEW Transition("Running & Strafe Left", "Run Backward"));
		pAnimationGraph->AddTransition(DBG_NEW Transition("Running & Strafe Left", "Strafe Right"));
		pAnimationGraph->AddTransition(DBG_NEW Transition("Running & Strafe Left", "Strafe Left"));
		pAnimationGraph->AddTransition(DBG_NEW Transition("Running & Strafe Left", "Running & Strafe Right"));
		pAnimationGraph->AddTransition(DBG_NEW Transition("Running & Strafe Left", "Run Backward & Strafe Left"));
		pAnimationGraph->AddTransition(DBG_NEW Transition("Running & Strafe Left", "Run Backward & Strafe Right"));

		pAnimationGraph->AddTransition(DBG_NEW Transition("Running & Strafe Right", "Idle"));
		pAnimationGraph->AddTransition(DBG_NEW Transition("Running & Strafe Right", "Running"));
		pAnimationGraph->AddTransition(DBG_NEW Transition("Running & Strafe Right", "Run Backward"));
		pAnimationGraph->AddTransition(DBG_NEW Transition("Running & Strafe Right", "Strafe Right"));
		pAnimationGraph->AddTransition(DBG_NEW Transition("Running & Strafe Right", "Strafe Left"));
		pAnimationGraph->AddTransition(DBG_NEW Transition("Running & Strafe Right", "Running & Strafe Left"));
		pAnimationGraph->AddTransition(DBG_NEW Transition("Running & Strafe Right", "Run Backward & Strafe Left"));
		pAnimationGraph->AddTransition(DBG_NEW Transition("Running & Strafe Right", "Run Backward & Strafe Right"));

		pAnimationGraph->AddTransition(DBG_NEW Transition("Run Backward & Strafe Left", "Idle"));
		pAnimationGraph->AddTransition(DBG_NEW Transition("Run Backward & Strafe Left", "Running"));
		pAnimationGraph->AddTransition(DBG_NEW Transition("Run Backward & Strafe Left", "Run Backward"));
		pAnimationGraph->AddTransition(DBG_NEW Transition("Run Backward & Strafe Left", "Strafe Right"));
		pAnimationGraph->AddTransition(DBG_NEW Transition("Run Backward & Strafe Left", "Strafe Left"));
		pAnimationGraph->AddTransition(DBG_NEW Transition("Run Backward & Strafe Left", "Running & Strafe Left"));
		pAnimationGraph->AddTransition(DBG_NEW Transition("Run Backward & Strafe Left", "Running & Strafe Right"));
		pAnimationGraph->AddTransition(DBG_NEW Transition("Run Backward & Strafe Left", "Run Backward & Strafe Right"));

		pAnimationGraph->AddTransition(DBG_NEW Transition("Run Backward & Strafe Right", "Idle"));
		pAnimationGraph->AddTransition(DBG_NEW Transition("Run Backward & Strafe Right", "Running"));
		pAnimationGraph->AddTransition(DBG_NEW Transition("Run Backward & Strafe Right", "Run Backward"));
		pAnimationGraph->AddTransition(DBG_NEW Transition("Run Backward & Strafe Right", "Strafe Right"));
		pAnimationGraph->AddTransition(DBG_NEW Transition("Run Backward & Strafe Right", "Strafe Left"));
		pAnimationGraph->AddTransition(DBG_NEW Transition("Run Backward & Strafe Right", "Running & Strafe Left"));
		pAnimationGraph->AddTransition(DBG_NEW Transition("Run Backward & Strafe Right", "Running & Strafe Right"));
		pAnimationGraph->AddTransition(DBG_NEW Transition("Run Backward & Strafe Right", "Run Backward & Strafe Left"));
#endif
<<<<<<< HEAD
		animationComponent.pGraph = pAnimationGraph;

		pAnimationGraph->TransitionToState("Idle");

		pECS->AddComponent<AnimationComponent>(playerEntity, animationComponent);
		pECS->AddComponent<MeshComponent>(playerEntity, 
			MeshComponent
			{
				.MeshGUID = s_PlayerMeshGUID, 
				.MaterialGUID = s_PlayerMaterial
			});
		pECS->AddComponent<MeshPaintComponent>(playerEntity, MeshPaint::CreateComponent(playerEntity, "PlayerUnwrappedTexture", 512, 512, true));
=======
>>>>>>> 9c9ef912
		pECS->AddComponent<RayTracedComponent>(playerEntity, RayTracedComponent{
				.HitMask = 0xFF
			});

		if (!pPlayerDesc->IsLocal)
		{
			pECS->AddComponent<PlayerForeignComponent>(playerEntity, PlayerForeignComponent());
		}
		else
		{
			if (pPlayerDesc->pCameraDesc == nullptr)
			{
				pECS->RemoveEntity(playerEntity);
				LOG_ERROR("[LevelObjectCreator]: Local Player must have a camera description");
				return false;
			}

			pECS->AddComponent<WeaponLocalComponent>(weaponEntity, WeaponLocalComponent());
			EntityMaskManager::AddExtensionToEntity(weaponEntity, WeaponLocalComponent::Type(), nullptr);

			pECS->AddComponent<PlayerLocalComponent>(playerEntity, PlayerLocalComponent());
			EntityMaskManager::AddExtensionToEntity(playerEntity, PlayerLocalComponent::Type(), nullptr);

			//Create Camera Entity
			Entity cameraEntity = pECS->CreateEntity();
			childEntities.PushBack(cameraEntity);
			playerChildComp.AddChild(cameraEntity, "camera");

			//Todo: Better implementation for this somehow maybe?
			const Mesh* pMesh = ResourceManager::GetMesh(s_PlayerMeshGUID);
			OffsetComponent offsetComponent = { .Offset = pPlayerDesc->Scale * glm::vec3(0.0f, 0.95f * pMesh->BoundingBox.Dimensions.y, 0.0f) };

			pECS->AddComponent<OffsetComponent>(cameraEntity, offsetComponent);
			pECS->AddComponent<PositionComponent>(cameraEntity, PositionComponent{ .Position = pPlayerDesc->Position + offsetComponent.Offset });
			pECS->AddComponent<ScaleComponent>(cameraEntity, ScaleComponent{ .Scale = {1.0f, 1.0f, 1.0f} });
			pECS->AddComponent<RotationComponent>(cameraEntity, RotationComponent{ .Quaternion = lookDirQuat });
			pECS->AddComponent<ListenerComponent>(cameraEntity, { AudioAPI::GetDevice()->CreateAudioListener() });

			const ViewProjectionMatricesComponent viewProjComp =
			{
				.Projection = glm::perspective(
					glm::radians(pPlayerDesc->pCameraDesc->FOVDegrees),
					pPlayerDesc->pCameraDesc->Width / pPlayerDesc->pCameraDesc->Height,
					pPlayerDesc->pCameraDesc->NearPlane,
					pPlayerDesc->pCameraDesc->FarPlane),

				.View = glm::lookAt(
					pPlayerDesc->Position,
					pPlayerDesc->Position + pPlayerDesc->Forward,
					g_DefaultUp)
			};
			pECS->AddComponent<ViewProjectionMatricesComponent>(cameraEntity, viewProjComp);

			const CameraComponent cameraComp =
			{
				.NearPlane	= pPlayerDesc->pCameraDesc->NearPlane,
				.FarPlane	= pPlayerDesc->pCameraDesc->FarPlane,
				.FOV		= pPlayerDesc->pCameraDesc->FOVDegrees
			};
			pECS->AddComponent<CameraComponent>(cameraEntity, cameraComp);
			pECS->AddComponent<ParentComponent>(cameraEntity, ParentComponent{ .Parent = playerEntity, .Attached = true });
		}
	}
	else
	{
		playerNetworkUID = (int32)playerEntity;
		weaponNetworkUID = (int32)weaponEntity;
	}

	pECS->AddComponent<NetworkComponent>(playerEntity, { playerNetworkUID });
	pECS->AddComponent<ChildComponent>(playerEntity, playerChildComp);
	pECS->AddComponent<HealthComponent>(playerEntity, HealthComponent());
	pECS->AddComponent<PacketComponent<PacketHealthChanged>>(playerEntity, {});

	pECS->AddComponent<NetworkComponent>(weaponEntity, { weaponNetworkUID });

	PlayerManagerBase::RegisterPlayerEntity(pPlayerDesc->ClientUID, playerEntity);

	D_LOG_INFO("Created Player with EntityID %d and NetworkID %d", playerEntity, playerNetworkUID);
	D_LOG_INFO("Created Weapon with EntityID %d and NetworkID %d", weaponEntity, weaponNetworkUID);

	return true;
}

bool LevelObjectCreator::CreateProjectile(
	const void* pData,
	LambdaEngine::TArray<LambdaEngine::Entity>& createdEntities,
	LambdaEngine::TArray<LambdaEngine::TArray<LambdaEngine::Entity>>& createdChildEntities)
{
	using namespace LambdaEngine;

	UNREFERENCED_VARIABLE(createdChildEntities);

	if (pData == nullptr)
	{
		return false;
	}

	const CreateProjectileDesc& desc = *reinterpret_cast<const CreateProjectileDesc*>(pData);

	// Create a projectile entity
	ECSCore* pECS = ECSCore::GetInstance();
	const Entity projectileEntity = pECS->CreateEntity();
	createdEntities.PushBack(projectileEntity);

	const VelocityComponent velocityComponent = { desc.InitalVelocity };
	pECS->AddComponent<VelocityComponent>(projectileEntity, velocityComponent);

	ProjectileComponent projectileComp;
	projectileComp.AmmoType	= desc.AmmoType;
	projectileComp.Owner	= desc.WeaponOwner;
	projectileComp.Angle	= desc.Angle;
	pECS->AddComponent<ProjectileComponent>(projectileEntity, projectileComp);
	pECS->AddComponent<TeamComponent>(projectileEntity, { static_cast<uint8>(desc.TeamIndex) });

	PositionComponent& positionComponent = pECS->AddComponent<PositionComponent>(projectileEntity, { true, desc.FirePosition });
	ScaleComponent& scaleComponent = pECS->AddComponent<ScaleComponent>(projectileEntity, { true, glm::vec3(0.7f) });
	RotationComponent& rotationComponent = pECS->AddComponent<RotationComponent>(projectileEntity, { true, glm::quatLookAt(glm::normalize(desc.InitalVelocity), g_DefaultUp) });

	const DynamicCollisionCreateInfo collisionInfo =
	{
		/* Entity */	 		projectileEntity,
		/* Detection Method */	ECollisionDetection::CONTINUOUS,
		/* Position */	 		positionComponent,
		/* Scale */				scaleComponent,
		/* Rotation */			rotationComponent,
		{
			{
				/* Shape Type */		EShapeType::SIMULATION,
				/* Geometry Type */		EGeometryType::SPHERE,
				/* Geometry Params */	{ .Radius = 0.3f },
				/* CollisionGroup */	FCollisionGroup::COLLISION_GROUP_DYNAMIC,
				/* CollisionMask */		(uint32)FCrazyCanvasCollisionGroup::COLLISION_GROUP_PLAYER |
										(uint32)FCollisionGroup::COLLISION_GROUP_STATIC,
				/* EntityID*/			desc.WeaponOwner,
				/* CallbackFunction */	desc.Callback,
			},
		},
		/* Velocity */			velocityComponent
	};

	const DynamicCollisionComponent projectileCollisionComp = PhysicsSystem::GetInstance()->CreateDynamicActor(collisionInfo);
	pECS->AddComponent<DynamicCollisionComponent>(projectileEntity, projectileCollisionComp);

	if (!MultiplayerUtils::IsServer())
	{
		pECS->AddComponent<MeshComponent>(projectileEntity, desc.MeshComponent );
		pECS->AddComponent<RayTracedComponent>(projectileEntity, RayTracedComponent{
				.HitMask = 0xFF
			});

		pECS->AddComponent<ParticleEmitterComponent>(projectileEntity, ParticleEmitterComponent{
				.Active = true,
				.OneTime = true,
				.Explosive = 1.0f,
				.ParticleCount = 64,
				.EmitterShape = EEmitterShape::CONE,
				.Angle = 15.f,
				.VelocityRandomness = 0.5f,
				.Velocity = 10.0,
				.Acceleration = 0.0,
				.Gravity = -4.f,
				.LifeTime = 2.0f,
				.RadiusRandomness = 0.5f,
				.BeginRadius = 0.1f,
				.FrictionFactor = 0.f,
				.Bounciness = 0.f,
				.TileIndex = 14,
				.AnimationCount = 1,
				.FirstAnimationIndex = 14,
				.Color = glm::vec4(TeamHelper::GetTeamColor(desc.TeamIndex), 1.0f),
			}
		);
	}

	return true;
}

bool LevelObjectCreator::FindTeamIndex(const LambdaEngine::String& objectName, uint8& teamIndex)
{
	using namespace LambdaEngine;

	size_t teamIndexPos = objectName.find("TEAM");
	if (teamIndexPos != String::npos)
	{
		teamIndex = (uint8)std::stoi(objectName.substr(teamIndexPos + 4));
		return true;
	}

	return false;
}<|MERGE_RESOLUTION|>--- conflicted
+++ resolved
@@ -517,7 +517,6 @@
 
 	Entity flagEntity = pECS->CreateEntity();
 
-<<<<<<< HEAD
 	GUID_Lambda flagMaterialGUID = s_FlagCommonMaterialGUID;
 
 	if (pFlagDesc->TeamIndex != UINT8_MAX)
@@ -533,19 +532,6 @@
 	const ScaleComponent	scaleComponent{ true, pFlagDesc->Scale };
 	const RotationComponent	rotationComponent{ true, pFlagDesc->Rotation };
 	const MeshComponent		meshComponent{ s_FlagMeshGUID, flagMaterialGUID };
-
-	pECS->AddComponent<FlagComponent>(flagEntity,		flagComponent);
-	pECS->AddComponent<PositionComponent>(flagEntity,	positionComponent);
-	pECS->AddComponent<ScaleComponent>(flagEntity,		scaleComponent);
-	pECS->AddComponent<RotationComponent>(flagEntity,	rotationComponent);
-	pECS->AddComponent<MeshComponent>(flagEntity,		meshComponent);
-=======
-	const Timestamp				pickupCooldown = Timestamp::Seconds(1.0f);
-	const FlagComponent			flagComponent{ EngineLoop::GetTimeSinceStart() + pickupCooldown, pickupCooldown };
-	const PositionComponent		positionComponent{ true, pFlagDesc->Position };
-	const ScaleComponent		scaleComponent{ true, pFlagDesc->Scale };
-	const RotationComponent		rotationComponent{ true, pFlagDesc->Rotation };
-	const MeshComponent			meshComponent{ s_FlagMeshGUID, s_FlagMaterialGUID };
 	const ProjectedGUIComponent	projectedGUIComponent{ IndicatorTypeGUI::FLAG_INDICATOR };
 
 	pECS->AddComponent<FlagComponent>(flagEntity,			flagComponent);
@@ -554,7 +540,6 @@
 	pECS->AddComponent<RotationComponent>(flagEntity,		rotationComponent);
 	pECS->AddComponent<MeshComponent>(flagEntity,			meshComponent);
 	pECS->AddComponent<ProjectedGUIComponent>(flagEntity,	projectedGUIComponent);
->>>>>>> 9c9ef912
 
 	bool attachedToParent = pFlagDesc->ParentEntity != UINT32_MAX;
 
@@ -739,7 +724,7 @@
 		MeshComponent
 		{
 			.MeshGUID		= s_PlayerMeshGUID,
-			.MaterialGUID	= TeamHelper::GetTeamColorMaterialGUID(pPlayerDesc->TeamIndex)
+			.MaterialGUID	= s_PlayerMaterial
 		});
 
 	const bool readback = MultiplayerUtils::IsServer();
@@ -902,21 +887,6 @@
 		pAnimationGraph->AddTransition(DBG_NEW Transition("Run Backward & Strafe Right", "Running & Strafe Right"));
 		pAnimationGraph->AddTransition(DBG_NEW Transition("Run Backward & Strafe Right", "Run Backward & Strafe Left"));
 #endif
-<<<<<<< HEAD
-		animationComponent.pGraph = pAnimationGraph;
-
-		pAnimationGraph->TransitionToState("Idle");
-
-		pECS->AddComponent<AnimationComponent>(playerEntity, animationComponent);
-		pECS->AddComponent<MeshComponent>(playerEntity, 
-			MeshComponent
-			{
-				.MeshGUID = s_PlayerMeshGUID, 
-				.MaterialGUID = s_PlayerMaterial
-			});
-		pECS->AddComponent<MeshPaintComponent>(playerEntity, MeshPaint::CreateComponent(playerEntity, "PlayerUnwrappedTexture", 512, 512, true));
-=======
->>>>>>> 9c9ef912
 		pECS->AddComponent<RayTracedComponent>(playerEntity, RayTracedComponent{
 				.HitMask = 0xFF
 			});
