#include "World/LevelObjectCreator.h"
#include "World/Level.h"

#include "Audio/AudioAPI.h"
#include "Audio/FMOD/AudioDeviceFMOD.h"
#include "Audio/FMOD/SoundInstance3DFMOD.h"

#include "Game/ECS/Components/Audio/ListenerComponent.h"
#include "Game/ECS/Components/Physics/Transform.h"
#include "Game/ECS/Components/Rendering/DirectionalLightComponent.h"
#include "Game/ECS/Components/Rendering/PointLightComponent.h"
#include "Game/ECS/Components/Rendering/CameraComponent.h"
#include "Game/ECS/Components/Rendering/MeshPaintComponent.h"
#include "Game/ECS/Components/Misc/InheritanceComponent.h"
#include "Game/ECS/Components/Player/PlayerComponent.h"
#include "Game/ECS/Components/Networking/NetworkPositionComponent.h"
#include "Game/ECS/Components/Networking/NetworkComponent.h"
#include "Game/ECS/Systems/Physics/PhysicsSystem.h"

#include "Game/Multiplayer/MultiplayerUtils.h"
#include "Game/Multiplayer/Server/ServerSystem.h"

#include "ECS/ECSCore.h"
#include "ECS/Systems/Match/FlagSystemBase.h"
#include "ECS/Systems/Player/WeaponSystem.h"
#include "ECS/Components/Match/FlagComponent.h"
#include "ECS/Components/Multiplayer/PacketComponent.h"
#include "ECS/Components/Player/WeaponComponent.h"
#include "ECS/Components/Player/HealthComponent.h"

#include "Teams/TeamHelper.h"

#include "Networking/API/NetworkSegment.h"
#include "Networking/API/BinaryEncoder.h"

#include "Math/Math.h"
#include "Math/Random.h"

#include "Resources/ResourceManager.h"

#include "Rendering/EntityMaskManager.h"

#include "Multiplayer/Packet/PacketType.h"
#include "Multiplayer/Packet/PlayerAction.h"
#include "Multiplayer/Packet/PlayerActionResponse.h"

#include "Physics/CollisionGroups.h"

bool LevelObjectCreator::Init()
{
	using namespace LambdaEngine;

	//Register Create Special Object by Prefix Functions
	{
		//Spawnpoint
		{
			LevelObjectOnLoadDesc levelObjectDesc =
			{
				.Prefix = "SO_PLAYER_SPAWN_"
			};

			s_LevelObjectOnLoadDescriptions.PushBack(levelObjectDesc);
			s_LevelObjectByPrefixCreateFunctions[levelObjectDesc.Prefix] = &LevelObjectCreator::CreatePlayerSpawn;
		}

		//Spawnpoint
		{
			LevelObjectOnLoadDesc levelObjectDesc =
			{
				.Prefix = "SO_FLAG_SPAWN_"
			};

			s_LevelObjectOnLoadDescriptions.PushBack(levelObjectDesc);
			s_LevelObjectByPrefixCreateFunctions[levelObjectDesc.Prefix] = &LevelObjectCreator::CreateFlagSpawn;
		}
	}

	//Register Create Special Object by Type Functions
	{
		s_LevelObjectByTypeCreateFunctions[ELevelObjectType::LEVEL_OBJECT_TYPE_FLAG]		= &LevelObjectCreator::CreateFlag;
		s_LevelObjectByTypeCreateFunctions[ELevelObjectType::LEVEL_OBJECT_TYPE_PLAYER]		= &LevelObjectCreator::CreatePlayer;
		s_LevelObjectByTypeCreateFunctions[ELevelObjectType::LEVEL_OBJECT_TYPE_PROJECTILE]	= &LevelObjectCreator::CreateProjectile;
	}

	//Load Object Meshes & Materials
	{
		//Flag
		{
			s_FlagMeshGUID		= ResourceManager::LoadMeshFromFile("gun.obj");

			MaterialProperties materialProperties = {};
			materialProperties.Albedo = glm::vec4(0.0f, 1.0f, 0.0f, 1.0f);

			s_FlagMaterialGUID = ResourceManager::LoadMaterialFromMemory(
				"Flag Material",
				GUID_TEXTURE_DEFAULT_COLOR_MAP,
				GUID_TEXTURE_DEFAULT_NORMAL_MAP,
				GUID_TEXTURE_DEFAULT_COLOR_MAP,
				GUID_TEXTURE_DEFAULT_COLOR_MAP,
				GUID_TEXTURE_DEFAULT_COLOR_MAP,
				materialProperties);
		}
	}

	return true;
}

LambdaEngine::Entity LevelObjectCreator::CreateDirectionalLight(const LambdaEngine::LoadedDirectionalLight& directionalLight, const glm::vec3& translation)
{
	using namespace LambdaEngine;

	Entity entity = UINT32_MAX;

	if (!MultiplayerUtils::IsServer())
	{
		ECSCore* pECS = ECSCore::GetInstance();

		DirectionalLightComponent directionalLightComponent =
		{
			.ColorIntensity = directionalLight.ColorIntensity
		};

		entity = pECS->CreateEntity();
		pECS->AddComponent<PositionComponent>(entity, { true, (translation) });
		pECS->AddComponent<RotationComponent>(entity, { true, glm::quatLookAt({directionalLight.Direction}, g_DefaultUp) });
		pECS->AddComponent<DirectionalLightComponent>(entity, directionalLightComponent);

		D_LOG_INFO("[LevelObjectCreator]: Created Directional Light");
	}

	return entity;
}

LambdaEngine::Entity LevelObjectCreator::CreatePointLight(const LambdaEngine::LoadedPointLight& pointLight, const glm::vec3& translation)
{
	using namespace LambdaEngine;

	Entity entity = UINT32_MAX;

	if (!MultiplayerUtils::IsServer())
	{
		ECSCore* pECS = ECSCore::GetInstance();

		PointLightComponent pointLightComponent =
		{
			.ColorIntensity = pointLight.ColorIntensity
		};

		entity = pECS->CreateEntity();
		pECS->AddComponent<PositionComponent>(entity, { true, (pointLight.Position + translation) });
		pECS->AddComponent<PointLightComponent>(entity, pointLightComponent);

		D_LOG_INFO("[LevelObjectCreator]: Created Point Light");
	}

	return entity;
}

LambdaEngine::Entity LevelObjectCreator::CreateStaticGeometry(const LambdaEngine::MeshComponent& meshComponent, const glm::vec3& translation)
{
	using namespace LambdaEngine;

	const Mesh* pMesh = ResourceManager::GetMesh(meshComponent.MeshGUID);

	ECSCore* pECS					= ECSCore::GetInstance();
	PhysicsSystem* pPhysicsSystem	= PhysicsSystem::GetInstance();

	Entity entity = pECS->CreateEntity();
	pECS->AddComponent<MeshPaintComponent>(entity, MeshPaint::CreateComponent(entity, "GeometryUnwrappedTexture", 4096, 4096));
	const CollisionCreateInfo collisionCreateInfo =
	{
		.Entity			= entity,
		.Position		= pECS->AddComponent<PositionComponent>(entity, { true, pMesh->DefaultPosition + translation }),
		.Scale			= pECS->AddComponent<ScaleComponent>(entity,	{ true, pMesh->DefaultScale }),
		.Rotation		= pECS->AddComponent<RotationComponent>(entity, { true, pMesh->DefaultRotation }),
		.Mesh			= pECS->AddComponent<MeshComponent>(entity,		meshComponent),
		.ShapeType		= EShapeType::SIMULATION,
		.CollisionGroup = FCollisionGroup::COLLISION_GROUP_STATIC,
		.CollisionMask	= ~FCollisionGroup::COLLISION_GROUP_STATIC // Collide with any non-static object
	};

	StaticCollisionComponent staticCollisionComponent = pPhysicsSystem->CreateStaticCollisionMesh(collisionCreateInfo);
	pECS->AddComponent<StaticCollisionComponent>(entity, staticCollisionComponent);
	return entity;
}

ELevelObjectType LevelObjectCreator::CreateLevelObjectFromPrefix(
	const LambdaEngine::LevelObjectOnLoad& levelObject, 
	LambdaEngine::TArray<LambdaEngine::Entity>& createdEntities, 
	const glm::vec3& translation)
{
	auto createFuncIt = s_LevelObjectByPrefixCreateFunctions.find(levelObject.Prefix);

	if (createFuncIt != s_LevelObjectByPrefixCreateFunctions.end())
	{
		return createFuncIt->second(levelObject, createdEntities, translation);
	}
	else
	{
		LOG_ERROR("[LevelObjectCreator]: Failed to create special object %s with prefix %s, no create function could be found", levelObject.Name.c_str(), levelObject.Prefix.c_str());
		return ELevelObjectType::LEVEL_OBJECT_TYPE_NONE;
	}
}

bool LevelObjectCreator::CreateLevelObjectOfType(
	ELevelObjectType levelObjectType,
	const void* pData,
	LambdaEngine::TArray<LambdaEngine::Entity>& createdEntities,
	LambdaEngine::TArray<LambdaEngine::TArray<LambdaEngine::Entity>>& createdChildEntities,
	LambdaEngine::TArray<uint64>& saltUIDs)
{
	auto createFuncIt = s_LevelObjectByTypeCreateFunctions.find(levelObjectType);

	if (createFuncIt != s_LevelObjectByTypeCreateFunctions.end())
	{
		return createFuncIt->second(pData, createdEntities, createdChildEntities, saltUIDs);
	}
	else
	{
		LOG_ERROR("[LevelObjectCreator]: Failed to create special object, no create function could be found");
		return false;
	}
}

ELevelObjectType LevelObjectCreator::CreatePlayerSpawn(
	const LambdaEngine::LevelObjectOnLoad& levelObject, 
	LambdaEngine::TArray<LambdaEngine::Entity>& createdEntities, 
	const glm::vec3& translation)
{
	UNREFERENCED_VARIABLE(levelObject);
	UNREFERENCED_VARIABLE(createdEntities);
	UNREFERENCED_VARIABLE(translation);

	LOG_WARNING("[LevelObjectCreator]: Spawnpoint not implemented!");
	return ELevelObjectType::LEVEL_OBJECT_TYPE_PLAYER_SPAWN;
}

ELevelObjectType LevelObjectCreator::CreateFlagSpawn(
	const LambdaEngine::LevelObjectOnLoad& levelObject, 
	LambdaEngine::TArray<LambdaEngine::Entity>& createdEntities, 
	const glm::vec3& translation)
{
	using namespace LambdaEngine;

	ECSCore* pECS = ECSCore::GetInstance();

	Entity entity = pECS->CreateEntity();

	pECS->AddComponent<FlagSpawnComponent>(entity, { 1.0f });
	pECS->AddComponent<PositionComponent>(entity, { true, levelObject.DefaultPosition + translation });

	createdEntities.PushBack(entity);

	return ELevelObjectType::LEVEL_OBJECT_TYPE_FLAG_SPAWN;
}

bool LevelObjectCreator::CreateFlag(
	const void* pData, 
	LambdaEngine::TArray<LambdaEngine::Entity>& createdEntities, 
	LambdaEngine::TArray<LambdaEngine::TArray<LambdaEngine::Entity>>& createdChildEntities, 
	LambdaEngine::TArray<uint64>& saltUIDs)
{
	UNREFERENCED_VARIABLE(createdChildEntities);
	UNREFERENCED_VARIABLE(saltUIDs);

	if (pData == nullptr) return false;

	using namespace LambdaEngine;

	const CreateFlagDesc* pFlagDesc = reinterpret_cast<const CreateFlagDesc*>(pData);

	ECSCore* pECS = ECSCore::GetInstance();
	PhysicsSystem* pPhysicsSystem = PhysicsSystem::GetInstance();

	Entity entity = pECS->CreateEntity();

	PositionComponent positionComponent{ true, pFlagDesc->Position };
	ScaleComponent scaleComponent{ true, pFlagDesc->Scale };
	RotationComponent rotationComponent{ true, pFlagDesc->Rotation };
	MeshComponent meshComponent{ s_FlagMeshGUID, s_FlagMaterialGUID };

	pECS->AddComponent<FlagComponent>(entity,		FlagComponent());
	pECS->AddComponent<OffsetComponent>(entity,		OffsetComponent{ .Offset = glm::vec3(1.0f) });
	pECS->AddComponent<PositionComponent>(entity,	positionComponent);
	pECS->AddComponent<ScaleComponent>(entity,		scaleComponent);
	pECS->AddComponent<RotationComponent>(entity,	rotationComponent);
	pECS->AddComponent<MeshComponent>(entity,		meshComponent);

	if (pFlagDesc->ParentEntity != UINT32_MAX)
	{
		pECS->AddComponent<ParentComponent>(entity, ParentComponent{ .Parent = pFlagDesc->ParentEntity, .Attached = true });
	}
	else
	{
		pECS->AddComponent<ParentComponent>(entity, ParentComponent{ .Attached = false });
	}

	//Network Stuff
	{
		pECS->AddComponent<PacketComponent<FlagEditedPacket>>(entity, {});
	}

	int32 networkUID;
	if (!MultiplayerUtils::IsServer())
	{
		networkUID = pFlagDesc->NetworkUID;
	}
	else
	{
		//Only the server checks collision with the flag
		const DynamicCollisionCreateInfo collisionCreateInfo =
		{
			/* Entity */	 		entity,
			/* Position */	 		positionComponent,
			/* Scale */				scaleComponent,
			/* Rotation */			rotationComponent,
			/* Mesh */				meshComponent,
			/* Shape Type */		EShapeType::TRIGGER,
			/* CollisionGroup */	FCrazyCanvasCollisionGroup::COLLISION_GROUP_FLAG,
			/* CollisionMask */		FLAG_DROPPED_COLLISION_MASK,
			/* CallbackFunction */	std::bind_front(&FlagSystemBase::OnPlayerFlagCollision, FlagSystemBase::GetInstance()),
			/* Velocity */			pECS->AddComponent<VelocityComponent>(entity,		{ glm::vec3(0.0f) })
		};

		DynamicCollisionComponent collisionComponent = pPhysicsSystem->CreateDynamicCollisionBox(collisionCreateInfo);
		collisionComponent.pActor->setRigidBodyFlag(PxRigidBodyFlag::eKINEMATIC, true);
		pECS->AddComponent<DynamicCollisionComponent>(entity, collisionComponent);

		networkUID = (int32)entity;
	}

	pECS->AddComponent<NetworkComponent>(entity, { networkUID });

	createdEntities.PushBack(entity);

	D_LOG_INFO("Created Flag with EntityID %d and NetworkID %d", entity, networkUID);
	return true;
}

bool LevelObjectCreator::CreatePlayer(
	const void* pData,
	LambdaEngine::TArray<LambdaEngine::Entity>& createdEntities,
	LambdaEngine::TArray<LambdaEngine::TArray<LambdaEngine::Entity>>& createdChildEntities,
	LambdaEngine::TArray<uint64>& saltUIDs)
{
	if (pData == nullptr) 
		return false;

	using namespace LambdaEngine;

	const CreatePlayerDesc* pPlayerDesc = reinterpret_cast<const CreatePlayerDesc*>(pData);

	ECSCore* pECS = ECSCore::GetInstance();
	Entity playerEntity = pECS->CreateEntity();
	createdEntities.PushBack(playerEntity);
	TArray<Entity>& childEntities = createdChildEntities.PushBack({});

	glm::quat lookDirQuat = glm::quatLookAt(pPlayerDesc->Forward, g_DefaultUp);

	pECS->AddComponent<PlayerBaseComponent>(playerEntity,		PlayerBaseComponent());
	pECS->AddComponent<PositionComponent>(playerEntity,			PositionComponent{ .Position = pPlayerDesc->Position });
	pECS->AddComponent<NetworkPositionComponent>(playerEntity,	
		NetworkPositionComponent
		{ 
		.Position		= pPlayerDesc->Position, 
		.PositionLast	= pPlayerDesc->Position, 
		.TimestampStart = EngineLoop::GetTimeSinceStart(), 
		.Duration		= EngineLoop::GetFixedTimestep() 
		});

	pECS->AddComponent<RotationComponent>(playerEntity,			RotationComponent{ .Quaternion = lookDirQuat });
	pECS->AddComponent<ScaleComponent>(playerEntity,			ScaleComponent{ .Scale = pPlayerDesc->Scale });
	pECS->AddComponent<VelocityComponent>(playerEntity,			VelocityComponent());
	pECS->AddComponent<TeamComponent>(playerEntity,				TeamComponent{ .TeamIndex = pPlayerDesc->TeamIndex });
	pECS->AddComponent<PacketComponent<PlayerAction>>(playerEntity, { });
	pECS->AddComponent<PacketComponent<PlayerActionResponse>>(playerEntity, { });
	
	// Preparation for taking damage
	pECS->AddComponent<PacketComponent<PlayerHealthChangedPacket>>(playerEntity, { });

	const CharacterColliderCreateInfo colliderInfo =
	{
		.Entity			= playerEntity,
		.Position		= pECS->GetComponent<PositionComponent>(playerEntity),
		.Rotation		= pECS->GetComponent<RotationComponent>(playerEntity),
		.CollisionGroup	= FCrazyCanvasCollisionGroup::COLLISION_GROUP_PLAYER,
<<<<<<< HEAD
		.CollisionMask	= (uint32)FCollisionGroup::COLLISION_GROUP_STATIC |
		 				(uint32)FCrazyCanvasCollisionGroup::COLLISION_GROUP_PLAYER | 
		 				(uint32)FCrazyCanvasCollisionGroup::COLLISION_GROUP_FLAG |
		 				(uint32)FCollisionGroup::COLLISION_GROUP_DYNAMIC
=======
		.CollisionMask = (uint32)FCollisionGroup::COLLISION_GROUP_STATIC |
						 (uint32)FCrazyCanvasCollisionGroup::COLLISION_GROUP_PLAYER |
						 (uint32)FCrazyCanvasCollisionGroup::COLLISION_GROUP_FLAG |
						 (uint32)FCollisionGroup::COLLISION_GROUP_DYNAMIC
>>>>>>> a74a451f
	};

	PhysicsSystem* pPhysicsSystem = PhysicsSystem::GetInstance();
	CharacterColliderComponent characterColliderComponent = pPhysicsSystem->CreateCharacterCapsule(
		colliderInfo, 
		std::max(0.0f, PLAYER_CAPSULE_HEIGHT - 2.0f * PLAYER_CAPSULE_RADIUS), 
		PLAYER_CAPSULE_RADIUS);

	pECS->AddComponent<CharacterColliderComponent>(playerEntity, characterColliderComponent);

	Entity weaponEntity = pECS->CreateEntity();
	pECS->AddComponent<WeaponComponent>(weaponEntity, { .WeaponOwner = playerEntity, });
	pECS->AddComponent<PacketComponent<WeaponFiredPacket>>(weaponEntity, { });

	int32 playerNetworkUID;
	int32 weaponNetworkUID;
	if (!MultiplayerUtils::IsServer())
	{
		playerNetworkUID = pPlayerDesc->PlayerNetworkUID;

		//Todo: Set DrawArgs Mask here to avoid rendering local mesh
		pECS->AddComponent<MeshComponent>(playerEntity, MeshComponent{.MeshGUID = pPlayerDesc->MeshGUID, .MaterialGUID = TeamHelper::GetTeamColorMaterialGUID(pPlayerDesc->TeamIndex)});
		pECS->AddComponent<AnimationComponent>(playerEntity, pPlayerDesc->AnimationComponent);
		pECS->AddComponent<MeshPaintComponent>(playerEntity, MeshPaint::CreateComponent(playerEntity, "PlayerUnwrappedTexture", 512, 512));

		if (!pPlayerDesc->IsLocal)
		{
			pECS->AddComponent<PlayerForeignComponent>(playerEntity, PlayerForeignComponent());

			saltUIDs.PushBack(UINT64_MAX);
		}
		else
		{
			if (pPlayerDesc->pCameraDesc == nullptr)
			{
				pECS->RemoveEntity(playerEntity);
				LOG_ERROR("[LevelObjectCreator]: Local Player must have a camera description");
				return false;
			}

			pECS->AddComponent<PlayerLocalComponent>(playerEntity, PlayerLocalComponent());
			pECS->AddComponent<HealthComponent>(playerEntity, HealthComponent());

			EntityMaskManager::AddExtensionToEntity(playerEntity, PlayerLocalComponent::Type(), nullptr);

			//Create Camera Entity
			Entity cameraEntity = pECS->CreateEntity();
			childEntities.PushBack(cameraEntity);

			//Todo: Better implementation for this somehow maybe?
			const Mesh* pMesh = ResourceManager::GetMesh(pPlayerDesc->MeshGUID);
			OffsetComponent offsetComponent = { .Offset = pPlayerDesc->Scale * glm::vec3(0.0f, 0.95f * pMesh->BoundingBox.Dimensions.y, 0.0f) };

			pECS->AddComponent<OffsetComponent>(cameraEntity, offsetComponent);
			pECS->AddComponent<PositionComponent>(cameraEntity, PositionComponent{ .Position = pPlayerDesc->Position + offsetComponent.Offset });
			pECS->AddComponent<ScaleComponent>(cameraEntity, ScaleComponent{ .Scale = {1.0f, 1.0f, 1.0f} });
			pECS->AddComponent<RotationComponent>(cameraEntity, RotationComponent{ .Quaternion = lookDirQuat });
			pECS->AddComponent<ListenerComponent>(cameraEntity, { AudioAPI::GetDevice()->CreateAudioListener() });

			const ViewProjectionMatricesComponent viewProjComp =
			{
				.Projection = glm::perspective(
					glm::radians(pPlayerDesc->pCameraDesc->FOVDegrees),
					pPlayerDesc->pCameraDesc->Width / pPlayerDesc->pCameraDesc->Height,
					pPlayerDesc->pCameraDesc->NearPlane,
					pPlayerDesc->pCameraDesc->FarPlane),

				.View = glm::lookAt(
					pPlayerDesc->Position,
					pPlayerDesc->Position + pPlayerDesc->Forward,
					g_DefaultUp)
			};
			pECS->AddComponent<ViewProjectionMatricesComponent>(cameraEntity, viewProjComp);

			const CameraComponent cameraComp =
			{
				.NearPlane	= pPlayerDesc->pCameraDesc->NearPlane,
				.FarPlane	= pPlayerDesc->pCameraDesc->FarPlane,
				.FOV		= pPlayerDesc->pCameraDesc->FOVDegrees
			};
			pECS->AddComponent<CameraComponent>(cameraEntity, cameraComp);
			pECS->AddComponent<ParentComponent>(cameraEntity, ParentComponent{ .Parent = playerEntity, .Attached = true });

			saltUIDs.PushBack(pPlayerDesc->pClient->GetStatistics()->GetRemoteSalt());
		}
	}
	else
	{
		playerNetworkUID = (int32)playerEntity;
		saltUIDs.PushBack(pPlayerDesc->pClient->GetStatistics()->GetSalt());

		// Think I am doing this correct // Alex
		pECS->AddComponent<HealthComponent>(playerEntity, HealthComponent());
	}

	pECS->AddComponent<NetworkComponent>(playerEntity, { playerNetworkUID });

	D_LOG_INFO("Created Player with EntityID %d and NetworkID %d", playerEntity, playerNetworkUID);
	return true;
}

bool LevelObjectCreator::CreateProjectile(
	const void* pData,
	LambdaEngine::TArray<LambdaEngine::Entity>& createdEntities,
	LambdaEngine::TArray<LambdaEngine::TArray<LambdaEngine::Entity>>& createdChildEntities,
	LambdaEngine::TArray<uint64>& saltUIDs)
{
	using namespace LambdaEngine;

	if (pData == nullptr)
	{
		return false;
	}

	const CreateProjectileDesc& desc = *reinterpret_cast<const CreateProjectileDesc*>(pData);

	// Create a projectile entity
	ECSCore* pECS = ECSCore::GetInstance();
	const Entity projectileEntity = pECS->CreateEntity();
	createdEntities.PushBack(projectileEntity);

	int32 networkUID;
	if (!MultiplayerUtils::IsServer())
	{
		networkUID = (uint32)projectileEntity;
	}
	else
	{
		networkUID = (uint32)projectileEntity;
	}

	// Get the firing player's team index
	pECS->AddComponent<TeamComponent>(projectileEntity, { desc.TeamIndex });

	const VelocityComponent velocityComponent = { desc.InitalVelocity };
	pECS->AddComponent<VelocityComponent>(projectileEntity, velocityComponent);
	pECS->AddComponent<ProjectileComponent>(projectileEntity, { desc.AmmoType });

	// Material
	MaterialProperties projectileMaterialProperties;
	projectileMaterialProperties.Albedo		= glm::vec4(1.0f, 0.0f, 0.0f, 1.0f);
	projectileMaterialProperties.Metallic	= 0.5f;
	projectileMaterialProperties.Roughness	= 0.5f;

	const uint32 projectileMeshGUID = ResourceManager::LoadMeshFromFile("sphere.obj");

	const DynamicCollisionCreateInfo collisionInfo =
	{
		/* Entity */	 		projectileEntity,
		/* Position */	 		pECS->AddComponent<PositionComponent>(projectileEntity, { true, desc.FirePosition }),
		/* Scale */				pECS->AddComponent<ScaleComponent>(projectileEntity, { true, { 0.3f, 0.3f, 0.3f }}),
		/* Rotation */			pECS->AddComponent<RotationComponent>(projectileEntity, { true, desc.FireDirection }),
		/* Mesh */				pECS->AddComponent<MeshComponent>(projectileEntity, { desc.MeshComponent }),
		/* Shape Type */		EShapeType::SIMULATION,
		/* CollisionGroup */	FCollisionGroup::COLLISION_GROUP_DYNAMIC,
		/* CollisionMask */		(uint32)FCrazyCanvasCollisionGroup::COLLISION_GROUP_PLAYER | 
								(uint32)FCollisionGroup::COLLISION_GROUP_STATIC,
		/* CallbackFunction */	desc.Callback,
		/* Velocity */			velocityComponent
	};

	const DynamicCollisionComponent projectileCollisionComp = PhysicsSystem::GetInstance()->CreateDynamicCollisionSphere(collisionInfo);
	pECS->AddComponent<DynamicCollisionComponent>(projectileEntity, projectileCollisionComp);
	pECS->AddComponent<NetworkComponent>(projectileEntity, { networkUID });

	D_LOG_INFO("Created Projectile with EntityID %d and NetworkID %d", projectileEntity, networkUID);

	return true;
}<|MERGE_RESOLUTION|>--- conflicted
+++ resolved
@@ -384,17 +384,10 @@
 		.Position		= pECS->GetComponent<PositionComponent>(playerEntity),
 		.Rotation		= pECS->GetComponent<RotationComponent>(playerEntity),
 		.CollisionGroup	= FCrazyCanvasCollisionGroup::COLLISION_GROUP_PLAYER,
-<<<<<<< HEAD
-		.CollisionMask	= (uint32)FCollisionGroup::COLLISION_GROUP_STATIC |
-		 				(uint32)FCrazyCanvasCollisionGroup::COLLISION_GROUP_PLAYER | 
-		 				(uint32)FCrazyCanvasCollisionGroup::COLLISION_GROUP_FLAG |
-		 				(uint32)FCollisionGroup::COLLISION_GROUP_DYNAMIC
-=======
 		.CollisionMask = (uint32)FCollisionGroup::COLLISION_GROUP_STATIC |
 						 (uint32)FCrazyCanvasCollisionGroup::COLLISION_GROUP_PLAYER |
 						 (uint32)FCrazyCanvasCollisionGroup::COLLISION_GROUP_FLAG |
 						 (uint32)FCollisionGroup::COLLISION_GROUP_DYNAMIC
->>>>>>> a74a451f
 	};
 
 	PhysicsSystem* pPhysicsSystem = PhysicsSystem::GetInstance();
