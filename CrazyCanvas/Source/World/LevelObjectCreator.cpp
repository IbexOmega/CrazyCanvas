--- conflicted
+++ resolved
@@ -253,11 +253,7 @@
 	pECS->AddComponent<ParticleEmitterComponent>(weaponEntity, ParticleEmitterComponent{
 		.Active = false,
 		.OneTime = true,
-<<<<<<< HEAD
-		.Explosive = true,
-=======
-		.Explosive = 0.f,
->>>>>>> 80d6f61d
+		.Explosive = 1.0f,
 		.ParticleCount = 32,
 		.EmitterShape = EEmitterShape::CONE,
 		.Angle = 15.f,
