#include "World/LevelObjectCreator.h"
#include "World/Level.h"

#include "Audio/AudioAPI.h"
#include "Audio/FMOD/AudioDeviceFMOD.h"
#include "Audio/FMOD/SoundInstance3DFMOD.h"

#include "Game/ECS/Components/Audio/ListenerComponent.h"
#include "Game/ECS/Components/Audio/AudibleComponent.h"
#include "Game/ECS/Components/Physics/Transform.h"
#include "Game/ECS/Components/Rendering/DirectionalLightComponent.h"
#include "Game/ECS/Components/Rendering/PointLightComponent.h"
#include "Game/ECS/Components/Rendering/CameraComponent.h"
#include "Game/ECS/Components/Rendering/MeshPaintComponent.h"
#include "Game/ECS/Components/Misc/InheritanceComponent.h"
#include "Game/ECS/Components/Player/PlayerComponent.h"
#include "Game/ECS/Components/Player/PlayerRelatedComponent.h"
#include "Game/ECS/Components/Networking/NetworkPositionComponent.h"
#include "Game/ECS/Components/Networking/NetworkComponent.h"
#include "Game/ECS/Components/Rendering/ParticleEmitter.h"
#include "Game/ECS/Systems/Physics/PhysicsSystem.h"
#include "Game/ECS/Components/Rendering/RayTracedComponent.h"

#include "Game/Multiplayer/MultiplayerUtils.h"
#include "Game/Multiplayer/Server/ServerSystem.h"

#include "Game/PlayerIndexHelper.h"

#include "ECS/ECSCore.h"
#include "ECS/Systems/Match/FlagSystemBase.h"
#include "ECS/Systems/Match/ShowerSystemBase.h"
#include "ECS/Systems/Player/WeaponSystem.h"
#include "ECS/Systems/Player/HealthSystemServer.h"
#include "ECS/Components/Match/FlagComponent.h"
#include "ECS/Components/Match/ShowerComponent.h"
#include "ECS/Components/Multiplayer/PacketComponent.h"
#include "ECS/Components/Player/WeaponComponent.h"
#include "ECS/Components/Player/HealthComponent.h"
#include "ECS/Components/GUI/ProjectedGUIComponent.h"
#include "ECS/Components/Misc/DestructionComponent.h"
#include "ECS/Components/World/SpectateComponent.h"

#include "Teams/TeamHelper.h"

#include "Networking/API/NetworkSegment.h"
#include "Networking/API/BinaryEncoder.h"

#include "Math/Math.h"
#include "Math/Random.h"

#include "Resources/ResourceManager.h"

#include "Rendering/EntityMaskManager.h"

#include "Multiplayer/Packet/PacketType.h"
#include "Multiplayer/Packet/PacketPlayerAction.h"
#include "Multiplayer/Packet/PacketPlayerActionResponse.h"
#include "Multiplayer/Packet/PacketFlagEdited.h"
#include "Multiplayer/Packet/PacketHealthChanged.h"
#include "Multiplayer/Packet/PacketWeaponFired.h"
#include "Multiplayer/Packet/PacketResetPlayerTexture.h"

#include "Physics/CollisionGroups.h"

#include "Lobby/PlayerManagerBase.h"
#include "Lobby/PlayerManagerClient.h"

#include "Resources/ResourceCatalog.h"

#include "Match/Match.h"

bool LevelObjectCreator::Init()
{
	using namespace LambdaEngine;

	//Register Create Level Object by Prefix Functions
	{
		//Spawnpoint
		{
			LevelObjectOnLoadDesc levelObjectDesc =
			{
				.Prefix = "SO_PLAYER_SPAWN_"
			};

			s_LevelObjectOnLoadDescriptions.PushBack(levelObjectDesc);
			s_LevelObjectByPrefixCreateFunctions[levelObjectDesc.Prefix] = &LevelObjectCreator::CreatePlayerSpawn;
		}

		//Jailpoint
		{
			LevelObjectOnLoadDesc levelObjectDesc =
			{
				.Prefix = "SO_PLAYER_JAIL_"
			};

			s_LevelObjectOnLoadDescriptions.PushBack(levelObjectDesc);
			s_LevelObjectByPrefixCreateFunctions[levelObjectDesc.Prefix] = &LevelObjectCreator::CreatePlayerJail;
		}

		//Spectate Map Point
		{
			LevelObjectOnLoadDesc levelObjectDesc =
			{
				.Prefix = "SO_SPECTATE_OBJECT"
			};

			s_LevelObjectOnLoadDescriptions.PushBack(levelObjectDesc);
			s_LevelObjectByPrefixCreateFunctions[levelObjectDesc.Prefix] = &LevelObjectCreator::CreateSpectateMapPoint;
		}

		//Flag Spawn
		{
			LevelObjectOnLoadDesc levelObjectDesc =
			{
				.Prefix = "SO_FLAG_SPAWN_"
			};

			s_LevelObjectOnLoadDescriptions.PushBack(levelObjectDesc);
			s_LevelObjectByPrefixCreateFunctions[levelObjectDesc.Prefix] = &LevelObjectCreator::CreateFlagSpawn;
		}

		//Flag Delivery Point
		{
			LevelObjectOnLoadDesc levelObjectDesc =
			{
				.Prefix = "SO_FLAG_DELIVERY_POINT_"
			};

			s_LevelObjectOnLoadDescriptions.PushBack(levelObjectDesc);
			s_LevelObjectByPrefixCreateFunctions[levelObjectDesc.Prefix] = &LevelObjectCreator::CreateFlagDeliveryPoint;
		}

		//Kill plane
		{
			LevelObjectOnLoadDesc levelObjectDesc =
			{
				.Prefix = "SO_KILL_PLANE_"
			};

			s_LevelObjectOnLoadDescriptions.PushBack(levelObjectDesc);
			s_LevelObjectByPrefixCreateFunctions[levelObjectDesc.Prefix] = &LevelObjectCreator::CreateKillPlane;
		}

		//Shower
		{
			LevelObjectOnLoadDesc levelObjectDesc =
			{
				.Prefix = "SO_PARTICLE_SHOWER_"
			};

			s_LevelObjectOnLoadDescriptions.PushBack(levelObjectDesc);
			s_LevelObjectByPrefixCreateFunctions[levelObjectDesc.Prefix] = &LevelObjectCreator::CreateShowerPoint;
		}

		//Team Indicator
		{
			LevelObjectOnLoadDesc levelObjectDesc =
			{
				.Prefix = "SO_INDICATOR_"
			};

			s_LevelObjectOnLoadDescriptions.PushBack(levelObjectDesc);
			s_LevelObjectByPrefixCreateFunctions[levelObjectDesc.Prefix] = &LevelObjectCreator::CreateTeamIndicator;
		}

		//No collider/paint Object
		{
			LevelObjectOnLoadDesc levelObjectDesc =
			{
				.Prefix = "NO_COLLIDER_"
			};

			s_LevelObjectOnLoadDescriptions.PushBack(levelObjectDesc);
			s_LevelObjectByPrefixCreateFunctions[levelObjectDesc.Prefix] = &LevelObjectCreator::CreateNoColliderObject;
		}
	}

	//Register Create Special Object by Type Functions
	{
		s_LevelObjectByTypeCreateFunctions[ELevelObjectType::LEVEL_OBJECT_TYPE_FLAG]		= &LevelObjectCreator::CreateFlag;
		s_LevelObjectByTypeCreateFunctions[ELevelObjectType::LEVEL_OBJECT_TYPE_PLAYER]		= &LevelObjectCreator::CreatePlayer;
		s_LevelObjectByTypeCreateFunctions[ELevelObjectType::LEVEL_OBJECT_TYPE_PROJECTILE]	= &LevelObjectCreator::CreateProjectile;
	}

	return true;
}

LambdaEngine::Entity LevelObjectCreator::CreateDirectionalLight(
	const LambdaEngine::LoadedDirectionalLight& directionalLight,
	const glm::vec3& translation)
{
	UNREFERENCED_VARIABLE(directionalLight);
	UNREFERENCED_VARIABLE(translation);

	using namespace LambdaEngine;

	Entity entity = UINT32_MAX;
	s_HasDirectionalLight = true;
	/*
	if (!MultiplayerUtils::IsServer())
	{
		// Can be good to keep if we want statiuc directional lights later

		ECSCore* pECS = ECSCore::GetInstance();

		DirectionalLightComponent directionalLightComponent =
		{
			.ColorIntensity = directionalLight.ColorIntensity,
		};

		entity = pECS->CreateEntity();
		pECS->AddComponent<PositionComponent>(entity, { true, (translation) });
		pECS->AddComponent<RotationComponent>(entity, { true, glm::quatLookAt({directionalLight.Direction}, g_DefaultUp) });
		pECS->AddComponent<DirectionalLightComponent>(entity, directionalLightComponent);

		LOG_DEBUG("Created Directional Light");
	}

	*/
	return entity;
}

LambdaEngine::Entity LevelObjectCreator::CreatePointLight(const LambdaEngine::LoadedPointLight& pointLight, const glm::vec3& translation)
{
	using namespace LambdaEngine;

	Entity entity = UINT32_MAX;

	if (!MultiplayerUtils::IsServer())
	{
		ECSCore* pECS = ECSCore::GetInstance();

		PointLightComponent pointLightComponent =
		{
			.ColorIntensity = pointLight.ColorIntensity
		};

		entity = pECS->CreateEntity();
		pECS->AddComponent<PositionComponent>(entity, { true, (pointLight.Position + translation) });
		pECS->AddComponent<PointLightComponent>(entity, pointLightComponent);

		LOG_DEBUG("Created Point Light");
	}

	return entity;
}

LambdaEngine::Entity LevelObjectCreator::CreateStaticGeometry(const LambdaEngine::MeshComponent& meshComponent, const glm::vec3& translation)
{
	using namespace LambdaEngine;

	Mesh* pMesh = ResourceManager::GetMesh(meshComponent.MeshGUID);

	const float32 maxDim = glm::max<float32>(
		pMesh->DefaultScale.x * pMesh->BoundingBox.Dimensions.x,
		glm::max<float32>(
			pMesh->DefaultScale.y * pMesh->BoundingBox.Dimensions.y,
			pMesh->DefaultScale.z * pMesh->BoundingBox.Dimensions.z));

	const uint32 meshPaintSize = glm::max<uint32>(1, uint32(maxDim * 384.0f));

	ECSCore* pECS					= ECSCore::GetInstance();
	PhysicsSystem* pPhysicsSystem	= PhysicsSystem::GetInstance();

	Entity entity = pECS->CreateEntity();
	if (!MultiplayerUtils::IsServer())
	{
		pECS->AddComponent<MeshPaintComponent>(entity, MeshPaint::CreateComponent(entity));
		pECS->AddComponent<MeshComponent>(entity, meshComponent);
		pECS->AddComponent<RayTracedComponent>(entity,
			RayTracedComponent
			{
				.HitMask = 0xFF
			});
	}

	const CollisionCreateInfo collisionCreateInfo =
	{
		.Entity		= entity,
		.Position	= pECS->AddComponent<PositionComponent>(entity, { true, pMesh->DefaultPosition + translation }),
		.Scale		= pECS->AddComponent<ScaleComponent>(entity,	{ true, pMesh->DefaultScale }),
		.Rotation	= pECS->AddComponent<RotationComponent>(entity, { true, pMesh->DefaultRotation }),
		.Shapes =
		{
			{
				/* ShapeType */			EShapeType::SIMULATION,
				/* GeometryType */		EGeometryType::MESH,
				/* Geometry */			{ .pMesh = pMesh },
				/* CollisionGroup */	FCollisionGroup::COLLISION_GROUP_STATIC,
				/* CollisionMask */		~FCollisionGroup::COLLISION_GROUP_STATIC, // Collide with any non-static object
				/* EntityID*/			entity
			},
		},
	};

	StaticCollisionComponent staticCollisionComponent = pPhysicsSystem->CreateStaticActor(collisionCreateInfo);
	pECS->AddComponent<StaticCollisionComponent>(entity, staticCollisionComponent);
	return entity;
}

ELevelObjectType LevelObjectCreator::CreateLevelObjectFromPrefix(
	const LambdaEngine::LevelObjectOnLoad& levelObject,
	LambdaEngine::TArray<LambdaEngine::Entity>& createdEntities,
	const glm::vec3& translation)
{
	auto createFuncIt = s_LevelObjectByPrefixCreateFunctions.find(levelObject.Prefix);

	if (createFuncIt != s_LevelObjectByPrefixCreateFunctions.end())
	{
		return createFuncIt->second(levelObject, createdEntities, translation);
	}
	else
	{
		LOG_ERROR("Failed to create special object %s with prefix %s, no create function could be found", levelObject.Name.c_str(), levelObject.Prefix.c_str());
		return ELevelObjectType::LEVEL_OBJECT_TYPE_NONE;
	}
}

bool LevelObjectCreator::CreateLevelObjectOfType(
	ELevelObjectType levelObjectType,
	const void* pData,
	LambdaEngine::TArray<LambdaEngine::Entity>& createdEntities)
{
	using namespace LambdaEngine;

	auto createFuncIt = s_LevelObjectByTypeCreateFunctions.find(levelObjectType);

	TArray<TArray<std::tuple<String, bool, Entity>>> createdChildEntities;

	if (createFuncIt != s_LevelObjectByTypeCreateFunctions.end())
	{
		bool success = createFuncIt->second(pData, createdEntities, createdChildEntities);

		if (success)
		{
			if (!createdChildEntities.IsEmpty())
			{
				ECSCore* pECS = ECSCore::GetInstance();

				for (uint32 e = 0; e < createdEntities.GetSize(); e++)
				{
					Entity parentEntity = createdEntities[e];
					ChildComponent childComponent = {};
					//If you crash here you havent pushed child entities for all entities created, its either all or none
					TArray<std::tuple<String, bool, Entity>>& childEntities = createdChildEntities[e];

					for (std::tuple<String, bool, Entity>& childEntityTuple : childEntities)
					{
						const String&	childTag		= std::get<0>(childEntityTuple);
						bool			childAttached	= std::get<1>(childEntityTuple);
						Entity			childEntity		= std::get<2>(childEntityTuple);

						childComponent.AddChild(childTag, childEntity, true);
						pECS->AddComponent<ParentComponent>(childEntity, ParentComponent{ .Parent = parentEntity, .Attached = childAttached, .DeleteParentOnRemoval = true });
					}

					pECS->AddComponent<ChildComponent>(parentEntity, childComponent);
				}
			}
		}

		return success;
	}
	else
	{
		LOG_ERROR("Failed to create special object, no create function could be found");
		return false;
	}
}

ELevelObjectType LevelObjectCreator::CreateNoColliderObject(const LambdaEngine::LevelObjectOnLoad& levelObject, LambdaEngine::TArray<LambdaEngine::Entity>& createdEntities, const glm::vec3& translation)
{
	using namespace LambdaEngine;
	ECSCore* pECS = ECSCore::GetInstance();

	for (auto& meshComp : levelObject.MeshComponents)
	{
		Entity entity = pECS->CreateEntity();
		Mesh* pMesh = ResourceManager::GetMesh(meshComp.MeshGUID);

		pECS->AddComponent<PositionComponent>(entity, { true, pMesh->DefaultPosition + translation }),
		pECS->AddComponent<ScaleComponent>(entity, { true, pMesh->DefaultScale }),
		pECS->AddComponent<RotationComponent>(entity, { true, pMesh->DefaultRotation }),
		pECS->AddComponent<MeshComponent>(entity, meshComp);
		pECS->AddComponent<RayTracedComponent>(entity,
			RayTracedComponent
			{
				.HitMask = 0xFF
			});

		createdEntities.PushBack(entity);
	}

	return ELevelObjectType::LEVEL_OBJECT_TYPE_STATIC_GEOMETRY_NO_COLLIDER;
}

ELevelObjectType LevelObjectCreator::CreateTeamIndicator(const LambdaEngine::LevelObjectOnLoad& levelObject, LambdaEngine::TArray<LambdaEngine::Entity>& createdEntities, const glm::vec3& translation)
{
	using namespace LambdaEngine;

	TeamComponent teamComponent = {};

	if (!FindTeamIndex(levelObject.Name, teamComponent.TeamIndex))
	{
		LOG_ERROR("[LevelObjectCreator]: Team Index not found for Team Indicator, defaulting to 0...");
		teamComponent.TeamIndex = 0;
	}

	// Modify material of mesh component to represent team color
	uint8 teamColorIndex = TeamHelper::GetTeamColorIndex(teamComponent.TeamIndex);
	glm::vec3 teamColor = TeamHelper::GetTeamColor(teamComponent.TeamIndex);

	TArray<MeshComponent> meshComponents = levelObject.MeshComponents;
	createdEntities.Reserve(meshComponents.GetSize());

	for (auto& meshComp : meshComponents)
	{
		// Recreate material with team color
		ResourceManager::MaterialLoadDesc loadDesc = ResourceManager::GetMaterialDesc(meshComp.MaterialGUID);
		Material* pMaterial = ResourceManager::GetMaterial(meshComp.MaterialGUID);
		MaterialProperties materialProperties = {};
		materialProperties = pMaterial->Properties;
		materialProperties.Albedo = glm::vec4(teamColor, 1.0f);

		// Create Unique Material Name
		const std::string strFlag = "_INCLUDEMESH_";
		size_t startPos = levelObject.Name.find(strFlag);
		size_t endPos = levelObject.Name.find(".");
		std::string materialName;
		if (startPos != std::string::npos && endPos != std::string::npos)
		{
			startPos = startPos + strFlag.size();
			materialName = levelObject.Name.substr(startPos, endPos - startPos);
		}
		else
		{
			materialName = levelObject.Name;
		}

		GUID_Lambda teamMaterialGUID = ResourceManager::LoadMaterialFromMemory(
			"Team Indicator Color Material " + materialName + " Color Index" + std::to_string(teamColorIndex),
			loadDesc.AlbedoMapGUID		!= GUID_NONE ? loadDesc.AlbedoMapGUID  : GUID_TEXTURE_DEFAULT_COLOR_MAP,
			loadDesc.NormalMapGUID		!= GUID_NONE ? loadDesc.NormalMapGUID : GUID_TEXTURE_DEFAULT_NORMAL_MAP,
			loadDesc.AOMapGUID			!= GUID_NONE ? loadDesc.AOMapGUID : GUID_TEXTURE_DEFAULT_NORMAL_MAP,
			loadDesc.MetallicMapGUID	!= GUID_NONE ? loadDesc.MetallicMapGUID : GUID_TEXTURE_DEFAULT_NORMAL_MAP,
			loadDesc.RoughnessMapGUID	!= GUID_NONE ? loadDesc.RoughnessMapGUID : GUID_TEXTURE_DEFAULT_NORMAL_MAP,
			materialProperties);

		meshComp.MaterialGUID = teamMaterialGUID;
		Entity entity = CreateStaticGeometry(meshComp, translation);
		createdEntities.PushBack(entity);
	}

	return ELevelObjectType::LEVEL_OBJECT_TYPE_TEAM_INDICATOR;
}

ELevelObjectType LevelObjectCreator::CreatePlayerSpawn(
	const LambdaEngine::LevelObjectOnLoad& levelObject,
	LambdaEngine::TArray<LambdaEngine::Entity>& createdEntities,
	const glm::vec3& translation)
{
	using namespace LambdaEngine;

	if (levelObject.BoundingBoxes.GetSize() > 1 )
	{
		LOG_WARNING("Player Spawn can currently not be created with more than one mesh, using the first mesh...");
	}

	ECSCore* pECS = ECSCore::GetInstance();
	Entity entity = pECS->CreateEntity();

	PositionComponent& positionComponent = pECS->AddComponent<PositionComponent>(entity, { true, levelObject.DefaultPosition + translation });
	ScaleComponent& scaleComponent = pECS->AddComponent<ScaleComponent>(entity, { true, levelObject.DefaultScale });
	RotationComponent& rotationComponent = pECS->AddComponent<RotationComponent>(entity, { true, levelObject.DefaultRotation });

	TeamComponent teamComponent = {};

	if (!FindTeamIndex(levelObject.Name, teamComponent.TeamIndex))
	{
		LOG_ERROR("Team Index not found for Player Spawn, defaulting to 1...");
		teamComponent.TeamIndex = 1;
	}

	pECS->AddComponent<TeamComponent>(entity, teamComponent);

	if (!levelObject.MeshComponents.IsEmpty())
	{
		const MeshComponent& meshComponent = levelObject.MeshComponents[0];
		if (!MultiplayerUtils::IsServer())
		{
			pECS->AddComponent<MeshComponent>(entity, meshComponent);
			pECS->AddComponent<MeshPaintComponent>(entity, MeshPaint::CreateComponent(entity));
			pECS->AddComponent<RayTracedComponent>(entity, RayTracedComponent{
					.HitMask = 0xFF
				});
		}

		PhysicsSystem* pPhysicsSystem	= PhysicsSystem::GetInstance();
		const CollisionCreateInfo collisionCreateInfo =
		{
			.Entity			= entity,
			.Position		= positionComponent,
			.Scale			= scaleComponent,
			.Rotation		= rotationComponent,
			.Shapes =
			{
				{
					/* ShapeType */			EShapeType::SIMULATION,
					/* GeometryType */		EGeometryType::MESH,
					/* Geometry */			{ .pMesh = ResourceManager::GetMesh(meshComponent.MeshGUID) },
					/* CollisionGroup */	FCollisionGroup::COLLISION_GROUP_STATIC,
					/* CollisionMask */		~FCollisionGroup::COLLISION_GROUP_STATIC, // Collide with any non-static object
					/* EntityID*/			entity
				},
			},
		};

		StaticCollisionComponent staticCollisionComponent = pPhysicsSystem->CreateStaticActor(collisionCreateInfo);
		pECS->AddComponent<StaticCollisionComponent>(entity, staticCollisionComponent);
	}

	createdEntities.PushBack(entity);

	LOG_DEBUG("Created Player Spawn with EntityID %u and Team Index %u", entity, teamComponent.TeamIndex);
	return ELevelObjectType::LEVEL_OBJECT_TYPE_PLAYER_SPAWN;
}

ELevelObjectType LevelObjectCreator::CreatePlayerJail(const LambdaEngine::LevelObjectOnLoad& levelObject, LambdaEngine::TArray<LambdaEngine::Entity>& createdEntities, const glm::vec3& translation)
{
	using namespace LambdaEngine;

	if (levelObject.BoundingBoxes.GetSize() > 1)
	{
		LOG_WARNING("Player Jail can currently not be created with more than one mesh, using the first mesh...");
	}

	ECSCore* pECS = ECSCore::GetInstance();
	Entity entity = pECS->CreateEntity();

	PositionComponent& positionComponent = pECS->AddComponent<PositionComponent>(entity, { true, levelObject.DefaultPosition + translation });
	ScaleComponent& scaleComponent = pECS->AddComponent<ScaleComponent>(entity, { true, levelObject.DefaultScale });
	RotationComponent& rotationComponent = pECS->AddComponent<RotationComponent>(entity, { true, levelObject.DefaultRotation });

	if (!levelObject.MeshComponents.IsEmpty())
	{
		const MeshComponent& meshComponent = levelObject.MeshComponents[0];

		pECS->AddComponent<MeshComponent>(entity, meshComponent);

		PhysicsSystem* pPhysicsSystem = PhysicsSystem::GetInstance();

		const CollisionCreateInfo collisionCreateInfo =
		{
			.Entity = entity,
			.Position = positionComponent,
			.Scale = scaleComponent,
			.Rotation = rotationComponent,
			.Shapes =
			{
				{
					/* ShapeType */			EShapeType::SIMULATION,
					/* GeometryType */		EGeometryType::MESH,
					/* Geometry */			{.pMesh = ResourceManager::GetMesh(meshComponent.MeshGUID) },
					/* CollisionGroup */	FCollisionGroup::COLLISION_GROUP_STATIC,
					/* CollisionMask */		~FCollisionGroup::COLLISION_GROUP_STATIC, // Collide with any non-static object
					/* EntityID*/			entity
				},
			},
		};

		StaticCollisionComponent staticCollisionComponent = pPhysicsSystem->CreateStaticActor(collisionCreateInfo);
		pECS->AddComponent<StaticCollisionComponent>(entity, staticCollisionComponent);
		pECS->AddComponent<RayTracedComponent>(entity,
			RayTracedComponent
			{
				.HitMask = 0xFF
			});
	}

	createdEntities.PushBack(entity);

	LOG_DEBUG("Created Player Jail with EntityID %u", entity);
	return ELevelObjectType::LEVEL_OBJECT_TYPE_PLAYER_JAIL;
}

ELevelObjectType LevelObjectCreator::CreateSpectateMapPoint(
	const LambdaEngine::LevelObjectOnLoad& levelObject,
	LambdaEngine::TArray<LambdaEngine::Entity>& createdEntities,
	const glm::vec3& translation)
{

	using namespace LambdaEngine;

	ECSCore* pECS = ECSCore::GetInstance();

	Entity entity = pECS->CreateEntity();

	pECS->AddComponent<PositionComponent>(entity, { true, levelObject.DefaultPosition + translation });
	pECS->AddComponent<RotationComponent>(entity, { true, levelObject.DefaultRotation });
	pECS->AddComponent<SpectateComponent>(entity, { SpectateType::SPECTATE_OBJECT });

	createdEntities.PushBack(entity);

	LOG_DEBUG("Created Spectate Point with EntityID %u", entity);

	return ELevelObjectType::LEVEL_OBJECT_TYPE_SPECTATE_MAP_POINT;
}

ELevelObjectType LevelObjectCreator::CreateFlagSpawn(
	const LambdaEngine::LevelObjectOnLoad& levelObject,
	LambdaEngine::TArray<LambdaEngine::Entity>& createdEntities,
	const glm::vec3& translation)
{
	using namespace LambdaEngine;

	ECSCore* pECS = ECSCore::GetInstance();

	Entity entity = pECS->CreateEntity();

	pECS->AddComponent<FlagSpawnComponent>(entity, FlagSpawnComponent());
	pECS->AddComponent<PositionComponent>(entity, { true, levelObject.DefaultPosition + translation });

	uint8 teamIndex = 0;
	if (FindTeamIndex(levelObject.Name, teamIndex))
	{
		pECS->AddComponent<TeamComponent>(entity, { .TeamIndex = teamIndex });
		pECS->AddComponent<SpectateComponent>(entity, { SpectateType::FLAG_SPAWN });
	}

	createdEntities.PushBack(entity);

	LOG_DEBUG("Created Flag Spawn with EntityID %u", entity);
	return ELevelObjectType::LEVEL_OBJECT_TYPE_FLAG_SPAWN;
}

ELevelObjectType LevelObjectCreator::CreateFlagDeliveryPoint(
	const LambdaEngine::LevelObjectOnLoad& levelObject,
	LambdaEngine::TArray<LambdaEngine::Entity>& createdEntities,
	const glm::vec3& translation)
{
	using namespace LambdaEngine;
	//Only the server is allowed to create a Base
	if (!MultiplayerUtils::IsServer())
		return ELevelObjectType::LEVEL_OBJECT_TYPE_NONE;

	if (levelObject.BoundingBoxes.GetSize() > 1)
	{
		LOG_WARNING("Bases can currently not be created with more than one Bounding Box, using the first Bounding Box...");
	}

	const BoundingBox& boundingBox = levelObject.BoundingBoxes[0];

	ECSCore* pECS = ECSCore::GetInstance();
	PhysicsSystem* pPhysicsSystem = PhysicsSystem::GetInstance();

	Entity entity = pECS->CreateEntity();

	pECS->AddComponent<FlagDeliveryPointComponent>(entity, {});

	TeamComponent teamComponent = {};

	if (!FindTeamIndex(levelObject.Name, teamComponent.TeamIndex))
	{
		LOG_ERROR("Team Index not found for Flag Delivery Point, defaulting to 1...");
		teamComponent.TeamIndex = 1;
	}

	pECS->AddComponent<TeamComponent>(entity, teamComponent);
	const PositionComponent& positionComponent = pECS->AddComponent<PositionComponent>(entity, { true, levelObject.DefaultPosition + translation });
	const ScaleComponent& scaleComponent = pECS->AddComponent<ScaleComponent>(entity, { true, levelObject.DefaultScale });
	const RotationComponent& rotationComponent = pECS->AddComponent<RotationComponent>(entity, { true, levelObject.DefaultRotation });

	//Only the server checks collision with the flag
	const CollisionCreateInfo collisionCreateInfo =
	{
		.Entity		= entity,
		.Position	= positionComponent,
		.Scale		= scaleComponent,
		.Rotation	= rotationComponent,
		.Shapes =
		{
			{
				/* Shape Type */		EShapeType::TRIGGER,
				/* GeometryType */		EGeometryType::BOX,
				/* Geometry */			{ .HalfExtents = boundingBox.Dimensions },
				/* CollisionGroup */	FCrazyCanvasCollisionGroup::COLLISION_GROUP_FLAG_DELIVERY_POINT,
				/* CollisionMask */		FCrazyCanvasCollisionGroup::COLLISION_GROUP_FLAG,
				/* EntityID*/			entity
			},
		},
	};

	StaticCollisionComponent collisionComponent = pPhysicsSystem->CreateStaticActor(collisionCreateInfo);
	pECS->AddComponent<StaticCollisionComponent>(entity, collisionComponent);

	createdEntities.PushBack(entity);

	LOG_DEBUG("Created Base with EntityID %u and Team Index %u", entity, teamComponent.TeamIndex);
	return ELevelObjectType::LEVEL_OBJECT_TYPE_FLAG_DELIVERY_POINT;
}

ELevelObjectType LevelObjectCreator::CreateKillPlane(
	const LambdaEngine::LevelObjectOnLoad& levelObject,
	LambdaEngine::TArray<LambdaEngine::Entity>& createdEntities,
	const glm::vec3& translation)
{
	using namespace LambdaEngine;

	ECSCore* pECS = ECSCore::GetInstance();
	const Entity entity = pECS->CreateEntity();
	const glm::vec3 boxHalfExtents = levelObject.BoundingBoxes.GetBack().Dimensions * levelObject.DefaultScale * 0.5f;

	const CollisionCreateInfo colliderInfo =
	{
		.Entity		= entity,
		.Position	= pECS->AddComponent<PositionComponent>(entity,	{ true, levelObject.DefaultPosition + translation }),
		.Scale		= pECS->AddComponent<ScaleComponent>(entity,	{ true, levelObject.DefaultScale }),
		.Rotation	= pECS->AddComponent<RotationComponent>(entity,	{ true, glm::identity<glm::quat>() }),
		.Shapes	=
		{
			{
				.ShapeType			= EShapeType::TRIGGER,
				.GeometryType		= EGeometryType::PLANE,
				.CollisionGroup		= FCollisionGroup::COLLISION_GROUP_STATIC,
				.CollisionMask		= ~FCollisionGroup::COLLISION_GROUP_STATIC,
				.EntityID			= entity,
				.CallbackFunction	= &Match::KillPlaneCallback
			}
		}
	};

	PhysicsSystem* pPhysicsSystem = PhysicsSystem::GetInstance();
	const StaticCollisionComponent staticCollider = pPhysicsSystem->CreateStaticActor(colliderInfo);
	pECS->AddComponent<StaticCollisionComponent>(entity, staticCollider);
	createdEntities.PushBack(entity);

	LOG_DEBUG("Created Kill Plane with EntityID %u", entity);
	return ELevelObjectType::LEVEL_OBJECT_TYPE_KILL_PLANE;
}

ELevelObjectType LevelObjectCreator::CreateShowerPoint(
	const LambdaEngine::LevelObjectOnLoad& levelObject,
	LambdaEngine::TArray<LambdaEngine::Entity>& createdEntities,
	const glm::vec3& translation)
{
	using namespace LambdaEngine;

	ECSCore* pECS = ECSCore::GetInstance();

	Entity entity = pECS->CreateEntity();

	const PositionComponent& positionComponent	= pECS->AddComponent<PositionComponent>(entity, { true, levelObject.DefaultPosition + translation });
	const ScaleComponent& scaleComponent		= pECS->AddComponent<ScaleComponent>(entity, { true, levelObject.DefaultScale });
	const RotationComponent& rotationComponent	= pECS->AddComponent<RotationComponent>(entity, { true, levelObject.DefaultRotation });

	if (!MultiplayerUtils::IsServer())
	{
		pECS->AddComponent<ParticleEmitterComponent>(entity,
			ParticleEmitterComponent{
				.Active = true,
				.OneTime = false,
				.Explosive = 0.5f,
				.SpawnDelay = 0.05f,
				.ParticleCount = 512,
				.EmitterShape = EEmitterShape::CONE,
				.Angle = 45.f,
				.VelocityRandomness = 0.5f,
				.Velocity = 2.0,
				.Acceleration = 0.0,
				.Gravity = -7.f,
				.LifeTime = 1.5f,
				.RadiusRandomness = 0.5f,
				.BeginRadius = 0.2f,
				.FrictionFactor = 0.f,
				.RandomStartIndex = true,
				.AnimationCount = 1,
				.FirstAnimationIndex = 6,
				.Color = glm::vec4(0.0f, 0.5f, 1.0f, 1.f)
			}
		);
	}
	else
	{
		const BoundingBox& boundingBox = levelObject.BoundingBoxes[0];
		const CollisionCreateInfo collisionCreateInfo =
		{
			.Entity		= entity,
			.Position	= positionComponent,
			.Scale		= scaleComponent,
			.Rotation	= rotationComponent,
			.Shapes =
			{
				{
					/* Shape Type */		EShapeType::TRIGGER,
					/* GeometryType */		EGeometryType::BOX,
					/* Geometry */			{.HalfExtents = boundingBox.Dimensions },
					/* CollisionGroup */	FCrazyCanvasCollisionGroup::COLLISION_GROUP_SHOWER,
					/* CollisionMask */		FCrazyCanvasCollisionGroup::COLLISION_GROUP_PLAYER,
					/* EntityID*/			entity,
					/* CallbackFunction*/	&ShowerSystemBase::PlayerShowerCollision
				}
			},
		};

		PhysicsSystem* pPhysicsSystem = PhysicsSystem::GetInstance();
		const StaticCollisionComponent staticCollider = pPhysicsSystem->CreateStaticActor(collisionCreateInfo);
		pECS->AddComponent<StaticCollisionComponent>(entity, staticCollider);

		TeamComponent teamComponent;
		if (FindTeamIndex(levelObject.Name, teamComponent.TeamIndex))
		{
			pECS->AddComponent<TeamComponent>(entity, teamComponent);
		}
	}

	createdEntities.PushBack(entity);
	LOG_DEBUG("Created Particle Shower with EntityID %u", entity);
	return ELevelObjectType::LEVEL_OBJECT_TYPE_PARTICLE_SHOWER;
}

bool LevelObjectCreator::CreateFlag(
	const void* pData,
	LambdaEngine::TArray<LambdaEngine::Entity>& createdEntities,
	LambdaEngine::TArray<LambdaEngine::TArray<std::tuple<LambdaEngine::String, bool, LambdaEngine::Entity>>>& createdChildEntities)
{
	UNREFERENCED_VARIABLE(createdChildEntities);

	if (pData == nullptr) return false;

	using namespace LambdaEngine;

	const CreateFlagDesc* pFlagDesc = reinterpret_cast<const CreateFlagDesc*>(pData);

	ECSCore* pECS = ECSCore::GetInstance();
	PhysicsSystem* pPhysicsSystem = PhysicsSystem::GetInstance();

	Entity flagEntity = pECS->CreateEntity();

	GUID_Lambda flagMaterialGUID = ResourceCatalog::FLAG_COMMON_MATERIAL_GUID;

	if (pFlagDesc->TeamIndex != 0)
	{
		pECS->AddComponent<TeamComponent>(flagEntity, { .TeamIndex = pFlagDesc->TeamIndex });
		flagMaterialGUID = TeamHelper::GetTeamColorMaterialGUID(pFlagDesc->TeamIndex);
	}

	const Timestamp			pickupCooldown = Timestamp::Seconds(1.0f);
	const Timestamp			respawnCooldown = Timestamp::Seconds(5.0f);
	const FlagComponent		flagComponent{ EngineLoop::GetTimeSinceStart(), pickupCooldown, respawnCooldown, false };
	const PositionComponent	positionComponent{ true, pFlagDesc->Position };
	const ScaleComponent	scaleComponent{ true, pFlagDesc->Scale };
	const RotationComponent	rotationComponent{ true, pFlagDesc->Rotation };
	const MeshComponent		meshComponent{ ResourceCatalog::FLAG_MESH_GUID, flagMaterialGUID };
	const ProjectedGUIComponent	projectedGUIComponent{ IndicatorTypeGUI::FLAG_INDICATOR };

	pECS->AddComponent<FlagComponent>(flagEntity,			flagComponent);
	pECS->AddComponent<PositionComponent>(flagEntity,		positionComponent);
	pECS->AddComponent<ScaleComponent>(flagEntity,			scaleComponent);
	pECS->AddComponent<RotationComponent>(flagEntity,		rotationComponent);
	pECS->AddComponent<MeshComponent>(flagEntity,			meshComponent);
	pECS->AddComponent<ProjectedGUIComponent>(flagEntity,	projectedGUIComponent);

	bool attachedToParent = pFlagDesc->ParentEntity != UINT32_MAX;

	ParentComponent parentComponent =
	{
		.Parent					= pFlagDesc->ParentEntity,
		.Attached				= attachedToParent,
		.DeleteParentOnRemoval	= false
	};

	OffsetComponent offsetComponent =
	{
		.Offset		= glm::vec3(0.0f)
	};

	if (attachedToParent)
	{
		const CharacterColliderComponent& parentCollisionComponent = pECS->GetConstComponent<CharacterColliderComponent>(pFlagDesc->ParentEntity);

		//Set Flag Offset
		const physx::PxBounds3& parentBoundingBox = parentCollisionComponent.pController->getActor()->getWorldBounds();
		offsetComponent.Offset = glm::vec3(0.0f, parentBoundingBox.getDimensions().y / 2.0f, 0.0f);
	}

	pECS->AddComponent<ParentComponent>(flagEntity,	parentComponent);
	pECS->AddComponent<OffsetComponent>(flagEntity,	offsetComponent);

	pECS->AddComponent<PacketComponent<PacketFlagEdited>>(flagEntity, {});

	int32 networkUID;
	if (!MultiplayerUtils::IsServer())
	{
		networkUID = pFlagDesc->NetworkUID;

		// Add Animation attachment on client
		pECS->AddComponent<AnimationAttachedComponent>(flagEntity, AnimationAttachedComponent
			{
				.JointName = "mixamorig:Spine2",
				.Transform = glm::mat4(1.0f),
			});

		pECS->AddComponent<RayTracedComponent>(flagEntity, RayTracedComponent{
				.HitMask = 0xFF
			});
	}
	else
	{
		EFlagColliderType flagPlayerColliderType = EFlagColliderType::FLAG_COLLIDER_TYPE_PLAYER;
		EFlagColliderType flagDeliveryPointColliderType = EFlagColliderType::FLAG_COLLIDER_TYPE_DELIVERY_POINT;

		//Only the server checks collision with the flag
		const Mesh* pMesh = ResourceManager::GetMesh(meshComponent.MeshGUID);
		const DynamicCollisionCreateInfo collisionCreateInfo =
		{
			/* Entity */	 		flagEntity,
			/* Detection Method */	ECollisionDetection::DISCRETE,
			/* Position */	 		positionComponent,
			/* Scale */				scaleComponent,
			/* Rotation */			rotationComponent,
			{
				{	// Triggers Flag-Player Collisions
					/* Shape Type */		EShapeType::TRIGGER,
					/* GeometryType */		EGeometryType::BOX,
					/* Geometry */			{ .HalfExtents = pMesh->BoundingBox.Dimensions },
					/* CollisionGroup */	FCrazyCanvasCollisionGroup::COLLISION_GROUP_FLAG,
					/* CollisionMask */		FCrazyCanvasCollisionGroup::COLLISION_GROUP_PLAYER,
					/* EntityID*/			flagEntity,
					/* CallbackFunction */	&FlagSystemBase::StaticOnPlayerFlagCollision,
					/* UserData */			&flagPlayerColliderType,
					/* UserDataSize */		sizeof(EFlagColliderType)
				},
				{	// Triggers Flag-Delivery Point Collisions
					/* Shape Type */		EShapeType::SIMULATION,
					/* GeometryType */		EGeometryType::BOX,
					/* Geometry */			{ .HalfExtents = pMesh->BoundingBox.Dimensions },
					/* CollisionGroup */	FCrazyCanvasCollisionGroup::COLLISION_GROUP_FLAG,
					/* CollisionMask */		FCrazyCanvasCollisionGroup::COLLISION_GROUP_FLAG_DELIVERY_POINT,
					/* EntityID*/			flagEntity,
					/* CallbackFunction */& FlagSystemBase::StaticOnDeliveryPointFlagCollision,
					/* UserData */			&flagDeliveryPointColliderType,
					/* UserDataSize */		sizeof(EFlagColliderType)
				},
			},
			/* Velocity */			pECS->AddComponent<VelocityComponent>(flagEntity, { glm::vec3(0.0f) })
		};

		DynamicCollisionComponent collisionComponent = pPhysicsSystem->CreateDynamicActor(collisionCreateInfo);
		collisionComponent.pActor->setRigidBodyFlag(PxRigidBodyFlag::eKINEMATIC, true);
		pECS->AddComponent<DynamicCollisionComponent>(flagEntity, collisionComponent);

		networkUID = (int32)flagEntity;
	}

	pECS->AddComponent<NetworkComponent>(flagEntity, { networkUID });

	createdEntities.PushBack(flagEntity);

	LOG_DEBUG("Created Flag with EntityID %u and NetworkID %u", flagEntity, networkUID);
	return true;
}

bool LevelObjectCreator::CreatePlayer(
	const void* pData,
	LambdaEngine::TArray<LambdaEngine::Entity>& createdEntities,
	LambdaEngine::TArray<LambdaEngine::TArray<std::tuple<LambdaEngine::String, bool, LambdaEngine::Entity>>>& createdChildEntities)
{
	if (pData == nullptr)
		return false;

	using namespace LambdaEngine;

	const CreatePlayerDesc* pPlayerDesc = reinterpret_cast<const CreatePlayerDesc*>(pData);

	const Player* pPlayer = pPlayerDesc->pPlayer;

	ECSCore* pECS = ECSCore::GetInstance();
	const Entity playerEntity = pECS->CreateEntity();
	createdEntities.PushBack(playerEntity);
	TArray<std::tuple<LambdaEngine::String, bool, LambdaEngine::Entity>>& childEntities = createdChildEntities.PushBack({});

	const glm::quat lookDirQuat = glm::quatLookAt(pPlayerDesc->Forward, g_DefaultUp);

	pECS->AddComponent<PlayerBaseComponent>(playerEntity,		PlayerBaseComponent());
	pECS->AddComponent<PlayerRelatedComponent>(playerEntity, PlayerRelatedComponent());
	EntityMaskManager::AddExtensionToEntity(playerEntity, PlayerRelatedComponent::Type(), nullptr);
	PlayerIndexHelper::AddPlayerEntity(playerEntity);

	pECS->AddComponent<PositionComponent>(playerEntity,			PositionComponent{ .Position = pPlayerDesc->Position });
	pECS->AddComponent<NetworkPositionComponent>(playerEntity,
		NetworkPositionComponent
		{
			.Position		= pPlayerDesc->Position,
			.PositionLast	= pPlayerDesc->Position,
			.TimestampStart = EngineLoop::GetTimeSinceStart(),
			.Duration		= EngineLoop::GetFixedTimestep()
		});

	pECS->AddComponent<RotationComponent>(playerEntity,			RotationComponent{ .Quaternion = lookDirQuat });
	pECS->AddComponent<ScaleComponent>(playerEntity,			ScaleComponent{ .Scale = pPlayerDesc->Scale });
	pECS->AddComponent<VelocityComponent>(playerEntity,			VelocityComponent());
	pECS->AddComponent<TeamComponent>(playerEntity,				TeamComponent{ .TeamIndex = pPlayer->GetTeam() });
	pECS->AddComponent<PacketComponent<PacketPlayerAction>>(playerEntity, { });
	pECS->AddComponent<PacketComponent<PacketPlayerActionResponse>>(playerEntity, { });

	const CharacterColliderCreateInfo colliderInfo =
	{
		.Entity			= playerEntity,
		.Position		= pECS->GetComponent<PositionComponent>(playerEntity),
		.Rotation		= pECS->GetComponent<RotationComponent>(playerEntity),
		.CollisionGroup	= FCrazyCanvasCollisionGroup::COLLISION_GROUP_PLAYER,
		.CollisionMask	= (uint32)FCollisionGroup::COLLISION_GROUP_STATIC |
						 (uint32)FCrazyCanvasCollisionGroup::COLLISION_GROUP_PLAYER |
						 (uint32)FCrazyCanvasCollisionGroup::COLLISION_GROUP_FLAG |
						 (uint32)FCrazyCanvasCollisionGroup::COLLISION_GROUP_SHOWER |
						 (uint32)FCollisionGroup::COLLISION_GROUP_DYNAMIC,
		.EntityID		= playerEntity
	};

	PhysicsSystem* pPhysicsSystem = PhysicsSystem::GetInstance();
	CharacterColliderComponent characterColliderComponent = pPhysicsSystem->CreateCharacterCapsule(
		colliderInfo,
		std::max(0.0f, PLAYER_CAPSULE_HEIGHT - 2.0f * PLAYER_CAPSULE_RADIUS),
		PLAYER_CAPSULE_RADIUS);

	pECS->AddComponent<CharacterColliderComponent>(playerEntity, characterColliderComponent);

	Entity weaponEntity = pECS->CreateEntity();
	childEntities.PushBack(std::make_tuple("weapon", true, weaponEntity));
	pECS->AddComponent<WeaponComponent>(weaponEntity, { .WeaponOwner = playerEntity });
	pECS->AddComponent<PacketComponent<PacketWeaponFired>>(weaponEntity, { });
	pECS->AddComponent<PositionComponent>(weaponEntity, PositionComponent{ .Position = pPlayerDesc->Position });
	pECS->AddComponent<RotationComponent>(weaponEntity, RotationComponent{ .Quaternion = lookDirQuat });
	pECS->AddComponent<ScaleComponent>(weaponEntity, ScaleComponent{ .Scale = glm::vec3(1.0f) });
	pECS->AddComponent<OffsetComponent>(weaponEntity, OffsetComponent{ .Offset = pPlayerDesc->Scale * glm::vec3(0.17f, 1.35f, 0.6f) });
	pECS->AddComponent<TeamComponent>(weaponEntity, TeamComponent{ .TeamIndex = pPlayer->GetTeam() });
	pECS->AddComponent<MeshPaintComponent>(weaponEntity, MeshPaint::CreateComponent(weaponEntity));
	pECS->AddComponent<PlayerRelatedComponent>(weaponEntity, PlayerRelatedComponent{});
	EntityMaskManager::AddExtensionToEntity(weaponEntity, PlayerRelatedComponent::Type(), nullptr);

	const bool readback = MultiplayerUtils::IsServer();
	pECS->AddComponent<MeshPaintComponent>(playerEntity, MeshPaint::CreateComponent(playerEntity));

	AnimationComponent animationComponent = {};
	animationComponent.Pose.pSkeleton = ResourceManager::GetMesh(ResourceCatalog::PLAYER_MESH_GUID)->pSkeleton;

	AnimationGraph* pAnimationGraph = DBG_NEW AnimationGraph();
	pAnimationGraph->AddState(DBG_NEW AnimationState("Idle", ResourceCatalog::PLAYER_IDLE_GUIDs[0]));
	pAnimationGraph->TransitionToState("Idle");
	animationComponent.pGraph = pAnimationGraph;

	pECS->AddComponent<AnimationComponent>(playerEntity, animationComponent);

	GUID_Lambda playerMaterialGUID;

	// Server/Client
	int32 playerNetworkUID;
	int32 weaponNetworkUID;
	if (!MultiplayerUtils::IsServer())
	{
		playerMaterialGUID = PlayerManagerClient::GetPlayerLocal()->GetTeam() == pPlayer->GetTeam() ? TeamHelper::GetMyTeamPlayerMaterialGUID() : TeamHelper::GetTeamPlayerMaterialGUID(pPlayer->GetTeam());

		pECS->AddComponent<MeshComponent>(weaponEntity, MeshComponent
			{
				.MeshGUID = ResourceCatalog::WEAPON_MESH_GUID,
				.MaterialGUID = ResourceCatalog::WEAPON_MATERIAL_GUID,
			});

		pECS->AddComponent<AnimationAttachedComponent>(weaponEntity, AnimationAttachedComponent
			{
				.JointName	= "mixamorig:RightHand",
				.Transform	= glm::mat4(1.0f),
			});

		playerNetworkUID = pPlayerDesc->PlayerNetworkUID;
		weaponNetworkUID = pPlayerDesc->WeaponNetworkUID;

#ifdef USE_ALL_ANIMATIONS
		pAnimationGraph->AddState(DBG_NEW AnimationState("Running", ResourceCatalog::PLAYER_RUN_GUIDs[0]));
		pAnimationGraph->AddState(DBG_NEW AnimationState("Run Backward", ResourceCatalog::PLAYER_RUN_BACKWARD_GUIDs[0]));
		pAnimationGraph->AddState(DBG_NEW AnimationState("Strafe Right", ResourceCatalog::PLAYER_STRAFE_RIGHT_GUIDs[0]));
		pAnimationGraph->AddState(DBG_NEW AnimationState("Strafe Left", ResourceCatalog::PLAYER_STRAFE_LEFT_GUIDs[0]));

		{
			AnimationState* pAnimationState = DBG_NEW AnimationState("Running & Strafe Left");
			ClipNode* pRunning = pAnimationState->CreateClipNode(ResourceCatalog::PLAYER_RUN_MIRRORED_GUIDs[0]);
			ClipNode* pStrafeLeft = pAnimationState->CreateClipNode(ResourceCatalog::PLAYER_STRAFE_LEFT_GUIDs[0]);
			BlendNode* pBlendNode = pAnimationState->CreateBlendNode(pStrafeLeft, pRunning, BlendInfo(0.5f));
			pAnimationState->SetOutputNode(pBlendNode);
			pAnimationGraph->AddState(pAnimationState);
		}

		{
			AnimationState* pAnimationState = DBG_NEW AnimationState("Running & Strafe Right");
			ClipNode* pRunning = pAnimationState->CreateClipNode(ResourceCatalog::PLAYER_RUN_GUIDs[0]);
			ClipNode* pStrafeRight = pAnimationState->CreateClipNode(ResourceCatalog::PLAYER_STRAFE_RIGHT_GUIDs[0]);
			BlendNode* pBlendNode = pAnimationState->CreateBlendNode(pStrafeRight, pRunning, BlendInfo(0.5f));
			pAnimationState->SetOutputNode(pBlendNode);
			pAnimationGraph->AddState(pAnimationState);
		}

		{
			AnimationState* pAnimationState = DBG_NEW AnimationState("Run Backward & Strafe Left");
			ClipNode* pRunningBackward = pAnimationState->CreateClipNode(ResourceCatalog::PLAYER_RUN_BACKWARD_MIRRORED_GUIDs[0]);
			ClipNode* pStrafeLeft = pAnimationState->CreateClipNode(ResourceCatalog::PLAYER_STRAFE_LEFT_GUIDs[0]);
			BlendNode* pBlendNode = pAnimationState->CreateBlendNode(pStrafeLeft, pRunningBackward, BlendInfo(0.5f));
			pAnimationState->SetOutputNode(pBlendNode);
			pAnimationGraph->AddState(pAnimationState);
		}

		{
			AnimationState* pAnimationState = DBG_NEW AnimationState("Run Backward & Strafe Right");
			ClipNode* pRunningBackward = pAnimationState->CreateClipNode(ResourceCatalog::PLAYER_RUN_BACKWARD_GUIDs[0]);
			ClipNode* pStrafeRight = pAnimationState->CreateClipNode(ResourceCatalog::PLAYER_STRAFE_RIGHT_GUIDs[0]);
			BlendNode* pBlendNode = pAnimationState->CreateBlendNode(pStrafeRight, pRunningBackward, BlendInfo(0.5f));
			pAnimationState->SetOutputNode(pBlendNode);
			pAnimationGraph->AddState(pAnimationState);
		}

		pAnimationGraph->AddTransition(DBG_NEW Transition("Idle", "Running"));
		pAnimationGraph->AddTransition(DBG_NEW Transition("Idle", "Run Backward"));
		pAnimationGraph->AddTransition(DBG_NEW Transition("Idle", "Strafe Right"));
		pAnimationGraph->AddTransition(DBG_NEW Transition("Idle", "Strafe Left"));
		pAnimationGraph->AddTransition(DBG_NEW Transition("Idle", "Running & Strafe Left"));
		pAnimationGraph->AddTransition(DBG_NEW Transition("Idle", "Running & Strafe Right"));
		pAnimationGraph->AddTransition(DBG_NEW Transition("Idle", "Run Backward & Strafe Left"));
		pAnimationGraph->AddTransition(DBG_NEW Transition("Idle", "Run Backward & Strafe Right"));

		pAnimationGraph->AddTransition(DBG_NEW Transition("Running", "Idle"));
		pAnimationGraph->AddTransition(DBG_NEW Transition("Running", "Run Backward"));
		pAnimationGraph->AddTransition(DBG_NEW Transition("Running", "Strafe Right"));
		pAnimationGraph->AddTransition(DBG_NEW Transition("Running", "Strafe Left"));
		pAnimationGraph->AddTransition(DBG_NEW Transition("Running", "Running & Strafe Left"));
		pAnimationGraph->AddTransition(DBG_NEW Transition("Running", "Running & Strafe Right"));
		pAnimationGraph->AddTransition(DBG_NEW Transition("Running", "Run Backward & Strafe Left"));
		pAnimationGraph->AddTransition(DBG_NEW Transition("Running", "Run Backward & Strafe Right"));

		pAnimationGraph->AddTransition(DBG_NEW Transition("Run Backward", "Idle"));
		pAnimationGraph->AddTransition(DBG_NEW Transition("Run Backward", "Running"));
		pAnimationGraph->AddTransition(DBG_NEW Transition("Run Backward", "Strafe Right"));
		pAnimationGraph->AddTransition(DBG_NEW Transition("Run Backward", "Strafe Left"));
		pAnimationGraph->AddTransition(DBG_NEW Transition("Run Backward", "Running & Strafe Left"));
		pAnimationGraph->AddTransition(DBG_NEW Transition("Run Backward", "Running & Strafe Right"));
		pAnimationGraph->AddTransition(DBG_NEW Transition("Run Backward", "Run Backward & Strafe Left"));
		pAnimationGraph->AddTransition(DBG_NEW Transition("Run Backward", "Run Backward & Strafe Right"));

		pAnimationGraph->AddTransition(DBG_NEW Transition("Strafe Right", "Idle"));
		pAnimationGraph->AddTransition(DBG_NEW Transition("Strafe Right", "Running"));
		pAnimationGraph->AddTransition(DBG_NEW Transition("Strafe Right", "Run Backward"));
		pAnimationGraph->AddTransition(DBG_NEW Transition("Strafe Right", "Strafe Left"));
		pAnimationGraph->AddTransition(DBG_NEW Transition("Strafe Right", "Running & Strafe Left"));
		pAnimationGraph->AddTransition(DBG_NEW Transition("Strafe Right", "Running & Strafe Right"));
		pAnimationGraph->AddTransition(DBG_NEW Transition("Strafe Right", "Run Backward & Strafe Left"));
		pAnimationGraph->AddTransition(DBG_NEW Transition("Strafe Right", "Run Backward & Strafe Right"));

		pAnimationGraph->AddTransition(DBG_NEW Transition("Strafe Left", "Idle"));
		pAnimationGraph->AddTransition(DBG_NEW Transition("Strafe Left", "Running"));
		pAnimationGraph->AddTransition(DBG_NEW Transition("Strafe Left", "Run Backward"));
		pAnimationGraph->AddTransition(DBG_NEW Transition("Strafe Left", "Strafe Right"));
		pAnimationGraph->AddTransition(DBG_NEW Transition("Strafe Left", "Running & Strafe Left"));
		pAnimationGraph->AddTransition(DBG_NEW Transition("Strafe Left", "Running & Strafe Right"));
		pAnimationGraph->AddTransition(DBG_NEW Transition("Strafe Left", "Run Backward & Strafe Left"));
		pAnimationGraph->AddTransition(DBG_NEW Transition("Strafe Left", "Run Backward & Strafe Right"));

		pAnimationGraph->AddTransition(DBG_NEW Transition("Running & Strafe Left", "Idle"));
		pAnimationGraph->AddTransition(DBG_NEW Transition("Running & Strafe Left", "Running"));
		pAnimationGraph->AddTransition(DBG_NEW Transition("Running & Strafe Left", "Run Backward"));
		pAnimationGraph->AddTransition(DBG_NEW Transition("Running & Strafe Left", "Strafe Right"));
		pAnimationGraph->AddTransition(DBG_NEW Transition("Running & Strafe Left", "Strafe Left"));
		pAnimationGraph->AddTransition(DBG_NEW Transition("Running & Strafe Left", "Running & Strafe Right"));
		pAnimationGraph->AddTransition(DBG_NEW Transition("Running & Strafe Left", "Run Backward & Strafe Left"));
		pAnimationGraph->AddTransition(DBG_NEW Transition("Running & Strafe Left", "Run Backward & Strafe Right"));

		pAnimationGraph->AddTransition(DBG_NEW Transition("Running & Strafe Right", "Idle"));
		pAnimationGraph->AddTransition(DBG_NEW Transition("Running & Strafe Right", "Running"));
		pAnimationGraph->AddTransition(DBG_NEW Transition("Running & Strafe Right", "Run Backward"));
		pAnimationGraph->AddTransition(DBG_NEW Transition("Running & Strafe Right", "Strafe Right"));
		pAnimationGraph->AddTransition(DBG_NEW Transition("Running & Strafe Right", "Strafe Left"));
		pAnimationGraph->AddTransition(DBG_NEW Transition("Running & Strafe Right", "Running & Strafe Left"));
		pAnimationGraph->AddTransition(DBG_NEW Transition("Running & Strafe Right", "Run Backward & Strafe Left"));
		pAnimationGraph->AddTransition(DBG_NEW Transition("Running & Strafe Right", "Run Backward & Strafe Right"));

		pAnimationGraph->AddTransition(DBG_NEW Transition("Run Backward & Strafe Left", "Idle"));
		pAnimationGraph->AddTransition(DBG_NEW Transition("Run Backward & Strafe Left", "Running"));
		pAnimationGraph->AddTransition(DBG_NEW Transition("Run Backward & Strafe Left", "Run Backward"));
		pAnimationGraph->AddTransition(DBG_NEW Transition("Run Backward & Strafe Left", "Strafe Right"));
		pAnimationGraph->AddTransition(DBG_NEW Transition("Run Backward & Strafe Left", "Strafe Left"));
		pAnimationGraph->AddTransition(DBG_NEW Transition("Run Backward & Strafe Left", "Running & Strafe Left"));
		pAnimationGraph->AddTransition(DBG_NEW Transition("Run Backward & Strafe Left", "Running & Strafe Right"));
		pAnimationGraph->AddTransition(DBG_NEW Transition("Run Backward & Strafe Left", "Run Backward & Strafe Right"));

		pAnimationGraph->AddTransition(DBG_NEW Transition("Run Backward & Strafe Right", "Idle"));
		pAnimationGraph->AddTransition(DBG_NEW Transition("Run Backward & Strafe Right", "Running"));
		pAnimationGraph->AddTransition(DBG_NEW Transition("Run Backward & Strafe Right", "Run Backward"));
		pAnimationGraph->AddTransition(DBG_NEW Transition("Run Backward & Strafe Right", "Strafe Right"));
		pAnimationGraph->AddTransition(DBG_NEW Transition("Run Backward & Strafe Right", "Strafe Left"));
		pAnimationGraph->AddTransition(DBG_NEW Transition("Run Backward & Strafe Right", "Running & Strafe Left"));
		pAnimationGraph->AddTransition(DBG_NEW Transition("Run Backward & Strafe Right", "Running & Strafe Right"));
		pAnimationGraph->AddTransition(DBG_NEW Transition("Run Backward & Strafe Right", "Run Backward & Strafe Left"));
#endif

		//Add Audio Instances
		{
			AudibleComponent audibleComponent = {};

			{
				SoundInstance3DDesc soundInstanceDesc = {};
				soundInstanceDesc.pName			= "Step";
				soundInstanceDesc.pSoundEffect	= ResourceManager::GetSoundEffect3D(ResourceCatalog::PLAYER_STEP_SOUND_GUID);
				soundInstanceDesc.Flags			= FSoundModeFlags::SOUND_MODE_NONE;
				soundInstanceDesc.Position		= pPlayerDesc->Position;
				soundInstanceDesc.Volume		= 2.0f;

				audibleComponent.SoundInstances3D[soundInstanceDesc.pName] = AudioAPI::GetDevice()->Create3DSoundInstance(&soundInstanceDesc);
			}

			{
				SoundInstance3DDesc soundInstanceDesc = {};
				soundInstanceDesc.pName			= "Jump";
				soundInstanceDesc.pSoundEffect	= ResourceManager::GetSoundEffect3D(ResourceCatalog::PLAYER_JUMP_SOUND_GUID);
				soundInstanceDesc.Flags			= FSoundModeFlags::SOUND_MODE_NONE;
				soundInstanceDesc.Position		= pPlayerDesc->Position;
				soundInstanceDesc.Volume		= 1.0f;

				audibleComponent.SoundInstances3D[soundInstanceDesc.pName] = AudioAPI::GetDevice()->Create3DSoundInstance(&soundInstanceDesc);
			}

			{
				SoundInstance3DDesc soundInstanceDesc = {};
				soundInstanceDesc.pName			= "Landing";
				soundInstanceDesc.pSoundEffect	= ResourceManager::GetSoundEffect3D(ResourceCatalog::PLAYER_LANDING_SOUND_GUID);
				soundInstanceDesc.Flags			= FSoundModeFlags::SOUND_MODE_NONE;
				soundInstanceDesc.Position		= pPlayerDesc->Position;
				soundInstanceDesc.Volume		= 2.0f;

				audibleComponent.SoundInstances3D[soundInstanceDesc.pName] = AudioAPI::GetDevice()->Create3DSoundInstance(&soundInstanceDesc);
			}

			pECS->AddComponent<AudibleComponent>(playerEntity, audibleComponent);
		}

		if (!pPlayerDesc->IsLocal)
		{
			pECS->AddComponent<PlayerForeignComponent>(playerEntity, PlayerForeignComponent());

			pECS->AddComponent<RayTracedComponent>(playerEntity, RayTracedComponent{
				.HitMask = 0xFF
			});

			pECS->AddComponent<RayTracedComponent>(weaponEntity, RayTracedComponent{
				.HitMask = 0xFF
			});

			pECS->AddComponent<SpectateComponent>(playerEntity, { SpectateType::PLAYER });
		}
		else
		{
			pECS->AddComponent<RayTracedComponent>(playerEntity, RayTracedComponent{
				.HitMask = 0x02
				});

			pECS->AddComponent<RayTracedComponent>(weaponEntity, RayTracedComponent{
				.HitMask = 0x02
				});

			if (pPlayerDesc->pCameraDesc == nullptr)
			{
				pECS->RemoveEntity(playerEntity);
				LOG_ERROR("Local Player must have a camera description");
				return false;
			}

<<<<<<< HEAD
			//pECS->AddComponent<WeaponLocalComponent>(weaponEntity, WeaponLocalComponent());
			//EntityMaskManager::AddExtensionToEntity(weaponEntity, WeaponLocalComponent::Type(), nullptr);

=======
>>>>>>> 464c246a
			pECS->AddComponent<PlayerLocalComponent>(playerEntity, PlayerLocalComponent());
			EntityMaskManager::AddExtensionToEntity(playerEntity, PlayerLocalComponent::Type(), nullptr);

			pECS->AddComponent<SpectateComponent>(playerEntity, { SpectateType::LOCAL_PLAYER });

			auto firstPersonHandsEntity = pECS->CreateEntity();
			{
				pECS->AddComponent<StepParentComponent>(weaponEntity, { .Owner = firstPersonHandsEntity });

				pECS->AddComponent<PositionComponent>(firstPersonHandsEntity, PositionComponent{ .Position = glm::vec3(0.f, 0.0f, 0.0f) });
				pECS->AddComponent<RotationComponent>(firstPersonHandsEntity, RotationComponent{ .Quaternion = GetRotationQuaternion(g_DefaultForward) });
				pECS->AddComponent<ScaleComponent>(firstPersonHandsEntity, ScaleComponent{ .Scale = glm::vec3(1.0f) });

				pECS->AddComponent<WeaponArmsComponent>(firstPersonHandsEntity, WeaponArmsComponent());
				pECS->AddComponent<WeaponLocalComponent>(firstPersonHandsEntity, WeaponLocalComponent());
				EntityMaskManager::AddExtensionToEntity(firstPersonHandsEntity, WeaponLocalComponent::Type(), nullptr);

				pECS->AddComponent<MeshComponent>(firstPersonHandsEntity, MeshComponent
					{
						.MeshGUID = ResourceCatalog::ARMS_FIRST_PERSON_MESH_GUID,
						.MaterialGUID = ResourceCatalog::ARMS_FIRST_PERSON_MATERIAL_GUID,
					});
				
				AnimationComponent animationComponentWeapon = {};
				animationComponentWeapon.Pose.pSkeleton = ResourceManager::GetMesh(ResourceCatalog::ARMS_FIRST_PERSON_MESH_GUID)->pSkeleton;

				AnimationGraph* pAnimationGraphWeapon = DBG_NEW AnimationGraph();
<<<<<<< HEAD
				pAnimationGraphWeapon->AddState(DBG_NEW AnimationState("Idle", ResourceCatalog::ARMS_FIRST_PERSON_IDLE_GUIDs[1]));
				pAnimationGraphWeapon->AddState(DBG_NEW AnimationState("Shooting", ResourceCatalog::ARMS_FIRST_PERSON_IDLE_GUIDs[2]));

				{
					AnimationState* pAnimationState = DBG_NEW AnimationState("Idle & Shooting");
					ClipNode* pIdle = pAnimationState->CreateClipNode(ResourceCatalog::ARMS_FIRST_PERSON_IDLE_GUIDs[1]);
					ClipNode* pShooting = pAnimationState->CreateClipNode(ResourceCatalog::ARMS_FIRST_PERSON_IDLE_GUIDs[2], 1.0f, false);
=======
				pAnimationGraphWeapon->AddState(DBG_NEW AnimationState("Idle", ResourceCatalog::ARMS_FIRST_PERSON_ANIMATION_GUIDs[1]));
				pAnimationGraphWeapon->AddState(DBG_NEW AnimationState("Shooting", ResourceCatalog::ARMS_FIRST_PERSON_ANIMATION_GUIDs[2]));

				{
					AnimationState* pAnimationState = DBG_NEW AnimationState("Idle & Shooting");
					ClipNode* pIdle = pAnimationState->CreateClipNode(ResourceCatalog::ARMS_FIRST_PERSON_ANIMATION_GUIDs[1]);
					ClipNode* pShooting = pAnimationState->CreateClipNode(ResourceCatalog::ARMS_FIRST_PERSON_ANIMATION_GUIDs[2], 1.0f, false);
>>>>>>> 464c246a

					pShooting->AddTrigger(ClipTrigger(0.95f, [](const ClipNode& clip, AnimationGraph& graph)
						{
							UNREFERENCED_VARIABLE(clip);
							graph.TransitionToState("Idle");
						}));
						
					BlendNode* pBlendNode = pAnimationState->CreateBlendNode(pIdle, pShooting, BlendInfo(0.5f));
					pAnimationState->SetOutputNode(pBlendNode);
					pAnimationGraphWeapon->AddState(pAnimationState);
				}

				pAnimationGraphWeapon->AddTransition(DBG_NEW Transition("Idle", "Idle"));
				pAnimationGraphWeapon->AddTransition(DBG_NEW Transition("Shooting", "Shooting"));
				pAnimationGraphWeapon->AddTransition(DBG_NEW Transition("Idle", "Shooting"));
				pAnimationGraphWeapon->AddTransition(DBG_NEW Transition("Shooting", "Idle"));
				pAnimationGraphWeapon->AddTransition(DBG_NEW Transition("Idle & Shooting", "Idle"));
				pAnimationGraphWeapon->AddTransition(DBG_NEW Transition("Idle", "Idle & Shooting"));
				pAnimationGraphWeapon->AddTransition(DBG_NEW Transition("Idle & Shooting", "Idle & Shooting"));
				pAnimationGraphWeapon->TransitionToState("Idle");

				animationComponentWeapon.pGraph = pAnimationGraphWeapon;

				pECS->AddComponent<AnimationComponent>(firstPersonHandsEntity, animationComponentWeapon);

				ParentComponent parentComp =
				{
					.Parent = playerEntity,
					.Attached = false,
					.DeleteParentOnRemoval = false
				};
				pECS->AddComponent<ParentComponent>(firstPersonHandsEntity, parentComp);
<<<<<<< HEAD
=======

				// Needed for it to work, otherwise it will crash in ASBuilder in UpdateInstanceTransform.
				pECS->AddComponent<RayTracedComponent>(firstPersonHandsEntity, RayTracedComponent{
					.HitMask = 0x00
				});
>>>>>>> 464c246a
			}

			{
				auto firstPersonWeaponEntity = pECS->CreateEntity();
				pECS->AddComponent<PositionComponent>(firstPersonWeaponEntity, PositionComponent{ .Position = glm::vec3(0.f, 0.0f, 0.0f) });
				pECS->AddComponent<RotationComponent>(firstPersonWeaponEntity, RotationComponent{ .Quaternion = GetRotationQuaternion(g_DefaultForward) });
				pECS->AddComponent<ScaleComponent>(firstPersonWeaponEntity, ScaleComponent{ .Scale = glm::vec3(1.0f) });

				WeaponLocalComponent weaponLocalComponent = {};
				Mesh* pMesh = ResourceManager::GetMesh(ResourceCatalog::WEAPON_FIRST_PERSON_MESH_GUID);
				weaponLocalComponent.DefaultTransform = glm::translate(pMesh->DefaultPosition) * glm::toMat4(pMesh->DefaultRotation) * glm::scale(pMesh->DefaultScale);
				weaponLocalComponent.weaponEntity = weaponEntity;
				pECS->AddComponent<WeaponLocalComponent>(firstPersonWeaponEntity, weaponLocalComponent);
				EntityMaskManager::AddExtensionToEntity(firstPersonWeaponEntity, WeaponLocalComponent::Type(), nullptr);

				pECS->AddComponent<MeshComponent>(firstPersonWeaponEntity, MeshComponent
					{
						.MeshGUID = ResourceCatalog::WEAPON_FIRST_PERSON_MESH_GUID,
						.MaterialGUID = ResourceCatalog::WEAPON_FIRST_PERSON_MATERIAL_GUID,
					});

				ParentComponent parentComponent =
				{
					.Parent = firstPersonHandsEntity,
					.Attached = true,
					.DeleteParentOnRemoval = false
				};
				pECS->AddComponent<ParentComponent>(firstPersonWeaponEntity, parentComponent);
				
				pECS->AddComponent<AnimationAttachedComponent>(firstPersonWeaponEntity, AnimationAttachedComponent
					{
						.JointName = "Gun",
						.Transform = glm::mat4(1.0f),
					});
<<<<<<< HEAD
=======

				// Needed for it to work, otherwise it will crash in ASBuilder in UpdateInstanceTransform.
				pECS->AddComponent<RayTracedComponent>(firstPersonWeaponEntity, RayTracedComponent{
					.HitMask = 0x00
					});
>>>>>>> 464c246a
			}

			// Liquid water
			{
				auto weaponLiquidEntity = pECS->CreateEntity();
				pECS->AddComponent<PositionComponent>(weaponLiquidEntity, PositionComponent{ .Position = glm::vec3(0.f, 0.0f, 0.0f) });
				pECS->AddComponent<RotationComponent>(weaponLiquidEntity, RotationComponent{ .Quaternion = GetRotationQuaternion(g_DefaultForward) });
				pECS->AddComponent<ScaleComponent>(weaponLiquidEntity, ScaleComponent{ .Scale = glm::vec3(1.0f) });

				WeaponLiquidComponent weaponLiquidComponent = {};
				weaponLiquidComponent.isWater = true;
				pECS->AddComponent<WeaponLiquidComponent>(weaponLiquidEntity, weaponLiquidComponent);

				WeaponLocalComponent weaponLocalComponent = {};
				Mesh* pMesh = ResourceManager::GetMesh(ResourceCatalog::WEAPON_FIRST_PERSON_LIQUID_WATER_MESH_GUID);
				weaponLocalComponent.DefaultTransform = glm::translate(pMesh->DefaultPosition) * glm::toMat4(pMesh->DefaultRotation) * glm::scale(pMesh->DefaultScale);
				weaponLocalComponent.weaponEntity = weaponEntity;
				pECS->AddComponent<WeaponLocalComponent>(weaponLiquidEntity, weaponLocalComponent);
				EntityMaskManager::AddExtensionToEntity(weaponLiquidEntity, WeaponLocalComponent::Type(), nullptr);

				pECS->AddComponent<MeshComponent>(weaponLiquidEntity, MeshComponent
					{
						.MeshGUID = ResourceCatalog::WEAPON_FIRST_PERSON_LIQUID_WATER_MESH_GUID,
						.MaterialGUID = ResourceCatalog::PROJECTILE_WATER_MATERIAL,
					});

				ParentComponent parentComponent =
				{
					.Parent = firstPersonHandsEntity,
					.Attached = true,
					.DeleteParentOnRemoval = false
				};
				pECS->AddComponent<ParentComponent>(weaponLiquidEntity, parentComponent);
				
				pECS->AddComponent<AnimationAttachedComponent>(weaponLiquidEntity, AnimationAttachedComponent
					{
						.JointName = "Gun",
						.Transform = glm::mat4(1.0f),
					});
<<<<<<< HEAD
=======

				// Needed for it to work, otherwise it will crash in ASBuilder in UpdateInstanceTransform.
				pECS->AddComponent<RayTracedComponent>(weaponLiquidEntity, RayTracedComponent{
					.HitMask = 0x00
					});
>>>>>>> 464c246a
			}

			// Liquid paint
			{
				auto weaponLiquidEntity = pECS->CreateEntity();
				pECS->AddComponent<PositionComponent>(weaponLiquidEntity, PositionComponent{ .Position = glm::vec3(0.f, 0.0f, 0.0f) });
				pECS->AddComponent<RotationComponent>(weaponLiquidEntity, RotationComponent{ .Quaternion = GetRotationQuaternion(g_DefaultForward) });
				pECS->AddComponent<ScaleComponent>(weaponLiquidEntity, ScaleComponent{ .Scale = glm::vec3(1.0f) });

				WeaponLiquidComponent weaponLiquidComponent = {};
				weaponLiquidComponent.isWater = false;
				pECS->AddComponent<WeaponLiquidComponent>(weaponLiquidEntity, weaponLiquidComponent);

				WeaponLocalComponent weaponLocalComponent = {};
				Mesh* pMesh = ResourceManager::GetMesh(ResourceCatalog::WEAPON_FIRST_PERSON_LIQUID_PAINT_MESH_GUID);
				weaponLocalComponent.DefaultTransform = glm::translate(pMesh->DefaultPosition) * glm::toMat4(pMesh->DefaultRotation) * glm::scale(pMesh->DefaultScale);
				pECS->AddComponent<WeaponLocalComponent>(weaponLiquidEntity, weaponLocalComponent);
				EntityMaskManager::AddExtensionToEntity(weaponLiquidEntity, WeaponLocalComponent::Type(), nullptr);

				pECS->AddComponent<MeshComponent>(weaponLiquidEntity, MeshComponent
					{
						.MeshGUID = ResourceCatalog::WEAPON_FIRST_PERSON_LIQUID_PAINT_MESH_GUID,
						.MaterialGUID = ResourceCatalog::WEAPON_FIRST_PERSON_MATERIAL_GUID,
					});

				ParentComponent parentComponent =
				{
					.Parent = firstPersonHandsEntity,
					.Attached = true,
					.DeleteParentOnRemoval = false
				};
				pECS->AddComponent<ParentComponent>(weaponLiquidEntity, parentComponent);

				pECS->AddComponent<AnimationAttachedComponent>(weaponLiquidEntity, AnimationAttachedComponent
					{
						.JointName = "Gun",
						.Transform = glm::mat4(1.0f),
					});
<<<<<<< HEAD
=======

				// Needed for it to work, otherwise it will crash in ASBuilder in UpdateInstanceTransform.
				pECS->AddComponent<RayTracedComponent>(weaponLiquidEntity, RayTracedComponent{
					.HitMask = 0x00
					});
>>>>>>> 464c246a
			}

			//Create Camera Entity
			Entity cameraEntity = pECS->CreateEntity();
			childEntities.PushBack(std::make_tuple("camera", true, cameraEntity));

			//Todo: Better implementation for this somehow maybe?
			const Mesh* pMesh = ResourceManager::GetMesh(ResourceCatalog::PLAYER_MESH_GUID);
			OffsetComponent offsetComponent = { .Offset = pPlayerDesc->Scale * glm::vec3(0.0f, 0.95f * pMesh->BoundingBox.Dimensions.y, 0.0f) };

			pECS->AddComponent<OffsetComponent>(cameraEntity, offsetComponent);
			pECS->AddComponent<PositionComponent>(cameraEntity, PositionComponent{ .Position = pPlayerDesc->Position + offsetComponent.Offset });
			pECS->AddComponent<ScaleComponent>(cameraEntity, ScaleComponent{ .Scale = {1.0f, 1.0f, 1.0f} });
			pECS->AddComponent<RotationComponent>(cameraEntity, RotationComponent{ .Quaternion = lookDirQuat });
			pECS->AddComponent<ListenerComponent>(cameraEntity, { AudioAPI::GetDevice()->GetAudioListener(false) });

			const ViewProjectionMatricesComponent viewProjComp =
			{
				.Projection = glm::perspective(
					glm::radians(pPlayerDesc->pCameraDesc->FOVDegrees),
					pPlayerDesc->pCameraDesc->Width / pPlayerDesc->pCameraDesc->Height,
					pPlayerDesc->pCameraDesc->NearPlane,
					pPlayerDesc->pCameraDesc->FarPlane),

				.View = glm::lookAt(
					pPlayerDesc->Position,
					pPlayerDesc->Position + pPlayerDesc->Forward,
					g_DefaultUp)
			};
			pECS->AddComponent<ViewProjectionMatricesComponent>(cameraEntity, viewProjComp);

			const CameraComponent cameraComp =
			{
				.NearPlane	= pPlayerDesc->pCameraDesc->NearPlane,
				.FarPlane	= pPlayerDesc->pCameraDesc->FarPlane,
				.FOV		= pPlayerDesc->pCameraDesc->FOVDegrees
			};
			pECS->AddComponent<CameraComponent>(cameraEntity, cameraComp);
			pECS->AddComponent<StepParentComponent>(cameraEntity, StepParentComponent{ .Owner = playerEntity});

			// Create Directional Light Component
			if (s_HasDirectionalLight)
			{
				DirectionalLightComponent directionalLightComponent =
				{
					.ColorIntensity = glm::vec4(1.0f, 1.0f, 1.0f, 10.0f),
					.Rotation		= GetRotationQuaternion(glm::normalize(g_DefaultRight * 0.3f  + g_DefaultUp + g_DefaultForward * 0.5f)),
					.FrustumWidth	= 25.0f,
					.FrustumHeight	= 15.0f,
					.FrustumZNear	= -60.0f,
					.FrustumZFar	= 10.0f
				};

				pECS->AddComponent<DirectionalLightComponent>(playerEntity, directionalLightComponent);
			}
		}
	}
	else
	{
		playerMaterialGUID = TeamHelper::GetMyTeamPlayerMaterialGUID();
		playerNetworkUID = (int32)playerEntity;
		weaponNetworkUID = (int32)weaponEntity;

		const Timestamp	showerCooldown = Timestamp::Seconds(5.0f);
		const ShowerComponent showerComponent{ EngineLoop::GetTimeSinceStart() + showerCooldown, showerCooldown };
		pECS->AddComponent<ShowerComponent>(playerEntity, showerComponent);
	}

	pECS->AddComponent<MeshComponent>(playerEntity,
		MeshComponent
		{
			.MeshGUID = ResourceCatalog::PLAYER_MESH_GUID,
			.MaterialGUID = playerMaterialGUID
		});

	pECS->AddComponent<NetworkComponent>(playerEntity, { playerNetworkUID });
	pECS->AddComponent<HealthComponent>(playerEntity, HealthComponent());
	EntityMaskManager::AddExtensionToEntity(playerEntity, HealthComponent::Type(), nullptr);
	pECS->AddComponent<PacketComponent<PacketHealthChanged>>(playerEntity, {});
	pECS->AddComponent<PacketComponent<PacketResetPlayerTexture>>(playerEntity, {});
	pECS->AddComponent<NetworkComponent>(weaponEntity, { weaponNetworkUID });

	PlayerManagerBase::SetPlayerEntity(pPlayer, playerEntity);

	LOG_DEBUG("Created Player with EntityID %d and NetworkID %d", playerEntity, playerNetworkUID);
	LOG_DEBUG("Created Weapon with EntityID %d and NetworkID %d", weaponEntity, weaponNetworkUID);

	return true;
}

bool LevelObjectCreator::CreateProjectile(
	const void* pData,
	LambdaEngine::TArray<LambdaEngine::Entity>& createdEntities,
	LambdaEngine::TArray<LambdaEngine::TArray<std::tuple<LambdaEngine::String, bool, LambdaEngine::Entity>>>& createdChildEntities)
{
	using namespace LambdaEngine;

	UNREFERENCED_VARIABLE(createdChildEntities);

	if (pData == nullptr)
	{
		return false;
	}

	const CreateProjectileDesc& desc = *reinterpret_cast<const CreateProjectileDesc*>(pData);

	// Create a projectile entity
	ECSCore* pECS = ECSCore::GetInstance();
	const Entity projectileEntity = pECS->CreateEntity();
	createdEntities.PushBack(projectileEntity);

	const VelocityComponent velocityComponent = { desc.InitalVelocity };
	pECS->AddComponent<VelocityComponent>(projectileEntity, velocityComponent);

	ProjectileComponent projectileComp;
	projectileComp.AmmoType	= desc.AmmoType;
	projectileComp.Owner	= desc.WeaponOwner;
	projectileComp.Angle	= desc.Angle;
	pECS->AddComponent<ProjectileComponent>(projectileEntity, projectileComp);
	EntityMaskManager::AddExtensionToEntity(projectileEntity, ProjectileComponent::Type(), nullptr);

	pECS->AddComponent<TeamComponent>(projectileEntity, { static_cast<uint8>(desc.TeamIndex) });

	const glm::vec3 normVelocity = glm::normalize(desc.InitalVelocity);
	const glm::vec3 projectileOffset = normVelocity * 0.5f;
	PositionComponent& positionComponent = pECS->AddComponent<PositionComponent>(projectileEntity, { true, desc.FirePosition + projectileOffset });
	ScaleComponent& scaleComponent = pECS->AddComponent<ScaleComponent>(projectileEntity, { true, glm::vec3(0.7f) });
	RotationComponent& rotationComponent = pECS->AddComponent<RotationComponent>(projectileEntity, { true, glm::quatLookAt(normVelocity, g_DefaultUp) });

	const DynamicCollisionCreateInfo collisionInfo =
	{
		/* Entity */	 		projectileEntity,
		/* Detection Method */	ECollisionDetection::CONTINUOUS,
		/* Position */	 		positionComponent,
		/* Scale */				scaleComponent,
		/* Rotation */			rotationComponent,
		{
			{
				/* Shape Type */		EShapeType::SIMULATION,
				/* Geometry Type */		EGeometryType::SPHERE,
				/* Geometry Params */	{ .Radius = 0.3f },
				/* CollisionGroup */	(uint32)FCollisionGroup::COLLISION_GROUP_DYNAMIC |
										(uint32)FCrazyCanvasCollisionGroup::COLLISION_GROUP_PROJECTILE,
				/* CollisionMask */		(uint32)FCrazyCanvasCollisionGroup::COLLISION_GROUP_PLAYER |
										(uint32)FCollisionGroup::COLLISION_GROUP_STATIC,
				/* EntityID*/			desc.WeaponOwner,
				/* CallbackFunction */	desc.Callback,
			},
		},
		/* Velocity */			velocityComponent
	};

	const DynamicCollisionComponent projectileCollisionComp = PhysicsSystem::GetInstance()->CreateDynamicActor(collisionInfo);
	pECS->AddComponent<DynamicCollisionComponent>(projectileEntity, projectileCollisionComp);

	if (!MultiplayerUtils::IsServer())
	{
		glm::vec4 particleColor = glm::vec4(TeamHelper::GetTeamColor(desc.TeamIndex), 1.0f);
		if (desc.AmmoType == EAmmoType::AMMO_TYPE_WATER)
		{
			particleColor = glm::vec4(0.34, 0.85, 1.0f, 1.0f);
		}

		// Create particles
		ParticleEmitterComponent emitterComponent = ParticleEmitterComponent{
				.Active = true,
				.OneTime = false,
				.Explosive = 0.5f,
				.SpawnDelay = 0.05f,
				.ParticleCount = 64,
				.EmitterShape = EEmitterShape::CONE,
				.Angle = 90.f,
				.VelocityRandomness = 0.5f,
				.Velocity = 1.0,
				.Acceleration = 0.0,
				.Gravity = -7.f,
				.LifeTime = 3.0f,
				.RadiusRandomness = 0.5f,
				.BeginRadius = 0.2f,
				.FrictionFactor = 0.f,
				.RandomStartIndex = true,
				.AnimationCount = 4,
				.FirstAnimationIndex = 0,
				.Color = particleColor,
		};

		// Create trail particles
		pECS->AddComponent<ParticleEmitterComponent>(projectileEntity, emitterComponent);

		// Create muzzle particles
		{
			emitterComponent.OneTime = true;
			emitterComponent.ParticleCount = 64;
			emitterComponent.BeginRadius = 0.1f;
			emitterComponent.Explosive = 1.0f;
			emitterComponent.SpawnDelay = 0.1f;
			emitterComponent.Velocity = 6.0f;
			emitterComponent.Angle = 45.0f;

			const Entity particleEntity = pECS->CreateEntity();
			pECS->AddComponent<PositionComponent>(particleEntity, { true, desc.FirePosition + projectileOffset });
			pECS->AddComponent<ScaleComponent>(particleEntity, { true, glm::vec3(0.7f) });
			pECS->AddComponent<RotationComponent>(particleEntity, { true, glm::quatLookAt(normVelocity, g_DefaultUp) });
			pECS->AddComponent<DestructionComponent>(particleEntity, { .TimeLeft = 0.1f });
			pECS->AddComponent<ParticleEmitterComponent>(particleEntity, emitterComponent);
		}

		pECS->AddComponent<RayTracedComponent>(projectileEntity, RayTracedComponent{
				.HitMask = 0x02
			});
	}

	return true;
}

bool LevelObjectCreator::FindTeamIndex(const LambdaEngine::String& objectName, uint8& teamIndex)
{
	using namespace LambdaEngine;

	size_t teamIndexPos = objectName.find("TEAM");
	if (teamIndexPos != String::npos)
	{
		teamIndex = (uint8)std::stoi(objectName.substr(teamIndexPos + 4));
		return true;
	}

	return false;
}<|MERGE_RESOLUTION|>--- conflicted
+++ resolved
@@ -1270,12 +1270,6 @@
 				return false;
 			}
 
-<<<<<<< HEAD
-			//pECS->AddComponent<WeaponLocalComponent>(weaponEntity, WeaponLocalComponent());
-			//EntityMaskManager::AddExtensionToEntity(weaponEntity, WeaponLocalComponent::Type(), nullptr);
-
-=======
->>>>>>> 464c246a
 			pECS->AddComponent<PlayerLocalComponent>(playerEntity, PlayerLocalComponent());
 			EntityMaskManager::AddExtensionToEntity(playerEntity, PlayerLocalComponent::Type(), nullptr);
 
@@ -1303,15 +1297,6 @@
 				animationComponentWeapon.Pose.pSkeleton = ResourceManager::GetMesh(ResourceCatalog::ARMS_FIRST_PERSON_MESH_GUID)->pSkeleton;
 
 				AnimationGraph* pAnimationGraphWeapon = DBG_NEW AnimationGraph();
-<<<<<<< HEAD
-				pAnimationGraphWeapon->AddState(DBG_NEW AnimationState("Idle", ResourceCatalog::ARMS_FIRST_PERSON_IDLE_GUIDs[1]));
-				pAnimationGraphWeapon->AddState(DBG_NEW AnimationState("Shooting", ResourceCatalog::ARMS_FIRST_PERSON_IDLE_GUIDs[2]));
-
-				{
-					AnimationState* pAnimationState = DBG_NEW AnimationState("Idle & Shooting");
-					ClipNode* pIdle = pAnimationState->CreateClipNode(ResourceCatalog::ARMS_FIRST_PERSON_IDLE_GUIDs[1]);
-					ClipNode* pShooting = pAnimationState->CreateClipNode(ResourceCatalog::ARMS_FIRST_PERSON_IDLE_GUIDs[2], 1.0f, false);
-=======
 				pAnimationGraphWeapon->AddState(DBG_NEW AnimationState("Idle", ResourceCatalog::ARMS_FIRST_PERSON_ANIMATION_GUIDs[1]));
 				pAnimationGraphWeapon->AddState(DBG_NEW AnimationState("Shooting", ResourceCatalog::ARMS_FIRST_PERSON_ANIMATION_GUIDs[2]));
 
@@ -1319,7 +1304,6 @@
 					AnimationState* pAnimationState = DBG_NEW AnimationState("Idle & Shooting");
 					ClipNode* pIdle = pAnimationState->CreateClipNode(ResourceCatalog::ARMS_FIRST_PERSON_ANIMATION_GUIDs[1]);
 					ClipNode* pShooting = pAnimationState->CreateClipNode(ResourceCatalog::ARMS_FIRST_PERSON_ANIMATION_GUIDs[2], 1.0f, false);
->>>>>>> 464c246a
 
 					pShooting->AddTrigger(ClipTrigger(0.95f, [](const ClipNode& clip, AnimationGraph& graph)
 						{
@@ -1352,14 +1336,6 @@
 					.DeleteParentOnRemoval = false
 				};
 				pECS->AddComponent<ParentComponent>(firstPersonHandsEntity, parentComp);
-<<<<<<< HEAD
-=======
-
-				// Needed for it to work, otherwise it will crash in ASBuilder in UpdateInstanceTransform.
-				pECS->AddComponent<RayTracedComponent>(firstPersonHandsEntity, RayTracedComponent{
-					.HitMask = 0x00
-				});
->>>>>>> 464c246a
 			}
 
 			{
@@ -1394,14 +1370,6 @@
 						.JointName = "Gun",
 						.Transform = glm::mat4(1.0f),
 					});
-<<<<<<< HEAD
-=======
-
-				// Needed for it to work, otherwise it will crash in ASBuilder in UpdateInstanceTransform.
-				pECS->AddComponent<RayTracedComponent>(firstPersonWeaponEntity, RayTracedComponent{
-					.HitMask = 0x00
-					});
->>>>>>> 464c246a
 			}
 
 			// Liquid water
@@ -1441,14 +1409,6 @@
 						.JointName = "Gun",
 						.Transform = glm::mat4(1.0f),
 					});
-<<<<<<< HEAD
-=======
-
-				// Needed for it to work, otherwise it will crash in ASBuilder in UpdateInstanceTransform.
-				pECS->AddComponent<RayTracedComponent>(weaponLiquidEntity, RayTracedComponent{
-					.HitMask = 0x00
-					});
->>>>>>> 464c246a
 			}
 
 			// Liquid paint
@@ -1487,14 +1447,6 @@
 						.JointName = "Gun",
 						.Transform = glm::mat4(1.0f),
 					});
-<<<<<<< HEAD
-=======
-
-				// Needed for it to work, otherwise it will crash in ASBuilder in UpdateInstanceTransform.
-				pECS->AddComponent<RayTracedComponent>(weaponLiquidEntity, RayTracedComponent{
-					.HitMask = 0x00
-					});
->>>>>>> 464c246a
 			}
 
 			//Create Camera Entity
