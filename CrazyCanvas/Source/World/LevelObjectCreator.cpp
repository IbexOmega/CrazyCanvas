--- conflicted
+++ resolved
@@ -679,13 +679,8 @@
 	pECS->AddComponent<ScaleComponent>(weaponEntity, ScaleComponent{ .Scale = glm::vec3(1.0f) });
 	pECS->AddComponent<OffsetComponent>(weaponEntity, OffsetComponent{ .Offset = pPlayerDesc->Scale * glm::vec3(0.0f, 1.5f, 0.0f) });
 	pECS->AddComponent<ParentComponent>(weaponEntity, ParentComponent{ .Parent = playerEntity, .Attached = true });
-<<<<<<< HEAD
 	pECS->AddComponent<TeamComponent>(weaponEntity, TeamComponent{ .TeamIndex = pPlayer->GetTeam() });
-	pECS->AddComponent<MeshPaintComponent>(weaponEntity, MeshPaint::CreateComponent(weaponEntity, "WeaponUnwrappedTexture", 512, 512, true));
-=======
-	pECS->AddComponent<TeamComponent>(weaponEntity, TeamComponent{ .TeamIndex = pPlayerDesc->TeamIndex });
 	pECS->AddComponent<MeshPaintComponent>(weaponEntity, MeshPaint::CreateComponent(weaponEntity, "WeaponUnwrappedTexture", 256, 256, false));
->>>>>>> 9c9ef912
 	pECS->AddComponent<PlayerRelatedComponent>(weaponEntity, PlayerRelatedComponent{});
 	EntityMaskManager::AddExtensionToEntity(weaponEntity, PlayerRelatedComponent::Type(), nullptr);
 
@@ -697,7 +692,7 @@
 		MeshComponent
 		{
 			.MeshGUID		= s_PlayerMeshGUID,
-			.MaterialGUID	= TeamHelper::GetTeamColorMaterialGUID(pPlayerDesc->TeamIndex)
+			.MaterialGUID	= TeamHelper::GetTeamColorMaterialGUID(pPlayer->GetTeam())
 		});
 
 	const bool readback = MultiplayerUtils::IsServer();
@@ -860,21 +855,6 @@
 		pAnimationGraph->AddTransition(DBG_NEW Transition("Run Backward & Strafe Right", "Running & Strafe Right"));
 		pAnimationGraph->AddTransition(DBG_NEW Transition("Run Backward & Strafe Right", "Run Backward & Strafe Left"));
 #endif
-<<<<<<< HEAD
-		animationComponent.pGraph = pAnimationGraph;
-
-		pAnimationGraph->TransitionToState("Idle");
-
-		pECS->AddComponent<AnimationComponent>(playerEntity, animationComponent);
-		pECS->AddComponent<MeshComponent>(playerEntity, 
-            MeshComponent
-            {
-                .MeshGUID = s_PlayerMeshGUID, 
-                .MaterialGUID = TeamHelper::GetTeamColorMaterialGUID(pPlayer->GetTeam())
-            });
-		pECS->AddComponent<MeshPaintComponent>(playerEntity, MeshPaint::CreateComponent(playerEntity, "PlayerUnwrappedTexture", 512, 512, true));
-=======
->>>>>>> 9c9ef912
 		pECS->AddComponent<RayTracedComponent>(playerEntity, RayTracedComponent{
 				.HitMask = 0xFF
 			});
