--- conflicted
+++ resolved
@@ -106,14 +106,11 @@
 					positionComponent.Dirty		= true;
 				}
 			}
-<<<<<<< HEAD
 		}
 		else if(netPosComponent.Dirty)
 		{
-=======
 
 			PlayerActionSystem::ComputeVelocity(constRotationComponent.Quaternion, gameState.DeltaAction, velocityComponent.Velocity);
->>>>>>> ec935044
 			CharacterControllerHelper::TickCharacterController(dt, entityPlayer, pCharacterColliderComponents, pNetPosComponents, pVelocityComponents);
 		}
 	}
