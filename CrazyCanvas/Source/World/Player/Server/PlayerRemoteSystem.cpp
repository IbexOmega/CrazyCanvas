--- conflicted
+++ resolved
@@ -76,71 +76,62 @@
 
 		if (!gameStates.IsEmpty())
 		{
-			for (const PacketPlayerAction& gameState : gameStates)
+			const float32 dt = (float32)deltaTime.AsSeconds();
+			for(Entity entityPlayer : m_Entities)
 			{
-				PacketPlayerAction& currentGameState = m_CurrentGameStates[entityPlayer];
-				ASSERT(gameState.SimulationTick - 1 == currentGameState.SimulationTick);
-				currentGameState = gameState;
+				const PacketComponent<PacketPlayerAction>& playerActionComponent = pPlayerActionComponents->GetConstData(entityPlayer);
+				PacketComponent<PacketPlayerActionResponse>& playerActionResponseComponent = pPlayerActionResponseComponents->GetData(entityPlayer);
+				const NetworkPositionComponent& netPosComponent = pNetPosComponents->GetConstData(entityPlayer);
+				const PositionComponent& constPositionComponent = pPositionComponents->GetConstData(entityPlayer);
+				VelocityComponent& velocityComponent = pVelocityComponents->GetData(entityPlayer);
+				const RotationComponent& constRotationComponent = pRotationComponents->GetConstData(entityPlayer);
+				CharacterColliderComponent& characterColliderComponent = pCharacterColliderComponents->GetData(entityPlayer);
 
-				if (constRotationComponent.Quaternion != gameState.Rotation)
+				const TArray<PacketPlayerAction>& gameStates = playerActionComponent.GetPacketsReceived();
+				for (const PacketPlayerAction& gameState : gameStates)
 				{
-					RotationComponent& rotationComponent = const_cast<RotationComponent&>(constRotationComponent);
-					rotationComponent.Quaternion	= gameState.Rotation;
-					rotationComponent.Dirty			= true;
+					PacketPlayerAction& currentGameState = m_CurrentGameStates[entityPlayer];
+					ASSERT(gameState.SimulationTick - 1 == currentGameState.SimulationTick);
+					currentGameState = gameState;
+
+					if (constRotationComponent.Quaternion != gameState.Rotation)
+					{
+						RotationComponent& rotationComponent = const_cast<RotationComponent&>(constRotationComponent);
+						rotationComponent.Quaternion	= gameState.Rotation;
+						rotationComponent.Dirty			= true;
+					}
+
+					PlayerActionSystem::ComputeVelocity(constRotationComponent.Quaternion, gameState.DeltaAction, gameState.Walking, dt, velocityComponent.Velocity);
+					CharacterControllerHelper::TickCharacterController(dt, characterColliderComponent, netPosComponent, velocityComponent);
+
+					physx::PxControllerState playerControllerState;
+					characterColliderComponent.pController->getState(playerControllerState);
+
+					PacketPlayerActionResponse packet;
+					packet.SimulationTick	= gameState.SimulationTick;
+
+					packet.Position			= netPosComponent.Position;
+					packet.Velocity			= velocityComponent.Velocity;
+					packet.Rotation			= constRotationComponent.Quaternion;
+
+					packet.DeltaAction		= gameState.DeltaAction;
+					packet.Walking			= gameState.Walking;
+					packet.InAir			= playerControllerState.touchedShape == nullptr;
+
+					packet.Angle			= currentGameState.Angle;
+					playerActionResponseComponent.SendPacket(packet);
+
+					if (constPositionComponent.Position != netPosComponent.Position)
+					{
+						PositionComponent& positionComponent = const_cast<PositionComponent&>(constPositionComponent);
+						positionComponent.Position	= netPosComponent.Position;
+						positionComponent.Dirty		= true;
+					}
 				}
-
-				PlayerActionSystem::ComputeVelocity(constRotationComponent.Quaternion, gameState.DeltaAction, velocityComponent.Velocity);
-				CharacterControllerHelper::TickCharacterController(dt, entityPlayer, pCharacterColliderComponents, pNetPosComponents, pVelocityComponents);
-
-				PacketPlayerActionResponse packet;
-				packet.SimulationTick	= gameState.SimulationTick;
-				packet.Position			= netPosComponent.Position;
-				packet.Velocity			= velocityComponent.Velocity;
-				packet.Rotation			= constRotationComponent.Quaternion;
-				packet.Angle			= currentGameState.Angle;
-				playerActionResponseComponent.SendPacket(packet);
-
-				if (constPositionComponent.Position != netPosComponent.Position)
-				{
-					PositionComponent& positionComponent = const_cast<PositionComponent&>(constPositionComponent);
-					positionComponent.Position	= netPosComponent.Position;
-					positionComponent.Dirty		= true;
-				}
-			}
-<<<<<<< HEAD
 		}
 		else if(netPosComponent.Dirty)
 		{
 			CharacterControllerHelper::TickCharacterController(dt, entityPlayer, pCharacterColliderComponents, pNetPosComponents, pVelocityComponents);
-=======
-
-			PlayerActionSystem::ComputeVelocity(constRotationComponent.Quaternion, gameState.DeltaAction, gameState.Walking, dt, velocityComponent.Velocity);
-			CharacterControllerHelper::TickCharacterController(dt, characterColliderComponent, netPosComponent, velocityComponent);
-
-			physx::PxControllerState playerControllerState;
-			characterColliderComponent.pController->getState(playerControllerState);
-
-			PacketPlayerActionResponse packet;
-			packet.SimulationTick	= gameState.SimulationTick;
-
-			packet.Position			= netPosComponent.Position;
-			packet.Velocity			= velocityComponent.Velocity;
-			packet.Rotation			= constRotationComponent.Quaternion;
-
-			packet.DeltaAction		= gameState.DeltaAction;
-			packet.Walking			= gameState.Walking;
-			packet.InAir			= playerControllerState.touchedShape == nullptr;
-
-			packet.Angle			= currentGameState.Angle;
-			playerActionResponseComponent.SendPacket(packet);
-
-			if (constPositionComponent.Position != netPosComponent.Position)
-			{
-				PositionComponent& positionComponent = const_cast<PositionComponent&>(constPositionComponent);
-				positionComponent.Position	= netPosComponent.Position;
-				positionComponent.Dirty		= true;
-			}
->>>>>>> c0d47f70
 		}
 	}
 }