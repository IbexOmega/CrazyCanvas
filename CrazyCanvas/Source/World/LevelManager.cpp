--- conflicted
+++ resolved
@@ -268,14 +268,7 @@
 
 	LOG_ERROR("[LevelManager]: Can't find level with Name: %s", levelName.c_str());
 
-<<<<<<< HEAD
-	LambdaEngine::SHA256Hash emptyHash;
-	emptyHash.SHA256Chunk0 = 0;
-	emptyHash.SHA256Chunk1 = 0;
-	return emptyHash;
-=======
 	return s_DefaultEmptyHash;
->>>>>>> 749af066
 }
 
 const LambdaEngine::SHA256Hash& LevelManager::GetHash(uint32 index)
@@ -287,12 +280,5 @@
 
 	LOG_ERROR("[LevelManager]: Level with index %d is out of bounds", index);
 
-<<<<<<< HEAD
-	LambdaEngine::SHA256Hash emptyHash;
-	emptyHash.SHA256Chunk0 = 0;
-	emptyHash.SHA256Chunk1 = 0;
-	return emptyHash;
-=======
 	return s_DefaultEmptyHash;
->>>>>>> 749af066
 }