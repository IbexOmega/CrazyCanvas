--- conflicted
+++ resolved
@@ -40,7 +40,6 @@
 	int32 AmmoCapacity;
 };
 
-<<<<<<< HEAD
 enum class EPlayerProperty
 {
 	PLAYER_PROPERTY_NAME,
@@ -50,9 +49,7 @@
 	PLAYER_PROPERTY_FLAGS_DEFENDED,
 	PLAYER_PROPERTY_PING,
 };
-=======
 typedef  std::pair<uint8, const Player*> PlayerPair;
->>>>>>> b2ddc04e
 
 class HUDGUI : public Noesis::Grid
 {
@@ -69,11 +66,8 @@
 
 	void DisplayDamageTakenIndicator(const glm::vec3& direction, const glm::vec3& collisionNormal);
 	void DisplayHitIndicator();
-<<<<<<< HEAD
 	void DisplayScoreboardMenu(bool visible);
-=======
 	void DisplayGameOverGrid(uint8 winningTeamIndex, PlayerPair& mostKills, PlayerPair& mostDeaths, PlayerPair& mostFlags);
->>>>>>> b2ddc04e
 
 	void AddPlayer(const Player& newPlayer);
 	void RemovePlayer(const Player& player);
