--- conflicted
+++ resolved
@@ -96,14 +96,9 @@
 	void UpdateKillFeed(const LambdaEngine::String& killed, const LambdaEngine::String& killer, uint8 killedPlayerTeamIndex);
 	void UpdateKillFeedTimer(LambdaEngine::Timestamp delta);
 
-<<<<<<< HEAD
 	void ProjectGUIIndicator(const glm::mat4& viewProj, const glm::vec3& worldPos, LambdaEngine::Entity entity, IndicatorTypeGUI indicatorType);
 	void CreateProjectedFlagGUIElement(LambdaEngine::Entity entity, uint8 localTeamIndex, uint8 teamIndex = UINT8_MAX);
 	void CreateProjectedPingGUIElement(LambdaEngine::Entity entity);
-=======
-	void ProjectGUIIndicator(const glm::mat4& viewProj, const glm::vec3& worldPos, LambdaEngine::Entity entity);
-	void CreateProjectedFlagGUIElement(LambdaEngine::Entity entity, uint8 localTeamIndex, uint8 teamIndex = UINT8_MAX);
->>>>>>> b191b4c3
 	void RemoveProjectedGUIElement(LambdaEngine::Entity entity);
 
 	void SetWindowSize(uint32 width, uint32 height);
@@ -152,21 +147,12 @@
 
 	Noesis::Grid* m_pHitIndicatorGrid			= nullptr;
 	Noesis::Grid* m_pScoreboardGrid				= nullptr;
-<<<<<<< HEAD
-	Noesis::Grid* m_CarryFlagIndicator			= nullptr;
-
-	Noesis::Border* m_pCarryFlagBorder = nullptr;
-
-	Noesis::Storyboard* m_CarryFlagIndicatorStoryBoard	= nullptr;
-	Noesis::Storyboard* m_CarryingFlagResetStoryBoard	= nullptr;
-=======
 	Noesis::Grid* m_pCarryFlagIndicator			= nullptr;
 
 	Noesis::Border* m_pCarryFlagBorder = nullptr;
 
 	Noesis::Storyboard* m_pCarryFlagIndicatorStoryBoard	= nullptr;
 	Noesis::Storyboard* m_pCarryingFlagResetStoryBoard	= nullptr;
->>>>>>> b191b4c3
 
 	Noesis::TextBlock* m_pTeam1Score = nullptr;
 	Noesis::TextBlock* m_pTeam2Score = nullptr;
