#pragma once

#include "Containers/String.h"
#include "Containers/TStack.h"

#include "LambdaEngine.h"

#include "Application/API/Events/NetworkEvents.h"

#include "ECS/Components/Player/ProjectileComponent.h"
#include "ECS/Components/GUI/ProjectedGUIComponent.h"

#include "World/Player/PlayerActionSystem.h"

#include "NsGui/UserControl.h"
#include "NsGui/Grid.h"
#include "NsGui/Image.h"
#include "NsGui/GroupBox.h"
#include "NsGui/Slider.h"
#include "NsGui/TabItem.h"
#include "NsGui/TextBlock.h"
#include "NsGui/ListBox.h"
#include "NsGui/Collection.h"
#include "NsGui/StackPanel.h"
#include "NsGui/Rectangle.h"
#include "NsGui/ObservableCollection.h"
#include "NsGui/Button.h"

#include "Lobby/PlayerManagerBase.h"

#include "NsCore/BaseComponent.h"
#include "NsCore/Type.h"

#include "Lobby/Player.h"

#include "Application/API/Events/KeyEvents.h"
#include "Application/API/Events/MouseEvents.h"

#define MAX_AMMO 100

struct GameGUIState
{
	int32 Health;
	int32 MaxHealth = 100;

	LambdaEngine::TArray<uint32> Scores;

	int32 Ammo;
	int32 AmmoCapacity;
};

enum class EPlayerProperty
{
	PLAYER_PROPERTY_NAME,
	PLAYER_PROPERTY_KILLS,
	PLAYER_PROPERTY_DEATHS,
	PLAYER_PROPERTY_FLAGS_CAPTURED,
	PLAYER_PROPERTY_FLAGS_DEFENDED,
	PLAYER_PROPERTY_PING,
};

typedef  std::pair<uint8, const Player*> PlayerPair;

class HUDGUI : public Noesis::Grid
{
public:
	HUDGUI();
	~HUDGUI();

	bool ConnectEvent(Noesis::BaseComponent* pSource, const char* pEvent, const char* pHandler) override;

	bool UpdateHealth(int32 currentHealth);
	bool UpdateScore();
	bool UpdateAmmo(const std::unordered_map<EAmmoType, std::pair<int32, int32>>& WeaponTypeAmmo, EAmmoType ammoType);
	void ToggleEscapeMenu();

	// Escape GUI
	void OnButtonBackClick(Noesis::BaseComponent* pSender, const Noesis::RoutedEventArgs& args);

	void OnButtonResumeClick(Noesis::BaseComponent* pSender, const Noesis::RoutedEventArgs& args);
	void OnButtonSettingsClick(Noesis::BaseComponent* pSender, const Noesis::RoutedEventArgs& args);
	void OnButtonLeaveClick(Noesis::BaseComponent* pSender, const Noesis::RoutedEventArgs& args);
	void OnButtonExitClick(Noesis::BaseComponent* pSender, const Noesis::RoutedEventArgs& args);

	// Settings
	void OnButtonApplySettingsClick(Noesis::BaseComponent* pSender, const Noesis::RoutedEventArgs& args);
	void OnButtonCancelSettingsClick(Noesis::BaseComponent* pSender, const Noesis::RoutedEventArgs& args);
	void OnButtonChangeKeyBindingsClick(Noesis::BaseComponent* pSender, const Noesis::RoutedEventArgs& args);

	// Key bindings
	void OnButtonSetKey(Noesis::BaseComponent* pSender, const Noesis::RoutedEventArgs& args);
	void OnButtonApplyKeyBindingsClick(Noesis::BaseComponent* pSender, const Noesis::RoutedEventArgs& args);
	void OnButtonCancelKeyBindingsClick(Noesis::BaseComponent* pSender, const Noesis::RoutedEventArgs& args);
	void UpdateCountdown(uint8 countDownTime);

	void DisplayDamageTakenIndicator(const glm::vec3& direction, const glm::vec3& collisionNormal);
	void DisplayHitIndicator();
	void DisplayScoreboardMenu(bool visible);
	void DisplayGameOverGrid(uint8 winningTeamIndex, PlayerPair& mostKills, PlayerPair& mostDeaths, PlayerPair& mostFlags);

	void AddPlayer(const Player& newPlayer);
	void RemovePlayer(const Player& player);
	void UpdatePlayerProperty(uint64 playerUID, EPlayerProperty property, const LambdaEngine::String& value);
	void UpdateAllPlayerProperties(const Player& player);
	void UpdatePlayerAliveStatus(uint64 UID, bool isAlive);

	void ProjectGUIIndicator(const glm::mat4& viewProj, const glm::vec3& worldPos, IndicatorTypeGUI type);

	void SetWindowSize(uint32 width, uint32 height);

private:
	void InitGUI();

<<<<<<< HEAD
	void SetDefaultSettings();
	void SetDefaultKeyBindings();
	void SetRenderStagesInactive();
	bool KeyboardCallback(const LambdaEngine::KeyPressedEvent& event);
	bool MouseButtonCallback(const LambdaEngine::MouseButtonClickedEvent& event);
=======
	void TranslateIndicator(Noesis::Transform* translation, IndicatorTypeGUI type);
	void SetIndicatorOpacity(float32 value, IndicatorTypeGUI type);
	// Helpers
	void AddStatsLabel(Noesis::Grid* pParentGrid, const LambdaEngine::String& content, uint32 column);
>>>>>>> 03dac3c6

	void AddStatsLabel(Noesis::Grid* pParentGrid, const LambdaEngine::String& content, uint32 column);
	NS_IMPLEMENT_INLINE_REFLECTION_(HUDGUI, Noesis::Grid)

private:
	GameGUIState m_GUIState;
	bool m_IsGameOver = false;

	Noesis::Image* m_pWaterAmmoRect = nullptr;
	Noesis::Image* m_pPaintAmmoRect = nullptr;
	Noesis::Image* m_pHealthRect = nullptr;
	
	Noesis::TextBlock* m_pWaterAmmoText = nullptr;
	Noesis::TextBlock* m_pPaintAmmoText = nullptr;

	Noesis::Grid* m_pHitIndicatorGrid	= nullptr;
	Noesis::Grid* m_pScoreboardGrid		= nullptr;

	Noesis::Grid* m_pRedScoreGrid	= nullptr;
	Noesis::Grid* m_pBlueScoreGrid	= nullptr;

	Noesis::StackPanel* m_pBlueTeamStackPanel	= nullptr;
	Noesis::StackPanel* m_pRedTeamStackPanel	= nullptr;

	Noesis::Rectangle* m_pFlagIndicator = nullptr;

	glm::vec2 m_WindowSize = glm::vec2(1.0f);

	LambdaEngine::THashTable<uint64, Noesis::Grid*> m_PlayerGrids;

	bool m_ScoreboardVisible = false;
	// EscapeGUI
	bool 			m_ListenToCallbacks		= false;
	Noesis::Button* m_pSetKeyButton			= nullptr;
	LambdaEngine::THashTable<LambdaEngine::String, LambdaEngine::String> m_KeysToSet;

	bool			m_RayTracingEnabled		= false;
	bool			m_MeshShadersEnabled	= false;
	bool			m_EscapeMenuEnabled		= false;

	bool			m_MouseEnabled			= false;

	Noesis::Grid*	m_pEscapeGrid			= nullptr;
	Noesis::Grid*	m_pSettingsGrid			= nullptr;
	Noesis::Grid*	m_pKeyBindingsGrid		= nullptr;

	LambdaEngine::TStack<Noesis::FrameworkElement*> m_ContextStack;
};<|MERGE_RESOLUTION|>--- conflicted
+++ resolved
@@ -111,38 +111,34 @@
 private:
 	void InitGUI();
 
-<<<<<<< HEAD
 	void SetDefaultSettings();
 	void SetDefaultKeyBindings();
 	void SetRenderStagesInactive();
 	bool KeyboardCallback(const LambdaEngine::KeyPressedEvent& event);
 	bool MouseButtonCallback(const LambdaEngine::MouseButtonClickedEvent& event);
-=======
-	void TranslateIndicator(Noesis::Transform* translation, IndicatorTypeGUI type);
+	void TranslateIndicator(Noesis::Transform* pTranslation, IndicatorTypeGUI type);
 	void SetIndicatorOpacity(float32 value, IndicatorTypeGUI type);
 	// Helpers
 	void AddStatsLabel(Noesis::Grid* pParentGrid, const LambdaEngine::String& content, uint32 column);
->>>>>>> 03dac3c6
 
-	void AddStatsLabel(Noesis::Grid* pParentGrid, const LambdaEngine::String& content, uint32 column);
 	NS_IMPLEMENT_INLINE_REFLECTION_(HUDGUI, Noesis::Grid)
 
 private:
 	GameGUIState m_GUIState;
 	bool m_IsGameOver = false;
 
-	Noesis::Image* m_pWaterAmmoRect = nullptr;
-	Noesis::Image* m_pPaintAmmoRect = nullptr;
-	Noesis::Image* m_pHealthRect = nullptr;
-	
-	Noesis::TextBlock* m_pWaterAmmoText = nullptr;
-	Noesis::TextBlock* m_pPaintAmmoText = nullptr;
+	Noesis::Image* m_pWaterAmmoRect				= nullptr;
+	Noesis::Image* m_pPaintAmmoRect				= nullptr;
+	Noesis::Image* m_pHealthRect				= nullptr;
 
-	Noesis::Grid* m_pHitIndicatorGrid	= nullptr;
-	Noesis::Grid* m_pScoreboardGrid		= nullptr;
+	Noesis::TextBlock* m_pWaterAmmoText			= nullptr;
+	Noesis::TextBlock* m_pPaintAmmoText			= nullptr;
 
-	Noesis::Grid* m_pRedScoreGrid	= nullptr;
-	Noesis::Grid* m_pBlueScoreGrid	= nullptr;
+	Noesis::Grid* m_pHitIndicatorGrid			= nullptr;
+	Noesis::Grid* m_pScoreboardGrid				= nullptr;
+
+	Noesis::Grid* m_pRedScoreGrid				= nullptr;
+	Noesis::Grid* m_pBlueScoreGrid				= nullptr;
 
 	Noesis::StackPanel* m_pBlueTeamStackPanel	= nullptr;
 	Noesis::StackPanel* m_pRedTeamStackPanel	= nullptr;
