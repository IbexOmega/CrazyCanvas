#pragma once

#include "Containers/String.h"
#include "Containers/TStack.h"

#include "LambdaEngine.h"

#include "Application/API/Events/NetworkEvents.h"

#include "ECS/Components/Player/ProjectileComponent.h"
#include "ECS/Components/GUI/ProjectedGUIComponent.h"

#include "World/Player/PlayerActionSystem.h"

#include "NsGui/UserControl.h"
#include "NsGui/Grid.h"
#include "NsGui/Image.h"
#include "NsGui/GroupBox.h"
#include "NsGui/Slider.h"
#include "NsGui/TabItem.h"
#include "NsGui/TextBlock.h"
#include "NsGui/ListBox.h"
#include "NsGui/Collection.h"
#include "NsGui/StackPanel.h"
#include "NsGui/Rectangle.h"
#include "NsGui/ObservableCollection.h"
#include "NsGui/Button.h"

#include "Lobby/PlayerManagerBase.h"

#include "GUI/EscapeMenuGUI.h"
#include "GUI/KillFeedGUI.h"
#include "GUI/ScoreBoardGUI.h"

#include "NsCore/BaseComponent.h"
#include "NsCore/Type.h"

#include "Lobby/Player.h"

#include "Application/API/Events/KeyEvents.h"
#include "Application/API/Events/MouseEvents.h"

#define MAX_AMMO 100

struct GameGUIState
{
	int32 Health;
	int32 MaxHealth = 100;

	LambdaEngine::TArray<uint32> Scores;

	int32 Ammo;
	int32 AmmoCapacity;
};

<<<<<<< HEAD
enum class EPlayerProperty
{
	PLAYER_PROPERTY_NAME,
	PLAYER_PROPERTY_KILLS,
	PLAYER_PROPERTY_DEATHS,
	PLAYER_PROPERTY_FLAGS_CAPTURED,
	PLAYER_PROPERTY_FLAGS_DEFENDED,
	PLAYER_PROPERTY_PING,
};

typedef std::pair<int16, const Player*> PlayerPair;
=======
typedef  std::pair<uint8, const Player*> PlayerPair;
>>>>>>> dfa56c8c

class HUDGUI : public Noesis::Grid
{
public:
	HUDGUI();
	~HUDGUI();

	bool ConnectEvent(Noesis::BaseComponent* pSource, const char* pEvent, const char* pHandler) override;

	bool UpdateHealth(int32 currentHealth);
	bool UpdateScore();
	bool UpdateAmmo(const std::unordered_map<EAmmoType, std::pair<int32, int32>>& WeaponTypeAmmo, EAmmoType ammoType);

	void UpdateCountdown(uint8 countDownTime);

	void DisplayDamageTakenIndicator(const glm::vec3& direction, const glm::vec3& collisionNormal);
	void DisplayHitIndicator();
	void DisplayGameOverGrid(uint8 winningTeamIndex, PlayerPair& mostKills, PlayerPair& mostDeaths, PlayerPair& mostFlags);
	void DisplayPrompt(const LambdaEngine::String& promptMessage);

	void UpdateKillFeed(const LambdaEngine::String& killed, const LambdaEngine::String& killer, uint8 killedPlayerTeamIndex);
	void UpdateKillFeedTimer(LambdaEngine::Timestamp delta);

	void ProjectGUIIndicator(const glm::mat4& viewProj, const glm::vec3& worldPos, LambdaEngine::Entity entity);
	void CreateProjectedGUIElement(LambdaEngine::Entity entity, uint8 localTeamIndex, uint8 teamIndex = UINT8_MAX);
	void RemoveProjectedGUIElement(LambdaEngine::Entity entity);

	void SetWindowSize(uint32 width, uint32 height);

	ScoreBoardGUI* GetScoreBoard() const;

private:
	void InitGUI();

	void InitScore();

	void TranslateIndicator(Noesis::Transform* pTranslation, LambdaEngine::Entity entity);
	void SetIndicatorOpacity(float32 value, LambdaEngine::Entity entity);
	void SetRenderStagesInactive();

	NS_IMPLEMENT_INLINE_REFLECTION_(HUDGUI, Noesis::Grid)

private:
	GameGUIState m_GUIState;
	bool m_IsGameOver = false;

	Noesis::Image* m_pWaterAmmoRect				= nullptr;
	Noesis::Image* m_pPaintAmmoRect				= nullptr;
	Noesis::Image* m_pHealthRect				= nullptr;

	Noesis::TextBlock* m_pWaterAmmoText			= nullptr;
	Noesis::TextBlock* m_pPaintAmmoText			= nullptr;

	Noesis::Grid* m_pHUDGrid					= nullptr;

	Noesis::Grid* m_pHitIndicatorGrid			= nullptr;
	Noesis::Grid* m_pScoreboardGrid				= nullptr;

	Noesis::TextBlock* m_pTeam1Score = nullptr;
	Noesis::TextBlock* m_pTeam2Score = nullptr;

	glm::vec2 m_WindowSize = glm::vec2(1.0f);

	LambdaEngine::THashTable<uint64, Noesis::Grid*> m_PlayerGrids;

	std::unordered_map<LambdaEngine::Entity, Noesis::Rectangle*> m_ProjectedElements;

	KillFeedGUI* m_pKillFeedGUI		= nullptr;
	EscapeMenuGUI* m_pEscMenuGUI	= nullptr;
	ScoreBoardGUI* m_pScoreBoardGUI = nullptr;
};<|MERGE_RESOLUTION|>--- conflicted
+++ resolved
@@ -53,21 +53,7 @@
 	int32 AmmoCapacity;
 };
 
-<<<<<<< HEAD
-enum class EPlayerProperty
-{
-	PLAYER_PROPERTY_NAME,
-	PLAYER_PROPERTY_KILLS,
-	PLAYER_PROPERTY_DEATHS,
-	PLAYER_PROPERTY_FLAGS_CAPTURED,
-	PLAYER_PROPERTY_FLAGS_DEFENDED,
-	PLAYER_PROPERTY_PING,
-};
-
-typedef std::pair<int16, const Player*> PlayerPair;
-=======
-typedef  std::pair<uint8, const Player*> PlayerPair;
->>>>>>> dfa56c8c
+typedef std::pair<uint8, const Player*> PlayerPair;
 
 class HUDGUI : public Noesis::Grid
 {
