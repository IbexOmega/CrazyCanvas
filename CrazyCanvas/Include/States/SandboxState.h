--- conflicted
+++ resolved
@@ -21,14 +21,10 @@
 	class RenderGraphEditor;
 }
 
-<<<<<<< HEAD
 class GUITest;
 class Level;
 
 class SandboxState : public LambdaEngine::State
-=======
-class SandboxState : public LambdaEngine::State, public LambdaEngine::IRenderGraphCreateHandler
->>>>>>> d1a8fdc0
 {
 public:
 	SandboxState() = default;
