--- conflicted
+++ resolved
@@ -13,9 +13,5 @@
 	void Resume() override final {};
 	void Pause() override final {};
 
-<<<<<<< HEAD
-	void Tick(float dt) override final;
-=======
 	void Tick(LambdaEngine::Timestamp delta) override final;
->>>>>>> 0ebe0126
 };