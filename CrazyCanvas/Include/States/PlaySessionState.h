--- conflicted
+++ resolved
@@ -36,15 +36,10 @@
 
 	LambdaEngine::IPAddress* m_pIPAddress;
 
-
 	/* Systems */
 	WeaponSystem m_WeaponSystem;
-<<<<<<< HEAD
 	HealthSystem m_HealthSystem;
-=======
 	HUDSystem m_HUDSystem;
-
->>>>>>> 29fb1588
 
 	/* Event handlers */
 	AudioEffectHandler m_AudioEffectHandler;
