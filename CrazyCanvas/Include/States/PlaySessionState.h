#pragma once
#include "ECS/Systems/Player/WeaponSystem.h"
#include "ECS/Systems/Player/HealthSystem.h"

#include "Game/State.h"

#include "ECS/Systems/GUI/HUDSystem.h"

#include "Application/API/Events/NetworkEvents.h"

#include "EventHandlers/AudioEffectHandler.h"
#include "EventHandlers/MeshPaintHandler.h"

#include "Networking/API/IPAddress.h"

class Level;

class PlaySessionState : public LambdaEngine::State
{
public:
	PlaySessionState(LambdaEngine::IPAddress* pIPAddress);
	~PlaySessionState();

	void Init() override final;

	bool OnPacketReceived(const LambdaEngine::PacketReceivedEvent& event);

	void Resume() override final {};
	void Pause() override final {};

	void Tick(LambdaEngine::Timestamp delta) override final;
	void FixedTick(LambdaEngine::Timestamp delta) override final;

private:
	Level* m_pLevel = nullptr;

	LambdaEngine::IPAddress* m_pIPAddress;

<<<<<<< HEAD
	HUDState m_HUDSecondaryState;
=======
	/* Systems */
	WeaponSystem m_WeaponSystem;
	HealthSystem m_HealthSystem;
	HUDSystem m_HUDSystem;
>>>>>>> 99891987

	/* Event handlers */
	AudioEffectHandler m_AudioEffectHandler;
	MeshPaintHandler m_MeshPaintHandler;
};<|MERGE_RESOLUTION|>--- conflicted
+++ resolved
@@ -36,14 +36,10 @@
 
 	LambdaEngine::IPAddress* m_pIPAddress;
 
-<<<<<<< HEAD
-	HUDState m_HUDSecondaryState;
-=======
 	/* Systems */
 	WeaponSystem m_WeaponSystem;
 	HealthSystem m_HealthSystem;
 	HUDSystem m_HUDSystem;
->>>>>>> 99891987
 
 	/* Event handlers */
 	AudioEffectHandler m_AudioEffectHandler;
