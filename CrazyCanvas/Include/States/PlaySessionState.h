#pragma once

#include "ECS/Systems/Player/WeaponSystem.h"
#include "Game/State.h"

#include "ECS/Systems/GUI/HUDSystem.h"

#include "Application/API/Events/NetworkEvents.h"
#include "EventHandlers/AudioEffectHandler.h"
#include "EventHandlers/MeshPaintHandler.h"

#include "Networking/API/IPAddress.h"

class Level;

class PlaySessionState : public LambdaEngine::State
{
public:
	PlaySessionState(LambdaEngine::IPAddress* pIPAddress);
	~PlaySessionState();

	void Init() override final;

	bool OnPacketReceived(const LambdaEngine::PacketReceivedEvent& event);

	void Resume() override final {};
	void Pause() override final {};

	void Tick(LambdaEngine::Timestamp delta) override final;
<<<<<<< HEAD
=======
	void FixedTick(LambdaEngine::Timestamp delta) override final;
>>>>>>> a1727996

private:
	Level* m_pLevel = nullptr;

	LambdaEngine::IPAddress* m_pIPAddress;


	/* Systems */
	WeaponSystem m_WeaponSystem;
	HUDSystem m_HUDSystem;


	/* Event handlers */
	AudioEffectHandler m_AudioEffectHandler;
	MeshPaintHandler m_MeshPaintHandler;
};<|MERGE_RESOLUTION|>--- conflicted
+++ resolved
@@ -27,10 +27,7 @@
 	void Pause() override final {};
 
 	void Tick(LambdaEngine::Timestamp delta) override final;
-<<<<<<< HEAD
-=======
 	void FixedTick(LambdaEngine::Timestamp delta) override final;
->>>>>>> a1727996
 
 private:
 	Level* m_pLevel = nullptr;
