#pragma once

#include "Game/State.h"
#include "ECS/Entity.h"

class BenchmarkState : public LambdaEngine::State
{
public:
<<<<<<< HEAD
	BenchmarkState();
	~BenchmarkState();
=======
	BenchmarkState() = default;
	~BenchmarkState() = default;
>>>>>>> 0ebe0126

	void Init() override final;

	void Resume() override final {};
	void Pause() override final {};

	void Tick(LambdaEngine::Timestamp delta) override final;

private:
	static void PrintBenchmarkResults();

private:
	LambdaEngine::Entity m_Camera;
};<|MERGE_RESOLUTION|>--- conflicted
+++ resolved
@@ -6,13 +6,8 @@
 class BenchmarkState : public LambdaEngine::State
 {
 public:
-<<<<<<< HEAD
-	BenchmarkState();
-	~BenchmarkState();
-=======
 	BenchmarkState() = default;
 	~BenchmarkState() = default;
->>>>>>> 0ebe0126
 
 	void Init() override final;
 
