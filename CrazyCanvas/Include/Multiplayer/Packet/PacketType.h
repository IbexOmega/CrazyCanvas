#pragma once

#include "LambdaEngine.h"

#include "Containers/THashTable.h"

#include "ECS/ComponentType.h"

#include "ECS/Components/Multiplayer/PacketComponent.h"

#include "Multiplayer/Packet/MultiplayerEvents.h"

typedef LambdaEngine::THashTable<uint16, IPacketReceivedEvent*> PacketTypeMap;

class PacketType
{
	friend class MultiplayerBase;
public:
	DECL_STATIC_CLASS(PacketType);

	inline static uint16 CREATE_LEVEL_OBJECT		= 0;
	inline static uint16 DELETE_LEVEL_OBJECT		= 0;
	inline static uint16 PLAYER_ACTION				= 0;
	inline static uint16 PLAYER_ACTION_RESPONSE		= 0;
	inline static uint16 WEAPON_FIRE				= 0;
	inline static uint16 HEALTH_CHANGED				= 0;
	inline static uint16 FLAG_EDITED				= 0;
	inline static uint16 TEAM_SCORED				= 0;
	inline static uint16 MATCH_START				= 0;
	inline static uint16 MATCH_BEGIN				= 0;
	inline static uint16 GAME_OVER					= 0;
	inline static uint16 CONFIGURE_SERVER			= 0;
<<<<<<< HEAD
=======
	inline static uint16 PROJECTILE_HIT				= 0;
>>>>>>> b259702d

public:
	static IPacketReceivedEvent* GetPacketReceivedEventPointer(uint16 packetType);
	static const PacketTypeMap& GetPacketTypeMap();

private:
	static void Init();

	template<typename Type>
	static uint16 RegisterPacketType(const LambdaEngine::ComponentType* pType = nullptr);

	template<typename Type>
	static uint16 RegisterPacketTypeWithComponent();

	static uint16 RegisterPacketTypeRaw();

	static void Release();

private:
	static uint16 s_PacketTypeCount;
	static PacketTypeMap s_PacketTypeToEvent;
};

template<typename Type>
uint16 PacketType::RegisterPacketType(const LambdaEngine::ComponentType* pType)
{
	PacketReceivedEvent<Type>* pEvent = DBG_NEW PacketReceivedEvent<Type>(pType);
	uint16 packetType = RegisterPacketTypeRaw();
	VALIDATE_MSG(Type::s_Type == 0, "PacketType already Registered!");
	Type::s_Type = packetType;
	s_PacketTypeToEvent[packetType] = pEvent;

	return packetType;
}

template<typename Type>
uint16 PacketType::RegisterPacketTypeWithComponent()
{
	uint16 packetType = RegisterPacketType<Type>(PacketComponent<Type>::Type());
	PacketComponent<Type>::s_PacketType = packetType;
	return packetType;
}<|MERGE_RESOLUTION|>--- conflicted
+++ resolved
@@ -30,10 +30,7 @@
 	inline static uint16 MATCH_BEGIN				= 0;
 	inline static uint16 GAME_OVER					= 0;
 	inline static uint16 CONFIGURE_SERVER			= 0;
-<<<<<<< HEAD
-=======
 	inline static uint16 PROJECTILE_HIT				= 0;
->>>>>>> b259702d
 
 public:
 	static IPacketReceivedEvent* GetPacketReceivedEventPointer(uint16 packetType);
