#pragma once

#include "LambdaEngine.h"

#include "Containers/THashTable.h"

#include "ECS/ComponentType.h"

#include "ECS/Components/Multiplayer/PacketComponent.h"

#include "Multiplayer/Packet/MultiplayerEvents.h"

typedef LambdaEngine::THashTable<uint16, IPacketReceivedEvent*> PacketTypeMap;

class PacketType
{
	friend class CrazyCanvas;

public:
	DECL_STATIC_CLASS(PacketType);

<<<<<<< HEAD
	static uint16 CREATE_LEVEL_OBJECT;
	static uint16 DELETE_LEVEL_OBJECT;
	static uint16 PLAYER_ACTION;
	static uint16 PLAYER_ACTION_RESPONSE;
	static uint16 WEAPON_FIRE;
	static uint16 HEALTH_CHANGED;
	static uint16 FLAG_EDITED;
	static uint16 TEAM_SCORED;
	static uint16 GAME_OVER;
	static uint16 CONFIGURE_SERVER;
	static uint16 JOIN;
	static uint16 LEAVE;
	static uint16 CHAT_MESSAGE;
	static uint16 PLAYER_INFO;
=======
	inline static uint16 CREATE_LEVEL_OBJECT		= 0;
	inline static uint16 DELETE_LEVEL_OBJECT		= 0;
	inline static uint16 PLAYER_ACTION				= 0;
	inline static uint16 PLAYER_ACTION_RESPONSE		= 0;
	inline static uint16 WEAPON_FIRE				= 0;
	inline static uint16 HEALTH_CHANGED				= 0;
	inline static uint16 FLAG_EDITED				= 0;
	inline static uint16 TEAM_SCORED				= 0;
	inline static uint16 MATCH_START				= 0;
	inline static uint16 MATCH_BEGIN				= 0;
	inline static uint16 GAME_OVER					= 0;
	inline static uint16 CONFIGURE_SERVER			= 0;
>>>>>>> 582b42ce

public:
	static IPacketReceivedEvent* GetPacketReceivedEventPointer(uint16 packetType);
	static const PacketTypeMap& GetPacketTypeMap();

private:
	static void Init();

	template<typename Type>
	static uint16 RegisterPacketType(const LambdaEngine::ComponentType* pType = nullptr);

	template<typename Type>
	static uint16 RegisterPacketTypeWithComponent();

	static uint16 RegisterPacketTypeRaw();

	static void Release();

private:
	static uint16 s_PacketTypeCount;
	static PacketTypeMap s_PacketTypeToEvent;
};

template<typename Type>
uint16 PacketType::RegisterPacketType(const LambdaEngine::ComponentType* pType)
{
	PacketReceivedEvent<Type>* pEvent = DBG_NEW PacketReceivedEvent<Type>(pType);
	uint16 packetType = RegisterPacketTypeRaw();
	VALIDATE_MSG(Type::s_Type == 0, "PacketType already Registered!");
	Type::s_Type = packetType;
	s_PacketTypeToEvent[packetType] = pEvent;

	return packetType;
}

template<typename Type>
uint16 PacketType::RegisterPacketTypeWithComponent()
{
	uint16 packetType = RegisterPacketType<Type>(PacketComponent<Type>::Type());
	PacketComponent<Type>::s_PacketType = packetType;
	return packetType;
}<|MERGE_RESOLUTION|>--- conflicted
+++ resolved
@@ -19,22 +19,6 @@
 public:
 	DECL_STATIC_CLASS(PacketType);
 
-<<<<<<< HEAD
-	static uint16 CREATE_LEVEL_OBJECT;
-	static uint16 DELETE_LEVEL_OBJECT;
-	static uint16 PLAYER_ACTION;
-	static uint16 PLAYER_ACTION_RESPONSE;
-	static uint16 WEAPON_FIRE;
-	static uint16 HEALTH_CHANGED;
-	static uint16 FLAG_EDITED;
-	static uint16 TEAM_SCORED;
-	static uint16 GAME_OVER;
-	static uint16 CONFIGURE_SERVER;
-	static uint16 JOIN;
-	static uint16 LEAVE;
-	static uint16 CHAT_MESSAGE;
-	static uint16 PLAYER_INFO;
-=======
 	inline static uint16 CREATE_LEVEL_OBJECT		= 0;
 	inline static uint16 DELETE_LEVEL_OBJECT		= 0;
 	inline static uint16 PLAYER_ACTION				= 0;
@@ -47,7 +31,10 @@
 	inline static uint16 MATCH_BEGIN				= 0;
 	inline static uint16 GAME_OVER					= 0;
 	inline static uint16 CONFIGURE_SERVER			= 0;
->>>>>>> 582b42ce
+	inline static uint16 JOIN						= 0;
+	inline static uint16 LEAVE						= 0;
+	inline static uint16 CHAT_MESSAGE				= 0;
+	inline static uint16 PLAYER_INFO				= 0;
 
 public:
 	static IPacketReceivedEvent* GetPacketReceivedEventPointer(uint16 packetType);
