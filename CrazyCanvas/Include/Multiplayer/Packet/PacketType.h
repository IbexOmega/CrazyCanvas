#pragma once

#include "LambdaEngine.h"

#include "Containers/THashTable.h"

#include "ECS/ComponentType.h"

#include "ECS/Components/Multiplayer/PacketComponent.h"

#include "Multiplayer/Packet/MultiplayerEvents.h"

typedef LambdaEngine::THashTable<uint16, IPacketReceivedEvent*> PacketTypeMap;

class PacketType
{
	friend class MultiplayerBase;
public:
	DECL_STATIC_CLASS(PacketType);

<<<<<<< HEAD
	static uint16 CREATE_LEVEL_OBJECT;
	static uint16 DELETE_LEVEL_OBJECT;
	static uint16 PLAYER_ACTION;
	static uint16 PLAYER_ACTION_RESPONSE;
	static uint16 WEAPON_FIRE;
	static uint16 HEALTH_CHANGED;
	static uint16 FLAG_EDITED;
	static uint16 TEAM_SCORED;
	static uint16 GAME_OVER;
	static uint16 CONFIGURE_SERVER;
	static uint16 PROJECTILE_HIT;
=======
	inline static uint16 CREATE_LEVEL_OBJECT		= 0;
	inline static uint16 DELETE_LEVEL_OBJECT		= 0;
	inline static uint16 PLAYER_ACTION				= 0;
	inline static uint16 PLAYER_ACTION_RESPONSE		= 0;
	inline static uint16 WEAPON_FIRE				= 0;
	inline static uint16 HEALTH_CHANGED				= 0;
	inline static uint16 FLAG_EDITED				= 0;
	inline static uint16 TEAM_SCORED				= 0;
	inline static uint16 MATCH_START				= 0;
	inline static uint16 MATCH_BEGIN				= 0;
	inline static uint16 GAME_OVER					= 0;
	inline static uint16 CONFIGURE_SERVER			= 0;
>>>>>>> 1fb04bef

public:
	static IPacketReceivedEvent* GetPacketReceivedEventPointer(uint16 packetType);
	static const PacketTypeMap& GetPacketTypeMap();

private:
	static void Init();

	template<typename Type>
	static uint16 RegisterPacketType(const LambdaEngine::ComponentType* pType = nullptr);

	template<typename Type>
	static uint16 RegisterPacketTypeWithComponent();

	static uint16 RegisterPacketTypeRaw();

	static void Release();

private:
	static uint16 s_PacketTypeCount;
	static PacketTypeMap s_PacketTypeToEvent;
};

template<typename Type>
uint16 PacketType::RegisterPacketType(const LambdaEngine::ComponentType* pType)
{
	PacketReceivedEvent<Type>* pEvent = DBG_NEW PacketReceivedEvent<Type>(pType);
	uint16 packetType = RegisterPacketTypeRaw();
	VALIDATE_MSG(Type::s_Type == 0, "PacketType already Registered!");
	Type::s_Type = packetType;
	s_PacketTypeToEvent[packetType] = pEvent;

	return packetType;
}

template<typename Type>
uint16 PacketType::RegisterPacketTypeWithComponent()
{
	uint16 packetType = RegisterPacketType<Type>(PacketComponent<Type>::Type());
	PacketComponent<Type>::s_PacketType = packetType;
	return packetType;
}<|MERGE_RESOLUTION|>--- conflicted
+++ resolved
@@ -18,19 +18,6 @@
 public:
 	DECL_STATIC_CLASS(PacketType);
 
-<<<<<<< HEAD
-	static uint16 CREATE_LEVEL_OBJECT;
-	static uint16 DELETE_LEVEL_OBJECT;
-	static uint16 PLAYER_ACTION;
-	static uint16 PLAYER_ACTION_RESPONSE;
-	static uint16 WEAPON_FIRE;
-	static uint16 HEALTH_CHANGED;
-	static uint16 FLAG_EDITED;
-	static uint16 TEAM_SCORED;
-	static uint16 GAME_OVER;
-	static uint16 CONFIGURE_SERVER;
-	static uint16 PROJECTILE_HIT;
-=======
 	inline static uint16 CREATE_LEVEL_OBJECT		= 0;
 	inline static uint16 DELETE_LEVEL_OBJECT		= 0;
 	inline static uint16 PLAYER_ACTION				= 0;
@@ -43,7 +30,7 @@
 	inline static uint16 MATCH_BEGIN				= 0;
 	inline static uint16 GAME_OVER					= 0;
 	inline static uint16 CONFIGURE_SERVER			= 0;
->>>>>>> 1fb04bef
+	inline static uint16 PROJECTILE_HIT				= 0;
 
 public:
 	static IPacketReceivedEvent* GetPacketReceivedEventPointer(uint16 packetType);
