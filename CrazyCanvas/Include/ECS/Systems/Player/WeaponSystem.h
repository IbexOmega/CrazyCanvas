--- conflicted
+++ resolved
@@ -82,12 +82,8 @@
 	void TryFire(
 		EAmmoType ammoType,
 		WeaponComponent& weaponComponent,
-<<<<<<< HEAD
-		PacketComponent<PlayerAction>& packets,
+		PacketComponent<PacketPlayerAction>& packets,
 		LambdaEngine::Entity weaponEntity,
-=======
-		PacketComponent<PacketPlayerAction>& packets,
->>>>>>> d063423d
 		const glm::vec3& startPos,
 		const glm::quat& direction,
 		const glm::vec3& playerVelocity);
