#pragma once

#include "ECS/Components/Team/TeamComponent.h"
#include <array>

constexpr const uint32 MAX_NUM_COLORS = 6;

class TeamHelper
{
public:
	DECL_STATIC_CLASS(TeamHelper);

	static bool Init();

<<<<<<< HEAD
	static void SetTeamColor(uint32 teamIndex, const glm::vec3& color);
	static glm::vec3 GetTeamColor(uint32 teamIndex);
	
	static GUID_Lambda GetTeamColorMaterialGUID(uint32 teamIndex);
	static glm::vec3 GetAvailableColor(uint32 colorIndex);
	static LambdaEngine::TArray<glm::vec3> GetAllAvailableColors();

	static glm::vec3 GetHSVColor(float angle);

private:
	inline static glm::vec3		s_TeamColors[MAX_NUM_TEAMS];
	inline static GUID_Lambda	s_TeamColorMaterialGUIDs[MAX_NUM_TEAMS];
	
	inline static LambdaEngine::TArray<glm::vec3>	s_AvailableColors =
	{
		{1.0f, 0.0f, 0.0f},
		{0.0f, 0.0f, 1.0f},
		{0.0f, 1.0f, 0.0f},
		{1.0f, 1.0f, 0.0f},
		{1.0f, 0.0f, 1.0f},
		{1.0f, 0.5f, 0.75f},
		{0.0f, 0.0f, 0.0f},
	};
=======
	static glm::vec3 GetTeamColor(uint8 teamIndex);

	FORCEINLINE static GUID_Lambda GetTeamColorMaterialGUID(uint8 teamIndex)
	{
		VALIDATE(teamIndex < MAX_NUM_TEAMS);
		return s_TeamColorMaterialGUIDs[teamIndex];
	}

	FORCEINLINE static GUID_Lambda GetTeamPlayerMaterialGUID(uint8 teamIndex)
	{
		VALIDATE(teamIndex < MAX_NUM_TEAMS);
		return s_TeamPlayerMaterialGUIDs[teamIndex];
	}

	FORCEINLINE static GUID_Lambda GetMyTeamPlayerMaterialGUID() { return s_MyTeamPlayerMaterialGUID; }

private:
	inline static GUID_Lambda s_PlayerTextureGUID = GUID_NONE;
	inline static GUID_Lambda s_TeamColorMaterialGUIDs[MAX_NUM_TEAMS];

	inline static GUID_Lambda s_TeamPlayerMaterialGUIDs[MAX_NUM_TEAMS];
	inline static GUID_Lambda s_MyTeamPlayerMaterialGUID = GUID_NONE;
>>>>>>> c0d47f70
};<|MERGE_RESOLUTION|>--- conflicted
+++ resolved
@@ -12,32 +12,14 @@
 
 	static bool Init();
 
-<<<<<<< HEAD
-	static void SetTeamColor(uint32 teamIndex, const glm::vec3& color);
-	static glm::vec3 GetTeamColor(uint32 teamIndex);
+	static void SetTeamColor(uint8 teamIndex, const glm::vec3& color);
+	static glm::vec3 GetTeamColor(uint8 teamIndex);
 	
-	static GUID_Lambda GetTeamColorMaterialGUID(uint32 teamIndex);
+	//static GUID_Lambda GetTeamColorMaterialGUID(uint32 teamIndex);
 	static glm::vec3 GetAvailableColor(uint32 colorIndex);
 	static LambdaEngine::TArray<glm::vec3> GetAllAvailableColors();
 
 	static glm::vec3 GetHSVColor(float angle);
-
-private:
-	inline static glm::vec3		s_TeamColors[MAX_NUM_TEAMS];
-	inline static GUID_Lambda	s_TeamColorMaterialGUIDs[MAX_NUM_TEAMS];
-	
-	inline static LambdaEngine::TArray<glm::vec3>	s_AvailableColors =
-	{
-		{1.0f, 0.0f, 0.0f},
-		{0.0f, 0.0f, 1.0f},
-		{0.0f, 1.0f, 0.0f},
-		{1.0f, 1.0f, 0.0f},
-		{1.0f, 0.0f, 1.0f},
-		{1.0f, 0.5f, 0.75f},
-		{0.0f, 0.0f, 0.0f},
-	};
-=======
-	static glm::vec3 GetTeamColor(uint8 teamIndex);
 
 	FORCEINLINE static GUID_Lambda GetTeamColorMaterialGUID(uint8 teamIndex)
 	{
@@ -54,10 +36,21 @@
 	FORCEINLINE static GUID_Lambda GetMyTeamPlayerMaterialGUID() { return s_MyTeamPlayerMaterialGUID; }
 
 private:
-	inline static GUID_Lambda s_PlayerTextureGUID = GUID_NONE;
-	inline static GUID_Lambda s_TeamColorMaterialGUIDs[MAX_NUM_TEAMS];
+	inline static glm::vec3		s_TeamColors[MAX_NUM_TEAMS];
+	inline static GUID_Lambda	s_TeamColorMaterialGUIDs[MAX_NUM_TEAMS];
 
-	inline static GUID_Lambda s_TeamPlayerMaterialGUIDs[MAX_NUM_TEAMS];
-	inline static GUID_Lambda s_MyTeamPlayerMaterialGUID = GUID_NONE;
->>>>>>> c0d47f70
+	inline static GUID_Lambda	s_TeamPlayerMaterialGUIDs[MAX_NUM_TEAMS];
+	inline static GUID_Lambda	s_MyTeamPlayerMaterialGUID;
+	inline static GUID_Lambda	s_PlayerTextureGUID;
+	
+	inline static LambdaEngine::TArray<glm::vec3>	s_AvailableColors =
+	{
+		{1.0f, 0.0f, 0.0f},
+		{0.0f, 0.0f, 1.0f},
+		{0.0f, 1.0f, 0.0f},
+		{1.0f, 1.0f, 0.0f},
+		{1.0f, 0.0f, 1.0f},
+		{1.0f, 0.5f, 0.75f},
+		{0.0f, 0.0f, 0.0f},
+	};
 };