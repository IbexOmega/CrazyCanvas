--- conflicted
+++ resolved
@@ -45,8 +45,6 @@
 	const glm::vec3 Position;
 };
 
-<<<<<<< HEAD
-=======
 /*
 * PlayerConnectedEvent
 */
@@ -120,7 +118,6 @@
 	const bool IsLocal;
 };
 
->>>>>>> 39879894
 /*
 * WeaponFiredEvent
 */
