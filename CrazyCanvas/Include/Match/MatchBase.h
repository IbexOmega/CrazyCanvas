#pragma once
#include "LambdaEngine.h"

#include "Utilities/SHA256.h"

#include "Containers/String.h"

#include "Time/API/Timestamp.h"

#include "Application/API/Events/NetworkEvents.h"

#include "Events/GameplayEvents.h"

class Level;

struct CreateFlagDesc;
struct CreatePlayerDesc;

struct MatchDescription
{
	LambdaEngine::SHA256Hash LevelHash;
	uint32 NumTeams = 2;
};

class MatchBase
{
public:
	MatchBase() = default;
	virtual ~MatchBase();

	bool Init(const MatchDescription* pDesc);

	void Tick(LambdaEngine::Timestamp deltaTime);

	void SetScore(uint32 teamIndex, uint32 score);

	FORCEINLINE uint32 GetScore(uint32 teamIndex) const { VALIDATE(teamIndex < m_Scores.GetSize()); return m_Scores[teamIndex]; }

protected:
	virtual bool InitInternal() = 0;
	virtual void TickInternal(LambdaEngine::Timestamp deltaTime) = 0;

<<<<<<< HEAD
	virtual bool OnPacketReceived(const LambdaEngine::PacketReceivedEvent& event) = 0;
	virtual bool OnWeaponFired(const WeaponFiredEvent& event) = 0;
	virtual bool OnPlayerDied(const PlayerDiedEvent& event) = 0;
=======
	virtual bool OnPacketReceived(const LambdaEngine::NetworkSegmentReceivedEvent& event) = 0;
>>>>>>> 42a2c800

protected:
	Level* m_pLevel = nullptr;
	LambdaEngine::TArray<uint32> m_Scores;
};<|MERGE_RESOLUTION|>--- conflicted
+++ resolved
@@ -40,14 +40,10 @@
 	virtual bool InitInternal() = 0;
 	virtual void TickInternal(LambdaEngine::Timestamp deltaTime) = 0;
 
-<<<<<<< HEAD
-	virtual bool OnPacketReceived(const LambdaEngine::PacketReceivedEvent& event) = 0;
+	virtual bool OnPacketReceived(const LambdaEngine::NetworkSegmentReceivedEvent& event) = 0;
 	virtual bool OnWeaponFired(const WeaponFiredEvent& event) = 0;
 	virtual bool OnPlayerDied(const PlayerDiedEvent& event) = 0;
-=======
-	virtual bool OnPacketReceived(const LambdaEngine::NetworkSegmentReceivedEvent& event) = 0;
->>>>>>> 42a2c800
-
+	
 protected:
 	Level* m_pLevel = nullptr;
 	LambdaEngine::TArray<uint32> m_Scores;
