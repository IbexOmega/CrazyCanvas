--- conflicted
+++ resolved
@@ -51,22 +51,9 @@
 	{
 	}
 
-	FORCEINLINE bool HasBegun() const 
-	{ 
-		return m_HasBegun; 
-	}
-
-<<<<<<< HEAD
 	FORCEINLINE bool HasBegun() const { return m_HasBegun; }
 	FORCEINLINE uint32 GetScore(uint32 teamIndex) const { VALIDATE(teamIndex < m_Scores.GetSize()); return m_Scores[teamIndex]; }
 	FORCEINLINE EGameMode GetGameMode() const { return m_MatchDesc.GameMode; }
-=======
-	FORCEINLINE uint32 GetScore(uint32 teamIndex) const 
-	{ 
-		VALIDATE(teamIndex < m_Scores.GetSize()); 
-		return m_Scores[teamIndex];
-	}
->>>>>>> 9c9ef912
 
 protected:
 	virtual bool InitInternal() = 0;
