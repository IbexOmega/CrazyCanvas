#pragma once

#include "ECS/Entity.h"

#include "Math/Math.h"

#include "Time/API/Timestamp.h"

#include "Application/API/Events/KeyEvents.h"

class PlayerActionSystem
{
public:
	DECL_UNIQUE_CLASS(PlayerActionSystem);
	PlayerActionSystem();
	virtual ~PlayerActionSystem();

	void Init();

	void TickMainThread(LambdaEngine::Timestamp deltaTime, LambdaEngine::Entity entityPlayer);

private:
	bool OnKeyPressed(const LambdaEngine::KeyPressedEvent& event);

public:
<<<<<<< HEAD
	static void ComputeVelocity(const glm::quat& rotation, const glm::i8vec3& deltaAction, float32 dt, glm::vec3& velocity, bool isHoldingFlag, float acceleration, float maxVelocity);
=======
	static void ComputeVelocity(const glm::quat& rotation, const glm::i8vec3& deltaAction, bool walking, float32 dt, glm::vec3& velocity, bool isHoldingFlag, bool inAir);
	static void SetMouseEnabled(bool isEnabled);

private:
	static void ComputeVelocityInternal(const glm::quat& rotation, const glm::i8vec3& deltaAction, bool walking, float32 dt, glm::vec3& velocity, bool isHoldingFlag, float acceleration, float maxVelocity);
>>>>>>> ccdaac54
	static void ComputeAirVelocity(const glm::quat& rotation, const glm::i8vec3& deltaAction, bool walking, float32 dt, glm::vec3& velocity, bool isHoldingFlag);
	static void ComputeGroundVelocity(const glm::quat& rotation, const glm::i8vec3& deltaAction, bool walking, float32 dt, glm::vec3& velocity, bool isHoldingFlag);

private:
	static bool m_MouseEnabled;

	static float32 m_Speed;
};<|MERGE_RESOLUTION|>--- conflicted
+++ resolved
@@ -23,15 +23,11 @@
 	bool OnKeyPressed(const LambdaEngine::KeyPressedEvent& event);
 
 public:
-<<<<<<< HEAD
-	static void ComputeVelocity(const glm::quat& rotation, const glm::i8vec3& deltaAction, float32 dt, glm::vec3& velocity, bool isHoldingFlag, float acceleration, float maxVelocity);
-=======
 	static void ComputeVelocity(const glm::quat& rotation, const glm::i8vec3& deltaAction, bool walking, float32 dt, glm::vec3& velocity, bool isHoldingFlag, bool inAir);
 	static void SetMouseEnabled(bool isEnabled);
 
 private:
 	static void ComputeVelocityInternal(const glm::quat& rotation, const glm::i8vec3& deltaAction, bool walking, float32 dt, glm::vec3& velocity, bool isHoldingFlag, float acceleration, float maxVelocity);
->>>>>>> ccdaac54
 	static void ComputeAirVelocity(const glm::quat& rotation, const glm::i8vec3& deltaAction, bool walking, float32 dt, glm::vec3& velocity, bool isHoldingFlag);
 	static void ComputeGroundVelocity(const glm::quat& rotation, const glm::i8vec3& deltaAction, bool walking, float32 dt, glm::vec3& velocity, bool isHoldingFlag);
 
