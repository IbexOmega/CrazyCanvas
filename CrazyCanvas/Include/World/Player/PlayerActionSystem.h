#pragma once

#include "ECS/Entity.h"

#include "Math/Math.h"

#include "Time/API/Timestamp.h"

#include "Application/API/Events/KeyEvents.h"

class PlayerActionSystem
{
public:
	DECL_UNIQUE_CLASS(PlayerActionSystem);
	PlayerActionSystem();
	virtual ~PlayerActionSystem();

	void Init();

	void TickMainThread(LambdaEngine::Timestamp deltaTime, LambdaEngine::Entity entityPlayer);

private:
	bool OnKeyPressed(const LambdaEngine::KeyPressedEvent& event);

public:
	static void ComputeVelocity(const glm::quat& rotation, const glm::i8vec3& deltaAction, bool walking, float32 dt, glm::vec3& velocity, bool isHoldingFlag, bool inAir);
	static void SetMouseEnabled(bool isEnabled);

private:
<<<<<<< HEAD
	static void ComputeVelocityInternal(const glm::quat& rotation, const glm::i8vec3& deltaAction, bool walking, float32 dt, glm::vec3& velocity, bool isHoldingFlag, float acceleration, float maxVelocity);
=======
	static void ComputeVelocityInternal(const glm::quat& rotation, const glm::i8vec3& deltaAction, float32 dt, glm::vec3& velocity, bool isHoldingFlag, float acceleration, float maxVelocity);
>>>>>>> 464c246a
	static void ComputeAirVelocity(const glm::quat& rotation, const glm::i8vec3& deltaAction, bool walking, float32 dt, glm::vec3& velocity, bool isHoldingFlag);
	static void ComputeGroundVelocity(const glm::quat& rotation, const glm::i8vec3& deltaAction, bool walking, float32 dt, glm::vec3& velocity, bool isHoldingFlag);

private:
	static bool m_MouseEnabled;

	static float32 m_Speed;
};<|MERGE_RESOLUTION|>--- conflicted
+++ resolved
@@ -27,11 +27,7 @@
 	static void SetMouseEnabled(bool isEnabled);
 
 private:
-<<<<<<< HEAD
-	static void ComputeVelocityInternal(const glm::quat& rotation, const glm::i8vec3& deltaAction, bool walking, float32 dt, glm::vec3& velocity, bool isHoldingFlag, float acceleration, float maxVelocity);
-=======
 	static void ComputeVelocityInternal(const glm::quat& rotation, const glm::i8vec3& deltaAction, float32 dt, glm::vec3& velocity, bool isHoldingFlag, float acceleration, float maxVelocity);
->>>>>>> 464c246a
 	static void ComputeAirVelocity(const glm::quat& rotation, const glm::i8vec3& deltaAction, bool walking, float32 dt, glm::vec3& velocity, bool isHoldingFlag);
 	static void ComputeGroundVelocity(const glm::quat& rotation, const glm::i8vec3& deltaAction, bool walking, float32 dt, glm::vec3& velocity, bool isHoldingFlag);
 
