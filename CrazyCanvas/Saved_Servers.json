{
<<<<<<< HEAD
    "SERVERS": [
        {
            "Name": "Chris's server",
            "Address": "81.170.143.133:4444"
        }
    ]
=======
    "SERVERS": []
>>>>>>> 8977674e
}<|MERGE_RESOLUTION|>--- conflicted
+++ resolved
@@ -1,12 +1,3 @@
 {
-<<<<<<< HEAD
-    "SERVERS": [
-        {
-            "Name": "Chris's server",
-            "Address": "81.170.143.133:4444"
-        }
-    ]
-=======
     "SERVERS": []
->>>>>>> 8977674e
 }