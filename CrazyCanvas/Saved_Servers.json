{
    "SERVERS": [
<<<<<<< HEAD
=======
        {
            "Name": "",
            "Address": "81.170.143.133:23552"
        }
>>>>>>> ccd7ccbc
    ]
}<|MERGE_RESOLUTION|>--- conflicted
+++ resolved
@@ -1,11 +1,3 @@
 {
-    "SERVERS": [
-<<<<<<< HEAD
-=======
-        {
-            "Name": "",
-            "Address": "81.170.143.133:23552"
-        }
->>>>>>> ccd7ccbc
-    ]
+    "SERVERS": []
 }