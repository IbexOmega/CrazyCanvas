--- conflicted
+++ resolved
@@ -601,16 +601,6 @@
                 },
                 {
                     "name": "G_BUFFER_POSITION",
-<<<<<<< HEAD
-=======
-                    "removable": true,
-                    "draw_args_mask": 4294967295,
-                    "binding_type": "COMBINED_SAMPLER",
-                    "src_stage": "DEFERRED_GEOMETRY_PASS"
-                },
-                {
-                    "name": "G_BUFFER_ALBEDO",
->>>>>>> 7788ba03
                     "removable": true,
                     "draw_args_mask": 4294967295,
                     "binding_type": "COMBINED_SAMPLER",
