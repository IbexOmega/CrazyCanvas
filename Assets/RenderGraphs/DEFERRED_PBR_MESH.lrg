{
    "resources": [
        {
            "name": "BACK_BUFFER_TEXTURE",
            "type": "TEXTURE",
            "back_buffer_bound": false,
            "sub_resource_count": 1,
            "editable": false,
            "external": false,
            "type_params": {
                "texture_format": "FORMAT_B8G8R8A8_UNORM",
                "is_of_array_type": false,
                "unbounded_array": false,
                "texture_type": "TEXTURE_2D"
            }
        },
        {
            "name": "SCENE_DRAW_ARGS",
            "type": "SCENE_DRAW_ARGS",
            "back_buffer_bound": false,
            "sub_resource_count": 1,
            "editable": false,
            "external": true,
            "type_params": {}
        },
        {
            "name": "PER_FRAME_BUFFER",
            "type": "BUFFER",
            "back_buffer_bound": false,
            "sub_resource_count": 1,
            "editable": false,
            "external": true,
            "type_params": {}
        },
        {
            "name": "SCENE_LIGHTS_BUFFER",
            "type": "BUFFER",
            "back_buffer_bound": false,
            "sub_resource_count": 1,
            "editable": false,
            "external": true,
            "type_params": {}
        },
        {
            "name": "SCENE_MAT_PARAM_BUFFER",
            "type": "BUFFER",
            "back_buffer_bound": false,
            "sub_resource_count": 1,
            "editable": false,
            "external": true,
            "type_params": {}
        },
        {
            "name": "SCENE_TLAS",
            "type": "ACCELERATION_STRUCTURE",
            "back_buffer_bound": false,
            "sub_resource_count": 1,
            "editable": false,
            "external": true,
            "type_params": {}
        },
        {
            "name": "SCENE_ALBEDO_MAPS",
            "type": "TEXTURE",
            "back_buffer_bound": false,
            "sub_resource_count": 1,
            "editable": false,
            "external": true,
            "type_params": {
                "texture_format": "FORMAT_R8G8B8A8_UNORM",
                "is_of_array_type": false,
                "unbounded_array": true,
                "texture_type": "TEXTURE_2D"
            }
        },
        {
            "name": "SCENE_NORMAL_MAPS",
            "type": "TEXTURE",
            "back_buffer_bound": false,
            "sub_resource_count": 1,
            "editable": false,
            "external": true,
            "type_params": {
                "texture_format": "FORMAT_R8G8B8A8_UNORM",
                "is_of_array_type": false,
                "unbounded_array": true,
                "texture_type": "TEXTURE_2D"
            }
        },
        {
            "name": "SCENE_COMBINED_MATERIAL_MAPS",
            "type": "TEXTURE",
            "back_buffer_bound": false,
            "sub_resource_count": 1,
            "editable": false,
            "external": true,
            "type_params": {
                "texture_format": "FORMAT_R8G8B8A8_UNORM",
                "is_of_array_type": false,
                "unbounded_array": true,
                "texture_type": "TEXTURE_2D"
            }
        },
        {
            "name": "G_BUFFER_POSITION",
            "type": "TEXTURE",
            "back_buffer_bound": false,
            "sub_resource_count": 1,
            "editable": true,
            "external": false,
            "type_params": {
                "texture_format": "FORMAT_R32G32B32A32_SFLOAT",
                "is_of_array_type": false,
                "unbounded_array": false,
                "texture_type": "TEXTURE_2D",
                "x_dim_type": "RELATIVE",
                "y_dim_type": "RELATIVE",
                "x_dim_var": 1.0,
                "y_dim_var": 1.0,
                "sample_count": 1,
                "miplevel_count": 1,
                "sampler_type": "NEAREST",
                "sampler_address_mode": "REPEAT",
                "sampler_border_color": "BORDER_COLOR_FLOAT_OPAQUE_BLACK",
                "memory_type": "MEMORY_TYPE_GPU"
            }
        },
        {
            "name": "G_BUFFER_ALBEDO",
            "type": "TEXTURE",
            "back_buffer_bound": false,
            "sub_resource_count": 1,
            "editable": true,
            "external": false,
            "type_params": {
                "texture_format": "FORMAT_R8G8B8A8_UNORM",
                "is_of_array_type": false,
                "unbounded_array": false,
                "texture_type": "TEXTURE_2D",
                "x_dim_type": "RELATIVE",
                "y_dim_type": "RELATIVE",
                "x_dim_var": 1.0,
                "y_dim_var": 1.0,
                "sample_count": 1,
                "miplevel_count": 1,
                "sampler_type": "NEAREST",
                "sampler_address_mode": "REPEAT",
                "sampler_border_color": "BORDER_COLOR_FLOAT_OPAQUE_BLACK",
                "memory_type": "MEMORY_TYPE_GPU"
            }
        },
        {
            "name": "G_BUFFER_AO_ROUGH_METAL",
            "type": "TEXTURE",
            "back_buffer_bound": false,
            "sub_resource_count": 1,
            "editable": true,
            "external": false,
            "type_params": {
                "texture_format": "FORMAT_R8G8B8A8_UNORM",
                "is_of_array_type": false,
                "unbounded_array": false,
                "texture_type": "TEXTURE_2D",
                "x_dim_type": "RELATIVE",
                "y_dim_type": "RELATIVE",
                "x_dim_var": 1.0,
                "y_dim_var": 1.0,
                "sample_count": 1,
                "miplevel_count": 1,
                "sampler_type": "NEAREST",
                "sampler_address_mode": "REPEAT",
                "sampler_border_color": "BORDER_COLOR_FLOAT_OPAQUE_BLACK",
                "memory_type": "MEMORY_TYPE_GPU"
            }
        },
        {
            "name": "G_BUFFER_COMPACT_NORMALS",
            "type": "TEXTURE",
            "back_buffer_bound": false,
            "sub_resource_count": 1,
            "editable": true,
            "external": false,
            "type_params": {
                "texture_format": "FORMAT_R10G10B10A2_UNORM",
                "is_of_array_type": false,
                "unbounded_array": false,
                "texture_type": "TEXTURE_2D",
                "x_dim_type": "RELATIVE",
                "y_dim_type": "RELATIVE",
                "x_dim_var": 1.0,
                "y_dim_var": 1.0,
                "sample_count": 1,
                "miplevel_count": 1,
                "sampler_type": "NEAREST",
                "sampler_address_mode": "REPEAT",
                "sampler_border_color": "BORDER_COLOR_FLOAT_OPAQUE_BLACK",
                "memory_type": "MEMORY_TYPE_GPU"
            }
        },
        {
            "name": "G_BUFFER_VELOCITY",
            "type": "TEXTURE",
            "back_buffer_bound": false,
            "sub_resource_count": 1,
            "editable": true,
            "external": false,
            "type_params": {
                "texture_format": "FORMAT_R16G16_SFLOAT",
                "is_of_array_type": false,
                "unbounded_array": false,
                "texture_type": "TEXTURE_2D",
                "x_dim_type": "RELATIVE",
                "y_dim_type": "RELATIVE",
                "x_dim_var": 1.0,
                "y_dim_var": 1.0,
                "sample_count": 1,
                "miplevel_count": 1,
                "sampler_type": "NEAREST",
                "sampler_address_mode": "REPEAT",
                "sampler_border_color": "BORDER_COLOR_FLOAT_OPAQUE_BLACK",
                "memory_type": "MEMORY_TYPE_GPU"
            }
        },
        {
            "name": "G_BUFFER_DEPTH_STENCIL",
            "type": "TEXTURE",
            "back_buffer_bound": false,
            "sub_resource_count": 1,
            "editable": true,
            "external": false,
            "type_params": {
                "texture_format": "FORMAT_D24_UNORM_S8_UINT",
                "is_of_array_type": false,
                "unbounded_array": false,
                "texture_type": "TEXTURE_2D",
                "x_dim_type": "RELATIVE",
                "y_dim_type": "RELATIVE",
                "x_dim_var": 1.0,
                "y_dim_var": 1.0,
                "sample_count": 1,
                "miplevel_count": 1,
                "sampler_type": "NEAREST",
                "sampler_address_mode": "REPEAT",
                "sampler_border_color": "BORDER_COLOR_FLOAT_OPAQUE_BLACK",
                "memory_type": "MEMORY_TYPE_GPU"
            }
        },
        {
            "name": "SKYBOX",
            "type": "TEXTURE",
            "back_buffer_bound": false,
            "sub_resource_count": 1,
            "editable": true,
            "external": true,
            "type_params": {
                "texture_format": "FORMAT_R8G8B8A8_UNORM",
                "is_of_array_type": false,
                "unbounded_array": false,
                "texture_type": "TEXTURE_CUBE"
            }
        },
        {
            "name": "INTERMEDIATE_OUTPUT_IMAGE",
            "type": "TEXTURE",
            "back_buffer_bound": false,
            "sub_resource_count": 1,
            "editable": true,
            "external": false,
            "type_params": {
                "texture_format": "FORMAT_R8G8B8A8_UNORM",
                "is_of_array_type": false,
                "unbounded_array": false,
                "texture_type": "TEXTURE_2D",
                "x_dim_type": "RELATIVE",
                "y_dim_type": "RELATIVE",
                "x_dim_var": 1.0,
                "y_dim_var": 1.0,
                "sample_count": 1,
                "miplevel_count": 1,
                "sampler_type": "LINEAR",
                "sampler_address_mode": "REPEAT",
                "sampler_border_color": "BORDER_COLOR_FLOAT_OPAQUE_BLACK",
                "memory_type": "MEMORY_TYPE_GPU"
            }
        },
        {
            "name": "DIRL_SHADOWMAP",
            "type": "TEXTURE",
            "back_buffer_bound": false,
            "sub_resource_count": 1,
            "editable": true,
            "external": false,
            "type_params": {
                "texture_format": "FORMAT_D24_UNORM_S8_UINT",
                "is_of_array_type": false,
                "unbounded_array": false,
                "texture_type": "TEXTURE_2D",
                "x_dim_type": "CONSTANT",
                "y_dim_type": "CONSTANT",
                "x_dim_var": 1024.0,
                "y_dim_var": 1024.0,
                "sample_count": 1,
                "miplevel_count": 1,
                "sampler_type": "NEAREST",
                "sampler_address_mode": "CLAMP_TO_BORDER",
                "sampler_border_color": "BORDER_COLOR_FLOAT_OPAQUE_WHITE",
                "memory_type": "MEMORY_TYPE_GPU"
            }
        },
        {
            "name": "NOESIS_GUI_DEPTH_STENCIL",
            "type": "TEXTURE",
            "back_buffer_bound": false,
            "sub_resource_count": 1,
            "editable": true,
            "external": false,
            "type_params": {
                "texture_format": "FORMAT_D24_UNORM_S8_UINT",
                "is_of_array_type": false,
                "unbounded_array": false,
                "texture_type": "TEXTURE_2D",
                "x_dim_type": "RELATIVE",
                "y_dim_type": "RELATIVE",
                "x_dim_var": 1.0,
                "y_dim_var": 1.0,
                "sample_count": 1,
                "miplevel_count": 1,
                "sampler_type": "NEAREST",
                "sampler_address_mode": "REPEAT",
                "sampler_border_color": "BORDER_COLOR_FLOAT_OPAQUE_BLACK",
                "memory_type": "MEMORY_TYPE_GPU"
            }
        },
        {
            "name": "SCENE_POINT_SHADOWMAPS",
            "type": "TEXTURE",
            "back_buffer_bound": false,
            "sub_resource_count": 1,
            "editable": true,
            "external": true,
            "type_params": {
                "texture_format": "FORMAT_D24_UNORM_S8_UINT",
                "is_of_array_type": false,
                "unbounded_array": true,
                "texture_type": "TEXTURE_CUBE"
            }
        },
        {
            "name": "BRUSH_MASK",
            "type": "TEXTURE",
            "back_buffer_bound": false,
            "sub_resource_count": 1,
            "editable": true,
            "external": true,
            "type_params": {
                "texture_format": "FORMAT_R8G8B8A8_UNORM",
                "is_of_array_type": false,
                "texture_type": "TEXTURE_2D"
            }
        }
    ],
    "resource_state_groups": [
        {
            "name": "EXTERNAL_RESOURCES",
            "resource_states": [
                {
                    "name": "SCENE_DRAW_ARGS",
                    "removable": false,
                    "binding_type": "UNORDERED_ACCESS_R",
                    "src_stage": ""
                },
                {
                    "name": "PER_FRAME_BUFFER",
                    "removable": false,
                    "binding_type": "CONSTANT_BUFFER",
                    "src_stage": ""
                },
                {
                    "name": "SCENE_LIGHTS_BUFFER",
                    "removable": false,
                    "binding_type": "CONSTANT_BUFFER",
                    "src_stage": ""
                },
                {
                    "name": "SCENE_MAT_PARAM_BUFFER",
                    "removable": false,
                    "binding_type": "CONSTANT_BUFFER",
                    "src_stage": ""
                },
                {
                    "name": "SCENE_TLAS",
                    "removable": false,
                    "binding_type": "ACCELERATION_STRUCTURE",
                    "src_stage": ""
                },
                {
                    "name": "SCENE_ALBEDO_MAPS",
                    "removable": false,
                    "binding_type": "COMBINED_SAMPLER",
                    "src_stage": ""
                },
                {
                    "name": "SCENE_NORMAL_MAPS",
                    "removable": false,
                    "binding_type": "COMBINED_SAMPLER",
                    "src_stage": ""
                },
                {
                    "name": "SCENE_COMBINED_MATERIAL_MAPS",
                    "removable": false,
                    "binding_type": "COMBINED_SAMPLER",
                    "src_stage": ""
                },
                {
                    "name": "SKYBOX",
                    "removable": false,
                    "binding_type": "COMBINED_SAMPLER",
                    "src_stage": ""
                },
                {
<<<<<<< HEAD
                    "name": "BRUSH_MASK",
=======
                    "name": "SCENE_POINT_SHADOWMAPS",
>>>>>>> 1b6b95e4
                    "removable": false,
                    "binding_type": "COMBINED_SAMPLER",
                    "src_stage": ""
                }
            ]
        },
        {
            "name": "TEMPORAL_RESOURCES",
            "resource_states": []
        }
    ],
    "final_output_stage": {
        "name": "FINAL_OUTPUT",
        "back_buffer_state": {
            "name": "BACK_BUFFER_TEXTURE",
            "removable": false,
            "binding_type": "COMBINED_SAMPLER",
            "src_stage": "RENDER_STAGE_NOESIS_GUI"
        }
    },
    "render_stages": [
        {
            "name": "DEFERRED_GEOMETRY_PASS",
            "type": "GRAPHICS",
            "custom_renderer": false,
            "allow_overriding_of_binding_types": false,
            "trigger_type": "EVERY",
            "frame_delay": 0,
            "frame_offset": 0,
            "x_dim_type": "RELATIVE",
            "y_dim_type": "RELATIVE",
            "z_dim_type": "CONSTANT",
            "x_dim_var": 1.0,
            "y_dim_var": 1.0,
            "z_dim_var": 1.0,
            "draw_type": "SCENE_INSTANCES",
            "depth_test_enabled": true,
            "cull_mode": "CULL_MODE_NONE",
            "polygon_mode": "POLYGON_MODE_FILL",
            "primitive_topology": "PRIMITIVE_TOPOLOGY_TRIANGLE_LIST",
            "shaders": {
                "task_shader": "",
                "mesh_shader": "/DeferredGeometry\\Geom.mesh",
                "vertex_shader": "",
                "geometry_shader": "",
                "hull_shader": "",
                "domain_shader": "",
                "pixel_shader": "/DeferredGeometry\\Geom.frag"
            },
            "resource_states": [
                {
                    "name": "SCENE_DRAW_ARGS",
                    "removable": true,
                    "draw_args_mask": 3,
                    "binding_type": "UNORDERED_ACCESS_R",
                    "src_stage": "RENDER_GRAPH_PAINT_MASK_STAGE"
                },
                {
                    "name": "PER_FRAME_BUFFER",
                    "removable": true,
                    "draw_args_mask": 1,
                    "binding_type": "CONSTANT_BUFFER",
                    "src_stage": "EXTERNAL_RESOURCES"
                },
                {
                    "name": "SCENE_MAT_PARAM_BUFFER",
                    "removable": true,
<<<<<<< HEAD
                    "draw_args_mask": 1,
                    "binding_type": "CONSTANT_BUFFER",
=======
                    "draw_args_mask": 4294967295,
                    "binding_type": "UNORDERED_ACCESS_R",
>>>>>>> 1b6b95e4
                    "src_stage": "EXTERNAL_RESOURCES"
                },
                {
                    "name": "SCENE_ALBEDO_MAPS",
                    "removable": true,
                    "draw_args_mask": 1,
                    "binding_type": "COMBINED_SAMPLER",
                    "src_stage": "EXTERNAL_RESOURCES"
                },
                {
                    "name": "SCENE_NORMAL_MAPS",
                    "removable": true,
                    "draw_args_mask": 1,
                    "binding_type": "COMBINED_SAMPLER",
                    "src_stage": "EXTERNAL_RESOURCES"
                },
                {
                    "name": "SCENE_COMBINED_MATERIAL_MAPS",
                    "removable": true,
                    "draw_args_mask": 1,
                    "binding_type": "COMBINED_SAMPLER",
                    "src_stage": "EXTERNAL_RESOURCES"
                },
                {
                    "name": "G_BUFFER_POSITION",
                    "removable": true,
                    "draw_args_mask": 1,
                    "binding_type": "ATTACHMENT",
                    "src_stage": ""
                },
                {
                    "name": "G_BUFFER_ALBEDO",
                    "removable": true,
                    "draw_args_mask": 1,
                    "binding_type": "ATTACHMENT",
                    "src_stage": ""
                },
                {
                    "name": "G_BUFFER_AO_ROUGH_METAL",
                    "removable": true,
                    "draw_args_mask": 1,
                    "binding_type": "ATTACHMENT",
                    "src_stage": ""
                },
                {
                    "name": "G_BUFFER_COMPACT_NORMALS",
                    "removable": true,
                    "draw_args_mask": 1,
                    "binding_type": "ATTACHMENT",
                    "src_stage": ""
                },
                {
                    "name": "G_BUFFER_VELOCITY",
                    "removable": true,
                    "draw_args_mask": 1,
                    "binding_type": "ATTACHMENT",
                    "src_stage": ""
                },
                {
                    "name": "G_BUFFER_DEPTH_STENCIL",
                    "removable": true,
                    "draw_args_mask": 1,
                    "binding_type": "ATTACHMENT",
                    "src_stage": ""
                }
            ]
        },
        {
            "name": "DIRL_SHADOWMAP",
            "type": "GRAPHICS",
            "custom_renderer": false,
<<<<<<< HEAD
            "allow_overriding_of_binding_types": false,
=======
>>>>>>> 1b6b95e4
            "trigger_type": "TRIGGERED",
            "frame_delay": 0,
            "frame_offset": 0,
            "x_dim_type": "CONSTANT",
            "y_dim_type": "CONSTANT",
            "z_dim_type": "CONSTANT",
            "x_dim_var": 1024.0,
            "y_dim_var": 1024.0,
            "z_dim_var": 1.0,
            "draw_type": "SCENE_INSTANCES",
            "depth_test_enabled": true,
            "cull_mode": "CULL_MODE_FRONT",
            "polygon_mode": "POLYGON_MODE_FILL",
            "primitive_topology": "PRIMITIVE_TOPOLOGY_TRIANGLE_LIST",
            "shaders": {
                "task_shader": "",
                "mesh_shader": "",
                "vertex_shader": "/ShadowMap\\DirLShadowMap.vert",
                "geometry_shader": "",
                "hull_shader": "",
                "domain_shader": "",
                "pixel_shader": "/ShadowMap\\DirLShadowMap.frag"
            },
            "resource_states": [
                {
                    "name": "SCENE_DRAW_ARGS",
                    "removable": true,
<<<<<<< HEAD
                    "draw_args_mask": 1,
=======
                    "draw_args_mask": 4294967295,
>>>>>>> 1b6b95e4
                    "binding_type": "UNORDERED_ACCESS_R",
                    "src_stage": "EXTERNAL_RESOURCES"
                },
                {
                    "name": "SCENE_LIGHTS_BUFFER",
                    "removable": true,
<<<<<<< HEAD
                    "draw_args_mask": 1,
=======
                    "draw_args_mask": 4294967295,
>>>>>>> 1b6b95e4
                    "binding_type": "UNORDERED_ACCESS_R",
                    "src_stage": "EXTERNAL_RESOURCES"
                },
                {
                    "name": "DIRL_SHADOWMAP",
                    "removable": true,
                    "draw_args_mask": 1,
                    "binding_type": "ATTACHMENT",
                    "src_stage": ""
                }
            ]
        },
        {
            "name": "FXAA",
            "type": "GRAPHICS",
            "custom_renderer": false,
            "allow_overriding_of_binding_types": false,
            "trigger_type": "EVERY",
            "frame_delay": 0,
            "frame_offset": 0,
            "x_dim_type": "RELATIVE",
            "y_dim_type": "RELATIVE",
            "z_dim_type": "CONSTANT",
            "x_dim_var": 1.0,
            "y_dim_var": 1.0,
            "z_dim_var": 1.0,
            "draw_type": "FULLSCREEN_QUAD",
            "depth_test_enabled": false,
            "cull_mode": "CULL_MODE_BACK",
            "polygon_mode": "POLYGON_MODE_FILL",
            "primitive_topology": "PRIMITIVE_TOPOLOGY_TRIANGLE_LIST",
            "shaders": {
                "task_shader": "",
                "mesh_shader": "",
                "vertex_shader": "/Helpers\\FullscreenQuad.vert",
                "geometry_shader": "",
                "hull_shader": "",
                "domain_shader": "",
                "pixel_shader": "/PostProcess\\FXAA.frag"
            },
            "resource_states": [
                {
                    "name": "INTERMEDIATE_OUTPUT_IMAGE",
                    "removable": true,
                    "draw_args_mask": 1,
                    "binding_type": "COMBINED_SAMPLER",
                    "src_stage": "SKYBOX_PASS"
                },
                {
                    "name": "BACK_BUFFER_TEXTURE",
                    "removable": true,
                    "draw_args_mask": 1,
                    "binding_type": "ATTACHMENT",
                    "src_stage": ""
                }
            ]
        },
        {
            "name": "SKYBOX_PASS",
            "type": "GRAPHICS",
            "custom_renderer": false,
<<<<<<< HEAD
            "allow_overriding_of_binding_types": false,
            "trigger_type": "EVERY",
=======
            "trigger_type": "EVERY",
            "frame_delay": 0,
            "frame_offset": 0,
            "x_dim_type": "RELATIVE",
            "y_dim_type": "RELATIVE",
            "z_dim_type": "CONSTANT",
            "x_dim_var": 1.0,
            "y_dim_var": 1.0,
            "z_dim_var": 1.0,
            "draw_type": "CUBE",
            "depth_test_enabled": true,
            "cull_mode": "CULL_MODE_FRONT",
            "polygon_mode": "POLYGON_MODE_FILL",
            "primitive_topology": "PRIMITIVE_TOPOLOGY_TRIANGLE_LIST",
            "shaders": {
                "task_shader": "",
                "mesh_shader": "",
                "vertex_shader": "/Helpers\\Cube.vert",
                "geometry_shader": "",
                "hull_shader": "",
                "domain_shader": "",
                "pixel_shader": "/Skybox\\Skybox.frag"
            },
            "resource_states": [
                {
                    "name": "PER_FRAME_BUFFER",
                    "removable": true,
                    "draw_args_mask": 4294967295,
                    "binding_type": "CONSTANT_BUFFER",
                    "src_stage": "EXTERNAL_RESOURCES"
                },
                {
                    "name": "SKYBOX",
                    "removable": true,
                    "draw_args_mask": 4294967295,
                    "binding_type": "COMBINED_SAMPLER",
                    "src_stage": "EXTERNAL_RESOURCES"
                },
                {
                    "name": "G_BUFFER_DEPTH_STENCIL",
                    "removable": true,
                    "draw_args_mask": 4294967295,
                    "binding_type": "ATTACHMENT",
                    "src_stage": "DEFERRED_GEOMETRY_PASS"
                },
                {
                    "name": "INTERMEDIATE_OUTPUT_IMAGE",
                    "removable": true,
                    "draw_args_mask": 4294967295,
                    "binding_type": "ATTACHMENT",
                    "src_stage": "SHADING_PASS"
                }
            ]
        },
        {
            "name": "RENDER_STAGE_LIGHT",
            "type": "GRAPHICS",
            "custom_renderer": true,
            "trigger_type": "TRIGGERED",
>>>>>>> 1b6b95e4
            "frame_delay": 0,
            "frame_offset": 0,
            "x_dim_type": "RELATIVE",
            "y_dim_type": "RELATIVE",
            "z_dim_type": "CONSTANT",
<<<<<<< HEAD
            "x_dim_var": 1.0,
            "y_dim_var": 1.0,
            "z_dim_var": 1.0,
            "draw_type": "CUBE",
            "depth_test_enabled": true,
            "cull_mode": "CULL_MODE_FRONT",
=======
            "x_dim_var": 512.0,
            "y_dim_var": 512.0,
            "z_dim_var": 1.0,
            "draw_type": "SCENE_INSTANCES",
            "depth_test_enabled": false,
            "cull_mode": "CULL_MODE_BACK",
>>>>>>> 1b6b95e4
            "polygon_mode": "POLYGON_MODE_FILL",
            "primitive_topology": "PRIMITIVE_TOPOLOGY_TRIANGLE_LIST",
            "shaders": {
                "task_shader": "",
                "mesh_shader": "",
<<<<<<< HEAD
                "vertex_shader": "/Helpers\\Cube.vert",
                "geometry_shader": "",
                "hull_shader": "",
                "domain_shader": "",
                "pixel_shader": "/Skybox\\Skybox.frag"
=======
                "vertex_shader": "",
                "geometry_shader": "",
                "hull_shader": "",
                "domain_shader": "",
                "pixel_shader": ""
>>>>>>> 1b6b95e4
            },
            "resource_states": [
                {
                    "name": "PER_FRAME_BUFFER",
                    "removable": true,
                    "draw_args_mask": 1,
                    "binding_type": "CONSTANT_BUFFER",
                    "src_stage": "EXTERNAL_RESOURCES"
                },
                {
                    "name": "SKYBOX",
                    "removable": true,
                    "draw_args_mask": 1,
                    "binding_type": "COMBINED_SAMPLER",
                    "src_stage": "EXTERNAL_RESOURCES"
                },
                {
<<<<<<< HEAD
                    "name": "G_BUFFER_DEPTH_STENCIL",
=======
                    "name": "SCENE_POINT_SHADOWMAPS",
>>>>>>> 1b6b95e4
                    "removable": true,
                    "draw_args_mask": 1,
                    "binding_type": "ATTACHMENT",
                    "src_stage": "DEFERRED_GEOMETRY_PASS"
                },
                {
                    "name": "INTERMEDIATE_OUTPUT_IMAGE",
                    "removable": true,
                    "draw_args_mask": 1,
                    "binding_type": "ATTACHMENT",
                    "src_stage": "SHADING_PASS"
                }
            ]
        },
        {
            "name": "SHADING_PASS",
            "type": "GRAPHICS",
            "custom_renderer": false,
            "allow_overriding_of_binding_types": false,
            "trigger_type": "EVERY",
            "frame_delay": 0,
            "frame_offset": 0,
            "x_dim_type": "RELATIVE",
            "y_dim_type": "RELATIVE",
            "z_dim_type": "CONSTANT",
            "x_dim_var": 1.0,
            "y_dim_var": 1.0,
            "z_dim_var": 1.0,
            "draw_type": "FULLSCREEN_QUAD",
            "depth_test_enabled": false,
            "cull_mode": "CULL_MODE_BACK",
            "polygon_mode": "POLYGON_MODE_FILL",
            "primitive_topology": "PRIMITIVE_TOPOLOGY_TRIANGLE_LIST",
            "shaders": {
                "task_shader": "",
                "mesh_shader": "",
                "vertex_shader": "/Helpers\\FullscreenQuad.vert",
                "geometry_shader": "",
                "hull_shader": "",
                "domain_shader": "",
                "pixel_shader": "/Shading\\Shading.frag"
            },
            "resource_states": [
                {
                    "name": "PER_FRAME_BUFFER",
                    "removable": true,
                    "draw_args_mask": 1,
                    "binding_type": "CONSTANT_BUFFER",
                    "src_stage": "EXTERNAL_RESOURCES"
                },
                {
                    "name": "SCENE_LIGHTS_BUFFER",
                    "removable": true,
                    "draw_args_mask": 1,
                    "binding_type": "UNORDERED_ACCESS_R",
                    "src_stage": "EXTERNAL_RESOURCES"
                },
                {
                    "name": "G_BUFFER_POSITION",
                    "removable": true,
                    "draw_args_mask": 1,
                    "binding_type": "COMBINED_SAMPLER",
                    "src_stage": "DEFERRED_GEOMETRY_PASS"
                },
                {
                    "name": "G_BUFFER_ALBEDO",
                    "removable": true,
                    "draw_args_mask": 1,
                    "binding_type": "COMBINED_SAMPLER",
                    "src_stage": "DEFERRED_GEOMETRY_PASS"
                },
                {
                    "name": "G_BUFFER_AO_ROUGH_METAL",
                    "removable": true,
                    "draw_args_mask": 1,
                    "binding_type": "COMBINED_SAMPLER",
                    "src_stage": "DEFERRED_GEOMETRY_PASS"
                },
                {
                    "name": "G_BUFFER_COMPACT_NORMALS",
                    "removable": true,
                    "draw_args_mask": 1,
                    "binding_type": "COMBINED_SAMPLER",
                    "src_stage": "DEFERRED_GEOMETRY_PASS"
                },
                {
                    "name": "G_BUFFER_VELOCITY",
                    "removable": true,
                    "draw_args_mask": 1,
                    "binding_type": "COMBINED_SAMPLER",
                    "src_stage": "DEFERRED_GEOMETRY_PASS"
                },
                {
                    "name": "INTERMEDIATE_OUTPUT_IMAGE",
                    "removable": true,
                    "draw_args_mask": 1,
                    "binding_type": "ATTACHMENT",
                    "src_stage": ""
                },
                {
                    "name": "DIRL_SHADOWMAP",
                    "removable": true,
                    "draw_args_mask": 1,
                    "binding_type": "COMBINED_SAMPLER",
                    "src_stage": "DIRL_SHADOWMAP"
                },
                {
                    "name": "SCENE_POINT_SHADOWMAPS",
                    "removable": true,
                    "draw_args_mask": 1,
                    "binding_type": "COMBINED_SAMPLER",
<<<<<<< HEAD
                    "src_stage": "POINTL_SHADOW"
                }
            ]
        },
        {
            "name": "POINTL_SHADOW",
            "type": "GRAPHICS",
            "custom_renderer": false,
            "allow_overriding_of_binding_types": false,
            "trigger_type": "TRIGGERED",
            "frame_delay": 0,
            "frame_offset": 0,
            "x_dim_type": "CONSTANT",
            "y_dim_type": "CONSTANT",
            "z_dim_type": "CONSTANT",
            "x_dim_var": 512.0,
            "y_dim_var": 512.0,
            "z_dim_var": 1.0,
            "draw_type": "SCENE_INSTANCES",
            "depth_test_enabled": true,
            "cull_mode": "CULL_MODE_BACK",
            "polygon_mode": "POLYGON_MODE_FILL",
            "primitive_topology": "PRIMITIVE_TOPOLOGY_TRIANGLE_LIST",
            "shaders": {
                "task_shader": "",
                "mesh_shader": "",
                "vertex_shader": "/ShadowMap\\PointLShadowMap.vert",
                "geometry_shader": "",
                "hull_shader": "",
                "domain_shader": "",
                "pixel_shader": "/ShadowMap\\PointLShadowMap.frag"
            },
            "resource_states": [
                {
                    "name": "SCENE_DRAW_ARGS",
                    "removable": true,
                    "draw_args_mask": 1,
                    "binding_type": "UNORDERED_ACCESS_R",
                    "src_stage": "EXTERNAL_RESOURCES"
                },
                {
                    "name": "SCENE_LIGHTS_BUFFER",
                    "removable": true,
                    "draw_args_mask": 1,
                    "binding_type": "UNORDERED_ACCESS_R",
                    "src_stage": "EXTERNAL_RESOURCES"
                },
                {
                    "name": "POINTL_SHADOWMAPS",
                    "removable": true,
                    "draw_args_mask": 1,
                    "binding_type": "ATTACHMENT",
                    "src_stage": ""
=======
                    "src_stage": "RENDER_STAGE_LIGHT"
>>>>>>> 1b6b95e4
                }
            ]
        },
        {
            "name": "RENDER_STAGE_NOESIS_GUI",
            "type": "GRAPHICS",
            "custom_renderer": true,
            "allow_overriding_of_binding_types": false,
            "trigger_type": "EVERY",
            "frame_delay": 0,
            "frame_offset": 0,
            "x_dim_type": "RELATIVE",
            "y_dim_type": "RELATIVE",
            "z_dim_type": "CONSTANT",
            "x_dim_var": 1.0,
            "y_dim_var": 1.0,
            "z_dim_var": 1.0,
            "draw_type": "FULLSCREEN_QUAD",
            "depth_test_enabled": false,
            "cull_mode": "CULL_MODE_BACK",
            "polygon_mode": "POLYGON_MODE_FILL",
            "primitive_topology": "PRIMITIVE_TOPOLOGY_TRIANGLE_LIST",
            "shaders": {
                "task_shader": "",
                "mesh_shader": "",
                "vertex_shader": "",
                "geometry_shader": "",
                "hull_shader": "",
                "domain_shader": "",
                "pixel_shader": ""
            },
            "resource_states": [
                {
                    "name": "BACK_BUFFER_TEXTURE",
                    "removable": true,
                    "draw_args_mask": 4294967295,
                    "binding_type": "ATTACHMENT",
                    "src_stage": "FXAA"
                },
                {
                    "name": "NOESIS_GUI_DEPTH_STENCIL",
                    "removable": true,
                    "draw_args_mask": 4294967295,
                    "binding_type": "ATTACHMENT",
                    "src_stage": ""
                }
            ]
        },
        {
            "name": "RENDER_GRAPH_PAINT_MASK_STAGE",
            "type": "GRAPHICS",
            "custom_renderer": true,
            "allow_overriding_of_binding_types": false,
            "trigger_type": "EVERY",
            "frame_delay": 0,
            "frame_offset": 0,
            "x_dim_type": "CONSTANT",
            "y_dim_type": "CONSTANT",
            "z_dim_type": "CONSTANT",
            "x_dim_var": 1024.0,
            "y_dim_var": 1024.0,
            "z_dim_var": 1.0,
            "draw_type": "SCENE_INSTANCES",
            "depth_test_enabled": false,
            "cull_mode": "CULL_MODE_BACK",
            "polygon_mode": "POLYGON_MODE_FILL",
            "primitive_topology": "PRIMITIVE_TOPOLOGY_TRIANGLE_LIST",
            "shaders": {
                "task_shader": "",
                "mesh_shader": "",
                "vertex_shader": "",
                "geometry_shader": "",
                "hull_shader": "",
                "domain_shader": "",
                "pixel_shader": ""
            },
            "resource_states": [
                {
                    "name": "SCENE_DRAW_ARGS",
                    "removable": true,
                    "draw_args_mask": 2,
                    "binding_type": "UNORDERED_ACCESS_RW",
                    "src_stage": "EXTERNAL_RESOURCES"
                },
                {
                    "name": "PER_FRAME_BUFFER",
                    "removable": true,
                    "draw_args_mask": 4294967295,
                    "binding_type": "CONSTANT_BUFFER",
                    "src_stage": "EXTERNAL_RESOURCES"
                },
                {
                    "name": "BRUSH_MASK",
                    "removable": true,
                    "draw_args_mask": 4294967295,
                    "binding_type": "COMBINED_SAMPLER",
                    "src_stage": "EXTERNAL_RESOURCES"
                }
            ]
        }
    ]
}<|MERGE_RESOLUTION|>--- conflicted
+++ resolved
@@ -355,6 +355,7 @@
             "type_params": {
                 "texture_format": "FORMAT_R8G8B8A8_UNORM",
                 "is_of_array_type": false,
+                "unbounded_array": false,
                 "texture_type": "TEXTURE_2D"
             }
         }
@@ -418,11 +419,13 @@
                     "src_stage": ""
                 },
                 {
-<<<<<<< HEAD
+                    "name": "SCENE_POINT_SHADOWMAPS",
+                    "removable": false,
+                    "binding_type": "COMBINED_SAMPLER",
+                    "src_stage": ""
+                },
+                {
                     "name": "BRUSH_MASK",
-=======
-                    "name": "SCENE_POINT_SHADOWMAPS",
->>>>>>> 1b6b95e4
                     "removable": false,
                     "binding_type": "COMBINED_SAMPLER",
                     "src_stage": ""
@@ -478,7 +481,7 @@
                     "removable": true,
                     "draw_args_mask": 3,
                     "binding_type": "UNORDERED_ACCESS_R",
-                    "src_stage": "RENDER_GRAPH_PAINT_MASK_STAGE"
+                    "src_stage": "RENDER_STAGE_MESH_UNWRAP"
                 },
                 {
                     "name": "PER_FRAME_BUFFER",
@@ -490,77 +493,131 @@
                 {
                     "name": "SCENE_MAT_PARAM_BUFFER",
                     "removable": true,
-<<<<<<< HEAD
+                    "draw_args_mask": 1,
+                    "binding_type": "UNORDERED_ACCESS_R",
+                    "src_stage": "EXTERNAL_RESOURCES"
+                },
+                {
+                    "name": "SCENE_ALBEDO_MAPS",
+                    "removable": true,
+                    "draw_args_mask": 1,
+                    "binding_type": "COMBINED_SAMPLER",
+                    "src_stage": "EXTERNAL_RESOURCES"
+                },
+                {
+                    "name": "SCENE_NORMAL_MAPS",
+                    "removable": true,
+                    "draw_args_mask": 1,
+                    "binding_type": "COMBINED_SAMPLER",
+                    "src_stage": "EXTERNAL_RESOURCES"
+                },
+                {
+                    "name": "SCENE_COMBINED_MATERIAL_MAPS",
+                    "removable": true,
+                    "draw_args_mask": 1,
+                    "binding_type": "COMBINED_SAMPLER",
+                    "src_stage": "EXTERNAL_RESOURCES"
+                },
+                {
+                    "name": "G_BUFFER_POSITION",
+                    "removable": true,
+                    "draw_args_mask": 1,
+                    "binding_type": "ATTACHMENT",
+                    "src_stage": ""
+                },
+                {
+                    "name": "G_BUFFER_ALBEDO",
+                    "removable": true,
+                    "draw_args_mask": 1,
+                    "binding_type": "ATTACHMENT",
+                    "src_stage": ""
+                },
+                {
+                    "name": "G_BUFFER_AO_ROUGH_METAL",
+                    "removable": true,
+                    "draw_args_mask": 1,
+                    "binding_type": "ATTACHMENT",
+                    "src_stage": ""
+                },
+                {
+                    "name": "G_BUFFER_COMPACT_NORMALS",
+                    "removable": true,
+                    "draw_args_mask": 1,
+                    "binding_type": "ATTACHMENT",
+                    "src_stage": ""
+                },
+                {
+                    "name": "G_BUFFER_VELOCITY",
+                    "removable": true,
+                    "draw_args_mask": 1,
+                    "binding_type": "ATTACHMENT",
+                    "src_stage": ""
+                },
+                {
+                    "name": "G_BUFFER_DEPTH_STENCIL",
+                    "removable": true,
+                    "draw_args_mask": 1,
+                    "binding_type": "ATTACHMENT",
+                    "src_stage": ""
+                }
+            ]
+        },
+        {
+            "name": "SKYBOX_PASS",
+            "type": "GRAPHICS",
+            "custom_renderer": false,
+            "allow_overriding_of_binding_types": false,
+            "trigger_type": "EVERY",
+            "frame_delay": 0,
+            "frame_offset": 0,
+            "x_dim_type": "RELATIVE",
+            "y_dim_type": "RELATIVE",
+            "z_dim_type": "CONSTANT",
+            "x_dim_var": 1.0,
+            "y_dim_var": 1.0,
+            "z_dim_var": 1.0,
+            "draw_type": "CUBE",
+            "depth_test_enabled": true,
+            "cull_mode": "CULL_MODE_FRONT",
+            "polygon_mode": "POLYGON_MODE_FILL",
+            "primitive_topology": "PRIMITIVE_TOPOLOGY_TRIANGLE_LIST",
+            "shaders": {
+                "task_shader": "",
+                "mesh_shader": "",
+                "vertex_shader": "/Helpers\\Cube.vert",
+                "geometry_shader": "",
+                "hull_shader": "",
+                "domain_shader": "",
+                "pixel_shader": "/Skybox\\Skybox.frag"
+            },
+            "resource_states": [
+                {
+                    "name": "PER_FRAME_BUFFER",
+                    "removable": true,
                     "draw_args_mask": 1,
                     "binding_type": "CONSTANT_BUFFER",
-=======
-                    "draw_args_mask": 4294967295,
-                    "binding_type": "UNORDERED_ACCESS_R",
->>>>>>> 1b6b95e4
-                    "src_stage": "EXTERNAL_RESOURCES"
-                },
-                {
-                    "name": "SCENE_ALBEDO_MAPS",
-                    "removable": true,
-                    "draw_args_mask": 1,
-                    "binding_type": "COMBINED_SAMPLER",
-                    "src_stage": "EXTERNAL_RESOURCES"
-                },
-                {
-                    "name": "SCENE_NORMAL_MAPS",
-                    "removable": true,
-                    "draw_args_mask": 1,
-                    "binding_type": "COMBINED_SAMPLER",
-                    "src_stage": "EXTERNAL_RESOURCES"
-                },
-                {
-                    "name": "SCENE_COMBINED_MATERIAL_MAPS",
-                    "removable": true,
-                    "draw_args_mask": 1,
-                    "binding_type": "COMBINED_SAMPLER",
-                    "src_stage": "EXTERNAL_RESOURCES"
-                },
-                {
-                    "name": "G_BUFFER_POSITION",
-                    "removable": true,
-                    "draw_args_mask": 1,
-                    "binding_type": "ATTACHMENT",
-                    "src_stage": ""
-                },
-                {
-                    "name": "G_BUFFER_ALBEDO",
-                    "removable": true,
-                    "draw_args_mask": 1,
-                    "binding_type": "ATTACHMENT",
-                    "src_stage": ""
-                },
-                {
-                    "name": "G_BUFFER_AO_ROUGH_METAL",
-                    "removable": true,
-                    "draw_args_mask": 1,
-                    "binding_type": "ATTACHMENT",
-                    "src_stage": ""
-                },
-                {
-                    "name": "G_BUFFER_COMPACT_NORMALS",
-                    "removable": true,
-                    "draw_args_mask": 1,
-                    "binding_type": "ATTACHMENT",
-                    "src_stage": ""
-                },
-                {
-                    "name": "G_BUFFER_VELOCITY",
-                    "removable": true,
-                    "draw_args_mask": 1,
-                    "binding_type": "ATTACHMENT",
-                    "src_stage": ""
+                    "src_stage": "EXTERNAL_RESOURCES"
+                },
+                {
+                    "name": "SKYBOX",
+                    "removable": true,
+                    "draw_args_mask": 1,
+                    "binding_type": "COMBINED_SAMPLER",
+                    "src_stage": "EXTERNAL_RESOURCES"
                 },
                 {
                     "name": "G_BUFFER_DEPTH_STENCIL",
                     "removable": true,
                     "draw_args_mask": 1,
                     "binding_type": "ATTACHMENT",
-                    "src_stage": ""
+                    "src_stage": "DEFERRED_GEOMETRY_PASS"
+                },
+                {
+                    "name": "INTERMEDIATE_OUTPUT_IMAGE",
+                    "removable": true,
+                    "draw_args_mask": 1,
+                    "binding_type": "ATTACHMENT",
+                    "src_stage": "SHADING_PASS"
                 }
             ]
         },
@@ -568,10 +625,7 @@
             "name": "DIRL_SHADOWMAP",
             "type": "GRAPHICS",
             "custom_renderer": false,
-<<<<<<< HEAD
             "allow_overriding_of_binding_types": false,
-=======
->>>>>>> 1b6b95e4
             "trigger_type": "TRIGGERED",
             "frame_delay": 0,
             "frame_offset": 0,
@@ -599,22 +653,14 @@
                 {
                     "name": "SCENE_DRAW_ARGS",
                     "removable": true,
-<<<<<<< HEAD
-                    "draw_args_mask": 1,
-=======
-                    "draw_args_mask": 4294967295,
->>>>>>> 1b6b95e4
+                    "draw_args_mask": 1,
                     "binding_type": "UNORDERED_ACCESS_R",
                     "src_stage": "EXTERNAL_RESOURCES"
                 },
                 {
                     "name": "SCENE_LIGHTS_BUFFER",
                     "removable": true,
-<<<<<<< HEAD
-                    "draw_args_mask": 1,
-=======
-                    "draw_args_mask": 4294967295,
->>>>>>> 1b6b95e4
+                    "draw_args_mask": 1,
                     "binding_type": "UNORDERED_ACCESS_R",
                     "src_stage": "EXTERNAL_RESOURCES"
                 },
@@ -673,148 +719,6 @@
             ]
         },
         {
-            "name": "SKYBOX_PASS",
-            "type": "GRAPHICS",
-            "custom_renderer": false,
-<<<<<<< HEAD
-            "allow_overriding_of_binding_types": false,
-            "trigger_type": "EVERY",
-=======
-            "trigger_type": "EVERY",
-            "frame_delay": 0,
-            "frame_offset": 0,
-            "x_dim_type": "RELATIVE",
-            "y_dim_type": "RELATIVE",
-            "z_dim_type": "CONSTANT",
-            "x_dim_var": 1.0,
-            "y_dim_var": 1.0,
-            "z_dim_var": 1.0,
-            "draw_type": "CUBE",
-            "depth_test_enabled": true,
-            "cull_mode": "CULL_MODE_FRONT",
-            "polygon_mode": "POLYGON_MODE_FILL",
-            "primitive_topology": "PRIMITIVE_TOPOLOGY_TRIANGLE_LIST",
-            "shaders": {
-                "task_shader": "",
-                "mesh_shader": "",
-                "vertex_shader": "/Helpers\\Cube.vert",
-                "geometry_shader": "",
-                "hull_shader": "",
-                "domain_shader": "",
-                "pixel_shader": "/Skybox\\Skybox.frag"
-            },
-            "resource_states": [
-                {
-                    "name": "PER_FRAME_BUFFER",
-                    "removable": true,
-                    "draw_args_mask": 4294967295,
-                    "binding_type": "CONSTANT_BUFFER",
-                    "src_stage": "EXTERNAL_RESOURCES"
-                },
-                {
-                    "name": "SKYBOX",
-                    "removable": true,
-                    "draw_args_mask": 4294967295,
-                    "binding_type": "COMBINED_SAMPLER",
-                    "src_stage": "EXTERNAL_RESOURCES"
-                },
-                {
-                    "name": "G_BUFFER_DEPTH_STENCIL",
-                    "removable": true,
-                    "draw_args_mask": 4294967295,
-                    "binding_type": "ATTACHMENT",
-                    "src_stage": "DEFERRED_GEOMETRY_PASS"
-                },
-                {
-                    "name": "INTERMEDIATE_OUTPUT_IMAGE",
-                    "removable": true,
-                    "draw_args_mask": 4294967295,
-                    "binding_type": "ATTACHMENT",
-                    "src_stage": "SHADING_PASS"
-                }
-            ]
-        },
-        {
-            "name": "RENDER_STAGE_LIGHT",
-            "type": "GRAPHICS",
-            "custom_renderer": true,
-            "trigger_type": "TRIGGERED",
->>>>>>> 1b6b95e4
-            "frame_delay": 0,
-            "frame_offset": 0,
-            "x_dim_type": "RELATIVE",
-            "y_dim_type": "RELATIVE",
-            "z_dim_type": "CONSTANT",
-<<<<<<< HEAD
-            "x_dim_var": 1.0,
-            "y_dim_var": 1.0,
-            "z_dim_var": 1.0,
-            "draw_type": "CUBE",
-            "depth_test_enabled": true,
-            "cull_mode": "CULL_MODE_FRONT",
-=======
-            "x_dim_var": 512.0,
-            "y_dim_var": 512.0,
-            "z_dim_var": 1.0,
-            "draw_type": "SCENE_INSTANCES",
-            "depth_test_enabled": false,
-            "cull_mode": "CULL_MODE_BACK",
->>>>>>> 1b6b95e4
-            "polygon_mode": "POLYGON_MODE_FILL",
-            "primitive_topology": "PRIMITIVE_TOPOLOGY_TRIANGLE_LIST",
-            "shaders": {
-                "task_shader": "",
-                "mesh_shader": "",
-<<<<<<< HEAD
-                "vertex_shader": "/Helpers\\Cube.vert",
-                "geometry_shader": "",
-                "hull_shader": "",
-                "domain_shader": "",
-                "pixel_shader": "/Skybox\\Skybox.frag"
-=======
-                "vertex_shader": "",
-                "geometry_shader": "",
-                "hull_shader": "",
-                "domain_shader": "",
-                "pixel_shader": ""
->>>>>>> 1b6b95e4
-            },
-            "resource_states": [
-                {
-                    "name": "PER_FRAME_BUFFER",
-                    "removable": true,
-                    "draw_args_mask": 1,
-                    "binding_type": "CONSTANT_BUFFER",
-                    "src_stage": "EXTERNAL_RESOURCES"
-                },
-                {
-                    "name": "SKYBOX",
-                    "removable": true,
-                    "draw_args_mask": 1,
-                    "binding_type": "COMBINED_SAMPLER",
-                    "src_stage": "EXTERNAL_RESOURCES"
-                },
-                {
-<<<<<<< HEAD
-                    "name": "G_BUFFER_DEPTH_STENCIL",
-=======
-                    "name": "SCENE_POINT_SHADOWMAPS",
->>>>>>> 1b6b95e4
-                    "removable": true,
-                    "draw_args_mask": 1,
-                    "binding_type": "ATTACHMENT",
-                    "src_stage": "DEFERRED_GEOMETRY_PASS"
-                },
-                {
-                    "name": "INTERMEDIATE_OUTPUT_IMAGE",
-                    "removable": true,
-                    "draw_args_mask": 1,
-                    "binding_type": "ATTACHMENT",
-                    "src_stage": "SHADING_PASS"
-                }
-            ]
-        },
-        {
             "name": "SHADING_PASS",
             "type": "GRAPHICS",
             "custom_renderer": false,
@@ -911,15 +815,14 @@
                     "removable": true,
                     "draw_args_mask": 1,
                     "binding_type": "COMBINED_SAMPLER",
-<<<<<<< HEAD
-                    "src_stage": "POINTL_SHADOW"
+                    "src_stage": "RENDER_STAGE_LIGHT"
                 }
             ]
         },
         {
-            "name": "POINTL_SHADOW",
+            "name": "RENDER_STAGE_LIGHT",
             "type": "GRAPHICS",
-            "custom_renderer": false,
+            "custom_renderer": true,
             "allow_overriding_of_binding_types": false,
             "trigger_type": "TRIGGERED",
             "frame_delay": 0,
@@ -931,18 +834,18 @@
             "y_dim_var": 512.0,
             "z_dim_var": 1.0,
             "draw_type": "SCENE_INSTANCES",
-            "depth_test_enabled": true,
+            "depth_test_enabled": false,
             "cull_mode": "CULL_MODE_BACK",
             "polygon_mode": "POLYGON_MODE_FILL",
             "primitive_topology": "PRIMITIVE_TOPOLOGY_TRIANGLE_LIST",
             "shaders": {
                 "task_shader": "",
                 "mesh_shader": "",
-                "vertex_shader": "/ShadowMap\\PointLShadowMap.vert",
+                "vertex_shader": "",
                 "geometry_shader": "",
                 "hull_shader": "",
                 "domain_shader": "",
-                "pixel_shader": "/ShadowMap\\PointLShadowMap.frag"
+                "pixel_shader": ""
             },
             "resource_states": [
                 {
@@ -960,14 +863,11 @@
                     "src_stage": "EXTERNAL_RESOURCES"
                 },
                 {
-                    "name": "POINTL_SHADOWMAPS",
-                    "removable": true,
-                    "draw_args_mask": 1,
-                    "binding_type": "ATTACHMENT",
-                    "src_stage": ""
-=======
-                    "src_stage": "RENDER_STAGE_LIGHT"
->>>>>>> 1b6b95e4
+                    "name": "SCENE_POINT_SHADOWMAPS",
+                    "removable": true,
+                    "draw_args_mask": 1,
+                    "binding_type": "ATTACHMENT",
+                    "src_stage": ""
                 }
             ]
         },
@@ -1003,21 +903,21 @@
                 {
                     "name": "BACK_BUFFER_TEXTURE",
                     "removable": true,
-                    "draw_args_mask": 4294967295,
+                    "draw_args_mask": 1,
                     "binding_type": "ATTACHMENT",
                     "src_stage": "FXAA"
                 },
                 {
                     "name": "NOESIS_GUI_DEPTH_STENCIL",
                     "removable": true,
-                    "draw_args_mask": 4294967295,
+                    "draw_args_mask": 1,
                     "binding_type": "ATTACHMENT",
                     "src_stage": ""
                 }
             ]
         },
         {
-            "name": "RENDER_GRAPH_PAINT_MASK_STAGE",
+            "name": "RENDER_STAGE_MESH_UNWRAP",
             "type": "GRAPHICS",
             "custom_renderer": true,
             "allow_overriding_of_binding_types": false,
