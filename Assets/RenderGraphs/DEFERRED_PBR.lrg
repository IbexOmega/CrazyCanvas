--- conflicted
+++ resolved
@@ -561,8 +561,6 @@
         },
         {
             "name": "SKYBOX_PASS",
-<<<<<<< HEAD
-=======
             "type": "GRAPHICS",
             "custom_renderer": false,
             "trigger_type": "EVERY",
@@ -621,7 +619,6 @@
         },
         {
             "name": "FXAA",
->>>>>>> 4539c1c2
             "type": "GRAPHICS",
             "custom_renderer": false,
             "trigger_type": "EVERY",
@@ -633,57 +630,39 @@
             "x_dim_var": 1.0,
             "y_dim_var": 1.0,
             "z_dim_var": 1.0,
-            "draw_type": "CUBE",
-            "depth_test_enabled": true,
-            "cull_mode": "CULL_MODE_FRONT",
+            "draw_type": "FULLSCREEN_QUAD",
+            "depth_test_enabled": false,
+            "cull_mode": "CULL_MODE_BACK",
             "polygon_mode": "POLYGON_MODE_FILL",
             "primitive_topology": "PRIMITIVE_TOPOLOGY_TRIANGLE_LIST",
             "shaders": {
                 "task_shader": "",
                 "mesh_shader": "",
-                "vertex_shader": "/Helpers\\Cube.vert",
+                "vertex_shader": "/FullscreenQuad.vert",
                 "geometry_shader": "",
                 "hull_shader": "",
                 "domain_shader": "",
-                "pixel_shader": "/Skybox\\Skybox.frag"
+                "pixel_shader": "/PostProcess\\FXAA.frag"
             },
             "resource_states": [
                 {
-                    "name": "PER_FRAME_BUFFER",
-                    "removable": true,
-                    "draw_args_mask": 4294967295,
-                    "binding_type": "CONSTANT_BUFFER",
-                    "src_stage": "EXTERNAL_RESOURCES"
-                },
-                {
-                    "name": "SKYBOX",
-                    "removable": true,
-                    "draw_args_mask": 4294967295,
-                    "binding_type": "COMBINED_SAMPLER",
-                    "src_stage": "EXTERNAL_RESOURCES"
-                },
-                {
-                    "name": "G_BUFFER_DEPTH_STENCIL",
-                    "removable": true,
-                    "draw_args_mask": 4294967295,
-                    "binding_type": "ATTACHMENT",
-                    "src_stage": "DEFERRED_GEOMETRY_PASS"
-                },
-                {
                     "name": "INTERMEDIATE_OUTPUT_IMAGE",
                     "removable": true,
                     "draw_args_mask": 4294967295,
-                    "binding_type": "ATTACHMENT",
-                    "src_stage": "SHADING_PASS"
+                    "binding_type": "COMBINED_SAMPLER",
+                    "src_stage": "SKYBOX_PASS"
+                },
+                {
+                    "name": "BACK_BUFFER_TEXTURE",
+                    "removable": true,
+                    "draw_args_mask": 4294967295,
+                    "binding_type": "ATTACHMENT",
+                    "src_stage": ""
                 }
             ]
         },
         {
-<<<<<<< HEAD
-            "name": "FXAA",
-=======
             "name": "DIRL_SHADOWMAP",
->>>>>>> 4539c1c2
             "type": "GRAPHICS",
             "custom_renderer": false,
             "trigger_type": "TRIGGERED",
@@ -695,38 +674,14 @@
             "x_dim_var": 1024.0,
             "y_dim_var": 1024.0,
             "z_dim_var": 1.0,
-<<<<<<< HEAD
-            "draw_type": "FULLSCREEN_QUAD",
-            "depth_test_enabled": false,
-            "cull_mode": "CULL_MODE_BACK",
-=======
             "draw_type": "SCENE_INSTANCES",
             "depth_test_enabled": true,
             "cull_mode": "CULL_MODE_FRONT",
->>>>>>> 4539c1c2
             "polygon_mode": "POLYGON_MODE_FILL",
             "primitive_topology": "PRIMITIVE_TOPOLOGY_TRIANGLE_LIST",
             "shaders": {
                 "task_shader": "",
                 "mesh_shader": "",
-<<<<<<< HEAD
-                "vertex_shader": "/Helpers\\FullscreenQuad.vert",
-                "geometry_shader": "",
-                "hull_shader": "",
-                "domain_shader": "",
-                "pixel_shader": "/PostProcess\\FXAA.frag"
-            },
-            "resource_states": [
-                {
-                    "name": "INTERMEDIATE_OUTPUT_IMAGE",
-                    "removable": true,
-                    "draw_args_mask": 4294967295,
-                    "binding_type": "COMBINED_SAMPLER",
-                    "src_stage": "SKYBOX_PASS"
-                },
-                {
-                    "name": "BACK_BUFFER_TEXTURE",
-=======
                 "vertex_shader": "/ShadowMap\\DirLShadowMap.vert",
                 "geometry_shader": "",
                 "hull_shader": "",
@@ -750,7 +705,6 @@
                 },
                 {
                     "name": "DIRL_SHADOWMAP",
->>>>>>> 4539c1c2
                     "removable": true,
                     "draw_args_mask": 4294967295,
                     "binding_type": "ATTACHMENT",
