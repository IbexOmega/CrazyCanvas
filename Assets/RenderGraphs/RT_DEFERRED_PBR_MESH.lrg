--- conflicted
+++ resolved
@@ -1775,9 +1775,6 @@
                     "src_stage": "EXTERNAL_RESOURCES"
                 },
                 {
-<<<<<<< HEAD
-                    "name": "SCENE_NORMAL_MAPS",
-=======
                     "name": "DIRL_SHADOWMAP",
                     "removable": true,
                     "draw_args_include_mask": 1,
@@ -1795,7 +1792,6 @@
                 },
                 {
                     "name": "SCENE_PARTICLE_VERTEX_BUFFER",
->>>>>>> 04a0f0b5
                     "removable": true,
                     "draw_args_include_mask": 1,
                     "draw_args_exclude_mask": 0,
@@ -1827,14 +1823,13 @@
                     "src_stage": "DEFERRED_GEOMETRY_PASS"
                 },
                 {
-<<<<<<< HEAD
                     "name": "G_BUFFER_COMPACT_NORMAL",
                     "removable": true,
                     "draw_args_include_mask": 1,
                     "draw_args_exclude_mask": 0,
                     "binding_type": "ATTACHMENT",
                     "src_stage": "DEFERRED_GEOMETRY_PASS"
-=======
+                },
                     "name": "SCENE_LIGHTS_BUFFER",
                     "removable": true,
                     "draw_args_include_mask": 1,
@@ -1849,7 +1844,6 @@
                     "draw_args_exclude_mask": 0,
                     "binding_type": "UNORDERED_ACCESS_R",
                     "src_stage": "EXTERNAL_RESOURCES"
->>>>>>> 04a0f0b5
                 },
                 {
                     "name": "G_BUFFER_VELOCITY",
