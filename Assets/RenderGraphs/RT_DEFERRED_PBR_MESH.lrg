--- conflicted
+++ resolved
@@ -580,11 +580,7 @@
             "shaders": {
                 "task_shader": "",
                 "mesh_shader": "",
-<<<<<<< HEAD
-                "vertex_shader": "/Helpers\\FullscreenQuad.vert",
-=======
                 "vertex_shader": "/ShadowMap\\DirLShadowMap.vert",
->>>>>>> 4539c1c2
                 "geometry_shader": "",
                 "hull_shader": "",
                 "domain_shader": "",
@@ -693,7 +689,7 @@
             "shaders": {
                 "task_shader": "",
                 "mesh_shader": "",
-                "vertex_shader": "/FullscreenQuad.vert",
+                "vertex_shader": "/Helpers\\FullscreenQuad.vert",
                 "geometry_shader": "",
                 "hull_shader": "",
                 "domain_shader": "",
