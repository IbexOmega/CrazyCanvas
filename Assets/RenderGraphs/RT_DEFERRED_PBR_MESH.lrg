{
    "resources": [
        {
            "name": "BACK_BUFFER_TEXTURE",
            "type": "TEXTURE",
            "back_buffer_bound": false,
            "sub_resource_count": 1,
            "editable": false,
            "external": false,
            "type_params": {
                "texture_format": "FORMAT_B8G8R8A8_UNORM",
                "is_of_array_type": false,
                "unbounded_array": false,
                "texture_type": "TEXTURE_2D"
            }
        },
        {
            "name": "SCENE_DRAW_ARGS",
            "type": "SCENE_DRAW_ARGS",
            "back_buffer_bound": false,
            "sub_resource_count": 1,
            "editable": false,
            "external": true,
            "type_params": {}
        },
        {
            "name": "PER_FRAME_BUFFER",
            "type": "BUFFER",
            "back_buffer_bound": false,
            "sub_resource_count": 1,
            "editable": false,
            "external": true,
            "type_params": {}
        },
        {
            "name": "SCENE_LIGHTS_BUFFER",
            "type": "BUFFER",
            "back_buffer_bound": false,
            "sub_resource_count": 1,
            "editable": false,
            "external": true,
            "type_params": {}
        },
        {
            "name": "SCENE_MAT_PARAM_BUFFER",
            "type": "BUFFER",
            "back_buffer_bound": false,
            "sub_resource_count": 1,
            "editable": false,
            "external": true,
            "type_params": {}
        },
        {
            "name": "SCENE_TLAS",
            "type": "ACCELERATION_STRUCTURE",
            "back_buffer_bound": false,
            "sub_resource_count": 1,
            "editable": false,
            "external": true,
            "type_params": {}
        },
        {
            "name": "SCENE_ALBEDO_MAPS",
            "type": "TEXTURE",
            "back_buffer_bound": false,
            "sub_resource_count": 1,
            "editable": false,
            "external": true,
            "type_params": {
                "texture_format": "FORMAT_R8G8B8A8_UNORM",
                "is_of_array_type": false,
                "unbounded_array": true,
                "texture_type": "TEXTURE_2D"
            }
        },
        {
            "name": "SCENE_NORMAL_MAPS",
            "type": "TEXTURE",
            "back_buffer_bound": false,
            "sub_resource_count": 1,
            "editable": false,
            "external": true,
            "type_params": {
                "texture_format": "FORMAT_R8G8B8A8_UNORM",
                "is_of_array_type": false,
                "unbounded_array": true,
                "texture_type": "TEXTURE_2D"
            }
        },
        {
            "name": "SCENE_COMBINED_MATERIAL_MAPS",
            "type": "TEXTURE",
            "back_buffer_bound": false,
            "sub_resource_count": 1,
            "editable": false,
            "external": true,
            "type_params": {
                "texture_format": "FORMAT_R8G8B8A8_UNORM",
                "is_of_array_type": false,
                "unbounded_array": true,
                "texture_type": "TEXTURE_2D"
            }
        },
        {
            "name": "G_BUFFER_POSITION",
            "type": "TEXTURE",
            "back_buffer_bound": false,
            "sub_resource_count": 1,
            "editable": true,
            "external": false,
            "type_params": {
                "texture_format": "FORMAT_R32G32B32A32_SFLOAT",
                "is_of_array_type": false,
                "unbounded_array": false,
                "texture_type": "TEXTURE_2D",
                "x_dim_type": "RELATIVE",
                "y_dim_type": "RELATIVE",
                "x_dim_var": 1.0,
                "y_dim_var": 1.0,
                "sample_count": 1,
                "miplevel_count": 1,
                "sampler_type": "NEAREST",
                "sampler_address_mode": "REPEAT",
                "sampler_border_color": "BORDER_COLOR_FLOAT_OPAQUE_BLACK",
                "memory_type": "MEMORY_TYPE_GPU"
            }
        },
        {
            "name": "G_BUFFER_ALBEDO",
            "type": "TEXTURE",
            "back_buffer_bound": false,
            "sub_resource_count": 1,
            "editable": true,
            "external": false,
            "type_params": {
                "texture_format": "FORMAT_R8G8B8A8_UNORM",
                "is_of_array_type": false,
                "unbounded_array": false,
                "texture_type": "TEXTURE_2D",
                "x_dim_type": "RELATIVE",
                "y_dim_type": "RELATIVE",
                "x_dim_var": 1.0,
                "y_dim_var": 1.0,
                "sample_count": 1,
                "miplevel_count": 1,
                "sampler_type": "NEAREST",
                "sampler_address_mode": "REPEAT",
                "sampler_border_color": "BORDER_COLOR_FLOAT_OPAQUE_BLACK",
                "memory_type": "MEMORY_TYPE_GPU"
            }
        },
        {
            "name": "G_BUFFER_AO_ROUGH_METAL_VALID",
            "type": "TEXTURE",
            "back_buffer_bound": false,
            "sub_resource_count": 1,
            "editable": true,
            "external": false,
            "type_params": {
                "texture_format": "FORMAT_R8G8B8A8_UNORM",
                "is_of_array_type": false,
                "unbounded_array": false,
                "texture_type": "TEXTURE_2D",
                "x_dim_type": "RELATIVE",
                "y_dim_type": "RELATIVE",
                "x_dim_var": 1.0,
                "y_dim_var": 1.0,
                "sample_count": 1,
                "miplevel_count": 1,
                "sampler_type": "NEAREST",
                "sampler_address_mode": "REPEAT",
                "sampler_border_color": "BORDER_COLOR_FLOAT_OPAQUE_BLACK",
                "memory_type": "MEMORY_TYPE_GPU"
            }
        },
        {
            "name": "G_BUFFER_COMPACT_NORMAL",
            "type": "TEXTURE",
            "back_buffer_bound": false,
            "sub_resource_count": 1,
            "editable": true,
            "external": false,
            "type_params": {
                "texture_format": "FORMAT_R16G16B16A16_UNORM",
                "is_of_array_type": false,
                "unbounded_array": false,
                "texture_type": "TEXTURE_2D",
                "x_dim_type": "RELATIVE",
                "y_dim_type": "RELATIVE",
                "x_dim_var": 1.0,
                "y_dim_var": 1.0,
                "sample_count": 1,
                "miplevel_count": 1,
                "sampler_type": "NEAREST",
                "sampler_address_mode": "REPEAT",
                "sampler_border_color": "BORDER_COLOR_FLOAT_OPAQUE_BLACK",
                "memory_type": "MEMORY_TYPE_GPU"
            }
        },
        {
            "name": "G_BUFFER_VELOCITY",
            "type": "TEXTURE",
            "back_buffer_bound": false,
            "sub_resource_count": 1,
            "editable": true,
            "external": false,
            "type_params": {
                "texture_format": "FORMAT_R16G16_SFLOAT",
                "is_of_array_type": false,
                "unbounded_array": false,
                "texture_type": "TEXTURE_2D",
                "x_dim_type": "RELATIVE",
                "y_dim_type": "RELATIVE",
                "x_dim_var": 1.0,
                "y_dim_var": 1.0,
                "sample_count": 1,
                "miplevel_count": 1,
                "sampler_type": "NEAREST",
                "sampler_address_mode": "REPEAT",
                "sampler_border_color": "BORDER_COLOR_FLOAT_OPAQUE_BLACK",
                "memory_type": "MEMORY_TYPE_GPU"
            }
        },
        {
            "name": "G_BUFFER_DEPTH_STENCIL",
            "type": "TEXTURE",
            "back_buffer_bound": false,
            "sub_resource_count": 1,
            "editable": true,
            "external": false,
            "type_params": {
                "texture_format": "FORMAT_D24_UNORM_S8_UINT",
                "is_of_array_type": false,
                "unbounded_array": false,
                "texture_type": "TEXTURE_2D",
                "x_dim_type": "RELATIVE",
                "y_dim_type": "RELATIVE",
                "x_dim_var": 1.0,
                "y_dim_var": 1.0,
                "sample_count": 1,
                "miplevel_count": 1,
                "sampler_type": "NEAREST",
                "sampler_address_mode": "REPEAT",
                "sampler_border_color": "BORDER_COLOR_FLOAT_OPAQUE_BLACK",
                "memory_type": "MEMORY_TYPE_GPU"
            }
        },
        {
            "name": "SKYBOX",
            "type": "TEXTURE",
            "back_buffer_bound": false,
            "sub_resource_count": 1,
            "editable": true,
            "external": true,
            "type_params": {
                "texture_format": "FORMAT_R8G8B8A8_UNORM",
                "is_of_array_type": false,
                "unbounded_array": false,
                "texture_type": "TEXTURE_CUBE"
            }
        },
        {
            "name": "INTERMEDIATE_OUTPUT_IMAGE",
            "type": "TEXTURE",
            "back_buffer_bound": false,
            "sub_resource_count": 1,
            "editable": true,
            "external": false,
            "type_params": {
                "texture_format": "FORMAT_R8G8B8A8_UNORM",
                "is_of_array_type": false,
                "unbounded_array": false,
                "texture_type": "TEXTURE_2D",
                "x_dim_type": "RELATIVE",
                "y_dim_type": "RELATIVE",
                "x_dim_var": 1.0,
                "y_dim_var": 1.0,
                "sample_count": 1,
                "miplevel_count": 1,
                "sampler_type": "LINEAR",
                "sampler_address_mode": "REPEAT",
                "sampler_border_color": "BORDER_COLOR_FLOAT_OPAQUE_BLACK",
                "memory_type": "MEMORY_TYPE_GPU"
            }
        },
        {
            "name": "DIRL_SHADOWMAP",
            "type": "TEXTURE",
            "back_buffer_bound": false,
            "sub_resource_count": 1,
            "editable": true,
            "external": false,
            "type_params": {
                "texture_format": "FORMAT_D24_UNORM_S8_UINT",
                "is_of_array_type": false,
                "unbounded_array": false,
                "texture_type": "TEXTURE_2D",
                "x_dim_type": "CONSTANT",
                "y_dim_type": "CONSTANT",
                "x_dim_var": 1024.0,
                "y_dim_var": 1024.0,
                "sample_count": 1,
                "miplevel_count": 1,
                "sampler_type": "NEAREST",
                "sampler_address_mode": "CLAMP_TO_BORDER",
                "sampler_border_color": "BORDER_COLOR_FLOAT_OPAQUE_WHITE",
                "memory_type": "MEMORY_TYPE_GPU"
            }
        },
        {
            "name": "NOESIS_GUI_DEPTH_STENCIL",
            "type": "TEXTURE",
            "back_buffer_bound": false,
            "sub_resource_count": 1,
            "editable": true,
            "external": false,
            "type_params": {
                "texture_format": "FORMAT_D24_UNORM_S8_UINT",
                "is_of_array_type": false,
                "unbounded_array": false,
                "texture_type": "TEXTURE_2D",
                "x_dim_type": "RELATIVE",
                "y_dim_type": "RELATIVE",
                "x_dim_var": 1.0,
                "y_dim_var": 1.0,
                "sample_count": 1,
                "miplevel_count": 1,
                "sampler_type": "NEAREST",
                "sampler_address_mode": "REPEAT",
                "sampler_border_color": "BORDER_COLOR_FLOAT_OPAQUE_BLACK",
                "memory_type": "MEMORY_TYPE_GPU"
            }
        },
        {
            "name": "SCENE_POINT_SHADOWMAPS",
            "type": "TEXTURE",
            "back_buffer_bound": false,
            "sub_resource_count": 1,
            "editable": true,
            "external": true,
            "type_params": {
                "texture_format": "FORMAT_D24_UNORM_S8_UINT",
                "is_of_array_type": false,
                "unbounded_array": true,
                "texture_type": "TEXTURE_CUBE"
            }
        },
        {
            "name": "BRUSH_MASK",
            "type": "TEXTURE",
            "back_buffer_bound": false,
            "sub_resource_count": 1,
            "editable": true,
            "external": true,
            "type_params": {
                "texture_format": "FORMAT_R8G8B8A8_UNORM",
                "is_of_array_type": false,
                "texture_type": "TEXTURE_2D"
            }
        }
    ],
    "resource_state_groups": [
        {
            "name": "EXTERNAL_RESOURCES",
            "resource_states": [
                {
                    "name": "SCENE_DRAW_ARGS",
                    "removable": false,
                    "binding_type": "UNORDERED_ACCESS_R",
                    "src_stage": ""
                },
                {
                    "name": "PER_FRAME_BUFFER",
                    "removable": false,
                    "binding_type": "CONSTANT_BUFFER",
                    "src_stage": ""
                },
                {
                    "name": "SCENE_LIGHTS_BUFFER",
                    "removable": false,
                    "binding_type": "CONSTANT_BUFFER",
                    "src_stage": ""
                },
                {
                    "name": "SCENE_MAT_PARAM_BUFFER",
                    "removable": false,
                    "binding_type": "CONSTANT_BUFFER",
                    "src_stage": ""
                },
                {
                    "name": "SCENE_TLAS",
                    "removable": false,
                    "binding_type": "ACCELERATION_STRUCTURE",
                    "src_stage": ""
                },
                {
                    "name": "SCENE_ALBEDO_MAPS",
                    "removable": false,
                    "binding_type": "COMBINED_SAMPLER",
                    "src_stage": ""
                },
                {
                    "name": "SCENE_NORMAL_MAPS",
                    "removable": false,
                    "binding_type": "COMBINED_SAMPLER",
                    "src_stage": ""
                },
                {
                    "name": "SCENE_COMBINED_MATERIAL_MAPS",
                    "removable": false,
                    "binding_type": "COMBINED_SAMPLER",
                    "src_stage": ""
                },
                {
                    "name": "SKYBOX",
                    "removable": false,
                    "binding_type": "COMBINED_SAMPLER",
                    "src_stage": ""
                },
                {
<<<<<<< HEAD
                    "name": "BRUSH_MASK",
=======
                    "name": "SCENE_POINT_SHADOWMAPS",
>>>>>>> 1b6b95e4
                    "removable": false,
                    "binding_type": "COMBINED_SAMPLER",
                    "src_stage": ""
                }
            ]
        },
        {
            "name": "TEMPORAL_RESOURCES",
            "resource_states": []
        }
    ],
    "final_output_stage": {
        "name": "FINAL_OUTPUT",
        "back_buffer_state": {
            "name": "BACK_BUFFER_TEXTURE",
            "removable": false,
            "binding_type": "COMBINED_SAMPLER",
            "src_stage": "RENDER_STAGE_NOESIS_GUI"
        }
    },
    "render_stages": [
        {
            "name": "DEFERRED_GEOMETRY_PASS",
            "type": "GRAPHICS",
            "custom_renderer": false,
            "allow_overriding_of_binding_types": false,
            "trigger_type": "EVERY",
            "frame_delay": 0,
            "frame_offset": 0,
            "x_dim_type": "RELATIVE",
            "y_dim_type": "RELATIVE",
            "z_dim_type": "CONSTANT",
            "x_dim_var": 1.0,
            "y_dim_var": 1.0,
            "z_dim_var": 1.0,
            "draw_type": "SCENE_INSTANCES",
            "depth_test_enabled": true,
            "cull_mode": "CULL_MODE_BACK",
            "polygon_mode": "POLYGON_MODE_FILL",
            "primitive_topology": "PRIMITIVE_TOPOLOGY_TRIANGLE_LIST",
            "shaders": {
                "task_shader": "",
                "mesh_shader": "/DeferredGeometry\\Geom.mesh",
                "vertex_shader": "",
                "geometry_shader": "",
                "hull_shader": "",
                "domain_shader": "",
                "pixel_shader": "/DeferredGeometry\\Geom.frag"
            },
            "resource_states": [
                {
                    "name": "SCENE_DRAW_ARGS",
                    "removable": true,
                    "draw_args_mask": 3,
                    "binding_type": "UNORDERED_ACCESS_R",
                    "src_stage": "RENDER_GRAPH_PAINT_MASK_STAGE"
                },
                {
                    "name": "PER_FRAME_BUFFER",
                    "removable": true,
                    "draw_args_mask": 1,
                    "binding_type": "CONSTANT_BUFFER",
                    "src_stage": "EXTERNAL_RESOURCES"
                },
                {
                    "name": "SCENE_MAT_PARAM_BUFFER",
                    "removable": true,
<<<<<<< HEAD
                    "draw_args_mask": 1,
                    "binding_type": "CONSTANT_BUFFER",
=======
                    "draw_args_mask": 4294967295,
                    "binding_type": "UNORDERED_ACCESS_R",
>>>>>>> 1b6b95e4
                    "src_stage": "EXTERNAL_RESOURCES"
                },
                {
                    "name": "SCENE_ALBEDO_MAPS",
                    "removable": true,
                    "draw_args_mask": 1,
                    "binding_type": "COMBINED_SAMPLER",
                    "src_stage": "EXTERNAL_RESOURCES"
                },
                {
                    "name": "SCENE_NORMAL_MAPS",
                    "removable": true,
                    "draw_args_mask": 1,
                    "binding_type": "COMBINED_SAMPLER",
                    "src_stage": "EXTERNAL_RESOURCES"
                },
                {
                    "name": "SCENE_COMBINED_MATERIAL_MAPS",
                    "removable": true,
                    "draw_args_mask": 1,
                    "binding_type": "COMBINED_SAMPLER",
                    "src_stage": "EXTERNAL_RESOURCES"
                },
                {
                    "name": "G_BUFFER_POSITION",
                    "removable": true,
                    "draw_args_mask": 1,
                    "binding_type": "ATTACHMENT",
                    "src_stage": ""
                },
                {
                    "name": "G_BUFFER_ALBEDO",
                    "removable": true,
                    "draw_args_mask": 1,
                    "binding_type": "ATTACHMENT",
                    "src_stage": ""
                },
                {
                    "name": "G_BUFFER_AO_ROUGH_METAL_VALID",
                    "removable": true,
                    "draw_args_mask": 1,
                    "binding_type": "ATTACHMENT",
                    "src_stage": ""
                },
                {
                    "name": "G_BUFFER_COMPACT_NORMAL",
                    "removable": true,
                    "draw_args_mask": 1,
                    "binding_type": "ATTACHMENT",
                    "src_stage": ""
                },
                {
                    "name": "G_BUFFER_VELOCITY",
                    "removable": true,
                    "draw_args_mask": 1,
                    "binding_type": "ATTACHMENT",
                    "src_stage": ""
                },
                {
                    "name": "G_BUFFER_DEPTH_STENCIL",
                    "removable": true,
                    "draw_args_mask": 1,
                    "binding_type": "ATTACHMENT",
                    "src_stage": ""
                }
            ]
        },
        {
            "name": "FXAA",
            "type": "GRAPHICS",
            "custom_renderer": false,
            "allow_overriding_of_binding_types": false,
            "trigger_type": "EVERY",
            "frame_delay": 0,
            "frame_offset": 0,
            "x_dim_type": "RELATIVE",
            "y_dim_type": "RELATIVE",
            "z_dim_type": "CONSTANT",
            "x_dim_var": 1.0,
            "y_dim_var": 1.0,
            "z_dim_var": 1.0,
            "draw_type": "FULLSCREEN_QUAD",
            "depth_test_enabled": false,
            "cull_mode": "CULL_MODE_NONE",
            "polygon_mode": "POLYGON_MODE_FILL",
            "primitive_topology": "PRIMITIVE_TOPOLOGY_TRIANGLE_LIST",
            "shaders": {
                "task_shader": "",
                "mesh_shader": "",
                "vertex_shader": "/Helpers\\FullscreenQuad.vert",
                "geometry_shader": "",
                "hull_shader": "",
                "domain_shader": "",
                "pixel_shader": "/PostProcess\\FXAA.frag"
            },
            "resource_states": [
                {
                    "name": "INTERMEDIATE_OUTPUT_IMAGE",
                    "removable": true,
                    "draw_args_mask": 1,
                    "binding_type": "COMBINED_SAMPLER",
                    "src_stage": "SKYBOX_PASS"
                },
                {
                    "name": "BACK_BUFFER_TEXTURE",
                    "removable": true,
                    "draw_args_mask": 1,
                    "binding_type": "ATTACHMENT",
                    "src_stage": ""
                }
            ]
        },
        {
            "name": "SKYBOX_PASS",
            "type": "GRAPHICS",
            "custom_renderer": false,
            "allow_overriding_of_binding_types": false,
            "trigger_type": "EVERY",
            "frame_delay": 0,
            "frame_offset": 0,
            "x_dim_type": "RELATIVE",
            "y_dim_type": "RELATIVE",
            "z_dim_type": "CONSTANT",
            "x_dim_var": 1.0,
            "y_dim_var": 1.0,
            "z_dim_var": 1.0,
            "draw_type": "CUBE",
            "depth_test_enabled": true,
            "cull_mode": "CULL_MODE_FRONT",
            "polygon_mode": "POLYGON_MODE_FILL",
            "primitive_topology": "PRIMITIVE_TOPOLOGY_TRIANGLE_LIST",
            "shaders": {
                "task_shader": "",
                "mesh_shader": "",
                "vertex_shader": "/Helpers\\Cube.vert",
                "geometry_shader": "",
                "hull_shader": "",
                "domain_shader": "",
                "pixel_shader": "/Skybox\\Skybox.frag"
            },
            "resource_states": [
                {
                    "name": "PER_FRAME_BUFFER",
                    "removable": true,
                    "draw_args_mask": 1,
                    "binding_type": "CONSTANT_BUFFER",
                    "src_stage": "EXTERNAL_RESOURCES"
                },
                {
                    "name": "SKYBOX",
                    "removable": true,
                    "draw_args_mask": 1,
                    "binding_type": "COMBINED_SAMPLER",
                    "src_stage": "EXTERNAL_RESOURCES"
                },
                {
                    "name": "G_BUFFER_DEPTH_STENCIL",
                    "removable": true,
                    "draw_args_mask": 1,
                    "binding_type": "ATTACHMENT",
                    "src_stage": "DEFERRED_GEOMETRY_PASS"
                },
                {
                    "name": "INTERMEDIATE_OUTPUT_IMAGE",
                    "removable": true,
                    "draw_args_mask": 1,
                    "binding_type": "ATTACHMENT",
                    "src_stage": "SHADING_PASS"
                }
            ]
        },
        {
            "name": "DIRL_SHADOWMAP",
            "type": "GRAPHICS",
            "custom_renderer": false,
            "allow_overriding_of_binding_types": false,
            "trigger_type": "TRIGGERED",
            "frame_delay": 0,
            "frame_offset": 0,
            "x_dim_type": "CONSTANT",
            "y_dim_type": "CONSTANT",
            "z_dim_type": "CONSTANT",
            "x_dim_var": 1024.0,
            "y_dim_var": 1024.0,
            "z_dim_var": 1.0,
            "draw_type": "SCENE_INSTANCES",
            "depth_test_enabled": true,
            "cull_mode": "CULL_MODE_FRONT",
            "polygon_mode": "POLYGON_MODE_FILL",
            "primitive_topology": "PRIMITIVE_TOPOLOGY_TRIANGLE_LIST",
            "shaders": {
                "task_shader": "",
                "mesh_shader": "",
                "vertex_shader": "/ShadowMap\\DirLShadowMap.vert",
                "geometry_shader": "",
                "hull_shader": "",
                "domain_shader": "",
                "pixel_shader": "/ShadowMap\\DirLShadowMap.frag"
            },
            "resource_states": [
                {
                    "name": "SCENE_DRAW_ARGS",
                    "removable": true,
                    "draw_args_mask": 1,
                    "binding_type": "UNORDERED_ACCESS_R",
                    "src_stage": "EXTERNAL_RESOURCES"
                },
                {
                    "name": "SCENE_LIGHTS_BUFFER",
                    "removable": true,
                    "draw_args_mask": 1,
                    "binding_type": "UNORDERED_ACCESS_R",
                    "src_stage": "EXTERNAL_RESOURCES"
                },
                {
                    "name": "DIRL_SHADOWMAP",
                    "removable": true,
                    "draw_args_mask": 1,
                    "binding_type": "ATTACHMENT",
                    "src_stage": ""
                }
            ]
        },
        {
            "name": "SHADING_PASS",
            "type": "GRAPHICS",
            "custom_renderer": false,
            "allow_overriding_of_binding_types": false,
            "trigger_type": "EVERY",
            "frame_delay": 0,
            "frame_offset": 0,
            "x_dim_type": "RELATIVE",
            "y_dim_type": "RELATIVE",
            "z_dim_type": "CONSTANT",
            "x_dim_var": 1.0,
            "y_dim_var": 1.0,
            "z_dim_var": 1.0,
            "draw_type": "FULLSCREEN_QUAD",
            "depth_test_enabled": false,
            "cull_mode": "CULL_MODE_BACK",
            "polygon_mode": "POLYGON_MODE_FILL",
            "primitive_topology": "PRIMITIVE_TOPOLOGY_TRIANGLE_LIST",
            "shaders": {
                "task_shader": "",
                "mesh_shader": "",
                "vertex_shader": "/Helpers\\FullscreenQuad.vert",
                "geometry_shader": "",
                "hull_shader": "",
                "domain_shader": "",
                "pixel_shader": "/Shading\\Shading.frag"
            },
            "resource_states": [
                {
                    "name": "PER_FRAME_BUFFER",
                    "removable": true,
                    "draw_args_mask": 1,
                    "binding_type": "CONSTANT_BUFFER",
                    "src_stage": "EXTERNAL_RESOURCES"
                },
                {
                    "name": "SCENE_LIGHTS_BUFFER",
                    "removable": true,
                    "draw_args_mask": 1,
                    "binding_type": "UNORDERED_ACCESS_R",
                    "src_stage": "EXTERNAL_RESOURCES"
                },
                {
                    "name": "G_BUFFER_POSITION",
                    "removable": true,
                    "draw_args_mask": 1,
                    "binding_type": "COMBINED_SAMPLER",
                    "src_stage": "RAY_TRACING"
                },
                {
                    "name": "G_BUFFER_ALBEDO",
                    "removable": true,
                    "draw_args_mask": 1,
                    "binding_type": "COMBINED_SAMPLER",
                    "src_stage": "RAY_TRACING"
                },
                {
                    "name": "G_BUFFER_AO_ROUGH_METAL_VALID",
                    "removable": true,
                    "draw_args_mask": 1,
                    "binding_type": "COMBINED_SAMPLER",
                    "src_stage": "RAY_TRACING"
                },
                {
                    "name": "G_BUFFER_COMPACT_NORMAL",
                    "removable": true,
                    "draw_args_mask": 1,
                    "binding_type": "COMBINED_SAMPLER",
                    "src_stage": "RAY_TRACING"
                },
                {
                    "name": "G_BUFFER_VELOCITY",
                    "removable": true,
                    "draw_args_mask": 1,
                    "binding_type": "COMBINED_SAMPLER",
                    "src_stage": "DEFERRED_GEOMETRY_PASS"
                },
                {
                    "name": "INTERMEDIATE_OUTPUT_IMAGE",
                    "removable": true,
                    "draw_args_mask": 1,
                    "binding_type": "ATTACHMENT",
                    "src_stage": ""
                },
                {
                    "name": "DIRL_SHADOWMAP",
                    "removable": true,
                    "draw_args_mask": 1,
                    "binding_type": "COMBINED_SAMPLER",
                    "src_stage": "DIRL_SHADOWMAP"
                },
                {
                    "name": "SCENE_POINT_SHADOWMAPS",
                    "removable": true,
                    "draw_args_mask": 1,
                    "binding_type": "COMBINED_SAMPLER",
                    "src_stage": "RENDER_STAGE_LIGHT"
                }
            ]
        },
        {
            "name": "RENDER_STAGE_LIGHT",
            "type": "GRAPHICS",
            "custom_renderer": true,
            "trigger_type": "TRIGGERED",
            "frame_delay": 0,
            "frame_offset": 0,
            "x_dim_type": "CONSTANT",
            "y_dim_type": "CONSTANT",
            "z_dim_type": "CONSTANT",
            "x_dim_var": 512.0,
            "y_dim_var": 512.0,
            "z_dim_var": 1.0,
            "draw_type": "SCENE_INSTANCES",
            "depth_test_enabled": true,
            "cull_mode": "CULL_MODE_BACK",
            "polygon_mode": "POLYGON_MODE_FILL",
            "primitive_topology": "PRIMITIVE_TOPOLOGY_TRIANGLE_LIST",
            "shaders": {
                "task_shader": "",
                "mesh_shader": "",
                "vertex_shader": "",
                "geometry_shader": "",
                "hull_shader": "",
                "domain_shader": "",
                "pixel_shader": ""
            },
            "resource_states": [
                {
                    "name": "SCENE_DRAW_ARGS",
                    "removable": true,
                    "draw_args_mask": 4294967295,
                    "binding_type": "UNORDERED_ACCESS_R",
                    "src_stage": "EXTERNAL_RESOURCES"
                },
                {
                    "name": "SCENE_LIGHTS_BUFFER",
                    "removable": true,
                    "draw_args_mask": 4294967295,
                    "binding_type": "UNORDERED_ACCESS_R",
                    "src_stage": "EXTERNAL_RESOURCES"
                },
                {
                    "name": "SCENE_POINT_SHADOWMAPS",
                    "removable": true,
                    "draw_args_mask": 4294967295,
                    "binding_type": "ATTACHMENT",
                    "src_stage": ""
                }
            ]
        },
        {
            "name": "RAY_TRACING",
            "type": "RAY_TRACING",
            "custom_renderer": false,
            "allow_overriding_of_binding_types": false,
            "trigger_type": "EVERY",
            "frame_delay": 0,
            "frame_offset": 0,
            "x_dim_type": "RELATIVE",
            "y_dim_type": "RELATIVE",
            "z_dim_type": "CONSTANT",
            "x_dim_var": 1.0,
            "y_dim_var": 1.0,
            "z_dim_var": 1.0,
            "shaders": {
                "raygen_shader": "/RayTracing\\Raygen.rgen",
                "miss_shaders": [
                    "/RayTracing\\PrimaryMiss.rmiss"
                ],
                "closest_hit_shaders": [
                    "/RayTracing\\PrimaryClosestHit.rchit"
                ]
            },
            "resource_states": [
                {
                    "name": "SCENE_TLAS",
                    "removable": true,
                    "draw_args_mask": 1,
                    "binding_type": "ACCELERATION_STRUCTURE",
                    "src_stage": "EXTERNAL_RESOURCES"
                },
                {
                    "name": "PER_FRAME_BUFFER",
                    "removable": true,
                    "draw_args_mask": 1,
                    "binding_type": "CONSTANT_BUFFER",
                    "src_stage": "EXTERNAL_RESOURCES"
                },
                {
                    "name": "SCENE_MAT_PARAM_BUFFER",
                    "removable": true,
<<<<<<< HEAD
                    "draw_args_mask": 1,
                    "binding_type": "CONSTANT_BUFFER",
=======
                    "draw_args_mask": 4294967295,
                    "binding_type": "UNORDERED_ACCESS_R",
>>>>>>> 1b6b95e4
                    "src_stage": "EXTERNAL_RESOURCES"
                },
                {
                    "name": "SCENE_ALBEDO_MAPS",
                    "removable": true,
                    "draw_args_mask": 1,
                    "binding_type": "COMBINED_SAMPLER",
                    "src_stage": "EXTERNAL_RESOURCES"
                },
                {
                    "name": "SCENE_NORMAL_MAPS",
                    "removable": true,
                    "draw_args_mask": 1,
                    "binding_type": "COMBINED_SAMPLER",
                    "src_stage": "EXTERNAL_RESOURCES"
                },
                {
                    "name": "SCENE_COMBINED_MATERIAL_MAPS",
                    "removable": true,
                    "draw_args_mask": 1,
                    "binding_type": "COMBINED_SAMPLER",
                    "src_stage": "EXTERNAL_RESOURCES"
                },
                {
                    "name": "SKYBOX",
                    "removable": true,
                    "draw_args_mask": 1,
                    "binding_type": "COMBINED_SAMPLER",
                    "src_stage": "EXTERNAL_RESOURCES"
                },
                {
                    "name": "G_BUFFER_POSITION",
                    "removable": true,
                    "draw_args_mask": 1,
                    "binding_type": "UNORDERED_ACCESS_RW",
                    "src_stage": "DEFERRED_GEOMETRY_PASS"
                },
                {
                    "name": "G_BUFFER_ALBEDO",
                    "removable": true,
                    "draw_args_mask": 1,
                    "binding_type": "UNORDERED_ACCESS_RW",
                    "src_stage": "DEFERRED_GEOMETRY_PASS"
                },
                {
                    "name": "G_BUFFER_AO_ROUGH_METAL_VALID",
                    "removable": true,
                    "draw_args_mask": 1,
                    "binding_type": "UNORDERED_ACCESS_RW",
                    "src_stage": "DEFERRED_GEOMETRY_PASS"
                },
                {
                    "name": "G_BUFFER_COMPACT_NORMAL",
                    "removable": true,
                    "draw_args_mask": 1,
                    "binding_type": "UNORDERED_ACCESS_RW",
                    "src_stage": "DEFERRED_GEOMETRY_PASS"
                },
                {
                    "name": "G_BUFFER_DEPTH_STENCIL",
                    "removable": true,
                    "draw_args_mask": 1,
                    "binding_type": "COMBINED_SAMPLER",
                    "src_stage": "DEFERRED_GEOMETRY_PASS"
                }
            ]
        },
        {
<<<<<<< HEAD
            "name": "POINTL_SHADOW",
            "type": "GRAPHICS",
            "custom_renderer": false,
            "allow_overriding_of_binding_types": false,
            "trigger_type": "TRIGGERED",
            "frame_delay": 0,
            "frame_offset": 0,
            "x_dim_type": "CONSTANT",
            "y_dim_type": "CONSTANT",
            "z_dim_type": "CONSTANT",
            "x_dim_var": 512.0,
            "y_dim_var": 512.0,
            "z_dim_var": 1.0,
            "draw_type": "SCENE_INSTANCES",
            "depth_test_enabled": true,
            "cull_mode": "CULL_MODE_BACK",
            "polygon_mode": "POLYGON_MODE_FILL",
            "primitive_topology": "PRIMITIVE_TOPOLOGY_TRIANGLE_LIST",
            "shaders": {
                "task_shader": "",
                "mesh_shader": "",
                "vertex_shader": "/ShadowMap\\PointLShadowMap.vert",
                "geometry_shader": "",
                "hull_shader": "",
                "domain_shader": "",
                "pixel_shader": "/ShadowMap\\PointLShadowMap.frag"
            },
            "resource_states": [
                {
                    "name": "SCENE_DRAW_ARGS",
                    "removable": true,
                    "draw_args_mask": 1,
                    "binding_type": "UNORDERED_ACCESS_R",
                    "src_stage": "EXTERNAL_RESOURCES"
                },
                {
                    "name": "SCENE_LIGHTS_BUFFER",
                    "removable": true,
                    "draw_args_mask": 1,
                    "binding_type": "UNORDERED_ACCESS_R",
                    "src_stage": "EXTERNAL_RESOURCES"
                },
                {
                    "name": "POINTL_SHADOWMAPS",
                    "removable": true,
                    "draw_args_mask": 1,
                    "binding_type": "ATTACHMENT",
                    "src_stage": ""
                }
            ]
        },
        {
=======
>>>>>>> 1b6b95e4
            "name": "RENDER_STAGE_NOESIS_GUI",
            "type": "GRAPHICS",
            "custom_renderer": true,
            "allow_overriding_of_binding_types": false,
            "trigger_type": "EVERY",
            "frame_delay": 0,
            "frame_offset": 0,
            "x_dim_type": "RELATIVE",
            "y_dim_type": "RELATIVE",
            "z_dim_type": "CONSTANT",
            "x_dim_var": 1.0,
            "y_dim_var": 1.0,
            "z_dim_var": 1.0,
            "draw_type": "FULLSCREEN_QUAD",
            "depth_test_enabled": false,
            "cull_mode": "CULL_MODE_BACK",
            "polygon_mode": "POLYGON_MODE_FILL",
            "primitive_topology": "PRIMITIVE_TOPOLOGY_TRIANGLE_LIST",
            "shaders": {
                "task_shader": "",
                "mesh_shader": "",
                "vertex_shader": "",
                "geometry_shader": "",
                "hull_shader": "",
                "domain_shader": "",
                "pixel_shader": ""
            },
            "resource_states": [
                {
                    "name": "BACK_BUFFER_TEXTURE",
                    "removable": true,
                    "draw_args_mask": 4294967295,
                    "binding_type": "ATTACHMENT",
                    "src_stage": "FXAA"
                },
                {
                    "name": "NOESIS_GUI_DEPTH_STENCIL",
                    "removable": true,
                    "draw_args_mask": 4294967295,
                    "binding_type": "ATTACHMENT",
                    "src_stage": ""
                }
            ]
        },
        {
            "name": "RENDER_GRAPH_PAINT_MASK_STAGE",
            "type": "GRAPHICS",
            "custom_renderer": true,
            "allow_overriding_of_binding_types": false,
            "trigger_type": "EVERY",
            "frame_delay": 0,
            "frame_offset": 0,
            "x_dim_type": "CONSTANT",
            "y_dim_type": "CONSTANT",
            "z_dim_type": "CONSTANT",
            "x_dim_var": 1024.0,
            "y_dim_var": 1024.0,
            "z_dim_var": 1.0,
            "draw_type": "SCENE_INSTANCES",
            "depth_test_enabled": false,
            "cull_mode": "CULL_MODE_BACK",
            "polygon_mode": "POLYGON_MODE_FILL",
            "primitive_topology": "PRIMITIVE_TOPOLOGY_TRIANGLE_LIST",
            "shaders": {
                "task_shader": "",
                "mesh_shader": "",
                "vertex_shader": "",
                "geometry_shader": "",
                "hull_shader": "",
                "domain_shader": "",
                "pixel_shader": ""
            },
            "resource_states": [
                {
                    "name": "SCENE_DRAW_ARGS",
                    "removable": true,
                    "draw_args_mask": 2,
                    "binding_type": "UNORDERED_ACCESS_RW",
                    "src_stage": "EXTERNAL_RESOURCES"
                },
                {
                    "name": "PER_FRAME_BUFFER",
                    "removable": true,
                    "draw_args_mask": 4294967295,
                    "binding_type": "CONSTANT_BUFFER",
                    "src_stage": "EXTERNAL_RESOURCES"
                },
                {
                    "name": "BRUSH_MASK",
                    "removable": true,
                    "draw_args_mask": 4294967295,
                    "binding_type": "COMBINED_SAMPLER",
                    "src_stage": "EXTERNAL_RESOURCES"
                }
            ]
        }
    ]
}<|MERGE_RESOLUTION|>--- conflicted
+++ resolved
@@ -355,6 +355,7 @@
             "type_params": {
                 "texture_format": "FORMAT_R8G8B8A8_UNORM",
                 "is_of_array_type": false,
+                "unbounded_array": false,
                 "texture_type": "TEXTURE_2D"
             }
         }
@@ -418,11 +419,13 @@
                     "src_stage": ""
                 },
                 {
-<<<<<<< HEAD
+                    "name": "SCENE_POINT_SHADOWMAPS",
+                    "removable": false,
+                    "binding_type": "COMBINED_SAMPLER",
+                    "src_stage": ""
+                },
+                {
                     "name": "BRUSH_MASK",
-=======
-                    "name": "SCENE_POINT_SHADOWMAPS",
->>>>>>> 1b6b95e4
                     "removable": false,
                     "binding_type": "COMBINED_SAMPLER",
                     "src_stage": ""
@@ -478,7 +481,7 @@
                     "removable": true,
                     "draw_args_mask": 3,
                     "binding_type": "UNORDERED_ACCESS_R",
-                    "src_stage": "RENDER_GRAPH_PAINT_MASK_STAGE"
+                    "src_stage": "RENDER_STAGE_MESH_UNWRAP"
                 },
                 {
                     "name": "PER_FRAME_BUFFER",
@@ -490,13 +493,8 @@
                 {
                     "name": "SCENE_MAT_PARAM_BUFFER",
                     "removable": true,
-<<<<<<< HEAD
-                    "draw_args_mask": 1,
-                    "binding_type": "CONSTANT_BUFFER",
-=======
-                    "draw_args_mask": 4294967295,
+                    "draw_args_mask": 1,
                     "binding_type": "UNORDERED_ACCESS_R",
->>>>>>> 1b6b95e4
                     "src_stage": "EXTERNAL_RESOURCES"
                 },
                 {
@@ -610,6 +608,58 @@
             ]
         },
         {
+            "name": "DIRL_SHADOWMAP",
+            "type": "GRAPHICS",
+            "custom_renderer": false,
+            "allow_overriding_of_binding_types": false,
+            "trigger_type": "TRIGGERED",
+            "frame_delay": 0,
+            "frame_offset": 0,
+            "x_dim_type": "CONSTANT",
+            "y_dim_type": "CONSTANT",
+            "z_dim_type": "CONSTANT",
+            "x_dim_var": 1024.0,
+            "y_dim_var": 1024.0,
+            "z_dim_var": 1.0,
+            "draw_type": "SCENE_INSTANCES",
+            "depth_test_enabled": true,
+            "cull_mode": "CULL_MODE_FRONT",
+            "polygon_mode": "POLYGON_MODE_FILL",
+            "primitive_topology": "PRIMITIVE_TOPOLOGY_TRIANGLE_LIST",
+            "shaders": {
+                "task_shader": "",
+                "mesh_shader": "",
+                "vertex_shader": "/ShadowMap\\DirLShadowMap.vert",
+                "geometry_shader": "",
+                "hull_shader": "",
+                "domain_shader": "",
+                "pixel_shader": "/ShadowMap\\DirLShadowMap.frag"
+            },
+            "resource_states": [
+                {
+                    "name": "SCENE_DRAW_ARGS",
+                    "removable": true,
+                    "draw_args_mask": 1,
+                    "binding_type": "UNORDERED_ACCESS_R",
+                    "src_stage": "EXTERNAL_RESOURCES"
+                },
+                {
+                    "name": "SCENE_LIGHTS_BUFFER",
+                    "removable": true,
+                    "draw_args_mask": 1,
+                    "binding_type": "UNORDERED_ACCESS_R",
+                    "src_stage": "EXTERNAL_RESOURCES"
+                },
+                {
+                    "name": "DIRL_SHADOWMAP",
+                    "removable": true,
+                    "draw_args_mask": 1,
+                    "binding_type": "ATTACHMENT",
+                    "src_stage": ""
+                }
+            ]
+        },
+        {
             "name": "SKYBOX_PASS",
             "type": "GRAPHICS",
             "custom_renderer": false,
@@ -669,9 +719,9 @@
             ]
         },
         {
-            "name": "DIRL_SHADOWMAP",
+            "name": "RENDER_STAGE_LIGHT",
             "type": "GRAPHICS",
-            "custom_renderer": false,
+            "custom_renderer": true,
             "allow_overriding_of_binding_types": false,
             "trigger_type": "TRIGGERED",
             "frame_delay": 0,
@@ -679,22 +729,22 @@
             "x_dim_type": "CONSTANT",
             "y_dim_type": "CONSTANT",
             "z_dim_type": "CONSTANT",
-            "x_dim_var": 1024.0,
-            "y_dim_var": 1024.0,
+            "x_dim_var": 512.0,
+            "y_dim_var": 512.0,
             "z_dim_var": 1.0,
             "draw_type": "SCENE_INSTANCES",
             "depth_test_enabled": true,
-            "cull_mode": "CULL_MODE_FRONT",
+            "cull_mode": "CULL_MODE_BACK",
             "polygon_mode": "POLYGON_MODE_FILL",
             "primitive_topology": "PRIMITIVE_TOPOLOGY_TRIANGLE_LIST",
             "shaders": {
                 "task_shader": "",
                 "mesh_shader": "",
-                "vertex_shader": "/ShadowMap\\DirLShadowMap.vert",
+                "vertex_shader": "",
                 "geometry_shader": "",
                 "hull_shader": "",
                 "domain_shader": "",
-                "pixel_shader": "/ShadowMap\\DirLShadowMap.frag"
+                "pixel_shader": ""
             },
             "resource_states": [
                 {
@@ -712,7 +762,7 @@
                     "src_stage": "EXTERNAL_RESOURCES"
                 },
                 {
-                    "name": "DIRL_SHADOWMAP",
+                    "name": "SCENE_POINT_SHADOWMAPS",
                     "removable": true,
                     "draw_args_mask": 1,
                     "binding_type": "ATTACHMENT",
@@ -822,57 +872,6 @@
             ]
         },
         {
-            "name": "RENDER_STAGE_LIGHT",
-            "type": "GRAPHICS",
-            "custom_renderer": true,
-            "trigger_type": "TRIGGERED",
-            "frame_delay": 0,
-            "frame_offset": 0,
-            "x_dim_type": "CONSTANT",
-            "y_dim_type": "CONSTANT",
-            "z_dim_type": "CONSTANT",
-            "x_dim_var": 512.0,
-            "y_dim_var": 512.0,
-            "z_dim_var": 1.0,
-            "draw_type": "SCENE_INSTANCES",
-            "depth_test_enabled": true,
-            "cull_mode": "CULL_MODE_BACK",
-            "polygon_mode": "POLYGON_MODE_FILL",
-            "primitive_topology": "PRIMITIVE_TOPOLOGY_TRIANGLE_LIST",
-            "shaders": {
-                "task_shader": "",
-                "mesh_shader": "",
-                "vertex_shader": "",
-                "geometry_shader": "",
-                "hull_shader": "",
-                "domain_shader": "",
-                "pixel_shader": ""
-            },
-            "resource_states": [
-                {
-                    "name": "SCENE_DRAW_ARGS",
-                    "removable": true,
-                    "draw_args_mask": 4294967295,
-                    "binding_type": "UNORDERED_ACCESS_R",
-                    "src_stage": "EXTERNAL_RESOURCES"
-                },
-                {
-                    "name": "SCENE_LIGHTS_BUFFER",
-                    "removable": true,
-                    "draw_args_mask": 4294967295,
-                    "binding_type": "UNORDERED_ACCESS_R",
-                    "src_stage": "EXTERNAL_RESOURCES"
-                },
-                {
-                    "name": "SCENE_POINT_SHADOWMAPS",
-                    "removable": true,
-                    "draw_args_mask": 4294967295,
-                    "binding_type": "ATTACHMENT",
-                    "src_stage": ""
-                }
-            ]
-        },
-        {
             "name": "RAY_TRACING",
             "type": "RAY_TRACING",
             "custom_renderer": false,
@@ -913,13 +912,8 @@
                 {
                     "name": "SCENE_MAT_PARAM_BUFFER",
                     "removable": true,
-<<<<<<< HEAD
-                    "draw_args_mask": 1,
-                    "binding_type": "CONSTANT_BUFFER",
-=======
-                    "draw_args_mask": 4294967295,
+                    "draw_args_mask": 1,
                     "binding_type": "UNORDERED_ACCESS_R",
->>>>>>> 1b6b95e4
                     "src_stage": "EXTERNAL_RESOURCES"
                 },
                 {
@@ -988,61 +982,6 @@
             ]
         },
         {
-<<<<<<< HEAD
-            "name": "POINTL_SHADOW",
-            "type": "GRAPHICS",
-            "custom_renderer": false,
-            "allow_overriding_of_binding_types": false,
-            "trigger_type": "TRIGGERED",
-            "frame_delay": 0,
-            "frame_offset": 0,
-            "x_dim_type": "CONSTANT",
-            "y_dim_type": "CONSTANT",
-            "z_dim_type": "CONSTANT",
-            "x_dim_var": 512.0,
-            "y_dim_var": 512.0,
-            "z_dim_var": 1.0,
-            "draw_type": "SCENE_INSTANCES",
-            "depth_test_enabled": true,
-            "cull_mode": "CULL_MODE_BACK",
-            "polygon_mode": "POLYGON_MODE_FILL",
-            "primitive_topology": "PRIMITIVE_TOPOLOGY_TRIANGLE_LIST",
-            "shaders": {
-                "task_shader": "",
-                "mesh_shader": "",
-                "vertex_shader": "/ShadowMap\\PointLShadowMap.vert",
-                "geometry_shader": "",
-                "hull_shader": "",
-                "domain_shader": "",
-                "pixel_shader": "/ShadowMap\\PointLShadowMap.frag"
-            },
-            "resource_states": [
-                {
-                    "name": "SCENE_DRAW_ARGS",
-                    "removable": true,
-                    "draw_args_mask": 1,
-                    "binding_type": "UNORDERED_ACCESS_R",
-                    "src_stage": "EXTERNAL_RESOURCES"
-                },
-                {
-                    "name": "SCENE_LIGHTS_BUFFER",
-                    "removable": true,
-                    "draw_args_mask": 1,
-                    "binding_type": "UNORDERED_ACCESS_R",
-                    "src_stage": "EXTERNAL_RESOURCES"
-                },
-                {
-                    "name": "POINTL_SHADOWMAPS",
-                    "removable": true,
-                    "draw_args_mask": 1,
-                    "binding_type": "ATTACHMENT",
-                    "src_stage": ""
-                }
-            ]
-        },
-        {
-=======
->>>>>>> 1b6b95e4
             "name": "RENDER_STAGE_NOESIS_GUI",
             "type": "GRAPHICS",
             "custom_renderer": true,
@@ -1074,21 +1013,21 @@
                 {
                     "name": "BACK_BUFFER_TEXTURE",
                     "removable": true,
-                    "draw_args_mask": 4294967295,
+                    "draw_args_mask": 1,
                     "binding_type": "ATTACHMENT",
                     "src_stage": "FXAA"
                 },
                 {
                     "name": "NOESIS_GUI_DEPTH_STENCIL",
                     "removable": true,
-                    "draw_args_mask": 4294967295,
+                    "draw_args_mask": 1,
                     "binding_type": "ATTACHMENT",
                     "src_stage": ""
                 }
             ]
         },
         {
-            "name": "RENDER_GRAPH_PAINT_MASK_STAGE",
+            "name": "RENDER_STAGE_MESH_UNWRAP",
             "type": "GRAPHICS",
             "custom_renderer": true,
             "allow_overriding_of_binding_types": false,
