--- conflicted
+++ resolved
@@ -66,17 +66,10 @@
             ]
         },
         {
-<<<<<<< HEAD
-            "name": "Test Map",
-            "modules": [
-                {
-                    "filename": "test.glb",
-=======
             "name": "Canvas Map",
             "modules": [
                 {
                     "filename": "CanvasMap.glb",
->>>>>>> b259702d
                     "translation": {
                         "x": 0.0,
                         "y": 0.0,
