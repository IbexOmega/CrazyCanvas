#version 460
#extension GL_ARB_separate_shader_objects : enable
#extension GL_GOOGLE_include_directive : enable

#include "../Defines.glsl"
#include "../Helpers.glsl"

layout(location = 0) in vec2 in_TexCoord;

<<<<<<< HEAD
layout(binding = 0, set = BUFFER_SET_INDEX) uniform PerFrameBuffer  { SPerFrameBuffer val; } u_PerFrameBuffer;
=======
layout(binding = 0, set = BUFFER_SET_INDEX) uniform PerFrameBuffer
{ 
    SPerFrameBuffer val; 
} u_PerFrameBuffer;
>>>>>>> adf743f1
layout(binding = 1, set = BUFFER_SET_INDEX) restrict readonly buffer LightsBuffer	
{
	SLightsBuffer val; 
	SPointLight pointLights[];  
} b_LightsBuffer;

layout(binding = 0, set = TEXTURE_SET_INDEX) uniform sampler2D 	u_GBufferPosition;
layout(binding = 1, set = TEXTURE_SET_INDEX) uniform sampler2D 	u_GBufferAlbedo;
layout(binding = 2, set = TEXTURE_SET_INDEX) uniform sampler2D 	u_GBufferAORoughMetalValid;
layout(binding = 3, set = TEXTURE_SET_INDEX) uniform sampler2D 	u_GBufferCompactNormal;
layout(binding = 4, set = TEXTURE_SET_INDEX) uniform sampler2D 	u_GBufferVelocity;

layout(location = 0) out vec4 out_Color;

void main()
{
	SPerFrameBuffer perFrameBuffer  = u_PerFrameBuffer.val;
	SLightsBuffer lightBuffer       = b_LightsBuffer.val;

    vec3 albedo             = texture(u_GBufferAlbedo, in_TexCoord).rgb;
    vec4 aoRoughMetalValid  = texture(u_GBufferAORoughMetalValid, in_TexCoord);

    if (aoRoughMetalValid.a < 1.0f)
    {
        vec3 color = albedo / (albedo + vec3(1.0f));
        color = pow(color, vec3(1.0f / GAMMA));
        out_Color = vec4(color, 1.0f);
        return;
    }

    vec3 worldPos           = texture(u_GBufferPosition, in_TexCoord).rgb;

    vec3 N = normalize(OctToDir(texture(u_GBufferCompactNormal, in_TexCoord).xy));
    vec3 V = normalize(perFrameBuffer.CameraPosition.xyz - worldPos);

	vec3 Lo = vec3(0.0f);
	vec3 F0 = vec3(0.04f);

    F0 = mix(F0, albedo, aoRoughMetalValid.b);

	// Directional Light
	{
		vec3 L = normalize(lightBuffer.DirL_Direction);
		vec3 H = normalize(V + L);

		vec3 outgoingRadiance    = lightBuffer.DirL_ColorIntensity.rgb * lightBuffer.DirL_ColorIntensity.a;
		vec3 incomingRadiance    = outgoingRadiance;

		float NDF   = Distribution(N, H, aoRoughMetalValid.g);
		float G     = Geometry(N, V, L, aoRoughMetalValid.g);
		vec3 F      = Fresnel(F0, max(dot(V, H), 0.0f));

		vec3 nominator      = NDF * G * F;
		float denominator   = 4.0 * max(dot(N, V), 0.0) * max(dot(N, L), 0.0f);
		vec3 specular       = nominator / max(denominator, 0.001f);

		vec3 kS = F;
		vec3 kD = vec3(1.0f) - kS;

		kD *= 1.0 - aoRoughMetalValid.b;

		float NdotL = max(dot(N, L), 0.0f);

		Lo += (kD * albedo / PI + specular) * incomingRadiance * NdotL;
	}

	//Point Light Loop
	for (uint i = 0; i < lightBuffer.PointLightCount; ++i)
	{
		SPointLight light = b_LightsBuffer.pointLights[i];

		vec3 L = (light.Position - worldPos);
		float distance = length(L);
		L = normalize(L);
		vec3 H = normalize(V + L);
		
		float attenuation   	= 1.0f / (distance * distance);
		vec3 outgoingRadiance    = light.ColorIntensity.rgb * light.ColorIntensity.a;
		vec3 incomingRadiance    = outgoingRadiance * attenuation;
	
		float NDF   = Distribution(N, H, aoRoughMetalValid.g);
		float G     = Geometry(N, V, L, aoRoughMetalValid.g);
		vec3 F      = Fresnel(F0, max(dot(V, H), 0.0f));

		vec3 nominator      = NDF * G * F;
		float denominator   = 4.0 * max(dot(N, V), 0.0) * max(dot(N, L), 0.0f);
		vec3 specular       = nominator / max(denominator, 0.001f);

		vec3 kS = F;
		vec3 kD = vec3(1.0f) - kS;

        kD *= 1.0 - aoRoughMetalValid.b;

		float NdotL = max(dot(N, L), 0.0f);

		Lo += (kD * albedo / PI + specular) * incomingRadiance * NdotL;
	}
	
	vec3 ambient    = 0.03f * albedo * aoRoughMetalValid.r;
	vec3 color      = ambient + Lo;

	color = color / (color + vec3(1.0f));
	color = pow(color, vec3(1.0f / GAMMA));

	out_Color = vec4(color, 1.0f);
}<|MERGE_RESOLUTION|>--- conflicted
+++ resolved
@@ -7,14 +7,10 @@
 
 layout(location = 0) in vec2 in_TexCoord;
 
-<<<<<<< HEAD
-layout(binding = 0, set = BUFFER_SET_INDEX) uniform PerFrameBuffer  { SPerFrameBuffer val; } u_PerFrameBuffer;
-=======
 layout(binding = 0, set = BUFFER_SET_INDEX) uniform PerFrameBuffer
 { 
     SPerFrameBuffer val; 
 } u_PerFrameBuffer;
->>>>>>> adf743f1
 layout(binding = 1, set = BUFFER_SET_INDEX) restrict readonly buffer LightsBuffer	
 {
 	SLightsBuffer val; 
