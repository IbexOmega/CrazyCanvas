#version 460
#extension GL_ARB_separate_shader_objects : enable
#extension GL_GOOGLE_include_directive : enable

#include "../Defines.glsl"
#include "../Helpers.glsl"

layout(location = 0) in vec2 in_TexCoord;

layout(binding = 0, set = BUFFER_SET_INDEX) uniform PerFrameBuffer  { SPerFrameBuffer val; } u_PerFrameBuffer;
layout(binding = 1, set = BUFFER_SET_INDEX) restrict readonly buffer LightsBuffer	
{
	SLightsBuffer val; 
	SPointLight pointLights[];  
} b_LightsBuffer;

layout(binding = 0, set = TEXTURE_SET_INDEX) uniform sampler2D 	u_GBufferPosition;
layout(binding = 1, set = TEXTURE_SET_INDEX) uniform sampler2D 	u_GBufferAlbedo;
layout(binding = 2, set = TEXTURE_SET_INDEX) uniform sampler2D 	u_GBufferAORoughMetalValid;
layout(binding = 3, set = TEXTURE_SET_INDEX) uniform sampler2D 	u_GBufferCompactNormal;
layout(binding = 4, set = TEXTURE_SET_INDEX) uniform sampler2D 	u_GBufferVelocity;

layout(location = 0) out vec4 out_Color;

void main()
{
	SPerFrameBuffer perFrameBuffer  = u_PerFrameBuffer.val;
	SLightsBuffer lightBuffer       = b_LightsBuffer.val;

	float sampledDepth      = texture(u_DepthStencil, in_TexCoord).r;
	SPositions positions    = CalculatePositionsFromDepth(in_TexCoord, sampledDepth, perFrameBuffer.ProjectionInv, perFrameBuffer.ViewInv);

	vec3 albedo     = texture(u_Albedo, in_TexCoord).rgb;
	vec4 aoRoughMetal = texture(u_AORoughMetal, in_TexCoord);

	vec3 N = normalize(OctToDir(texture(u_CompactNormals, in_TexCoord).xy));
	vec3 V = normalize(perFrameBuffer.Position.xyz - positions.WorldPos);

	vec3 Lo = vec3(0.0f);
	vec3 F0 = vec3(0.04f);

	F0 = mix(F0, albedo, aoRoughMetal.b);

	// Directional Light
	vec3 L = normalize(lightBuffer.DirL_Direction);
	vec3 H = normalize(V + L);

	vec3 outgoingRadiance    = lightBuffer.DirL_ColorIntensity.rgb * lightBuffer.DirL_ColorIntensity.a;
	vec3 incomingRadiance    = outgoingRadiance;

	float NDF   = Distribution(N, H, aoRoughMetal.g);
	float G     = Geometry(N, V, L, aoRoughMetal.g);
	vec3 F      = Fresnel(F0, max(dot(V, H), 0.0f));

	vec3 nominator      = NDF * G * F;
	float denominator   = 4.0 * max(dot(N, V), 0.0) * max(dot(N, L), 0.0f);
	vec3 specular       = nominator / max(denominator, 0.001f);

<<<<<<< HEAD
	vec3 kS = F;
	vec3 kD = vec3(1.0f) - kS;

	kD *= 1.0 - aoRoughMetal.b;

	float NdotL = max(dot(N, L), 0.0f);
=======
    vec3 albedo             = texture(u_GBufferAlbedo, in_TexCoord).rgb;
    vec4 aoRoughMetalValid  = texture(u_GBufferAORoughMetalValid, in_TexCoord);

    if (aoRoughMetalValid.a < 1.0f)
    {
        vec3 color = albedo / (albedo + vec3(1.0f));
        color = pow(color, vec3(1.0f / GAMMA));
        out_Color = vec4(color, 1.0f);
        return;
    }

    vec3 worldPos           = texture(u_GBufferPosition, in_TexCoord).rgb;

    vec3 N = normalize(OctToDir(texture(u_GBufferCompactNormal, in_TexCoord).xy));
    vec3 V = normalize(perFrameBuffer.CameraPosition.xyz - worldPos);
>>>>>>> 0ebe0126

	Lo += (kD * albedo / PI + specular) * incomingRadiance * NdotL;

<<<<<<< HEAD
	//Point Light Loop
	for (uint i = 0; i < lightBuffer.PointLightCount; ++i)
	{
		SPointLight light = b_LightsBuffer.pointLights[i];
=======
    F0 = mix(F0, albedo, aoRoughMetalValid.b);
>>>>>>> 0ebe0126

		vec3 L = light.Position - positions.WorldPos;
		vec3 H = normalize(V + L);

<<<<<<< HEAD
		float distance      = length(L);
		L = normalize(L);
		
		float attenuation   = 1.0f / (distance * distance);
		vec3 outgoingRadiance    = light.ColorIntensity.rgb * light.ColorIntensity.a;
		vec3 incomingRadiance    = outgoingRadiance * attenuation;
	
		float NDF   = Distribution(N, H, aoRoughMetal.g);
		float G     = Geometry(N, V, L, aoRoughMetal.g);
		vec3 F      = Fresnel(F0, max(dot(V, H), 0.0f));
=======
        float distance      = 1.0f;
        float attenuation   = 1.0f / (distance * distance);
        vec3 lightColor     = vec3(1.0f, 1.0f, 1.0f);
        vec3 radiance       = lightColor * attenuation;
    
        float NDF   = Distribution(N, H, aoRoughMetalValid.g);
        float G     = Geometry(N, V, L, aoRoughMetalValid.g);
        vec3 F      = Fresnel(F0, max(dot(V, H), 0.0f));
>>>>>>> 0ebe0126

		vec3 nominator      = NDF * G * F;
		float denominator   = 4.0 * max(dot(N, V), 0.0) * max(dot(N, L), 0.0f);
		vec3 specular       = nominator / max(denominator, 0.001f);

		vec3 kS = F;
		vec3 kD = vec3(1.0f) - kS;

<<<<<<< HEAD
		kD *= 1.0 - aoRoughMetal.b;
=======
        kD *= 1.0 - aoRoughMetalValid.b;
>>>>>>> 0ebe0126

		float NdotL = max(dot(N, L), 0.0f);

<<<<<<< HEAD
		Lo += (kD * albedo / PI + specular) * incomingRadiance * NdotL;
	}
	
	vec3 ambient    = 0.03f * albedo * aoRoughMetal.r;
	vec3 color      = ambient + Lo;
=======
        Lo += (kD * albedo / PI + specular) * radiance * NdotL;
    //}
    
    vec3 ambient    = 0.03f * albedo * aoRoughMetalValid.r;
    vec3 color      = ambient + Lo;
>>>>>>> 0ebe0126

	color = color / (color + vec3(1.0f));
	color = pow(color, vec3(1.0f / GAMMA));

	out_Color = vec4(color, 1.0f);
}<|MERGE_RESOLUTION|>--- conflicted
+++ resolved
@@ -27,43 +27,6 @@
 	SPerFrameBuffer perFrameBuffer  = u_PerFrameBuffer.val;
 	SLightsBuffer lightBuffer       = b_LightsBuffer.val;
 
-	float sampledDepth      = texture(u_DepthStencil, in_TexCoord).r;
-	SPositions positions    = CalculatePositionsFromDepth(in_TexCoord, sampledDepth, perFrameBuffer.ProjectionInv, perFrameBuffer.ViewInv);
-
-	vec3 albedo     = texture(u_Albedo, in_TexCoord).rgb;
-	vec4 aoRoughMetal = texture(u_AORoughMetal, in_TexCoord);
-
-	vec3 N = normalize(OctToDir(texture(u_CompactNormals, in_TexCoord).xy));
-	vec3 V = normalize(perFrameBuffer.Position.xyz - positions.WorldPos);
-
-	vec3 Lo = vec3(0.0f);
-	vec3 F0 = vec3(0.04f);
-
-	F0 = mix(F0, albedo, aoRoughMetal.b);
-
-	// Directional Light
-	vec3 L = normalize(lightBuffer.DirL_Direction);
-	vec3 H = normalize(V + L);
-
-	vec3 outgoingRadiance    = lightBuffer.DirL_ColorIntensity.rgb * lightBuffer.DirL_ColorIntensity.a;
-	vec3 incomingRadiance    = outgoingRadiance;
-
-	float NDF   = Distribution(N, H, aoRoughMetal.g);
-	float G     = Geometry(N, V, L, aoRoughMetal.g);
-	vec3 F      = Fresnel(F0, max(dot(V, H), 0.0f));
-
-	vec3 nominator      = NDF * G * F;
-	float denominator   = 4.0 * max(dot(N, V), 0.0) * max(dot(N, L), 0.0f);
-	vec3 specular       = nominator / max(denominator, 0.001f);
-
-<<<<<<< HEAD
-	vec3 kS = F;
-	vec3 kD = vec3(1.0f) - kS;
-
-	kD *= 1.0 - aoRoughMetal.b;
-
-	float NdotL = max(dot(N, L), 0.0f);
-=======
     vec3 albedo             = texture(u_GBufferAlbedo, in_TexCoord).rgb;
     vec4 aoRoughMetalValid  = texture(u_GBufferAORoughMetalValid, in_TexCoord);
 
@@ -79,23 +42,44 @@
 
     vec3 N = normalize(OctToDir(texture(u_GBufferCompactNormal, in_TexCoord).xy));
     vec3 V = normalize(perFrameBuffer.CameraPosition.xyz - worldPos);
->>>>>>> 0ebe0126
+
+	vec3 Lo = vec3(0.0f);
+	vec3 F0 = vec3(0.04f);
+
+    F0 = mix(F0, albedo, aoRoughMetalValid.b);
+
+	// Directional Light
+	vec3 L = normalize(lightBuffer.DirL_Direction);
+	vec3 H = normalize(V + L);
+
+	vec3 outgoingRadiance    = lightBuffer.DirL_ColorIntensity.rgb * lightBuffer.DirL_ColorIntensity.a;
+	vec3 incomingRadiance    = outgoingRadiance;
+
+	float NDF   = Distribution(N, H, aoRoughMetalValid.g);
+	float G     = Geometry(N, V, L, aoRoughMetalValid.g);
+	vec3 F      = Fresnel(F0, max(dot(V, H), 0.0f));
+
+	vec3 nominator      = NDF * G * F;
+	float denominator   = 4.0 * max(dot(N, V), 0.0) * max(dot(N, L), 0.0f);
+	vec3 specular       = nominator / max(denominator, 0.001f);
+
+	vec3 kS = F;
+	vec3 kD = vec3(1.0f) - kS;
+
+	kD *= 1.0 - aoRoughMetalValid.b;
+
+	float NdotL = max(dot(N, L), 0.0f);
 
 	Lo += (kD * albedo / PI + specular) * incomingRadiance * NdotL;
 
-<<<<<<< HEAD
 	//Point Light Loop
 	for (uint i = 0; i < lightBuffer.PointLightCount; ++i)
 	{
 		SPointLight light = b_LightsBuffer.pointLights[i];
-=======
-    F0 = mix(F0, albedo, aoRoughMetalValid.b);
->>>>>>> 0ebe0126
 
-		vec3 L = light.Position - positions.WorldPos;
+		vec3 L = light.Position - worldPos;
 		vec3 H = normalize(V + L);
 
-<<<<<<< HEAD
 		float distance      = length(L);
 		L = normalize(L);
 		
@@ -103,19 +87,9 @@
 		vec3 outgoingRadiance    = light.ColorIntensity.rgb * light.ColorIntensity.a;
 		vec3 incomingRadiance    = outgoingRadiance * attenuation;
 	
-		float NDF   = Distribution(N, H, aoRoughMetal.g);
-		float G     = Geometry(N, V, L, aoRoughMetal.g);
+		float NDF   = Distribution(N, H, aoRoughMetalValid.g);
+		float G     = Geometry(N, V, L, aoRoughMetalValid.g);
 		vec3 F      = Fresnel(F0, max(dot(V, H), 0.0f));
-=======
-        float distance      = 1.0f;
-        float attenuation   = 1.0f / (distance * distance);
-        vec3 lightColor     = vec3(1.0f, 1.0f, 1.0f);
-        vec3 radiance       = lightColor * attenuation;
-    
-        float NDF   = Distribution(N, H, aoRoughMetalValid.g);
-        float G     = Geometry(N, V, L, aoRoughMetalValid.g);
-        vec3 F      = Fresnel(F0, max(dot(V, H), 0.0f));
->>>>>>> 0ebe0126
 
 		vec3 nominator      = NDF * G * F;
 		float denominator   = 4.0 * max(dot(N, V), 0.0) * max(dot(N, L), 0.0f);
@@ -124,27 +98,15 @@
 		vec3 kS = F;
 		vec3 kD = vec3(1.0f) - kS;
 
-<<<<<<< HEAD
-		kD *= 1.0 - aoRoughMetal.b;
-=======
         kD *= 1.0 - aoRoughMetalValid.b;
->>>>>>> 0ebe0126
 
 		float NdotL = max(dot(N, L), 0.0f);
 
-<<<<<<< HEAD
 		Lo += (kD * albedo / PI + specular) * incomingRadiance * NdotL;
 	}
 	
-	vec3 ambient    = 0.03f * albedo * aoRoughMetal.r;
+	vec3 ambient    = 0.03f * albedo * aoRoughMetalValid.r;
 	vec3 color      = ambient + Lo;
-=======
-        Lo += (kD * albedo / PI + specular) * radiance * NdotL;
-    //}
-    
-    vec3 ambient    = 0.03f * albedo * aoRoughMetalValid.r;
-    vec3 color      = ambient + Lo;
->>>>>>> 0ebe0126
 
 	color = color / (color + vec3(1.0f));
 	color = pow(color, vec3(1.0f / GAMMA));
