<<<<<<< HEAD
#version 450 core
#extension GL_ARB_separate_shader_objects : enable

layout(location = 0) in vec4 fragColor;

layout(location = 0) out vec4 finalColor;

void main()
{
	finalColor = vec4(fragColor.xyz, 1.0f);
=======
#version 450 core
#extension GL_ARB_separate_shader_objects : enable

layout(location = 0) in vec4 fragColor;

layout(location = 0) out vec4 finalColor;

void main()
{
	finalColor = vec4(fragColor.xyz, 1.0f);
>>>>>>> 8f2b4ef9
}<|MERGE_RESOLUTION|>--- conflicted
+++ resolved
@@ -1,4 +1,3 @@
-<<<<<<< HEAD
 #version 450 core
 #extension GL_ARB_separate_shader_objects : enable
 
@@ -9,16 +8,4 @@
 void main()
 {
 	finalColor = vec4(fragColor.xyz, 1.0f);
-=======
-#version 450 core
-#extension GL_ARB_separate_shader_objects : enable
-
-layout(location = 0) in vec4 fragColor;
-
-layout(location = 0) out vec4 finalColor;
-
-void main()
-{
-	finalColor = vec4(fragColor.xyz, 1.0f);
->>>>>>> 8f2b4ef9
 }