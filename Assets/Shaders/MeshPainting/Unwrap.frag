#version 460
#extension GL_ARB_separate_shader_objects : enable
#extension GL_ARB_shader_draw_parameters : enable
#extension GL_GOOGLE_include_directive : enable

#include "../Defines.glsl"

layout(location = 0) in vec3	in_WorldPosition;
layout(location = 1) in vec3	in_Normal;
layout(location = 2) in vec3	in_TargetPosition;
layout(location = 3) in vec3	in_TargetDirection;

layout(binding = 0, set = TEXTURE_SET_INDEX) uniform sampler2D u_BrushMaskTexture;

layout(location = 0) out vec4   out_UnwrappedTexture;

float random (in vec3 x) {
	return fract(sin(dot(x, vec3(12.9898,78.233, 37.31633)))* 43758.5453123);
}

void main()
{
<<<<<<< HEAD
    const vec3 GLOBAL_UP = vec3(0.f, 1.f, 0.f);
    float BRUSH_SIZE = 0.2f;

    vec3 worldPosition  = in_WorldPosition;
    vec3 normal 	    = normalize(in_Normal);
    vec3 targetPosition = in_TargetPosition;
    vec3 direction      = normalize(in_TargetDirection);
    
    vec3 targetPosToWorldPos = worldPosition-targetPosition;

    float valid = step(0.f, dot(normal, direction)); // Checks if looking from infront, else 0
    float len = abs(dot(targetPosToWorldPos, direction));
    valid *= 1.f - step(BRUSH_SIZE, len);
    vec3 projectedPosition = targetPosition + len * direction;

    // Calculate uv-coordinates for a square encapsulating the sphere.
    vec3 right = normalize(cross(direction, GLOBAL_UP));
    vec3 up = normalize(cross(right, direction));
    float u = (dot(-targetPosToWorldPos, right)/BRUSH_SIZE)*0.5f+0.5f;
    float v = (dot(-targetPosToWorldPos, up)/BRUSH_SIZE)*0.5f+0.5f;
    vec2 maskUV = vec2(u, v);

    // Apply brush mask
    vec4 brushMask = texture(u_BrushMaskTexture, maskUV).rgba;

    if(brushMask.a > 0.01f && length(worldPosition-projectedPosition) <= BRUSH_SIZE && valid > 0.5f)
        out_UnwrappedTexture = vec4(1.f, 1.f, 1.f, 1.f);
    else
        discard;
        // out_UnwrappedTexture = vec4(0.f, 0.f, 0.f, 1.f);
=======
	const vec3 GLOBAL_UP	= vec3(0.f, 1.f, 0.f);
	float BRUSH_SIZE		= 1.0f;

	vec3 worldPosition		= in_WorldPosition;
	vec3 normal 			= normalize(in_Normal);
	vec3 targetPosition		= in_TargetPosition;
	vec3 direction			= -normalize(in_TargetDirection);
	
	vec3 targetPosToWorldPos = worldPosition-targetPosition;

	float valid = step(0.f, dot(normal, -direction)); // Checks if looking from infront, else 0
	float len = dot(targetPosToWorldPos, direction);
	valid *= 1.0f - step(BRUSH_SIZE, len);
	vec3 projectedPosition = targetPosition + len * direction * valid;

	// Calculate uv-coordinates for a square encapsulating the sphere.
	vec3 right	= normalize(cross(direction, GLOBAL_UP));
	vec3 up		= normalize(cross(right, direction));
	float u		= (dot(-targetPosToWorldPos, right)/BRUSH_SIZE)*0.5f+0.5f;
	float v		= (dot(-targetPosToWorldPos, up)/BRUSH_SIZE)*0.5f+0.5f;
	vec2 maskUV = vec2(u, v);

	// Apply brush mask
	vec4 brushMask = texture(u_BrushMaskTexture, maskUV).rgba;

	if(brushMask.a > 0.01f && length(worldPosition-projectedPosition) <= BRUSH_SIZE)
		out_UnwrappedTexture = vec4(1.f, 1.f, 1.f, 1.f);
	else
		discard;
		// out_UnwrappedTexture = vec4(0.f, 0.f, 0.f, 1.f);
>>>>>>> 56e40eb3
}<|MERGE_RESOLUTION|>--- conflicted
+++ resolved
@@ -20,52 +20,20 @@
 
 void main()
 {
-<<<<<<< HEAD
-    const vec3 GLOBAL_UP = vec3(0.f, 1.f, 0.f);
-    float BRUSH_SIZE = 0.2f;
-
-    vec3 worldPosition  = in_WorldPosition;
-    vec3 normal 	    = normalize(in_Normal);
-    vec3 targetPosition = in_TargetPosition;
-    vec3 direction      = normalize(in_TargetDirection);
-    
-    vec3 targetPosToWorldPos = worldPosition-targetPosition;
-
-    float valid = step(0.f, dot(normal, direction)); // Checks if looking from infront, else 0
-    float len = abs(dot(targetPosToWorldPos, direction));
-    valid *= 1.f - step(BRUSH_SIZE, len);
-    vec3 projectedPosition = targetPosition + len * direction;
-
-    // Calculate uv-coordinates for a square encapsulating the sphere.
-    vec3 right = normalize(cross(direction, GLOBAL_UP));
-    vec3 up = normalize(cross(right, direction));
-    float u = (dot(-targetPosToWorldPos, right)/BRUSH_SIZE)*0.5f+0.5f;
-    float v = (dot(-targetPosToWorldPos, up)/BRUSH_SIZE)*0.5f+0.5f;
-    vec2 maskUV = vec2(u, v);
-
-    // Apply brush mask
-    vec4 brushMask = texture(u_BrushMaskTexture, maskUV).rgba;
-
-    if(brushMask.a > 0.01f && length(worldPosition-projectedPosition) <= BRUSH_SIZE && valid > 0.5f)
-        out_UnwrappedTexture = vec4(1.f, 1.f, 1.f, 1.f);
-    else
-        discard;
-        // out_UnwrappedTexture = vec4(0.f, 0.f, 0.f, 1.f);
-=======
 	const vec3 GLOBAL_UP	= vec3(0.f, 1.f, 0.f);
-	float BRUSH_SIZE		= 1.0f;
+	float BRUSH_SIZE		= 0.2f;
 
 	vec3 worldPosition		= in_WorldPosition;
 	vec3 normal 			= normalize(in_Normal);
 	vec3 targetPosition		= in_TargetPosition;
-	vec3 direction			= -normalize(in_TargetDirection);
+	vec3 direction			= normalize(in_TargetDirection);
 	
 	vec3 targetPosToWorldPos = worldPosition-targetPosition;
 
-	float valid = step(0.f, dot(normal, -direction)); // Checks if looking from infront, else 0
-	float len = dot(targetPosToWorldPos, direction);
+	float valid = step(0.f, dot(normal, direction)); // Checks if looking from infront, else 0
+	float len = abs(dot(targetPosToWorldPos, direction));
 	valid *= 1.0f - step(BRUSH_SIZE, len);
-	vec3 projectedPosition = targetPosition + len * direction * valid;
+	vec3 projectedPosition = targetPosition + len * direction;
 
 	// Calculate uv-coordinates for a square encapsulating the sphere.
 	vec3 right	= normalize(cross(direction, GLOBAL_UP));
@@ -77,10 +45,9 @@
 	// Apply brush mask
 	vec4 brushMask = texture(u_BrushMaskTexture, maskUV).rgba;
 
-	if(brushMask.a > 0.01f && length(worldPosition-projectedPosition) <= BRUSH_SIZE)
+	if(brushMask.a > 0.01f && length(worldPosition-projectedPosition) <= BRUSH_SIZE && valid > 0.5f)
 		out_UnwrappedTexture = vec4(1.f, 1.f, 1.f, 1.f);
 	else
 		discard;
 		// out_UnwrappedTexture = vec4(0.f, 0.f, 0.f, 1.f);
->>>>>>> 56e40eb3
 }