--- conflicted
+++ resolved
@@ -97,16 +97,9 @@
 
 struct SLightsBuffer
 {
-<<<<<<< HEAD
-	vec4		DirL_Direction;
-	vec4		DirL_EmittedRadiance;
-	SAreaLight	AreaLights[MAX_NUM_AREA_LIGHTS];
-	uint		AreaLightCount;
-=======
     vec4        DirL_ColorIntensity;
 	vec3        DirL_Direction;
     uint		PointLightCount;
->>>>>>> e3a39c03
 };
 
 struct SPerFrameBuffer
