--- conflicted
+++ resolved
@@ -183,7 +183,10 @@
 
     <Image Source="CrossSmall.png" Grid.Column="4" Grid.ColumnSpan="2" Grid.Row="6" Grid.RowSpan="1" Margin="10,5,10,0" HorizontalAlignment="Center" VerticalAlignment="Center" Width="50" Height="50"/>
 
-<<<<<<< HEAD
+    <Grid Grid.Column="3" Grid.Row="2" Grid.ColumnSpan="4" Grid.RowSpan="5">
+        <uc:CountdownGUI x:Name="COUNTDOWN" Canvas.Left="-26" Canvas.Top="-51" Opacity="0.0"/>
+    </Grid>
+
     <Grid x:Name="DAMAGE_INDICATOR_GRID" Grid.Column="2" Grid.ColumnSpan="6" Grid.Row="3" Grid.RowSpan="7" RenderTransformOrigin="0.5,0.5">
         <Grid.RowDefinitions>
             <RowDefinition></RowDefinition>
@@ -199,12 +202,6 @@
         <Grid.RenderTransform>
             <RotateTransform/>
         </Grid.RenderTransform>
-
-=======
-    <Grid Grid.Column="3" Grid.Row="2" Grid.ColumnSpan="4" Grid.RowSpan="5">
-        <uc:CountdownGUI x:Name="COUNTDOWN" Canvas.Left="-26" Canvas.Top="-51" Opacity="0.0"/>
-    </Grid>
->>>>>>> 1fb04bef
 
         <Image Source="HitIndicator.png" RenderTransformOrigin="0.5,0.5" HorizontalAlignment="Center" VerticalAlignment="Center" >
         </Image>
