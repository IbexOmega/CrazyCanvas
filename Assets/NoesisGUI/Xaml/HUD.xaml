<Grid
  xmlns="http://schemas.microsoft.com/winfx/2006/xaml/presentation"
  xmlns:x="http://schemas.microsoft.com/winfx/2006/xaml"
  xmlns:d="http://schemas.microsoft.com/expression/blend/2008"
  xmlns:mc="http://schemas.openxmlformats.org/markup-compatibility/2006"
  xmlns:noesis="clr-namespace:NoesisGUIExtensions;assembly=Noesis.GUI.Extensions"
  xmlns:uc="clr-namespace:CrazyCanvas"
  mc:Ignorable="d"
  d:DesignWidth="1920" d:DesignHeight="1080"
  TextElement.FontFamily="gogono_cocoa_mochi.ttf#Gogono Cocoa Mochi"
  x:Name ="ROOT_CONTAINER">

    <Grid>
        <Grid.ColumnDefinitions>
            <ColumnDefinition />
            <ColumnDefinition />
            <ColumnDefinition />
            <ColumnDefinition />
            <ColumnDefinition />
            <ColumnDefinition />
            <ColumnDefinition />
            <ColumnDefinition />
            <ColumnDefinition />
            <ColumnDefinition />
        </Grid.ColumnDefinitions>

        <Grid.RowDefinitions>
            <RowDefinition />
            <RowDefinition />
            <RowDefinition />
            <RowDefinition />
            <RowDefinition />
            <RowDefinition />
            <RowDefinition />
            <RowDefinition />
            <RowDefinition />
            <RowDefinition />
            <RowDefinition />
            <RowDefinition />
            <RowDefinition />
        </Grid.RowDefinitions>

        <Viewbox Grid.Column="0" Grid.ColumnSpan="10" Grid.Row="0" Grid.RowSpan="15" Stretch="Fill">

            <Grid x:Name="HUD_GRID" MinWidth="1920" MinHeight="1080">

                <Grid.Background>
                    <SolidColorBrush Color= "#00151717" />
                </Grid.Background>

                <Grid.ColumnDefinitions>
                    <ColumnDefinition/>
                    <ColumnDefinition/>
                    <ColumnDefinition/>
                    <ColumnDefinition/>
                    <ColumnDefinition/>
                    <ColumnDefinition/>
                    <ColumnDefinition/>
                    <ColumnDefinition/>
                    <ColumnDefinition/>
                    <ColumnDefinition/>
                </Grid.ColumnDefinitions>

                <Grid.RowDefinitions>
                    <RowDefinition/>
                    <RowDefinition/>
                    <RowDefinition/>
                    <RowDefinition/>
                    <RowDefinition/>
                    <RowDefinition/>
                    <RowDefinition/>
                    <RowDefinition/>
                    <RowDefinition/>
                    <RowDefinition/>
                    <RowDefinition/>
                    <RowDefinition/>
                    <RowDefinition/>
                </Grid.RowDefinitions>

                <uc:PromptGUI x:Name="PROMPT" Grid.Row="4" Grid.Column="4" Grid.ColumnSpan="2" HorizontalAlignment="Center" VerticalAlignment="Center"/>

<<<<<<< HEAD
=======
                
                <!--<Rectangle Grid.Column="4" Grid.ColumnSpan="3" Grid.Row="5" Height="113" Width="335" Fill="#D8FF8B00" Margin="0,0,12,0">
                    <Rectangle.OpacityMask>
                        <ImageBrush ImageSource="bar.png"/>
                    </Rectangle.OpacityMask>
                </Rectangle> -->


>>>>>>> d9fbcaec
                <Grid Grid.Column="8" Grid.ColumnSpan="2" Grid.Row="1" Grid.RowSpan="2" Margin="0,0,25,0">
                    <uc:KillFeedGUI x:Name="KILL_FEED"/>
                </Grid>

<<<<<<< HEAD
                <Grid x:Name="HEALTH_DISPLAY_GRID"  Grid.Column="0" Grid.ColumnSpan="4" Grid.Row="9" Grid.RowSpan="4" Margin="25,0,-25,-25">

=======

                <Grid x:Name="HEALTH_DISPLAY_GRID" Grid.Column="0" Grid.ColumnSpan="3" Grid.Row="9" Grid.RowSpan="4" Margin="25,0,-25,-25">
>>>>>>> d9fbcaec
                    <Grid.ColumnDefinitions>
                        <ColumnDefinition />
                        <ColumnDefinition />
                        <ColumnDefinition />
                        <ColumnDefinition />
                        <ColumnDefinition />
                    </Grid.ColumnDefinitions>

                    <Grid.RowDefinitions>
                        <RowDefinition/>
                        <RowDefinition/>
                        <RowDefinition/>
                        <RowDefinition/>
                        <RowDefinition/>
                    </Grid.RowDefinitions>

<<<<<<< HEAD
                    <Image Grid.Column="0" Grid.ColumnSpan="2" Grid.Row="3" Source="bar_background.png"   RenderTransformOrigin="0.5,0.75" HorizontalAlignment="Left" Width="319.205" Margin="20,0,0,80"/>
                    <Image x:Name="HEALTH_RECT"  Grid.Column="1" Grid.Row="3" Source="bar.png" RenderTransformOrigin="0.12,0.5"  Width="400" Height=" 75" Margin="30,0,0,0">
=======
                    <Image Grid.Column="1" Grid.ColumnSpan="2" Grid.Row="3" Source="HealthPlateNew.png"   RenderTransformOrigin="0.5,0.75" HorizontalAlignment="Left" Width="500.205" Margin="0,0,0,-2"/>
                    <Image x:Name="HEALTH_RECT"  Grid.Column="1" Grid.Row="3" Source="HealthRectNew.png"   RenderTransformOrigin="0.355,0.5"  Width="478" Height=" 245" Margin="11,0,0,0">
>>>>>>> d9fbcaec
                        <Image.RenderTransform>
                            <ScaleTransform/>
                        </Image.RenderTransform>
                    </Image>
<<<<<<< HEAD
                    <Image Grid.Column="1" Grid.Row="3" Source="bar_contour.png"   RenderTransformOrigin="0.5,0.75"  Width="410" Height=" 83" Margin="28,0,0,0"/>

                    <TextBlock x:Name="HEALTH_DISPLAY"  Grid.Column="1" Grid.Row="3" Text="100%" FontSize="24" HorizontalAlignment="Center" VerticalAlignment="Center" Margin="0,0,-160,0" Foreground="#Black" FontWeight="Bold" Height="31.922" Width="62.224" />
=======
                    <Image Grid.Column="1" Grid.Row="3" Source="HealthBorderNew.png"   RenderTransformOrigin="0.5,0.75"  Width="475" Height="243" Margin="11,0,0,0"/>

                <TextBlock x:Name="HEALTH_DISPLAY"  Grid.Column="1" Grid.Row="3" Text="100%" FontSize="24" HorizontalAlignment="Center" VerticalAlignment="Center" Margin="0,0,-157,28" Foreground="#Black" FontWeight="Bold" Height="31.922" Width="62.224" />
                
>>>>>>> d9fbcaec
                </Grid>
 
                <Grid x:Name="SCORE_DISPLAY_GRID" Grid.Column="3" Grid.ColumnSpan="4" Grid.Row="0" Grid.RowSpan="1" >

                    <Grid.ColumnDefinitions>
                        <ColumnDefinition Width="2*"/>
                        <ColumnDefinition Width="2*"/>
                        <ColumnDefinition Width="2*"/>
                        <ColumnDefinition Width="2*"/>
                        <ColumnDefinition Width="3*"/>
                        <ColumnDefinition Width="2*"/>
                        <ColumnDefinition Width="2*"/>
                        <ColumnDefinition Width="2*"/>
                        <ColumnDefinition Width="2*"/>
                    </Grid.ColumnDefinitions>

                    <Grid.RowDefinitions>
                        <RowDefinition/>
                        <RowDefinition/>
                        <RowDefinition/>
                        <RowDefinition/>
                    </Grid.RowDefinitions>

                    <Image Grid.Column="2" Grid.ColumnSpan="3" Grid.Row="0" Grid.RowSpan="2" Source="ScoreHolder2.png" HorizontalAlignment="Center" VerticalAlignment="Center" Height="115" Width="470" Margin="0"></Image>
                    <Image Grid.Column="4" Grid.ColumnSpan="3" Grid.Row="0" Grid.RowSpan="2" Source="ScoreHolder.png" HorizontalAlignment="Center" VerticalAlignment="Center" Height="115" Width="470" Margin="0"></Image>
                

                    <TextBlock x:Name="SCORE_DISPLAY_TEAM_1" noesis:Text.Stroke="Black" noesis:Text.StrokeThickness="3.5" Grid.Column="2" Grid.ColumnSpan="3" Grid.Row="0" Grid.RowSpan="2" HorizontalAlignment="Center"  TextWrapping="Wrap" Text="1" VerticalAlignment="Center" Foreground="White" FontSize="55" Margin="0"/>
                    <TextBlock x:Name="SCORE_DISPLAY_TEAM_2" noesis:Text.Stroke="Black" noesis:Text.StrokeThickness="3.5" Grid.Column="4" Grid.ColumnSpan="3" Grid.Row="0" Grid.RowSpan="2" HorizontalAlignment="Center"  TextWrapping="Wrap" Text="1" VerticalAlignment="Center" Foreground="White" FontSize="55" Margin="0"/>



                </Grid>

                <Grid x:Name="AMMUNITION_GRID" Grid.Column="8" Grid.ColumnSpan="2"  Grid.Row="10" Grid.RowSpan="5" Margin="-25,-25,25,25">

                    <Grid.ColumnDefinitions>
                        <ColumnDefinition/>
                        <ColumnDefinition/>
                        <ColumnDefinition/>
                        <ColumnDefinition/>
                    </Grid.ColumnDefinitions>

                    <Grid.RowDefinitions>
                        <RowDefinition/>
                        <RowDefinition/>
                    </Grid.RowDefinitions>

                    <!--<Image Source="WaterIcon.png" Grid.Column="0" Grid.Row="0" HorizontalAlignment="Center" VerticalAlignment="Center" Height="100" Width="100"></Image>

                    <Image Source="PaintIcon.png" Grid.Column="0" Grid.Row="3" HorizontalAlignment="Center" VerticalAlignment="Center" Height="100" Width="100"></Image>-->

                    <Image x:Name="WATER_RECT" Height="150" Width="350" Source="Water.png" Grid.Column="1" Grid.ColumnSpan="3" Grid.Row="0" RenderTransformOrigin="0.18,0.5" >
                        <Image.RenderTransform>
                           <ScaleTransform/>
                      </Image.RenderTransform>
                    </Image>

                    <Image Source="WaterBar.png" Height="150" Width="350" Grid.Column="1" Grid.ColumnSpan="3" Grid.Row="0"/>
                    <Image Source="WaterDrop.png" Height="150" Width="350" Grid.Column="1" Grid.ColumnSpan="3" Grid.Row="0"/>
             
                
                    <TextBlock x:Name="AMMUNITION_WATER_DISPLAY" Grid.Column="2" Grid.Row="0" TextWrapping="Wrap" Text="50/50" FontSize="24" Foreground="Black" Margin="0,0,-70,-30" Height="31.923" Width="68.429" HorizontalAlignment="Center" VerticalAlignment="Center"/>

                    <Image x:Name="PAINT_RECT" Height="150" Width="350" Source="Paint1.png" Grid.Column="1" Grid.ColumnSpan="3" Grid.Row="3" RenderTransformOrigin="0.21,0.5" >
                    <Image.RenderTransform>
                        <ScaleTransform/>
                    </Image.RenderTransform>
                </Image>

                <Image Source="PaintBar.png" Height="150" Width="350" Grid.Column="1" Grid.ColumnSpan="3" Grid.Row="3"/>
                <Image Source="PaintDrop.png" Height="150" Width="350" Grid.Column="1" Grid.ColumnSpan="3" Grid.Row="3"/>

                <!--<Rectangle Grid.Column="1" Grid.ColumnSpan="3" Grid.Row="3" Height="113" Width="335" Fill="#D8FF8B00" Margin="0,0,12,0">
                    <Rectangle.OpacityMask>
                        <ImageBrush ImageSource="PaintDropWhite.png"/>
                    </Rectangle.OpacityMask>
                </Rectangle>-->

                <TextBlock x:Name="AMMUNITION_PAINT_DISPLAY" Grid.Column="2" Grid.Row="1" TextWrapping="Wrap" Text="50/50" FontSize="24" Foreground="Black" Margin="0,0,-70,-30" Height="31.923" Width="68.429" HorizontalAlignment="Center" VerticalAlignment="Center"/>
                </Grid>

                <Image Source="CrossHair.png" Grid.Column="4" Grid.ColumnSpan="2" Grid.Row="6" Grid.RowSpan="1" Margin="10,5,10,0" HorizontalAlignment="Center" VerticalAlignment="Center" Width="50" Height="50"/>

                <uc:EnemyHitIndicatorGUI x:Name="HIT_INDICATOR" HorizontalAlignment="Center" Grid.Column="4" Grid.ColumnSpan="2" Grid.Row="6" Grid.RowSpan="1" VerticalAlignment="Center"/>

                <Grid Grid.Column="3" Grid.Row="2" Grid.ColumnSpan="4" Grid.RowSpan="5">
                    <uc:CountdownGUI x:Name="COUNTDOWN" Canvas.Left="-26" Canvas.Top="-51" Opacity="0.0"/>
                </Grid>
            </Grid>
        </Viewbox>

        <Grid x:Name="DAMAGE_INDICATOR_GRID" Grid.Column="2" Grid.ColumnSpan="6" Grid.Row="3" Grid.RowSpan="7" RenderTransformOrigin="0.5,0.5">

            <Grid.RowDefinitions>
                <RowDefinition />
                <RowDefinition />
                <RowDefinition />
                <RowDefinition />
                <RowDefinition />
                <RowDefinition />
                <RowDefinition />
            </Grid.RowDefinitions>

            <Grid.RenderTransform>
                <RotateTransform/>
            </Grid.RenderTransform>

            <uc:DamageIndicatorGUI x:Name="DAMAGE_INDICATOR" HorizontalAlignment="Center" VerticalAlignment="Center"/>

            <Image Source="HitIndicator.png" Height="75" RenderTransformOrigin="0.5,0.5" HorizontalAlignment="Center" VerticalAlignment="Center" OpacityMask="Black" />

        </Grid>
        
        <Viewbox Grid.Column="2" Grid.ColumnSpan="6" Grid.Row="2" Grid.RowSpan="9" Stretch="Fill">
            <uc:GameOverGUI x:Name="GAME_OVER" HorizontalAlignment="Center" VerticalAlignment="Center"/>
        </Viewbox>

        <!--EscapeGrid-->
        <Grid Grid.Column="3" Grid.ColumnSpan="4" Grid.Row="4" Grid.RowSpan="5">
            <uc:EscapeMenuGUI x:Name="ESC_MENU_GUI" HorizontalAlignment="Center" VerticalAlignment="Center"/>
        </Grid>
       
    </Grid>

    <!--ScoreBoardGrid-->
    <Grid>
        <Grid.ColumnDefinitions>
            <ColumnDefinition Width="1*" />
            <ColumnDefinition Width="8*" />
            <ColumnDefinition Width="1*" />
        </Grid.ColumnDefinitions>

        <Grid.RowDefinitions>
            <RowDefinition Height="1*" />
            <RowDefinition Height="8*" />
            <RowDefinition Height="1*" />
        </Grid.RowDefinitions>

       <uc:ScoreBoardGUI x:Name="SCORE_BOARD_GUI" HorizontalAlignment="Center" VerticalAlignment="Center"  Grid.Column="1" Grid.Row="1"/>
    </Grid>
</Grid><|MERGE_RESOLUTION|>--- conflicted
+++ resolved
@@ -79,8 +79,6 @@
 
                 <uc:PromptGUI x:Name="PROMPT" Grid.Row="4" Grid.Column="4" Grid.ColumnSpan="2" HorizontalAlignment="Center" VerticalAlignment="Center"/>
 
-<<<<<<< HEAD
-=======
                 
                 <!--<Rectangle Grid.Column="4" Grid.ColumnSpan="3" Grid.Row="5" Height="113" Width="335" Fill="#D8FF8B00" Margin="0,0,12,0">
                     <Rectangle.OpacityMask>
@@ -89,18 +87,12 @@
                 </Rectangle> -->
 
 
->>>>>>> d9fbcaec
                 <Grid Grid.Column="8" Grid.ColumnSpan="2" Grid.Row="1" Grid.RowSpan="2" Margin="0,0,25,0">
                     <uc:KillFeedGUI x:Name="KILL_FEED"/>
                 </Grid>
 
-<<<<<<< HEAD
                 <Grid x:Name="HEALTH_DISPLAY_GRID"  Grid.Column="0" Grid.ColumnSpan="4" Grid.Row="9" Grid.RowSpan="4" Margin="25,0,-25,-25">
 
-=======
-
-                <Grid x:Name="HEALTH_DISPLAY_GRID" Grid.Column="0" Grid.ColumnSpan="3" Grid.Row="9" Grid.RowSpan="4" Margin="25,0,-25,-25">
->>>>>>> d9fbcaec
                     <Grid.ColumnDefinitions>
                         <ColumnDefinition />
                         <ColumnDefinition />
@@ -117,27 +109,16 @@
                         <RowDefinition/>
                     </Grid.RowDefinitions>
 
-<<<<<<< HEAD
-                    <Image Grid.Column="0" Grid.ColumnSpan="2" Grid.Row="3" Source="bar_background.png"   RenderTransformOrigin="0.5,0.75" HorizontalAlignment="Left" Width="319.205" Margin="20,0,0,80"/>
-                    <Image x:Name="HEALTH_RECT"  Grid.Column="1" Grid.Row="3" Source="bar.png" RenderTransformOrigin="0.12,0.5"  Width="400" Height=" 75" Margin="30,0,0,0">
-=======
                     <Image Grid.Column="1" Grid.ColumnSpan="2" Grid.Row="3" Source="HealthPlateNew.png"   RenderTransformOrigin="0.5,0.75" HorizontalAlignment="Left" Width="500.205" Margin="0,0,0,-2"/>
                     <Image x:Name="HEALTH_RECT"  Grid.Column="1" Grid.Row="3" Source="HealthRectNew.png"   RenderTransformOrigin="0.355,0.5"  Width="478" Height=" 245" Margin="11,0,0,0">
->>>>>>> d9fbcaec
                         <Image.RenderTransform>
                             <ScaleTransform/>
                         </Image.RenderTransform>
                     </Image>
-<<<<<<< HEAD
-                    <Image Grid.Column="1" Grid.Row="3" Source="bar_contour.png"   RenderTransformOrigin="0.5,0.75"  Width="410" Height=" 83" Margin="28,0,0,0"/>
-
-                    <TextBlock x:Name="HEALTH_DISPLAY"  Grid.Column="1" Grid.Row="3" Text="100%" FontSize="24" HorizontalAlignment="Center" VerticalAlignment="Center" Margin="0,0,-160,0" Foreground="#Black" FontWeight="Bold" Height="31.922" Width="62.224" />
-=======
                     <Image Grid.Column="1" Grid.Row="3" Source="HealthBorderNew.png"   RenderTransformOrigin="0.5,0.75"  Width="475" Height="243" Margin="11,0,0,0"/>
 
                 <TextBlock x:Name="HEALTH_DISPLAY"  Grid.Column="1" Grid.Row="3" Text="100%" FontSize="24" HorizontalAlignment="Center" VerticalAlignment="Center" Margin="0,0,-157,28" Foreground="#Black" FontWeight="Bold" Height="31.922" Width="62.224" />
                 
->>>>>>> d9fbcaec
                 </Grid>
  
                 <Grid x:Name="SCORE_DISPLAY_GRID" Grid.Column="3" Grid.ColumnSpan="4" Grid.Row="0" Grid.RowSpan="1" >
