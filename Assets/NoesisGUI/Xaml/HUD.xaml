<Grid
  xmlns="http://schemas.microsoft.com/winfx/2006/xaml/presentation"
  xmlns:x="http://schemas.microsoft.com/winfx/2006/xaml"
  xmlns:d="http://schemas.microsoft.com/expression/blend/2008"
  xmlns:mc="http://schemas.openxmlformats.org/markup-compatibility/2006"
  xmlns:noesis="clr-namespace:NoesisGUIExtensions;assembly=Noesis.GUI.Extensions"
  xmlns:uc="clr-namespace:CrazyCanvas"
  mc:Ignorable="d"
  d:DesignWidth="443.419" d:DesignHeight="235.461"
  TextElement.FontFamily="gogono_cocoa_mochi.ttf#Gogono Cocoa Mochi"
  x:Name ="ROOT_CONTAINER">

<<<<<<< HEAD
    <Grid>
        <Grid.Background>
            <SolidColorBrush Color= "#00151717" />
        </Grid.Background>

        <Grid.ColumnDefinitions>
            <ColumnDefinition />
            <ColumnDefinition />
            <ColumnDefinition />
            <ColumnDefinition />
            <ColumnDefinition />
            <ColumnDefinition />
            <ColumnDefinition />
            <ColumnDefinition />
            <ColumnDefinition />
            <ColumnDefinition />
        </Grid.ColumnDefinitions>

        <Grid.RowDefinitions>
            <RowDefinition />
            <RowDefinition />
            <RowDefinition />
            <RowDefinition />
            <RowDefinition />
            <RowDefinition />
            <RowDefinition />
            <RowDefinition />
            <RowDefinition />
            <RowDefinition />
            <RowDefinition />
            <RowDefinition />
            <RowDefinition />
        </Grid.RowDefinitions>

        <!-- Health grid -->
        <Grid x:Name="HEALTH_DISPLAY_GRID" Grid.Column="0" Grid.ColumnSpan="2" Grid.Row="9" Grid.RowSpan="4">
            <Grid.ColumnDefinitions>
                <ColumnDefinition Width="10*" />
                <ColumnDefinition Width="40*" />
                <ColumnDefinition Width="40*" />
                <ColumnDefinition Width="40*" />
                <ColumnDefinition Width="10*" />
            </Grid.ColumnDefinitions>

            <Grid.RowDefinitions>
                <RowDefinition Height="10*" />
                <RowDefinition Height="40*" />
                <RowDefinition Height="40*" />
                <RowDefinition Height="40*" />
                <RowDefinition Height="10*" />
            </Grid.RowDefinitions>

            <Border BorderThickness="1" CornerRadius="0, 50, 0, 0" Grid.Column="1" Grid.ColumnSpan="3" Grid.Row="3">
                <Border.Background>
                    <LinearGradientBrush EndPoint="0.5,1" StartPoint="0.5,0">
                        <GradientStop Color="Black" Offset="0"/>
                        <GradientStop Color="White" Offset="0.557"/>
                        <GradientStop Color="#FF858585" Offset="1"/>
                        <GradientStop Color="#FF414141"/>
                    </LinearGradientBrush>
                </Border.Background>
            </Border>

            <Border x:Name="HEALTH_RECT"  BorderThickness="1" CornerRadius="0, 50, 0, 0" Grid.Column="1" Grid.ColumnSpan="3" Grid.Row="3"  Background="#FF00CF38" Margin="10" RenderTransformOrigin="0.0,0.0">
                <Border.RenderTransform>
                    <ScaleTransform ScaleY="1"/>
                </Border.RenderTransform>
            </Border>

            <Border  BorderThickness="1" CornerRadius="0, 50, 0, 0" Grid.Column="1" Grid.ColumnSpan="3" Grid.Row="3" Margin="10" >
                <Border.Background>
                    <LinearGradientBrush EndPoint="0.5,1" MappingMode="RelativeToBoundingBox" StartPoint="0.5,0">
                        <GradientStop Color="Black"/>
                        <GradientStop Color="#72FFFFFF" Offset="1"/>
                        <GradientStop Color="#D6494949"/>
                        <GradientStop Color="#7200CF38" Offset="0.496"/>
                    </LinearGradientBrush>
                </Border.Background>
            </Border>

            <TextBlock x:Name="HEALTH_DISPLAY"  Grid.Column="2" Grid.Row="3" Text="100%" FontSize="24" HorizontalAlignment="Center" VerticalAlignment="Center" Margin="0" Foreground="#FFC7144D" FontWeight="Bold" Height="31.923" Width="62.224" />
            <!--<Image Source="Test.png" Grid.Column="0" Grid.ColumnSpan="2" Grid.Row="0" Grid.RowSpan="2" Margin="0" Width="383.852" Height="392.727" VerticalAlignment="Bottom" HorizontalAlignment="Left"/>
            -->
        </Grid>

        <!-- Score (tob of display) grid -->
        <Grid x:Name="SCORE_DISPLAY_GRID" Grid.Column="4" Grid.ColumnSpan="2" Grid.Row="0" Grid.RowSpan="2" Margin="0">
            <Grid.ColumnDefinitions>
                <ColumnDefinition Width="1*" />
                <ColumnDefinition Width="4*" />
                <ColumnDefinition Width="4*" />
                <ColumnDefinition Width="1*" />
            </Grid.ColumnDefinitions>

            <Grid.RowDefinitions>
                <RowDefinition Height="1*" />
                <RowDefinition Height="8*" />
                <RowDefinition Height="1*" />
            </Grid.RowDefinitions>

            <Border BorderThickness="1" CornerRadius="0, 0, 50, 50" Grid.Column="0" Grid.ColumnSpan="4" Grid.Row="0"  Grid.RowSpan="2">
                <Border.Background>
                    <LinearGradientBrush EndPoint="0.5,1" StartPoint="0.5,0">
                        <GradientStop Color="Black" Offset="0"/>
                        <GradientStop Color="White" Offset="0.557"/>
                        <GradientStop Color="#FF858585" Offset="1"/>
                        <GradientStop Color="#FF414141"/>
                    </LinearGradientBrush>
                </Border.Background>
            </Border>
            <Border BorderThickness="1" CornerRadius="50" Grid.Column="0" Grid.ColumnSpan="4" Grid.Row="0"  Grid.RowSpan="2" Background="#3FD1D1D1" Margin="10" />

            <Image Source="Blue Splatt.png" Grid.Column="1" Grid.Row="1" HorizontalAlignment="Center" VerticalAlignment="Center" Margin="-25,-40,-25,0"/>
            <Image Source="Red Splatt.png" Grid.Column="2" Grid.Row="1" HorizontalAlignment="Left" VerticalAlignment="Center" Margin="-25,-40,-25,0" RenderTransformOrigin="0.5,0.5"/>

            <TextBlock x:Name="SCORE_DISPLAY_TEAM_1"  Grid.Column="1" Grid.Row="1" Grid.RowSpan="2" HorizontalAlignment="Center"  TextWrapping="Wrap" Text="1" VerticalAlignment="Center" Foreground="#FF1B1717" FontSize="72" Margin="0,0,0,30"/>
            <TextBlock x:Name="SCORE_DISPLAY_TEAM_2"  Grid.Column="2" Grid.Row="1" Grid.RowSpan="2" HorizontalAlignment="Center"  TextWrapping="Wrap" Text="1" VerticalAlignment="Center" Foreground="#FF1B1717" FontSize="72" Margin="0,0,0,30"/>

        </Grid>

        <!-- Ammo grid -->
        <Grid x:Name="AMMUNITION_GRID" Grid.Column="8" Grid.ColumnSpan="2"  Grid.Row="10" Grid.RowSpan="5" Margin="-25,-25,25,25">
            <Grid.ColumnDefinitions>
                <ColumnDefinition />
                <ColumnDefinition />
                <ColumnDefinition />
                <ColumnDefinition />
            </Grid.ColumnDefinitions>

            <Grid.RowDefinitions>
                <RowDefinition Height="153*" />
                <RowDefinition Height="158*" />
            </Grid.RowDefinitions>

            <Image Source="WaterIcon.png" Grid.Column="0" Grid.Row="0" HorizontalAlignment="Center" VerticalAlignment="Center" Height="111.103" Width="78.99"></Image>

            <Image Source="PaintIcon.png" Grid.Column="0" Grid.Row="3" HorizontalAlignment="Center" VerticalAlignment="Center" Height="110.102"  Width="99.652"></Image>

            <Image x:Name="WATER_RECT" Source="CanisterX1.png" Grid.Column="1" Grid.ColumnSpan="3" Grid.Row="0" RenderTransformOrigin="0.1,0.0" >
                <Image.RenderTransform>
                    <ScaleTransform/>
                </Image.RenderTransform>
            </Image>

            <Image Source="WaterCanister.png" Grid.Column="1" Grid.ColumnSpan="3" Grid.Row="0"/>
            <TextBlock x:Name="AMMUNITION_WATER_DISPLAY" Grid.Column="2" Grid.Row="0" TextWrapping="Wrap" Text="50/50" FontSize="24" Foreground="Black" Margin="0" Height="31.923" Width="68.429" HorizontalAlignment="Center" VerticalAlignment="Center"/>

            <Image x:Name="PAINT_RECT" Source="Paint.png" Grid.Column="1" Grid.ColumnSpan="3" Grid.Row="3" RenderTransformOrigin="0.1,0.0" >
                <Image.RenderTransform>
                    <ScaleTransform/>
                </Image.RenderTransform>
            </Image>

            <Image Source="PaintCanister.png" Grid.Column="1" Grid.ColumnSpan="3" Grid.Row="3"/>

            <TextBlock x:Name="AMMUNITION_PAINT_DISPLAY" Grid.Column="2" Grid.Row="1" TextWrapping="Wrap" Text="50/50" FontSize="24" Foreground="Black" Margin="0" Height="31.923" Width="68.429" HorizontalAlignment="Center" VerticalAlignment="Center"/>
        </Grid>

        <!-- Crosshair -->
        <Image Source="CrossHair.png" Grid.Column="4" Grid.ColumnSpan="2" Grid.Row="6" Grid.RowSpan="1" Margin="10,5,10,0" HorizontalAlignment="Center" VerticalAlignment="Center" Width="50" Height="50"/>

        <!-- Hit indicator -->
        <uc:EnemyHitIndicatorGUI x:Name="HIT_INDICATOR" HorizontalAlignment="Center" Grid.Column="4" Grid.ColumnSpan="2" Grid.Row="6" Grid.RowSpan="1" VerticalAlignment="Center"/>

        <!-- Countdown -->
        <Grid Grid.Column="3" Grid.Row="2" Grid.ColumnSpan="4" Grid.RowSpan="5">
            <uc:CountdownGUI x:Name="COUNTDOWN" Canvas.Left="-26" Canvas.Top="-51" Opacity="0.0"/>
        </Grid>

        <Grid x:Name="DAMAGE_INDICATOR_GRID" Grid.Column="2" Grid.ColumnSpan="6" Grid.Row="3" Grid.RowSpan="7" RenderTransformOrigin="0.5,0.5">
            <Grid.RowDefinitions>
                <RowDefinition />
                <RowDefinition />
                <RowDefinition />
                <RowDefinition />
                <RowDefinition />
                <RowDefinition />
                <RowDefinition />
            </Grid.RowDefinitions>

            <Grid.RenderTransform>
                <RotateTransform />
            </Grid.RenderTransform>

            <uc:DamageIndicatorGUI x:Name="DAMAGE_INDICATOR" HorizontalAlignment="Center" VerticalAlignment="Center"/>
            <!--<Image x:Name="DamageIndicator" Source="HitIndicator.png" RenderTransformOrigin="0.5,0.5" HorizontalAlignment="Center" VerticalAlignment="Center" >
            </Image>-->
        </Grid>
        <!--
        <Button x:Name="fill" Click="OnButtonGrowClick" Content="FIll"  Grid.Column="2" Grid.Row="4" Background="#FF171717" Foreground="White" Margin="15,0" UseLayoutRounding="True" HorizontalContentAlignment="Center" VerticalContentAlignment="Center" Padding="2" ScrollViewer.CanContentScroll="True" VerticalAlignment="Center">
            <Button.Triggers>
                <EventTrigger RoutedEvent="Button.Click">
                    <BeginStoryboard>
                        <Storyboard TargetName="HEALTH_RECT" TargetProperty="(UIElement.RenderTransform).(ScaleTransform.ScaleX)">
                            <DoubleAnimation Duration="0:0:1" From="0" To="1">

                            </DoubleAnimation>
                        </Storyboard>
                    </BeginStoryboard>
                </EventTrigger>
            </Button.Triggers>
        </Button>
        Removed, just uncomment to test functionality
        <Button  Content="Shoot" Click="OnButtonShootClick" Grid.Column="2" Grid.Row="5" Background="#FF171717" Foreground="White" Margin="15,0" UseLayoutRounding="True" HorizontalContentAlignment="Center" VerticalContentAlignment="Center" Padding="2" ScrollViewer.CanContentScroll="True" VerticalAlignment="Center"/>
        <Button  Content="Score" Click="OnButtonScoreClick" Grid.Column="2" Grid.Row="6" Background="#FF171717" Foreground="White" Margin="15,0" UseLayoutRounding="True" HorizontalContentAlignment="Center" VerticalContentAlignment="Center" Padding="2" ScrollViewer.CanContentScroll="True" VerticalAlignment="Center"/>
        -->
    </Grid>

    <Grid>
        <Grid.ColumnDefinitions>
            <ColumnDefinition Width="1*" />
            <ColumnDefinition Width="8*" />
            <ColumnDefinition Width="1*" />
        </Grid.ColumnDefinitions>

        <Grid.RowDefinitions>
            <RowDefinition Height="1*" />
            <RowDefinition Height="8*" />
            <RowDefinition Height="1*" />
        </Grid.RowDefinitions>

    <Viewbox
            Grid.Column="1"
            Grid.Row="1">

        <Grid
            x:Name="SCOREBOARD_GRID"
            Background="#9B101010"
            MinHeight="800"
            MinWidth="1600"
            Visibility="Visible">

            <Grid.ColumnDefinitions>
                <ColumnDefinition Width="1*" />
                <ColumnDefinition Width="1*" />
            </Grid.ColumnDefinitions>

            <Grid.RowDefinitions>
                <RowDefinition Height="2*" />
                <RowDefinition Height="1*" />
            </Grid.RowDefinitions>

            <Grid.Resources>
            </Grid.Resources>

            <StackPanel x:Name="BLUE_TEAM_STACK_PANEL" Grid.Column="0" Margin="30 50 30 50" TextElement.FontSize="20">
                <Grid>
                    <Grid.ColumnDefinitions>
                        <ColumnDefinition Width="0.5*" />
                        <ColumnDefinition Width="2*" />
                        <ColumnDefinition Width="0.5*" />
                        <ColumnDefinition Width="0.5*" />
                        <ColumnDefinition Width="1*" />
                        <ColumnDefinition Width="1*" />
                        <ColumnDefinition Width="1*" />
                    </Grid.ColumnDefinitions>

                    <Label Content="Blue Team" Grid.Column="1" Foreground="#05DFD7" FontSize="30" VerticalAlignment="Bottom"/>
                    <Label Content="K" Grid.Column="2" Foreground="White" HorizontalAlignment="Right" VerticalAlignment="Bottom"/>
                    <Label Content="D" Grid.Column="3" Foreground="White" HorizontalAlignment="Right" VerticalAlignment="Bottom"/>
                    <Label Content="Flags cap." Grid.Column="4" Foreground="White" HorizontalAlignment="Right" VerticalAlignment="Bottom"/>
                    <Label Content="Flags def." Grid.Column="5" Foreground="White" HorizontalAlignment="Right" VerticalAlignment="Bottom"/>
                    <Label Content="Ping" Grid.Column="6" Foreground="White" HorizontalAlignment="Right" VerticalAlignment="Bottom"/>
                </Grid>

                <Grid>
                    <Grid.ColumnDefinitions>
                        <ColumnDefinition Width="0.5*" />
                        <ColumnDefinition Width="6*" />
                    </Grid.ColumnDefinitions>
                    <Separator Grid.Column="1" Background="White" />
                </Grid>

                 <!-- <Grid>
                        <Grid.ColumnDefinitions>
                            <ColumnDefinition Width="0.5*" />
                            <ColumnDefinition Width="2*" />
                            <ColumnDefinition Width="0.5*" />
                            <ColumnDefinition Width="0.5*" />
                            <ColumnDefinition Width="1*" />
                            <ColumnDefinition Width="1*" />
                            <ColumnDefinition Width="1*" />
                        </Grid.ColumnDefinitions>

                        <Image Source="splash_green.png" Width="40" Height="40" />
                        <Label Content="jonathan2222" Grid.Column="1" Foreground="White" FontSize="28" VerticalAlignment="Bottom"/>
                        <Label Content="23" Grid.Column="2" Foreground="White" HorizontalAlignment="Right" VerticalAlignment="Bottom"/>
                        <Label Content="0" Grid.Column="3" Foreground="White" HorizontalAlignment="Right" VerticalAlignment="Bottom"/>
                        <Label Content="4" Grid.Column="4" Foreground="White" HorizontalAlignment="Right" VerticalAlignment="Bottom"/>
                        <Label Content="1" Grid.Column="5" Foreground="White" HorizontalAlignment="Right" VerticalAlignment="Bottom"/>
                        <Label Content="69" Grid.Column="6" Foreground="White" HorizontalAlignment="Right" VerticalAlignment="Bottom"/>
                    </Grid>  -->
            </StackPanel>

            <StackPanel x:Name="RED_TEAM_STACK_PANEL" Grid.Column="1" Margin="50" TextElement.FontSize="20">
                <Grid>
                    <Grid.ColumnDefinitions>
                        <ColumnDefinition Width="0.5*" />
                        <ColumnDefinition Width="2*" />
                        <ColumnDefinition Width="0.5*" />
                        <ColumnDefinition Width="0.5*" />
                        <ColumnDefinition Width="1*" />
                        <ColumnDefinition Width="1*" />
                        <ColumnDefinition Width="1*" />
                    </Grid.ColumnDefinitions>

                    <Label Content="Red Team" Grid.Column="1" Foreground="#E52C2C" FontSize="30" VerticalAlignment="Bottom"/>
                    <Label Content="K" Grid.Column="2" Foreground="White" HorizontalAlignment="Right" VerticalAlignment="Bottom"/>
                    <Label Content="D" Grid.Column="3" Foreground="White" HorizontalAlignment="Right" VerticalAlignment="Bottom"/>
                    <Label Content="Flags cap." Grid.Column="4" Foreground="White" HorizontalAlignment="Right" VerticalAlignment="Bottom"/>
                    <Label Content="Flags def." Grid.Column="5" Foreground="White" HorizontalAlignment="Right" VerticalAlignment="Bottom"/>
                    <Label Content="Ping" Grid.Column="6" Foreground="White" HorizontalAlignment="Right" VerticalAlignment="Bottom"/>
                </Grid>
                <Grid>
                    <Grid.ColumnDefinitions>
                        <ColumnDefinition Width="0.5*" />
                        <ColumnDefinition Width="6*" />
                    </Grid.ColumnDefinitions>
                    <Separator Grid.Column="1" Background="White" />
                </Grid>
            </StackPanel>
        </Grid>
    </Viewbox>
    </Grid>
=======
    <Grid.ColumnDefinitions>
        <ColumnDefinition></ColumnDefinition>
        <ColumnDefinition></ColumnDefinition>
        <ColumnDefinition></ColumnDefinition>
        <ColumnDefinition></ColumnDefinition>
        <ColumnDefinition></ColumnDefinition>
        <ColumnDefinition></ColumnDefinition>
        <ColumnDefinition></ColumnDefinition>
        <ColumnDefinition></ColumnDefinition>
        <ColumnDefinition></ColumnDefinition>
        <ColumnDefinition></ColumnDefinition>
    </Grid.ColumnDefinitions>

    <Grid.RowDefinitions>
        <RowDefinition></RowDefinition>
        <RowDefinition></RowDefinition>
        <RowDefinition></RowDefinition>
        <RowDefinition></RowDefinition>
        <RowDefinition></RowDefinition>
        <RowDefinition></RowDefinition>
        <RowDefinition></RowDefinition>
        <RowDefinition></RowDefinition>
        <RowDefinition></RowDefinition>
        <RowDefinition></RowDefinition>
        <RowDefinition></RowDefinition>
        <RowDefinition></RowDefinition>
        <RowDefinition></RowDefinition>
    </Grid.RowDefinitions>

    <Viewbox Grid.Column="0" Grid.ColumnSpan="10" Grid.Row="0" Grid.RowSpan="15" Stretch="Fill">

        <Grid x:Name="HUD_GRID" MinWidth="1920" MinHeight="1080">

            <Grid.Background>
                <SolidColorBrush Color= "#00151717">
                </SolidColorBrush>
            </Grid.Background>

            <Grid.ColumnDefinitions>
                <ColumnDefinition/>
                <ColumnDefinition/>
                <ColumnDefinition/>
                <ColumnDefinition/>
                <ColumnDefinition/>
                <ColumnDefinition/>
                <ColumnDefinition/>
                <ColumnDefinition/>
                <ColumnDefinition/>
                <ColumnDefinition/>
            </Grid.ColumnDefinitions>

            <Grid.RowDefinitions>
                <RowDefinition/>
                <RowDefinition/>
                <RowDefinition/>
                <RowDefinition/>
                <RowDefinition/>
                <RowDefinition/>
                <RowDefinition/>
                <RowDefinition/>
                <RowDefinition/>
                <RowDefinition/>
                <RowDefinition/>
                <RowDefinition/>
                <RowDefinition/>
            </Grid.RowDefinitions>

            <Grid x:Name="HEALTH_DISPLAY_GRID"  Grid.Column="0" Grid.ColumnSpan="3" Grid.Row="9" Grid.RowSpan="4">
                <Grid.ColumnDefinitions>
                    <ColumnDefinition/>
                    <ColumnDefinition/>
                    <ColumnDefinition/>
                    <ColumnDefinition/>
                    <ColumnDefinition/>
                </Grid.ColumnDefinitions>

                <Grid.RowDefinitions>
                    <RowDefinition/>
                    <RowDefinition/>
                    <RowDefinition/>
                    <RowDefinition/>
                    <RowDefinition/>
                </Grid.RowDefinitions>

                <Border BorderThickness="1" CornerRadius="0, 50, 0, 0" Grid.Column="1" Grid.ColumnSpan="3" Grid.Row="3" BorderBrush="Black">
                    <Border.Background>
                        <LinearGradientBrush EndPoint="0.5,1" StartPoint="0.5,0">
                            <GradientStop Color="Black" Offset="0"/>
                            <GradientStop Color="White" Offset="0.557"/>
                            <GradientStop Color="#FF858585" Offset="1"/>
                            <GradientStop Color="#FF414141"/>
                        </LinearGradientBrush>
                    </Border.Background>
                </Border>

                <Border x:Name="HEALTH_RECT"  BorderThickness="1" CornerRadius="0, 50, 0, 0" Grid.Column="1" Grid.ColumnSpan="3" Grid.Row="3"  Background="#FF00CF38" Margin="10" RenderTransformOrigin="0.0,0.0">
                    <Border.RenderTransform>
                        <ScaleTransform ScaleY="1"/>
                    </Border.RenderTransform>
                </Border>

                <Border  BorderThickness="1" CornerRadius="0, 50, 0, 0" Grid.Column="1" Grid.ColumnSpan="3" Grid.Row="3" Margin="10">
                    <Border.Background>
                        <LinearGradientBrush EndPoint="0.5,1" MappingMode="RelativeToBoundingBox" StartPoint="0.5,0">
                            <GradientStop Color="Black"/>
                            <GradientStop Color="#72FFFFFF" Offset="1"/>
                            <GradientStop Color="#D6494949"/>
                            <GradientStop Color="#7200CF38" Offset="0.496"/>
                        </LinearGradientBrush>
                    </Border.Background>
                </Border>

                <TextBlock x:Name="HEALTH_DISPLAY"  Grid.Column="2" Grid.Row="3" Text="100%" FontSize="24" HorizontalAlignment="Center" VerticalAlignment="Center" Margin="0" Foreground="#FFC7144D" FontWeight="Bold" Height="31.923" Width="62.224" />
            </Grid>

            <Grid x:Name="SCORE_DISPLAY_GRID" Grid.Column="4" Grid.ColumnSpan="2" Grid.Row="0" Grid.RowSpan="2">  
                <Grid.ColumnDefinitions>
                    <ColumnDefinition/>
                    <ColumnDefinition/>
                    <ColumnDefinition/>
                    <ColumnDefinition/>
                </Grid.ColumnDefinitions>

                <Grid.RowDefinitions>
                    <RowDefinition/>
                    <RowDefinition/>
                    <RowDefinition/>
                    <RowDefinition/>
                </Grid.RowDefinitions>

                <Image Grid.Column="0" Grid.ColumnSpan="4" Grid.RowSpan="4" Grid.Row="0" Source="ScoreBoard.png" UseLayoutRounding="False" HorizontalAlignment="Center" VerticalAlignment="Center" Stretch="UniformToFill"/>
                <TextBlock x:Name="SCORE_DISPLAY_TEAM_1"  Grid.Column="0" Grid.ColumnSpan="2" Grid.Row="1" Grid.RowSpan="2" HorizontalAlignment="Center"  TextWrapping="Wrap" Text="1" VerticalAlignment="Center" Foreground="White" FontSize="72" Margin="0,0,-70,-45"/>
                <TextBlock x:Name="SCORE_DISPLAY_TEAM_2"  Grid.Column="2" Grid.ColumnSpan="2" Grid.Row="1" Grid.RowSpan="2" HorizontalAlignment="Center"  TextWrapping="Wrap" Text="1" VerticalAlignment="Center" Foreground="White" FontSize="72" Margin="0,0,50,-40"/>
            </Grid>

            <Grid x:Name="AMMUNITION_GRID" Grid.Column="8" Grid.ColumnSpan="2"  Grid.Row="10" Grid.RowSpan="5" Margin="-25,-25,25,25">

                <Grid.ColumnDefinitions>
                    <ColumnDefinition/>
                    <ColumnDefinition/>
                    <ColumnDefinition/>
                    <ColumnDefinition/>
                </Grid.ColumnDefinitions>

                <Grid.RowDefinitions>
                    <RowDefinition/>
                    <RowDefinition/>
                </Grid.RowDefinitions>

                <Image Source="WaterIcon.png" Grid.Column="0" Grid.Row="0" HorizontalAlignment="Center" VerticalAlignment="Center" Height="100" Width="100"></Image>

                <Image Source="PaintIcon.png" Grid.Column="0" Grid.Row="3" HorizontalAlignment="Center" VerticalAlignment="Center" Height="100" Width="100"></Image>

                <Image x:Name="WATER_RECT" Height="150" Width="350" Source="CanisterX1.png" Grid.Column="1" Grid.ColumnSpan="3" Grid.Row="0" RenderTransformOrigin="0.1,0.0" >
                    <Image.RenderTransform>
                        <ScaleTransform/>
                    </Image.RenderTransform>
                </Image>

                <Image Source="WaterCanister.png" Height="150" Width="350" Grid.Column="1" Grid.ColumnSpan="3" Grid.Row="0"/>

                <TextBlock x:Name="AMMUNITION_WATER_DISPLAY" Grid.Column="2" Grid.Row="0" TextWrapping="Wrap" Text="50/50" FontSize="24" Foreground="Black" Margin="0" Height="31.923" Width="68.429" HorizontalAlignment="Center" VerticalAlignment="Center"/>

                <Image x:Name="PAINT_RECT" Source="Paint.png" Height="150" Width="350" Grid.Column="1" Grid.ColumnSpan="3" Grid.Row="3" RenderTransformOrigin="0.1,0.0" >
                    <Image.RenderTransform>
                        <ScaleTransform/>
                    </Image.RenderTransform>
                </Image>

                <Image Source="PaintCanister.png" Height="150" Width="350" Grid.Column="1" Grid.ColumnSpan="3" Grid.Row="3"/>

                <TextBlock x:Name="AMMUNITION_PAINT_DISPLAY" Grid.Column="2" Grid.Row="1" TextWrapping="Wrap" Text="50/50" FontSize="24" Foreground="Black" Margin="0" Height="31.923" Width="68.429" HorizontalAlignment="Center" VerticalAlignment="Center"/>
            </Grid>

            <Image Source="CrossHair.png" Grid.Column="4" Grid.ColumnSpan="2" Grid.Row="6" Grid.RowSpan="1" Margin="10,5,10,0" HorizontalAlignment="Center" VerticalAlignment="Center" Width="50" Height="50"/>

            <uc:EnemyHitIndicatorGUI x:Name="HIT_INDICATOR" HorizontalAlignment="Center" Grid.Column="4" Grid.ColumnSpan="2" Grid.Row="6" Grid.RowSpan="1" VerticalAlignment="Center"/>  

            <Grid Grid.Column="3" Grid.Row="2" Grid.ColumnSpan="4" Grid.RowSpan="5">
                <uc:CountdownGUI x:Name="COUNTDOWN" Canvas.Left="-26" Canvas.Top="-51" Opacity="0.0"/>
            </Grid>

            <Grid x:Name="DAMAGE_INDICATOR_GRID" Grid.Column="2" Grid.ColumnSpan="6" Grid.Row="3" Grid.RowSpan="7" RenderTransformOrigin="0.5,0.5">

                <Grid.RowDefinitions>
                    <RowDefinition></RowDefinition>
                    <RowDefinition></RowDefinition>
                    <RowDefinition></RowDefinition>
                    <RowDefinition></RowDefinition>
                    <RowDefinition></RowDefinition>
                    <RowDefinition></RowDefinition>
                    <RowDefinition></RowDefinition>
                </Grid.RowDefinitions>

                <Grid.RenderTransform>
                    <RotateTransform/>
                </Grid.RenderTransform>

                <Image Source="HitIndicator.png" Height="75" RenderTransformOrigin="0.5,0.5" HorizontalAlignment="Center" VerticalAlignment="Center" OpacityMask="Black" />
            </Grid>
        </Grid>
    </Viewbox>

    <Viewbox Grid.Column="2" Grid.ColumnSpan="6" Grid.Row="2" Grid.RowSpan="9" Stretch="Fill">
        <uc:GameOverGUI x:Name="GAME_OVER" HorizontalAlignment="Center" VerticalAlignment="Center"/> 
    </Viewbox>
>>>>>>> b2ddc04e
</Grid><|MERGE_RESOLUTION|>--- conflicted
+++ resolved
@@ -10,213 +10,213 @@
   TextElement.FontFamily="gogono_cocoa_mochi.ttf#Gogono Cocoa Mochi"
   x:Name ="ROOT_CONTAINER">
 
-<<<<<<< HEAD
     <Grid>
-        <Grid.Background>
-            <SolidColorBrush Color= "#00151717" />
-        </Grid.Background>
-
         <Grid.ColumnDefinitions>
-            <ColumnDefinition />
-            <ColumnDefinition />
-            <ColumnDefinition />
-            <ColumnDefinition />
-            <ColumnDefinition />
-            <ColumnDefinition />
-            <ColumnDefinition />
-            <ColumnDefinition />
-            <ColumnDefinition />
-            <ColumnDefinition />
+            <ColumnDefinition></ColumnDefinition>
+            <ColumnDefinition></ColumnDefinition>
+            <ColumnDefinition></ColumnDefinition>
+            <ColumnDefinition></ColumnDefinition>
+            <ColumnDefinition></ColumnDefinition>
+            <ColumnDefinition></ColumnDefinition>
+            <ColumnDefinition></ColumnDefinition>
+            <ColumnDefinition></ColumnDefinition>
+            <ColumnDefinition></ColumnDefinition>
+            <ColumnDefinition></ColumnDefinition>
         </Grid.ColumnDefinitions>
 
         <Grid.RowDefinitions>
-            <RowDefinition />
-            <RowDefinition />
-            <RowDefinition />
-            <RowDefinition />
-            <RowDefinition />
-            <RowDefinition />
-            <RowDefinition />
-            <RowDefinition />
-            <RowDefinition />
-            <RowDefinition />
-            <RowDefinition />
-            <RowDefinition />
-            <RowDefinition />
+            <RowDefinition></RowDefinition>
+            <RowDefinition></RowDefinition>
+            <RowDefinition></RowDefinition>
+            <RowDefinition></RowDefinition>
+            <RowDefinition></RowDefinition>
+            <RowDefinition></RowDefinition>
+            <RowDefinition></RowDefinition>
+            <RowDefinition></RowDefinition>
+            <RowDefinition></RowDefinition>
+            <RowDefinition></RowDefinition>
+            <RowDefinition></RowDefinition>
+            <RowDefinition></RowDefinition>
+            <RowDefinition></RowDefinition>
         </Grid.RowDefinitions>
 
-        <!-- Health grid -->
-        <Grid x:Name="HEALTH_DISPLAY_GRID" Grid.Column="0" Grid.ColumnSpan="2" Grid.Row="9" Grid.RowSpan="4">
-            <Grid.ColumnDefinitions>
-                <ColumnDefinition Width="10*" />
-                <ColumnDefinition Width="40*" />
-                <ColumnDefinition Width="40*" />
-                <ColumnDefinition Width="40*" />
-                <ColumnDefinition Width="10*" />
-            </Grid.ColumnDefinitions>
-
-            <Grid.RowDefinitions>
-                <RowDefinition Height="10*" />
-                <RowDefinition Height="40*" />
-                <RowDefinition Height="40*" />
-                <RowDefinition Height="40*" />
-                <RowDefinition Height="10*" />
-            </Grid.RowDefinitions>
-
-            <Border BorderThickness="1" CornerRadius="0, 50, 0, 0" Grid.Column="1" Grid.ColumnSpan="3" Grid.Row="3">
-                <Border.Background>
-                    <LinearGradientBrush EndPoint="0.5,1" StartPoint="0.5,0">
-                        <GradientStop Color="Black" Offset="0"/>
-                        <GradientStop Color="White" Offset="0.557"/>
-                        <GradientStop Color="#FF858585" Offset="1"/>
-                        <GradientStop Color="#FF414141"/>
-                    </LinearGradientBrush>
-                </Border.Background>
-            </Border>
-
-            <Border x:Name="HEALTH_RECT"  BorderThickness="1" CornerRadius="0, 50, 0, 0" Grid.Column="1" Grid.ColumnSpan="3" Grid.Row="3"  Background="#FF00CF38" Margin="10" RenderTransformOrigin="0.0,0.0">
-                <Border.RenderTransform>
-                    <ScaleTransform ScaleY="1"/>
-                </Border.RenderTransform>
-            </Border>
-
-            <Border  BorderThickness="1" CornerRadius="0, 50, 0, 0" Grid.Column="1" Grid.ColumnSpan="3" Grid.Row="3" Margin="10" >
-                <Border.Background>
-                    <LinearGradientBrush EndPoint="0.5,1" MappingMode="RelativeToBoundingBox" StartPoint="0.5,0">
-                        <GradientStop Color="Black"/>
-                        <GradientStop Color="#72FFFFFF" Offset="1"/>
-                        <GradientStop Color="#D6494949"/>
-                        <GradientStop Color="#7200CF38" Offset="0.496"/>
-                    </LinearGradientBrush>
-                </Border.Background>
-            </Border>
-
-            <TextBlock x:Name="HEALTH_DISPLAY"  Grid.Column="2" Grid.Row="3" Text="100%" FontSize="24" HorizontalAlignment="Center" VerticalAlignment="Center" Margin="0" Foreground="#FFC7144D" FontWeight="Bold" Height="31.923" Width="62.224" />
-            <!--<Image Source="Test.png" Grid.Column="0" Grid.ColumnSpan="2" Grid.Row="0" Grid.RowSpan="2" Margin="0" Width="383.852" Height="392.727" VerticalAlignment="Bottom" HorizontalAlignment="Left"/>
-            -->
-        </Grid>
-
-        <!-- Score (tob of display) grid -->
-        <Grid x:Name="SCORE_DISPLAY_GRID" Grid.Column="4" Grid.ColumnSpan="2" Grid.Row="0" Grid.RowSpan="2" Margin="0">
-            <Grid.ColumnDefinitions>
-                <ColumnDefinition Width="1*" />
-                <ColumnDefinition Width="4*" />
-                <ColumnDefinition Width="4*" />
-                <ColumnDefinition Width="1*" />
-            </Grid.ColumnDefinitions>
-
-            <Grid.RowDefinitions>
-                <RowDefinition Height="1*" />
-                <RowDefinition Height="8*" />
-                <RowDefinition Height="1*" />
-            </Grid.RowDefinitions>
-
-            <Border BorderThickness="1" CornerRadius="0, 0, 50, 50" Grid.Column="0" Grid.ColumnSpan="4" Grid.Row="0"  Grid.RowSpan="2">
-                <Border.Background>
-                    <LinearGradientBrush EndPoint="0.5,1" StartPoint="0.5,0">
-                        <GradientStop Color="Black" Offset="0"/>
-                        <GradientStop Color="White" Offset="0.557"/>
-                        <GradientStop Color="#FF858585" Offset="1"/>
-                        <GradientStop Color="#FF414141"/>
-                    </LinearGradientBrush>
-                </Border.Background>
-            </Border>
-            <Border BorderThickness="1" CornerRadius="50" Grid.Column="0" Grid.ColumnSpan="4" Grid.Row="0"  Grid.RowSpan="2" Background="#3FD1D1D1" Margin="10" />
-
-            <Image Source="Blue Splatt.png" Grid.Column="1" Grid.Row="1" HorizontalAlignment="Center" VerticalAlignment="Center" Margin="-25,-40,-25,0"/>
-            <Image Source="Red Splatt.png" Grid.Column="2" Grid.Row="1" HorizontalAlignment="Left" VerticalAlignment="Center" Margin="-25,-40,-25,0" RenderTransformOrigin="0.5,0.5"/>
-
-            <TextBlock x:Name="SCORE_DISPLAY_TEAM_1"  Grid.Column="1" Grid.Row="1" Grid.RowSpan="2" HorizontalAlignment="Center"  TextWrapping="Wrap" Text="1" VerticalAlignment="Center" Foreground="#FF1B1717" FontSize="72" Margin="0,0,0,30"/>
-            <TextBlock x:Name="SCORE_DISPLAY_TEAM_2"  Grid.Column="2" Grid.Row="1" Grid.RowSpan="2" HorizontalAlignment="Center"  TextWrapping="Wrap" Text="1" VerticalAlignment="Center" Foreground="#FF1B1717" FontSize="72" Margin="0,0,0,30"/>
-
-        </Grid>
-
-        <!-- Ammo grid -->
-        <Grid x:Name="AMMUNITION_GRID" Grid.Column="8" Grid.ColumnSpan="2"  Grid.Row="10" Grid.RowSpan="5" Margin="-25,-25,25,25">
-            <Grid.ColumnDefinitions>
-                <ColumnDefinition />
-                <ColumnDefinition />
-                <ColumnDefinition />
-                <ColumnDefinition />
-            </Grid.ColumnDefinitions>
-
-            <Grid.RowDefinitions>
-                <RowDefinition Height="153*" />
-                <RowDefinition Height="158*" />
-            </Grid.RowDefinitions>
-
-            <Image Source="WaterIcon.png" Grid.Column="0" Grid.Row="0" HorizontalAlignment="Center" VerticalAlignment="Center" Height="111.103" Width="78.99"></Image>
-
-            <Image Source="PaintIcon.png" Grid.Column="0" Grid.Row="3" HorizontalAlignment="Center" VerticalAlignment="Center" Height="110.102"  Width="99.652"></Image>
-
-            <Image x:Name="WATER_RECT" Source="CanisterX1.png" Grid.Column="1" Grid.ColumnSpan="3" Grid.Row="0" RenderTransformOrigin="0.1,0.0" >
-                <Image.RenderTransform>
-                    <ScaleTransform/>
-                </Image.RenderTransform>
-            </Image>
-
-            <Image Source="WaterCanister.png" Grid.Column="1" Grid.ColumnSpan="3" Grid.Row="0"/>
-            <TextBlock x:Name="AMMUNITION_WATER_DISPLAY" Grid.Column="2" Grid.Row="0" TextWrapping="Wrap" Text="50/50" FontSize="24" Foreground="Black" Margin="0" Height="31.923" Width="68.429" HorizontalAlignment="Center" VerticalAlignment="Center"/>
-
-            <Image x:Name="PAINT_RECT" Source="Paint.png" Grid.Column="1" Grid.ColumnSpan="3" Grid.Row="3" RenderTransformOrigin="0.1,0.0" >
-                <Image.RenderTransform>
-                    <ScaleTransform/>
-                </Image.RenderTransform>
-            </Image>
-
-            <Image Source="PaintCanister.png" Grid.Column="1" Grid.ColumnSpan="3" Grid.Row="3"/>
-
-            <TextBlock x:Name="AMMUNITION_PAINT_DISPLAY" Grid.Column="2" Grid.Row="1" TextWrapping="Wrap" Text="50/50" FontSize="24" Foreground="Black" Margin="0" Height="31.923" Width="68.429" HorizontalAlignment="Center" VerticalAlignment="Center"/>
-        </Grid>
-
-        <!-- Crosshair -->
-        <Image Source="CrossHair.png" Grid.Column="4" Grid.ColumnSpan="2" Grid.Row="6" Grid.RowSpan="1" Margin="10,5,10,0" HorizontalAlignment="Center" VerticalAlignment="Center" Width="50" Height="50"/>
-
-        <!-- Hit indicator -->
-        <uc:EnemyHitIndicatorGUI x:Name="HIT_INDICATOR" HorizontalAlignment="Center" Grid.Column="4" Grid.ColumnSpan="2" Grid.Row="6" Grid.RowSpan="1" VerticalAlignment="Center"/>
-
-        <!-- Countdown -->
-        <Grid Grid.Column="3" Grid.Row="2" Grid.ColumnSpan="4" Grid.RowSpan="5">
-            <uc:CountdownGUI x:Name="COUNTDOWN" Canvas.Left="-26" Canvas.Top="-51" Opacity="0.0"/>
-        </Grid>
-
-        <Grid x:Name="DAMAGE_INDICATOR_GRID" Grid.Column="2" Grid.ColumnSpan="6" Grid.Row="3" Grid.RowSpan="7" RenderTransformOrigin="0.5,0.5">
-            <Grid.RowDefinitions>
-                <RowDefinition />
-                <RowDefinition />
-                <RowDefinition />
-                <RowDefinition />
-                <RowDefinition />
-                <RowDefinition />
-                <RowDefinition />
-            </Grid.RowDefinitions>
-
-            <Grid.RenderTransform>
-                <RotateTransform />
-            </Grid.RenderTransform>
-
-            <uc:DamageIndicatorGUI x:Name="DAMAGE_INDICATOR" HorizontalAlignment="Center" VerticalAlignment="Center"/>
-            <!--<Image x:Name="DamageIndicator" Source="HitIndicator.png" RenderTransformOrigin="0.5,0.5" HorizontalAlignment="Center" VerticalAlignment="Center" >
-            </Image>-->
-        </Grid>
-        <!--
-        <Button x:Name="fill" Click="OnButtonGrowClick" Content="FIll"  Grid.Column="2" Grid.Row="4" Background="#FF171717" Foreground="White" Margin="15,0" UseLayoutRounding="True" HorizontalContentAlignment="Center" VerticalContentAlignment="Center" Padding="2" ScrollViewer.CanContentScroll="True" VerticalAlignment="Center">
-            <Button.Triggers>
-                <EventTrigger RoutedEvent="Button.Click">
-                    <BeginStoryboard>
-                        <Storyboard TargetName="HEALTH_RECT" TargetProperty="(UIElement.RenderTransform).(ScaleTransform.ScaleX)">
-                            <DoubleAnimation Duration="0:0:1" From="0" To="1">
-
-                            </DoubleAnimation>
-                        </Storyboard>
-                    </BeginStoryboard>
-                </EventTrigger>
-            </Button.Triggers>
-        </Button>
-        Removed, just uncomment to test functionality
-        <Button  Content="Shoot" Click="OnButtonShootClick" Grid.Column="2" Grid.Row="5" Background="#FF171717" Foreground="White" Margin="15,0" UseLayoutRounding="True" HorizontalContentAlignment="Center" VerticalContentAlignment="Center" Padding="2" ScrollViewer.CanContentScroll="True" VerticalAlignment="Center"/>
-        <Button  Content="Score" Click="OnButtonScoreClick" Grid.Column="2" Grid.Row="6" Background="#FF171717" Foreground="White" Margin="15,0" UseLayoutRounding="True" HorizontalContentAlignment="Center" VerticalContentAlignment="Center" Padding="2" ScrollViewer.CanContentScroll="True" VerticalAlignment="Center"/>
-        -->
+        <Viewbox Grid.Column="0" Grid.ColumnSpan="10" Grid.Row="0" Grid.RowSpan="15" Stretch="Fill">
+
+            <Grid x:Name="HUD_GRID" MinWidth="1920" MinHeight="1080">
+
+                <Grid.Background>
+                    <SolidColorBrush Color= "#00151717">
+                    </SolidColorBrush>
+                </Grid.Background>
+
+                <Grid.ColumnDefinitions>
+                    <ColumnDefinition/>
+                    <ColumnDefinition/>
+                    <ColumnDefinition/>
+                    <ColumnDefinition/>
+                    <ColumnDefinition/>
+                    <ColumnDefinition/>
+                    <ColumnDefinition/>
+                    <ColumnDefinition/>
+                    <ColumnDefinition/>
+                    <ColumnDefinition/>
+                </Grid.ColumnDefinitions>
+
+                <Grid.RowDefinitions>
+                    <RowDefinition/>
+                    <RowDefinition/>
+                    <RowDefinition/>
+                    <RowDefinition/>
+                    <RowDefinition/>
+                    <RowDefinition/>
+                    <RowDefinition/>
+                    <RowDefinition/>
+                    <RowDefinition/>
+                    <RowDefinition/>
+                    <RowDefinition/>
+                    <RowDefinition/>
+                    <RowDefinition/>
+                </Grid.RowDefinitions>
+
+                <Grid x:Name="HEALTH_DISPLAY_GRID"  Grid.Column="0" Grid.ColumnSpan="3" Grid.Row="9" Grid.RowSpan="4">
+                    <Grid.ColumnDefinitions>
+                        <ColumnDefinition/>
+                        <ColumnDefinition/>
+                        <ColumnDefinition/>
+                        <ColumnDefinition/>
+                        <ColumnDefinition/>
+                    </Grid.ColumnDefinitions>
+
+                    <Grid.RowDefinitions>
+                        <RowDefinition/>
+                        <RowDefinition/>
+                        <RowDefinition/>
+                        <RowDefinition/>
+                        <RowDefinition/>
+                    </Grid.RowDefinitions>
+
+                    <Border BorderThickness="1" CornerRadius="0, 50, 0, 0" Grid.Column="1" Grid.ColumnSpan="3" Grid.Row="3" BorderBrush="Black">
+                        <Border.Background>
+                            <LinearGradientBrush EndPoint="0.5,1" StartPoint="0.5,0">
+                                <GradientStop Color="Black" Offset="0"/>
+                                <GradientStop Color="White" Offset="0.557"/>
+                                <GradientStop Color="#FF858585" Offset="1"/>
+                                <GradientStop Color="#FF414141"/>
+                            </LinearGradientBrush>
+                        </Border.Background>
+                    </Border>
+
+                    <Border x:Name="HEALTH_RECT"  BorderThickness="1" CornerRadius="0, 50, 0, 0" Grid.Column="1" Grid.ColumnSpan="3" Grid.Row="3"  Background="#FF00CF38" Margin="10" RenderTransformOrigin="0.0,0.0">
+                        <Border.RenderTransform>
+                            <ScaleTransform ScaleY="1"/>
+                        </Border.RenderTransform>
+                    </Border>
+
+                    <Border  BorderThickness="1" CornerRadius="0, 50, 0, 0" Grid.Column="1" Grid.ColumnSpan="3" Grid.Row="3" Margin="10">
+                        <Border.Background>
+                            <LinearGradientBrush EndPoint="0.5,1" MappingMode="RelativeToBoundingBox" StartPoint="0.5,0">
+                                <GradientStop Color="Black"/>
+                                <GradientStop Color="#72FFFFFF" Offset="1"/>
+                                <GradientStop Color="#D6494949"/>
+                                <GradientStop Color="#7200CF38" Offset="0.496"/>
+                            </LinearGradientBrush>
+                        </Border.Background>
+                    </Border>
+
+                    <TextBlock x:Name="HEALTH_DISPLAY"  Grid.Column="2" Grid.Row="3" Text="100%" FontSize="24" HorizontalAlignment="Center" VerticalAlignment="Center" Margin="0" Foreground="#FFC7144D" FontWeight="Bold" Height="31.923" Width="62.224" />
+                </Grid>
+
+                <Grid x:Name="SCORE_DISPLAY_GRID" Grid.Column="4" Grid.ColumnSpan="2" Grid.Row="0" Grid.RowSpan="2">
+                    <Grid.ColumnDefinitions>
+                        <ColumnDefinition/>
+                        <ColumnDefinition/>
+                        <ColumnDefinition/>
+                        <ColumnDefinition/>
+                    </Grid.ColumnDefinitions>
+
+                    <Grid.RowDefinitions>
+                        <RowDefinition/>
+                        <RowDefinition/>
+                        <RowDefinition/>
+                        <RowDefinition/>
+                    </Grid.RowDefinitions>
+
+                    <Image Grid.Column="0" Grid.ColumnSpan="4" Grid.RowSpan="4" Grid.Row="0" Source="ScoreBoard.png" UseLayoutRounding="False" HorizontalAlignment="Center" VerticalAlignment="Center" Stretch="UniformToFill"/>
+                    <TextBlock x:Name="SCORE_DISPLAY_TEAM_1"  Grid.Column="0" Grid.ColumnSpan="2" Grid.Row="1" Grid.RowSpan="2" HorizontalAlignment="Center"  TextWrapping="Wrap" Text="1" VerticalAlignment="Center" Foreground="White" FontSize="72" Margin="0,0,-70,-45"/>
+                    <TextBlock x:Name="SCORE_DISPLAY_TEAM_2"  Grid.Column="2" Grid.ColumnSpan="2" Grid.Row="1" Grid.RowSpan="2" HorizontalAlignment="Center"  TextWrapping="Wrap" Text="1" VerticalAlignment="Center" Foreground="White" FontSize="72" Margin="0,0,50,-40"/>
+                </Grid>
+
+                <Grid x:Name="AMMUNITION_GRID" Grid.Column="8" Grid.ColumnSpan="2"  Grid.Row="10" Grid.RowSpan="5" Margin="-25,-25,25,25">
+
+                    <Grid.ColumnDefinitions>
+                        <ColumnDefinition/>
+                        <ColumnDefinition/>
+                        <ColumnDefinition/>
+                        <ColumnDefinition/>
+                    </Grid.ColumnDefinitions>
+
+                    <Grid.RowDefinitions>
+                        <RowDefinition/>
+                        <RowDefinition/>
+                    </Grid.RowDefinitions>
+
+                    <Image Source="WaterIcon.png" Grid.Column="0" Grid.Row="0" HorizontalAlignment="Center" VerticalAlignment="Center" Height="100" Width="100"></Image>
+
+                    <Image Source="PaintIcon.png" Grid.Column="0" Grid.Row="3" HorizontalAlignment="Center" VerticalAlignment="Center" Height="100" Width="100"></Image>
+
+                    <Image x:Name="WATER_RECT" Height="150" Width="350" Source="CanisterX1.png" Grid.Column="1" Grid.ColumnSpan="3" Grid.Row="0" RenderTransformOrigin="0.1,0.0" >
+                        <Image.RenderTransform>
+                            <ScaleTransform/>
+                        </Image.RenderTransform>
+                    </Image>
+
+                    <Image Source="WaterCanister.png" Height="150" Width="350" Grid.Column="1" Grid.ColumnSpan="3" Grid.Row="0"/>
+
+                    <TextBlock x:Name="AMMUNITION_WATER_DISPLAY" Grid.Column="2" Grid.Row="0" TextWrapping="Wrap" Text="50/50" FontSize="24" Foreground="Black" Margin="0" Height="31.923" Width="68.429" HorizontalAlignment="Center" VerticalAlignment="Center"/>
+
+                    <Image x:Name="PAINT_RECT" Source="Paint.png" Height="150" Width="350" Grid.Column="1" Grid.ColumnSpan="3" Grid.Row="3" RenderTransformOrigin="0.1,0.0" >
+                        <Image.RenderTransform>
+                            <ScaleTransform/>
+                        </Image.RenderTransform>
+                    </Image>
+
+                    <Image Source="PaintCanister.png" Height="150" Width="350" Grid.Column="1" Grid.ColumnSpan="3" Grid.Row="3"/>
+
+                    <TextBlock x:Name="AMMUNITION_PAINT_DISPLAY" Grid.Column="2" Grid.Row="1" TextWrapping="Wrap" Text="50/50" FontSize="24" Foreground="Black" Margin="0" Height="31.923" Width="68.429" HorizontalAlignment="Center" VerticalAlignment="Center"/>
+                </Grid>
+
+                <Image Source="CrossHair.png" Grid.Column="4" Grid.ColumnSpan="2" Grid.Row="6" Grid.RowSpan="1" Margin="10,5,10,0" HorizontalAlignment="Center" VerticalAlignment="Center" Width="50" Height="50"/>
+
+                <uc:EnemyHitIndicatorGUI x:Name="HIT_INDICATOR" HorizontalAlignment="Center" Grid.Column="4" Grid.ColumnSpan="2" Grid.Row="6" Grid.RowSpan="1" VerticalAlignment="Center"/>
+
+                <Grid Grid.Column="3" Grid.Row="2" Grid.ColumnSpan="4" Grid.RowSpan="5">
+                    <uc:CountdownGUI x:Name="COUNTDOWN" Canvas.Left="-26" Canvas.Top="-51" Opacity="0.0"/>
+                </Grid>
+
+                <Grid x:Name="DAMAGE_INDICATOR_GRID" Grid.Column="2" Grid.ColumnSpan="6" Grid.Row="3" Grid.RowSpan="7" RenderTransformOrigin="0.5,0.5">
+
+                    <Grid.RowDefinitions>
+                        <RowDefinition></RowDefinition>
+                        <RowDefinition></RowDefinition>
+                        <RowDefinition></RowDefinition>
+                        <RowDefinition></RowDefinition>
+                        <RowDefinition></RowDefinition>
+                        <RowDefinition></RowDefinition>
+                        <RowDefinition></RowDefinition>
+                    </Grid.RowDefinitions>
+
+                    <Grid.RenderTransform>
+                        <RotateTransform/>
+                    </Grid.RenderTransform>
+
+                    <Image Source="HitIndicator.png" Height="75" RenderTransformOrigin="0.5,0.5" HorizontalAlignment="Center" VerticalAlignment="Center" OpacityMask="Black" />
+                </Grid>
+            </Grid>
+        </Viewbox>
+
+        <Viewbox Grid.Column="2" Grid.ColumnSpan="6" Grid.Row="2" Grid.RowSpan="9" Stretch="Fill">
+            <uc:GameOverGUI x:Name="GAME_OVER" HorizontalAlignment="Center" VerticalAlignment="Center"/>
+        </Viewbox>
     </Grid>
 
     <Grid>
@@ -232,59 +232,32 @@
             <RowDefinition Height="1*" />
         </Grid.RowDefinitions>
 
-    <Viewbox
-            Grid.Column="1"
-            Grid.Row="1">
-
-        <Grid
-            x:Name="SCOREBOARD_GRID"
-            Background="#9B101010"
-            MinHeight="800"
-            MinWidth="1600"
-            Visibility="Visible">
-
-            <Grid.ColumnDefinitions>
-                <ColumnDefinition Width="1*" />
-                <ColumnDefinition Width="1*" />
-            </Grid.ColumnDefinitions>
-
-            <Grid.RowDefinitions>
-                <RowDefinition Height="2*" />
-                <RowDefinition Height="1*" />
-            </Grid.RowDefinitions>
-
-            <Grid.Resources>
-            </Grid.Resources>
-
-            <StackPanel x:Name="BLUE_TEAM_STACK_PANEL" Grid.Column="0" Margin="30 50 30 50" TextElement.FontSize="20">
-                <Grid>
-                    <Grid.ColumnDefinitions>
-                        <ColumnDefinition Width="0.5*" />
-                        <ColumnDefinition Width="2*" />
-                        <ColumnDefinition Width="0.5*" />
-                        <ColumnDefinition Width="0.5*" />
-                        <ColumnDefinition Width="1*" />
-                        <ColumnDefinition Width="1*" />
-                        <ColumnDefinition Width="1*" />
-                    </Grid.ColumnDefinitions>
-
-                    <Label Content="Blue Team" Grid.Column="1" Foreground="#05DFD7" FontSize="30" VerticalAlignment="Bottom"/>
-                    <Label Content="K" Grid.Column="2" Foreground="White" HorizontalAlignment="Right" VerticalAlignment="Bottom"/>
-                    <Label Content="D" Grid.Column="3" Foreground="White" HorizontalAlignment="Right" VerticalAlignment="Bottom"/>
-                    <Label Content="Flags cap." Grid.Column="4" Foreground="White" HorizontalAlignment="Right" VerticalAlignment="Bottom"/>
-                    <Label Content="Flags def." Grid.Column="5" Foreground="White" HorizontalAlignment="Right" VerticalAlignment="Bottom"/>
-                    <Label Content="Ping" Grid.Column="6" Foreground="White" HorizontalAlignment="Right" VerticalAlignment="Bottom"/>
-                </Grid>
-
-                <Grid>
-                    <Grid.ColumnDefinitions>
-                        <ColumnDefinition Width="0.5*" />
-                        <ColumnDefinition Width="6*" />
-                    </Grid.ColumnDefinitions>
-                    <Separator Grid.Column="1" Background="White" />
-                </Grid>
-
-                 <!-- <Grid>
+        <Viewbox
+                Grid.Column="1"
+                Grid.Row="1">
+
+            <Grid
+                x:Name="SCOREBOARD_GRID"
+                Background="#9B101010"
+                MinHeight="800"
+                MinWidth="1600"
+                Visibility="Hidden">
+
+                <Grid.ColumnDefinitions>
+                    <ColumnDefinition Width="1*" />
+                    <ColumnDefinition Width="1*" />
+                </Grid.ColumnDefinitions>
+
+                <Grid.RowDefinitions>
+                    <RowDefinition Height="2*" />
+                    <RowDefinition Height="1*" />
+                </Grid.RowDefinitions>
+
+                <Grid.Resources>
+                </Grid.Resources>
+
+                <StackPanel x:Name="BLUE_TEAM_STACK_PANEL" Grid.Column="0" Margin="30 50 30 50" TextElement.FontSize="20">
+                    <Grid>
                         <Grid.ColumnDefinitions>
                             <ColumnDefinition Width="0.5*" />
                             <ColumnDefinition Width="2*" />
@@ -295,252 +268,51 @@
                             <ColumnDefinition Width="1*" />
                         </Grid.ColumnDefinitions>
 
-                        <Image Source="splash_green.png" Width="40" Height="40" />
-                        <Label Content="jonathan2222" Grid.Column="1" Foreground="White" FontSize="28" VerticalAlignment="Bottom"/>
-                        <Label Content="23" Grid.Column="2" Foreground="White" HorizontalAlignment="Right" VerticalAlignment="Bottom"/>
-                        <Label Content="0" Grid.Column="3" Foreground="White" HorizontalAlignment="Right" VerticalAlignment="Bottom"/>
-                        <Label Content="4" Grid.Column="4" Foreground="White" HorizontalAlignment="Right" VerticalAlignment="Bottom"/>
-                        <Label Content="1" Grid.Column="5" Foreground="White" HorizontalAlignment="Right" VerticalAlignment="Bottom"/>
-                        <Label Content="69" Grid.Column="6" Foreground="White" HorizontalAlignment="Right" VerticalAlignment="Bottom"/>
-                    </Grid>  -->
-            </StackPanel>
-
-            <StackPanel x:Name="RED_TEAM_STACK_PANEL" Grid.Column="1" Margin="50" TextElement.FontSize="20">
-                <Grid>
-                    <Grid.ColumnDefinitions>
-                        <ColumnDefinition Width="0.5*" />
-                        <ColumnDefinition Width="2*" />
-                        <ColumnDefinition Width="0.5*" />
-                        <ColumnDefinition Width="0.5*" />
-                        <ColumnDefinition Width="1*" />
-                        <ColumnDefinition Width="1*" />
-                        <ColumnDefinition Width="1*" />
-                    </Grid.ColumnDefinitions>
-
-                    <Label Content="Red Team" Grid.Column="1" Foreground="#E52C2C" FontSize="30" VerticalAlignment="Bottom"/>
-                    <Label Content="K" Grid.Column="2" Foreground="White" HorizontalAlignment="Right" VerticalAlignment="Bottom"/>
-                    <Label Content="D" Grid.Column="3" Foreground="White" HorizontalAlignment="Right" VerticalAlignment="Bottom"/>
-                    <Label Content="Flags cap." Grid.Column="4" Foreground="White" HorizontalAlignment="Right" VerticalAlignment="Bottom"/>
-                    <Label Content="Flags def." Grid.Column="5" Foreground="White" HorizontalAlignment="Right" VerticalAlignment="Bottom"/>
-                    <Label Content="Ping" Grid.Column="6" Foreground="White" HorizontalAlignment="Right" VerticalAlignment="Bottom"/>
-                </Grid>
-                <Grid>
-                    <Grid.ColumnDefinitions>
-                        <ColumnDefinition Width="0.5*" />
-                        <ColumnDefinition Width="6*" />
-                    </Grid.ColumnDefinitions>
-                    <Separator Grid.Column="1" Background="White" />
-                </Grid>
-            </StackPanel>
-        </Grid>
-    </Viewbox>
+                        <Label Content="Blue Team" Grid.Column="1" Foreground="#05DFD7" FontSize="30" VerticalAlignment="Bottom"/>
+                        <Label Content="K" Grid.Column="2" Foreground="White" HorizontalAlignment="Right" VerticalAlignment="Bottom"/>
+                        <Label Content="D" Grid.Column="3" Foreground="White" HorizontalAlignment="Right" VerticalAlignment="Bottom"/>
+                        <Label Content="Flags cap." Grid.Column="4" Foreground="White" HorizontalAlignment="Right" VerticalAlignment="Bottom"/>
+                        <Label Content="Flags def." Grid.Column="5" Foreground="White" HorizontalAlignment="Right" VerticalAlignment="Bottom"/>
+                        <Label Content="Ping" Grid.Column="6" Foreground="White" HorizontalAlignment="Right" VerticalAlignment="Bottom"/>
+                    </Grid>
+
+                    <Grid>
+                        <Grid.ColumnDefinitions>
+                            <ColumnDefinition Width="0.5*" />
+                            <ColumnDefinition Width="6*" />
+                        </Grid.ColumnDefinitions>
+                        <Separator Grid.Column="1" Background="White" />
+                    </Grid>
+                </StackPanel>
+
+                <StackPanel x:Name="RED_TEAM_STACK_PANEL" Grid.Column="1" Margin="50" TextElement.FontSize="20">
+                    <Grid>
+                        <Grid.ColumnDefinitions>
+                            <ColumnDefinition Width="0.5*" />
+                            <ColumnDefinition Width="2*" />
+                            <ColumnDefinition Width="0.5*" />
+                            <ColumnDefinition Width="0.5*" />
+                            <ColumnDefinition Width="1*" />
+                            <ColumnDefinition Width="1*" />
+                            <ColumnDefinition Width="1*" />
+                        </Grid.ColumnDefinitions>
+
+                        <Label Content="Red Team" Grid.Column="1" Foreground="#E52C2C" FontSize="30" VerticalAlignment="Bottom"/>
+                        <Label Content="K" Grid.Column="2" Foreground="White" HorizontalAlignment="Right" VerticalAlignment="Bottom"/>
+                        <Label Content="D" Grid.Column="3" Foreground="White" HorizontalAlignment="Right" VerticalAlignment="Bottom"/>
+                        <Label Content="Flags cap." Grid.Column="4" Foreground="White" HorizontalAlignment="Right" VerticalAlignment="Bottom"/>
+                        <Label Content="Flags def." Grid.Column="5" Foreground="White" HorizontalAlignment="Right" VerticalAlignment="Bottom"/>
+                        <Label Content="Ping" Grid.Column="6" Foreground="White" HorizontalAlignment="Right" VerticalAlignment="Bottom"/>
+                    </Grid>
+                    <Grid>
+                        <Grid.ColumnDefinitions>
+                            <ColumnDefinition Width="0.5*" />
+                            <ColumnDefinition Width="6*" />
+                        </Grid.ColumnDefinitions>
+                        <Separator Grid.Column="1" Background="White" />
+                    </Grid>
+                </StackPanel>
+            </Grid>
+        </Viewbox>
     </Grid>
-=======
-    <Grid.ColumnDefinitions>
-        <ColumnDefinition></ColumnDefinition>
-        <ColumnDefinition></ColumnDefinition>
-        <ColumnDefinition></ColumnDefinition>
-        <ColumnDefinition></ColumnDefinition>
-        <ColumnDefinition></ColumnDefinition>
-        <ColumnDefinition></ColumnDefinition>
-        <ColumnDefinition></ColumnDefinition>
-        <ColumnDefinition></ColumnDefinition>
-        <ColumnDefinition></ColumnDefinition>
-        <ColumnDefinition></ColumnDefinition>
-    </Grid.ColumnDefinitions>
-
-    <Grid.RowDefinitions>
-        <RowDefinition></RowDefinition>
-        <RowDefinition></RowDefinition>
-        <RowDefinition></RowDefinition>
-        <RowDefinition></RowDefinition>
-        <RowDefinition></RowDefinition>
-        <RowDefinition></RowDefinition>
-        <RowDefinition></RowDefinition>
-        <RowDefinition></RowDefinition>
-        <RowDefinition></RowDefinition>
-        <RowDefinition></RowDefinition>
-        <RowDefinition></RowDefinition>
-        <RowDefinition></RowDefinition>
-        <RowDefinition></RowDefinition>
-    </Grid.RowDefinitions>
-
-    <Viewbox Grid.Column="0" Grid.ColumnSpan="10" Grid.Row="0" Grid.RowSpan="15" Stretch="Fill">
-
-        <Grid x:Name="HUD_GRID" MinWidth="1920" MinHeight="1080">
-
-            <Grid.Background>
-                <SolidColorBrush Color= "#00151717">
-                </SolidColorBrush>
-            </Grid.Background>
-
-            <Grid.ColumnDefinitions>
-                <ColumnDefinition/>
-                <ColumnDefinition/>
-                <ColumnDefinition/>
-                <ColumnDefinition/>
-                <ColumnDefinition/>
-                <ColumnDefinition/>
-                <ColumnDefinition/>
-                <ColumnDefinition/>
-                <ColumnDefinition/>
-                <ColumnDefinition/>
-            </Grid.ColumnDefinitions>
-
-            <Grid.RowDefinitions>
-                <RowDefinition/>
-                <RowDefinition/>
-                <RowDefinition/>
-                <RowDefinition/>
-                <RowDefinition/>
-                <RowDefinition/>
-                <RowDefinition/>
-                <RowDefinition/>
-                <RowDefinition/>
-                <RowDefinition/>
-                <RowDefinition/>
-                <RowDefinition/>
-                <RowDefinition/>
-            </Grid.RowDefinitions>
-
-            <Grid x:Name="HEALTH_DISPLAY_GRID"  Grid.Column="0" Grid.ColumnSpan="3" Grid.Row="9" Grid.RowSpan="4">
-                <Grid.ColumnDefinitions>
-                    <ColumnDefinition/>
-                    <ColumnDefinition/>
-                    <ColumnDefinition/>
-                    <ColumnDefinition/>
-                    <ColumnDefinition/>
-                </Grid.ColumnDefinitions>
-
-                <Grid.RowDefinitions>
-                    <RowDefinition/>
-                    <RowDefinition/>
-                    <RowDefinition/>
-                    <RowDefinition/>
-                    <RowDefinition/>
-                </Grid.RowDefinitions>
-
-                <Border BorderThickness="1" CornerRadius="0, 50, 0, 0" Grid.Column="1" Grid.ColumnSpan="3" Grid.Row="3" BorderBrush="Black">
-                    <Border.Background>
-                        <LinearGradientBrush EndPoint="0.5,1" StartPoint="0.5,0">
-                            <GradientStop Color="Black" Offset="0"/>
-                            <GradientStop Color="White" Offset="0.557"/>
-                            <GradientStop Color="#FF858585" Offset="1"/>
-                            <GradientStop Color="#FF414141"/>
-                        </LinearGradientBrush>
-                    </Border.Background>
-                </Border>
-
-                <Border x:Name="HEALTH_RECT"  BorderThickness="1" CornerRadius="0, 50, 0, 0" Grid.Column="1" Grid.ColumnSpan="3" Grid.Row="3"  Background="#FF00CF38" Margin="10" RenderTransformOrigin="0.0,0.0">
-                    <Border.RenderTransform>
-                        <ScaleTransform ScaleY="1"/>
-                    </Border.RenderTransform>
-                </Border>
-
-                <Border  BorderThickness="1" CornerRadius="0, 50, 0, 0" Grid.Column="1" Grid.ColumnSpan="3" Grid.Row="3" Margin="10">
-                    <Border.Background>
-                        <LinearGradientBrush EndPoint="0.5,1" MappingMode="RelativeToBoundingBox" StartPoint="0.5,0">
-                            <GradientStop Color="Black"/>
-                            <GradientStop Color="#72FFFFFF" Offset="1"/>
-                            <GradientStop Color="#D6494949"/>
-                            <GradientStop Color="#7200CF38" Offset="0.496"/>
-                        </LinearGradientBrush>
-                    </Border.Background>
-                </Border>
-
-                <TextBlock x:Name="HEALTH_DISPLAY"  Grid.Column="2" Grid.Row="3" Text="100%" FontSize="24" HorizontalAlignment="Center" VerticalAlignment="Center" Margin="0" Foreground="#FFC7144D" FontWeight="Bold" Height="31.923" Width="62.224" />
-            </Grid>
-
-            <Grid x:Name="SCORE_DISPLAY_GRID" Grid.Column="4" Grid.ColumnSpan="2" Grid.Row="0" Grid.RowSpan="2">  
-                <Grid.ColumnDefinitions>
-                    <ColumnDefinition/>
-                    <ColumnDefinition/>
-                    <ColumnDefinition/>
-                    <ColumnDefinition/>
-                </Grid.ColumnDefinitions>
-
-                <Grid.RowDefinitions>
-                    <RowDefinition/>
-                    <RowDefinition/>
-                    <RowDefinition/>
-                    <RowDefinition/>
-                </Grid.RowDefinitions>
-
-                <Image Grid.Column="0" Grid.ColumnSpan="4" Grid.RowSpan="4" Grid.Row="0" Source="ScoreBoard.png" UseLayoutRounding="False" HorizontalAlignment="Center" VerticalAlignment="Center" Stretch="UniformToFill"/>
-                <TextBlock x:Name="SCORE_DISPLAY_TEAM_1"  Grid.Column="0" Grid.ColumnSpan="2" Grid.Row="1" Grid.RowSpan="2" HorizontalAlignment="Center"  TextWrapping="Wrap" Text="1" VerticalAlignment="Center" Foreground="White" FontSize="72" Margin="0,0,-70,-45"/>
-                <TextBlock x:Name="SCORE_DISPLAY_TEAM_2"  Grid.Column="2" Grid.ColumnSpan="2" Grid.Row="1" Grid.RowSpan="2" HorizontalAlignment="Center"  TextWrapping="Wrap" Text="1" VerticalAlignment="Center" Foreground="White" FontSize="72" Margin="0,0,50,-40"/>
-            </Grid>
-
-            <Grid x:Name="AMMUNITION_GRID" Grid.Column="8" Grid.ColumnSpan="2"  Grid.Row="10" Grid.RowSpan="5" Margin="-25,-25,25,25">
-
-                <Grid.ColumnDefinitions>
-                    <ColumnDefinition/>
-                    <ColumnDefinition/>
-                    <ColumnDefinition/>
-                    <ColumnDefinition/>
-                </Grid.ColumnDefinitions>
-
-                <Grid.RowDefinitions>
-                    <RowDefinition/>
-                    <RowDefinition/>
-                </Grid.RowDefinitions>
-
-                <Image Source="WaterIcon.png" Grid.Column="0" Grid.Row="0" HorizontalAlignment="Center" VerticalAlignment="Center" Height="100" Width="100"></Image>
-
-                <Image Source="PaintIcon.png" Grid.Column="0" Grid.Row="3" HorizontalAlignment="Center" VerticalAlignment="Center" Height="100" Width="100"></Image>
-
-                <Image x:Name="WATER_RECT" Height="150" Width="350" Source="CanisterX1.png" Grid.Column="1" Grid.ColumnSpan="3" Grid.Row="0" RenderTransformOrigin="0.1,0.0" >
-                    <Image.RenderTransform>
-                        <ScaleTransform/>
-                    </Image.RenderTransform>
-                </Image>
-
-                <Image Source="WaterCanister.png" Height="150" Width="350" Grid.Column="1" Grid.ColumnSpan="3" Grid.Row="0"/>
-
-                <TextBlock x:Name="AMMUNITION_WATER_DISPLAY" Grid.Column="2" Grid.Row="0" TextWrapping="Wrap" Text="50/50" FontSize="24" Foreground="Black" Margin="0" Height="31.923" Width="68.429" HorizontalAlignment="Center" VerticalAlignment="Center"/>
-
-                <Image x:Name="PAINT_RECT" Source="Paint.png" Height="150" Width="350" Grid.Column="1" Grid.ColumnSpan="3" Grid.Row="3" RenderTransformOrigin="0.1,0.0" >
-                    <Image.RenderTransform>
-                        <ScaleTransform/>
-                    </Image.RenderTransform>
-                </Image>
-
-                <Image Source="PaintCanister.png" Height="150" Width="350" Grid.Column="1" Grid.ColumnSpan="3" Grid.Row="3"/>
-
-                <TextBlock x:Name="AMMUNITION_PAINT_DISPLAY" Grid.Column="2" Grid.Row="1" TextWrapping="Wrap" Text="50/50" FontSize="24" Foreground="Black" Margin="0" Height="31.923" Width="68.429" HorizontalAlignment="Center" VerticalAlignment="Center"/>
-            </Grid>
-
-            <Image Source="CrossHair.png" Grid.Column="4" Grid.ColumnSpan="2" Grid.Row="6" Grid.RowSpan="1" Margin="10,5,10,0" HorizontalAlignment="Center" VerticalAlignment="Center" Width="50" Height="50"/>
-
-            <uc:EnemyHitIndicatorGUI x:Name="HIT_INDICATOR" HorizontalAlignment="Center" Grid.Column="4" Grid.ColumnSpan="2" Grid.Row="6" Grid.RowSpan="1" VerticalAlignment="Center"/>  
-
-            <Grid Grid.Column="3" Grid.Row="2" Grid.ColumnSpan="4" Grid.RowSpan="5">
-                <uc:CountdownGUI x:Name="COUNTDOWN" Canvas.Left="-26" Canvas.Top="-51" Opacity="0.0"/>
-            </Grid>
-
-            <Grid x:Name="DAMAGE_INDICATOR_GRID" Grid.Column="2" Grid.ColumnSpan="6" Grid.Row="3" Grid.RowSpan="7" RenderTransformOrigin="0.5,0.5">
-
-                <Grid.RowDefinitions>
-                    <RowDefinition></RowDefinition>
-                    <RowDefinition></RowDefinition>
-                    <RowDefinition></RowDefinition>
-                    <RowDefinition></RowDefinition>
-                    <RowDefinition></RowDefinition>
-                    <RowDefinition></RowDefinition>
-                    <RowDefinition></RowDefinition>
-                </Grid.RowDefinitions>
-
-                <Grid.RenderTransform>
-                    <RotateTransform/>
-                </Grid.RenderTransform>
-
-                <Image Source="HitIndicator.png" Height="75" RenderTransformOrigin="0.5,0.5" HorizontalAlignment="Center" VerticalAlignment="Center" OpacityMask="Black" />
-            </Grid>
-        </Grid>
-    </Viewbox>
-
-    <Viewbox Grid.Column="2" Grid.ColumnSpan="6" Grid.Row="2" Grid.RowSpan="9" Stretch="Fill">
-        <uc:GameOverGUI x:Name="GAME_OVER" HorizontalAlignment="Center" VerticalAlignment="Center"/> 
-    </Viewbox>
->>>>>>> b2ddc04e
 </Grid>